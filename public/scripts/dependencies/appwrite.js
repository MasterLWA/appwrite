(function (exports, isomorphicFormData, crossFetch) {
    'use strict';

    /******************************************************************************
    Copyright (c) Microsoft Corporation.

    Permission to use, copy, modify, and/or distribute this software for any
    purpose with or without fee is hereby granted.

    THE SOFTWARE IS PROVIDED "AS IS" AND THE AUTHOR DISCLAIMS ALL WARRANTIES WITH
    REGARD TO THIS SOFTWARE INCLUDING ALL IMPLIED WARRANTIES OF MERCHANTABILITY
    AND FITNESS. IN NO EVENT SHALL THE AUTHOR BE LIABLE FOR ANY SPECIAL, DIRECT,
    INDIRECT, OR CONSEQUENTIAL DAMAGES OR ANY DAMAGES WHATSOEVER RESULTING FROM
    LOSS OF USE, DATA OR PROFITS, WHETHER IN AN ACTION OF CONTRACT, NEGLIGENCE OR
    OTHER TORTIOUS ACTION, ARISING OUT OF OR IN CONNECTION WITH THE USE OR
    PERFORMANCE OF THIS SOFTWARE.
    ***************************************************************************** */

    function __awaiter(thisArg, _arguments, P, generator) {
        function adopt(value) { return value instanceof P ? value : new P(function (resolve) { resolve(value); }); }
        return new (P || (P = Promise))(function (resolve, reject) {
            function fulfilled(value) { try { step(generator.next(value)); } catch (e) { reject(e); } }
            function rejected(value) { try { step(generator["throw"](value)); } catch (e) { reject(e); } }
            function step(result) { result.done ? resolve(result.value) : adopt(result.value).then(fulfilled, rejected); }
            step((generator = generator.apply(thisArg, _arguments || [])).next());
        });
    }

    class Service {
        constructor(client) {
            this.client = client;
        }
        static flatten(data, prefix = '') {
            let output = {};
            for (const key in data) {
                let value = data[key];
                let finalKey = prefix ? `${prefix}[${key}]` : key;
                if (Array.isArray(value)) {
                    output = Object.assign(output, this.flatten(value, finalKey));
                }
                else {
                    output[finalKey] = value;
                }
            }
            return output;
        }
    }
    Service.CHUNK_SIZE = 5 * 1024 * 1024; // 5MB

    class Query {
    }
    Query.equal = (attribute, value) => Query.addQuery(attribute, 'equal', value);
    Query.notEqual = (attribute, value) => Query.addQuery(attribute, 'notEqual', value);
    Query.lesser = (attribute, value) => Query.addQuery(attribute, 'lesser', value);
    Query.lesserEqual = (attribute, value) => Query.addQuery(attribute, 'lesserEqual', value);
    Query.greater = (attribute, value) => Query.addQuery(attribute, 'greater', value);
    Query.greaterEqual = (attribute, value) => Query.addQuery(attribute, 'greaterEqual', value);
    Query.search = (attribute, value) => Query.addQuery(attribute, 'search', value);
    Query.addQuery = (attribute, oper, value) => value instanceof Array
        ? `${attribute}.${oper}(${value
        .map((v) => Query.parseValues(v))
        .join(',')})`
        : `${attribute}.${oper}(${Query.parseValues(value)})`;
    Query.parseValues = (value) => typeof value === 'string' || value instanceof String
        ? `"${value}"`
        : `${value}`;

    class AppwriteException extends Error {
        constructor(message, code = 0, type = '', response = '') {
            super(message);
            this.name = 'AppwriteException';
            this.message = message;
            this.code = code;
            this.type = type;
            this.response = response;
        }
    }
    class Client {
        constructor() {
            this.config = {
                endpoint: 'https://HOSTNAME/v1',
                endpointRealtime: '',
                project: '',
                key: '',
                jwt: '',
                locale: '',
                mode: '',
            };
            this.headers = {
                'x-sdk-version': 'appwrite:web:6.0.0',
                'X-Appwrite-Response-Format': '0.15.0',
            };
            this.realtime = {
                socket: undefined,
                timeout: undefined,
                url: '',
                channels: new Set(),
                subscriptions: new Map(),
                subscriptionsCounter: 0,
                reconnect: true,
                reconnectAttempts: 0,
                lastMessage: undefined,
                connect: () => {
                    clearTimeout(this.realtime.timeout);
                    this.realtime.timeout = window === null || window === void 0 ? void 0 : window.setTimeout(() => {
                        this.realtime.createSocket();
                    }, 50);
                },
                getTimeout: () => {
                    switch (true) {
                        case this.realtime.reconnectAttempts < 5:
                            return 1000;
                        case this.realtime.reconnectAttempts < 15:
                            return 5000;
                        case this.realtime.reconnectAttempts < 100:
                            return 10000;
                        default:
                            return 60000;
                    }
                },
                createSocket: () => {
                    var _a, _b;
                    if (this.realtime.channels.size < 1)
                        return;
                    const channels = new URLSearchParams();
                    channels.set('project', this.config.project);
                    this.realtime.channels.forEach(channel => {
                        channels.append('channels[]', channel);
                    });
                    const url = this.config.endpointRealtime + '/realtime?' + channels.toString();
                    if (url !== this.realtime.url || // Check if URL is present
                        !this.realtime.socket || // Check if WebSocket has not been created
                        ((_a = this.realtime.socket) === null || _a === void 0 ? void 0 : _a.readyState) > WebSocket.OPEN // Check if WebSocket is CLOSING (3) or CLOSED (4)
                    ) {
                        if (this.realtime.socket &&
                            ((_b = this.realtime.socket) === null || _b === void 0 ? void 0 : _b.readyState) < WebSocket.CLOSING // Close WebSocket if it is CONNECTING (0) or OPEN (1)
                        ) {
                            this.realtime.reconnect = false;
                            this.realtime.socket.close();
                        }
                        this.realtime.url = url;
                        this.realtime.socket = new WebSocket(url);
                        this.realtime.socket.addEventListener('message', this.realtime.onMessage);
                        this.realtime.socket.addEventListener('open', _event => {
                            this.realtime.reconnectAttempts = 0;
                        });
                        this.realtime.socket.addEventListener('close', event => {
                            var _a, _b, _c;
                            if (!this.realtime.reconnect ||
                                (((_b = (_a = this.realtime) === null || _a === void 0 ? void 0 : _a.lastMessage) === null || _b === void 0 ? void 0 : _b.type) === 'error' && // Check if last message was of type error
                                    ((_c = this.realtime) === null || _c === void 0 ? void 0 : _c.lastMessage.data).code === 1008 // Check for policy violation 1008
                                )) {
                                this.realtime.reconnect = true;
                                return;
                            }
                            const timeout = this.realtime.getTimeout();
                            console.error(`Realtime got disconnected. Reconnect will be attempted in ${timeout / 1000} seconds.`, event.reason);
                            setTimeout(() => {
                                this.realtime.reconnectAttempts++;
                                this.realtime.createSocket();
                            }, timeout);
                        });
                    }
                },
                onMessage: (event) => {
                    var _a, _b;
                    try {
                        const message = JSON.parse(event.data);
                        this.realtime.lastMessage = message;
                        switch (message.type) {
                            case 'connected':
                                const cookie = JSON.parse((_a = window.localStorage.getItem('cookieFallback')) !== null && _a !== void 0 ? _a : '{}');
                                const session = cookie === null || cookie === void 0 ? void 0 : cookie[`a_session_${this.config.project}`];
                                const messageData = message.data;
                                if (session && !messageData.user) {
                                    (_b = this.realtime.socket) === null || _b === void 0 ? void 0 : _b.send(JSON.stringify({
                                        type: 'authentication',
                                        data: {
                                            session
                                        }
                                    }));
                                }
                                break;
                            case 'event':
                                let data = message.data;
                                if (data === null || data === void 0 ? void 0 : data.channels) {
                                    const isSubscribed = data.channels.some(channel => this.realtime.channels.has(channel));
                                    if (!isSubscribed)
                                        return;
                                    this.realtime.subscriptions.forEach(subscription => {
                                        if (data.channels.some(channel => subscription.channels.includes(channel))) {
                                            setTimeout(() => subscription.callback(data));
                                        }
                                    });
                                }
                                break;
                            case 'error':
                                throw message.data;
                            default:
                                break;
                        }
                    }
                    catch (e) {
                        console.error(e);
                    }
                },
                cleanUp: channels => {
                    this.realtime.channels.forEach(channel => {
                        if (channels.includes(channel)) {
                            let found = Array.from(this.realtime.subscriptions).some(([_key, subscription]) => {
                                return subscription.channels.includes(channel);
                            });
                            if (!found) {
                                this.realtime.channels.delete(channel);
                            }
                        }
                    });
                }
            };
        }
        /**
         * Set Endpoint
         *
         * Your project endpoint
         *
         * @param {string} endpoint
         *
         * @returns {this}
         */
        setEndpoint(endpoint) {
            this.config.endpoint = endpoint;
            this.config.endpointRealtime = this.config.endpointRealtime || this.config.endpoint.replace('https://', 'wss://').replace('http://', 'ws://');
            return this;
        }
        /**
         * Set Realtime Endpoint
         *
         * @param {string} endpointRealtime
         *
         * @returns {this}
         */
        setEndpointRealtime(endpointRealtime) {
            this.config.endpointRealtime = endpointRealtime;
            return this;
        }
        /**
         * Set Project
         *
         * Your project ID
         *
         * @param value string
         *
         * @return {this}
         */
        setProject(value) {
            this.headers['X-Appwrite-Project'] = value;
            this.config.project = value;
            return this;
        }
        /**
         * Set Key
         *
         * Your secret API key
         *
         * @param value string
         *
         * @return {this}
         */
        setKey(value) {
            this.headers['X-Appwrite-Key'] = value;
            this.config.key = value;
            return this;
        }
        /**
         * Set JWT
         *
         * Your secret JSON Web Token
         *
         * @param value string
         *
         * @return {this}
         */
        setJWT(value) {
            this.headers['X-Appwrite-JWT'] = value;
            this.config.jwt = value;
            return this;
        }
        /**
         * Set Locale
         *
         * @param value string
         *
         * @return {this}
         */
        setLocale(value) {
            this.headers['X-Appwrite-Locale'] = value;
            this.config.locale = value;
            return this;
        }
        /**
         * Set Mode
         *
         * @param value string
         *
         * @return {this}
         */
        setMode(value) {
            this.headers['X-Appwrite-Mode'] = value;
            this.config.mode = value;
            return this;
        }
        /**
         * Subscribes to Appwrite events and passes you the payload in realtime.
         *
         * @param {string|string[]} channels
         * Channel to subscribe - pass a single channel as a string or multiple with an array of strings.
         *
         * Possible channels are:
         * - account
         * - collections
         * - collections.[ID]
         * - collections.[ID].documents
         * - documents
         * - documents.[ID]
         * - files
         * - files.[ID]
         * - executions
         * - executions.[ID]
         * - functions.[ID]
         * - teams
         * - teams.[ID]
         * - memberships
         * - memberships.[ID]
         * @param {(payload: RealtimeMessage) => void} callback Is called on every realtime update.
         * @returns {() => void} Unsubscribes from events.
         */
        subscribe(channels, callback) {
            let channelArray = typeof channels === 'string' ? [channels] : channels;
            channelArray.forEach(channel => this.realtime.channels.add(channel));
            const counter = this.realtime.subscriptionsCounter++;
            this.realtime.subscriptions.set(counter, {
                channels: channelArray,
                callback
            });
            this.realtime.connect();
            return () => {
                this.realtime.subscriptions.delete(counter);
                this.realtime.cleanUp(channelArray);
                this.realtime.connect();
            };
        }
        call(method, url, headers = {}, params = {}) {
            var _a, _b;
            return __awaiter(this, void 0, void 0, function* () {
                method = method.toUpperCase();
                headers = Object.assign({}, this.headers, headers);
                let options = {
                    method,
                    headers,
                    credentials: 'include'
                };
                if (typeof window !== 'undefined' && window.localStorage) {
                    headers['X-Fallback-Cookies'] = (_a = window.localStorage.getItem('cookieFallback')) !== null && _a !== void 0 ? _a : '';
                }
                if (method === 'GET') {
                    for (const [key, value] of Object.entries(Service.flatten(params))) {
                        url.searchParams.append(key, value);
                    }
                }
                else {
                    switch (headers['content-type']) {
                        case 'application/json':
                            options.body = JSON.stringify(params);
                            break;
                        case 'multipart/form-data':
                            let formData = new FormData();
                            for (const key in params) {
                                if (Array.isArray(params[key])) {
                                    params[key].forEach((value) => {
                                        formData.append(key + '[]', value);
                                    });
                                }
                                else {
                                    formData.append(key, params[key]);
                                }
                            }
                            options.body = formData;
                            delete headers['content-type'];
                            break;
                    }
                }
                try {
                    let data = null;
                    const response = yield crossFetch.fetch(url.toString(), options);
                    if ((_b = response.headers.get('content-type')) === null || _b === void 0 ? void 0 : _b.includes('application/json')) {
                        data = yield response.json();
                    }
                    else {
                        data = {
                            message: yield response.text()
                        };
                    }
                    if (400 <= response.status) {
                        throw new AppwriteException(data === null || data === void 0 ? void 0 : data.message, response.status, data === null || data === void 0 ? void 0 : data.type, data);
                    }
                    const cookieFallback = response.headers.get('X-Fallback-Cookies');
                    if (typeof window !== 'undefined' && window.localStorage && cookieFallback) {
                        window.console.warn('Appwrite is using localStorage for session management. Increase your security by adding a custom domain as your API endpoint.');
                        window.localStorage.setItem('cookieFallback', cookieFallback);
                    }
                    return data;
                }
                catch (e) {
                    if (e instanceof AppwriteException) {
                        throw e;
                    }
                    throw new AppwriteException(e.message);
                }
<<<<<<< HEAD
            };
            this.databases = {
                /**
                 * List Databases
                 *
                 *
                 * @param {string} search
                 * @param {number} limit
                 * @param {number} offset
                 * @param {string} cursor
                 * @param {string} cursorDirection
                 * @param {string} orderType
                 * @throws {AppwriteException}
                 * @returns {Promise}
                 */
                list: (search, limit, offset, cursor, cursorDirection, orderType) => __awaiter(this, void 0, void 0, function* () {
                    let path = '/databases';
                    let payload = {};
                    if (typeof search !== 'undefined') {
                        payload['search'] = search;
                    }
                    if (typeof limit !== 'undefined') {
                        payload['limit'] = limit;
                    }
                    if (typeof offset !== 'undefined') {
                        payload['offset'] = offset;
                    }
                    if (typeof cursor !== 'undefined') {
                        payload['cursor'] = cursor;
                    }
                    if (typeof cursorDirection !== 'undefined') {
                        payload['cursorDirection'] = cursorDirection;
                    }
                    if (typeof orderType !== 'undefined') {
                        payload['orderType'] = orderType;
                    }
                    const uri = new URL(this.config.endpoint + path);
                    return yield this.call('get', uri, {
                        'content-type': 'application/json',
                    }, payload);
                }),
                /**
                 * Create Database
                 *
                 *
                 * @param {string} databaseId
                 * @param {string} name
                 * @throws {AppwriteException}
                 * @returns {Promise}
                 */
                create: (databaseId, name) => __awaiter(this, void 0, void 0, function* () {
                    if (typeof databaseId === 'undefined') {
                        throw new AppwriteException('Missing required parameter: "databaseId"');
                    }
                    if (typeof name === 'undefined') {
                        throw new AppwriteException('Missing required parameter: "name"');
                    }
                    let path = '/databases';
                    let payload = {};
                    if (typeof databaseId !== 'undefined') {
                        payload['databaseId'] = databaseId;
                    }
                    if (typeof name !== 'undefined') {
                        payload['name'] = name;
                    }
                    const uri = new URL(this.config.endpoint + path);
                    return yield this.call('post', uri, {
                        'content-type': 'application/json',
                    }, payload);
                }),
                /**
                 * Get usage stats for the database
                 *
                 *
                 * @param {string} range
                 * @throws {AppwriteException}
                 * @returns {Promise}
                 */
                getUsage: (range) => __awaiter(this, void 0, void 0, function* () {
                    let path = '/databases/usage';
                    let payload = {};
                    if (typeof range !== 'undefined') {
                        payload['range'] = range;
                    }
                    const uri = new URL(this.config.endpoint + path);
                    return yield this.call('get', uri, {
                        'content-type': 'application/json',
                    }, payload);
                }),
                /**
                 * Get Database
                 *
                 *
                 * @param {string} databaseId
                 * @throws {AppwriteException}
                 * @returns {Promise}
                 */
                get: (databaseId) => __awaiter(this, void 0, void 0, function* () {
                    if (typeof databaseId === 'undefined') {
                        throw new AppwriteException('Missing required parameter: "databaseId"');
                    }
                    let path = '/databases/{databaseId}'.replace('{databaseId}', databaseId);
                    let payload = {};
                    const uri = new URL(this.config.endpoint + path);
                    return yield this.call('get', uri, {
                        'content-type': 'application/json',
                    }, payload);
                }),
                /**
                 * Update Database
                 *
                 *
                 * @param {string} databaseId
                 * @param {string} name
                 * @throws {AppwriteException}
                 * @returns {Promise}
                 */
                update: (databaseId, name) => __awaiter(this, void 0, void 0, function* () {
                    if (typeof databaseId === 'undefined') {
                        throw new AppwriteException('Missing required parameter: "databaseId"');
                    }
                    if (typeof name === 'undefined') {
                        throw new AppwriteException('Missing required parameter: "name"');
                    }
                    let path = '/databases/{databaseId}'.replace('{databaseId}', databaseId);
                    let payload = {};
                    if (typeof name !== 'undefined') {
                        payload['name'] = name;
                    }
                    const uri = new URL(this.config.endpoint + path);
                    return yield this.call('put', uri, {
                        'content-type': 'application/json',
                    }, payload);
                }),
                /**
                 * Delete Database
                 *
                 *
                 * @param {string} databaseId
                 * @throws {AppwriteException}
                 * @returns {Promise}
                 */
                delete: (databaseId) => __awaiter(this, void 0, void 0, function* () {
                    if (typeof databaseId === 'undefined') {
                        throw new AppwriteException('Missing required parameter: "databaseId"');
                    }
                    let path = '/databases/{databaseId}'.replace('{databaseId}', databaseId);
                    let payload = {};
                    const uri = new URL(this.config.endpoint + path);
                    return yield this.call('delete', uri, {
                        'content-type': 'application/json',
                    }, payload);
                }),
                /**
                 * List Collections
                 *
                 * Get a list of all the user collections. You can use the query params to
                 * filter your results. On admin mode, this endpoint will return a list of all
                 * of the project's collections. [Learn more about different API
                 * modes](/docs/admin).
                 *
                 * @param {string} databaseId
                 * @param {string} search
                 * @param {number} limit
                 * @param {number} offset
                 * @param {string} cursor
                 * @param {string} cursorDirection
                 * @param {string} orderType
                 * @throws {AppwriteException}
                 * @returns {Promise}
                 */
                listCollections: (databaseId, search, limit, offset, cursor, cursorDirection, orderType) => __awaiter(this, void 0, void 0, function* () {
                    if (typeof databaseId === 'undefined') {
                        throw new AppwriteException('Missing required parameter: "databaseId"');
                    }
                    let path = '/databases/{databaseId}/collections'.replace('{databaseId}', databaseId);
                    let payload = {};
                    if (typeof search !== 'undefined') {
                        payload['search'] = search;
                    }
                    if (typeof limit !== 'undefined') {
                        payload['limit'] = limit;
                    }
                    if (typeof offset !== 'undefined') {
                        payload['offset'] = offset;
                    }
                    if (typeof cursor !== 'undefined') {
                        payload['cursor'] = cursor;
                    }
                    if (typeof cursorDirection !== 'undefined') {
                        payload['cursorDirection'] = cursorDirection;
                    }
                    if (typeof orderType !== 'undefined') {
                        payload['orderType'] = orderType;
                    }
                    const uri = new URL(this.config.endpoint + path);
                    return yield this.call('get', uri, {
                        'content-type': 'application/json',
                    }, payload);
                }),
                /**
                 * Create Collection
                 *
                 * Create a new Collection.
                 *
                 * @param {string} databaseId
                 * @param {string} collectionId
                 * @param {string} name
                 * @param {string} permission
                 * @param {string[]} read
                 * @param {string[]} write
                 * @throws {AppwriteException}
                 * @returns {Promise}
                 */
                createCollection: (databaseId, collectionId, name, permission, read, write) => __awaiter(this, void 0, void 0, function* () {
                    if (typeof databaseId === 'undefined') {
                        throw new AppwriteException('Missing required parameter: "databaseId"');
                    }
                    if (typeof collectionId === 'undefined') {
                        throw new AppwriteException('Missing required parameter: "collectionId"');
                    }
                    if (typeof name === 'undefined') {
                        throw new AppwriteException('Missing required parameter: "name"');
                    }
                    if (typeof permission === 'undefined') {
                        throw new AppwriteException('Missing required parameter: "permission"');
                    }
                    if (typeof read === 'undefined') {
                        throw new AppwriteException('Missing required parameter: "read"');
                    }
                    if (typeof write === 'undefined') {
                        throw new AppwriteException('Missing required parameter: "write"');
                    }
                    let path = '/databases/{databaseId}/collections'.replace('{databaseId}', databaseId);
                    let payload = {};
                    if (typeof collectionId !== 'undefined') {
                        payload['collectionId'] = collectionId;
                    }
                    if (typeof name !== 'undefined') {
                        payload['name'] = name;
                    }
                    if (typeof permission !== 'undefined') {
                        payload['permission'] = permission;
                    }
                    if (typeof read !== 'undefined') {
                        payload['read'] = read;
                    }
                    if (typeof write !== 'undefined') {
                        payload['write'] = write;
                    }
                    const uri = new URL(this.config.endpoint + path);
                    return yield this.call('post', uri, {
                        'content-type': 'application/json',
                    }, payload);
                }),
                /**
                 * Get Collection
                 *
                 * Get a collection by its unique ID. This endpoint response returns a JSON
                 * object with the collection metadata.
                 *
                 * @param {string} databaseId
                 * @param {string} collectionId
                 * @throws {AppwriteException}
                 * @returns {Promise}
                 */
                getCollection: (databaseId, collectionId) => __awaiter(this, void 0, void 0, function* () {
                    if (typeof databaseId === 'undefined') {
                        throw new AppwriteException('Missing required parameter: "databaseId"');
                    }
                    if (typeof collectionId === 'undefined') {
                        throw new AppwriteException('Missing required parameter: "collectionId"');
                    }
                    let path = '/databases/{databaseId}/collections/{collectionId}'.replace('{databaseId}', databaseId).replace('{collectionId}', collectionId);
                    let payload = {};
                    const uri = new URL(this.config.endpoint + path);
                    return yield this.call('get', uri, {
                        'content-type': 'application/json',
                    }, payload);
                }),
                /**
                 * Update Collection
                 *
                 * Update a collection by its unique ID.
                 *
                 * @param {string} databaseId
                 * @param {string} collectionId
                 * @param {string} name
                 * @param {string} permission
                 * @param {string[]} read
                 * @param {string[]} write
                 * @param {boolean} enabled
                 * @throws {AppwriteException}
                 * @returns {Promise}
                 */
                updateCollection: (databaseId, collectionId, name, permission, read, write, enabled) => __awaiter(this, void 0, void 0, function* () {
                    if (typeof databaseId === 'undefined') {
                        throw new AppwriteException('Missing required parameter: "databaseId"');
                    }
                    if (typeof collectionId === 'undefined') {
                        throw new AppwriteException('Missing required parameter: "collectionId"');
                    }
                    if (typeof name === 'undefined') {
                        throw new AppwriteException('Missing required parameter: "name"');
                    }
                    if (typeof permission === 'undefined') {
                        throw new AppwriteException('Missing required parameter: "permission"');
                    }
                    let path = '/databases/{databaseId}/collections/{collectionId}'.replace('{databaseId}', databaseId).replace('{collectionId}', collectionId);
                    let payload = {};
                    if (typeof name !== 'undefined') {
                        payload['name'] = name;
                    }
                    if (typeof permission !== 'undefined') {
                        payload['permission'] = permission;
                    }
                    if (typeof read !== 'undefined') {
                        payload['read'] = read;
                    }
                    if (typeof write !== 'undefined') {
                        payload['write'] = write;
                    }
                    if (typeof enabled !== 'undefined') {
                        payload['enabled'] = enabled;
                    }
                    const uri = new URL(this.config.endpoint + path);
                    return yield this.call('put', uri, {
                        'content-type': 'application/json',
                    }, payload);
                }),
                /**
                 * Delete Collection
                 *
                 * Delete a collection by its unique ID. Only users with write permissions
                 * have access to delete this resource.
                 *
                 * @param {string} databaseId
                 * @param {string} collectionId
                 * @throws {AppwriteException}
                 * @returns {Promise}
                 */
                deleteCollection: (databaseId, collectionId) => __awaiter(this, void 0, void 0, function* () {
                    if (typeof databaseId === 'undefined') {
                        throw new AppwriteException('Missing required parameter: "databaseId"');
                    }
                    if (typeof collectionId === 'undefined') {
                        throw new AppwriteException('Missing required parameter: "collectionId"');
                    }
                    let path = '/databases/{databaseId}/collections/{collectionId}'.replace('{databaseId}', databaseId).replace('{collectionId}', collectionId);
                    let payload = {};
                    const uri = new URL(this.config.endpoint + path);
                    return yield this.call('delete', uri, {
                        'content-type': 'application/json',
                    }, payload);
                }),
                /**
                 * List Attributes
                 *
                 *
                 * @param {string} databaseId
                 * @param {string} collectionId
                 * @throws {AppwriteException}
                 * @returns {Promise}
                 */
                listAttributes: (databaseId, collectionId) => __awaiter(this, void 0, void 0, function* () {
                    if (typeof databaseId === 'undefined') {
                        throw new AppwriteException('Missing required parameter: "databaseId"');
                    }
                    if (typeof collectionId === 'undefined') {
                        throw new AppwriteException('Missing required parameter: "collectionId"');
                    }
                    let path = '/databases/{databaseId}/collections/{collectionId}/attributes'.replace('{databaseId}', databaseId).replace('{collectionId}', collectionId);
                    let payload = {};
                    const uri = new URL(this.config.endpoint + path);
                    return yield this.call('get', uri, {
                        'content-type': 'application/json',
                    }, payload);
                }),
                /**
                 * Create Boolean Attribute
                 *
                 * Create a boolean attribute.
                 *
                 *
                 * @param {string} databaseId
                 * @param {string} collectionId
                 * @param {string} key
                 * @param {boolean} required
                 * @param {boolean} xdefault
                 * @param {boolean} array
                 * @throws {AppwriteException}
                 * @returns {Promise}
                 */
                createBooleanAttribute: (databaseId, collectionId, key, required, xdefault, array) => __awaiter(this, void 0, void 0, function* () {
                    if (typeof databaseId === 'undefined') {
                        throw new AppwriteException('Missing required parameter: "databaseId"');
                    }
                    if (typeof collectionId === 'undefined') {
                        throw new AppwriteException('Missing required parameter: "collectionId"');
                    }
                    if (typeof key === 'undefined') {
                        throw new AppwriteException('Missing required parameter: "key"');
                    }
                    if (typeof required === 'undefined') {
                        throw new AppwriteException('Missing required parameter: "required"');
                    }
                    let path = '/databases/{databaseId}/collections/{collectionId}/attributes/boolean'.replace('{databaseId}', databaseId).replace('{collectionId}', collectionId);
                    let payload = {};
                    if (typeof key !== 'undefined') {
                        payload['key'] = key;
                    }
                    if (typeof required !== 'undefined') {
                        payload['required'] = required;
                    }
                    if (typeof xdefault !== 'undefined') {
                        payload['default'] = xdefault;
                    }
                    if (typeof array !== 'undefined') {
                        payload['array'] = array;
                    }
                    const uri = new URL(this.config.endpoint + path);
                    return yield this.call('post', uri, {
                        'content-type': 'application/json',
                    }, payload);
                }),
                /**
                 * Create Email Attribute
                 *
                 * Create an email attribute.
                 *
                 *
                 * @param {string} databaseId
                 * @param {string} collectionId
                 * @param {string} key
                 * @param {boolean} required
                 * @param {string} xdefault
                 * @param {boolean} array
                 * @throws {AppwriteException}
                 * @returns {Promise}
                 */
                createEmailAttribute: (databaseId, collectionId, key, required, xdefault, array) => __awaiter(this, void 0, void 0, function* () {
                    if (typeof databaseId === 'undefined') {
                        throw new AppwriteException('Missing required parameter: "databaseId"');
                    }
                    if (typeof collectionId === 'undefined') {
                        throw new AppwriteException('Missing required parameter: "collectionId"');
                    }
                    if (typeof key === 'undefined') {
                        throw new AppwriteException('Missing required parameter: "key"');
                    }
                    if (typeof required === 'undefined') {
                        throw new AppwriteException('Missing required parameter: "required"');
                    }
                    let path = '/databases/{databaseId}/collections/{collectionId}/attributes/email'.replace('{databaseId}', databaseId).replace('{collectionId}', collectionId);
                    let payload = {};
                    if (typeof key !== 'undefined') {
                        payload['key'] = key;
                    }
                    if (typeof required !== 'undefined') {
                        payload['required'] = required;
                    }
                    if (typeof xdefault !== 'undefined') {
                        payload['default'] = xdefault;
                    }
                    if (typeof array !== 'undefined') {
                        payload['array'] = array;
                    }
                    const uri = new URL(this.config.endpoint + path);
                    return yield this.call('post', uri, {
                        'content-type': 'application/json',
                    }, payload);
                }),
                /**
                 * Create Enum Attribute
                 *
                 *
                 * @param {string} databaseId
                 * @param {string} collectionId
                 * @param {string} key
                 * @param {string[]} elements
                 * @param {boolean} required
                 * @param {string} xdefault
                 * @param {boolean} array
                 * @throws {AppwriteException}
                 * @returns {Promise}
                 */
                createEnumAttribute: (databaseId, collectionId, key, elements, required, xdefault, array) => __awaiter(this, void 0, void 0, function* () {
                    if (typeof databaseId === 'undefined') {
                        throw new AppwriteException('Missing required parameter: "databaseId"');
                    }
                    if (typeof collectionId === 'undefined') {
                        throw new AppwriteException('Missing required parameter: "collectionId"');
                    }
                    if (typeof key === 'undefined') {
                        throw new AppwriteException('Missing required parameter: "key"');
                    }
                    if (typeof elements === 'undefined') {
                        throw new AppwriteException('Missing required parameter: "elements"');
                    }
                    if (typeof required === 'undefined') {
                        throw new AppwriteException('Missing required parameter: "required"');
                    }
                    let path = '/databases/{databaseId}/collections/{collectionId}/attributes/enum'.replace('{databaseId}', databaseId).replace('{collectionId}', collectionId);
                    let payload = {};
                    if (typeof key !== 'undefined') {
                        payload['key'] = key;
                    }
                    if (typeof elements !== 'undefined') {
                        payload['elements'] = elements;
                    }
                    if (typeof required !== 'undefined') {
                        payload['required'] = required;
                    }
                    if (typeof xdefault !== 'undefined') {
                        payload['default'] = xdefault;
                    }
                    if (typeof array !== 'undefined') {
                        payload['array'] = array;
                    }
                    const uri = new URL(this.config.endpoint + path);
                    return yield this.call('post', uri, {
                        'content-type': 'application/json',
                    }, payload);
                }),
                /**
                 * Create Float Attribute
                 *
                 * Create a float attribute. Optionally, minimum and maximum values can be
                 * provided.
                 *
                 *
                 * @param {string} databaseId
                 * @param {string} collectionId
                 * @param {string} key
                 * @param {boolean} required
                 * @param {number} min
                 * @param {number} max
                 * @param {number} xdefault
                 * @param {boolean} array
                 * @throws {AppwriteException}
                 * @returns {Promise}
                 */
                createFloatAttribute: (databaseId, collectionId, key, required, min, max, xdefault, array) => __awaiter(this, void 0, void 0, function* () {
                    if (typeof databaseId === 'undefined') {
                        throw new AppwriteException('Missing required parameter: "databaseId"');
                    }
                    if (typeof collectionId === 'undefined') {
                        throw new AppwriteException('Missing required parameter: "collectionId"');
                    }
                    if (typeof key === 'undefined') {
                        throw new AppwriteException('Missing required parameter: "key"');
                    }
                    if (typeof required === 'undefined') {
                        throw new AppwriteException('Missing required parameter: "required"');
                    }
                    let path = '/databases/{databaseId}/collections/{collectionId}/attributes/float'.replace('{databaseId}', databaseId).replace('{collectionId}', collectionId);
                    let payload = {};
                    if (typeof key !== 'undefined') {
                        payload['key'] = key;
                    }
                    if (typeof required !== 'undefined') {
                        payload['required'] = required;
                    }
                    if (typeof min !== 'undefined') {
                        payload['min'] = min;
                    }
                    if (typeof max !== 'undefined') {
                        payload['max'] = max;
                    }
                    if (typeof xdefault !== 'undefined') {
                        payload['default'] = xdefault;
                    }
                    if (typeof array !== 'undefined') {
                        payload['array'] = array;
                    }
                    const uri = new URL(this.config.endpoint + path);
                    return yield this.call('post', uri, {
                        'content-type': 'application/json',
                    }, payload);
                }),
                /**
                 * Create Integer Attribute
                 *
                 * Create an integer attribute. Optionally, minimum and maximum values can be
                 * provided.
                 *
                 *
                 * @param {string} databaseId
                 * @param {string} collectionId
                 * @param {string} key
                 * @param {boolean} required
                 * @param {number} min
                 * @param {number} max
                 * @param {number} xdefault
                 * @param {boolean} array
                 * @throws {AppwriteException}
                 * @returns {Promise}
                 */
                createIntegerAttribute: (databaseId, collectionId, key, required, min, max, xdefault, array) => __awaiter(this, void 0, void 0, function* () {
                    if (typeof databaseId === 'undefined') {
                        throw new AppwriteException('Missing required parameter: "databaseId"');
                    }
                    if (typeof collectionId === 'undefined') {
                        throw new AppwriteException('Missing required parameter: "collectionId"');
                    }
                    if (typeof key === 'undefined') {
                        throw new AppwriteException('Missing required parameter: "key"');
                    }
                    if (typeof required === 'undefined') {
                        throw new AppwriteException('Missing required parameter: "required"');
                    }
                    let path = '/databases/{databaseId}/collections/{collectionId}/attributes/integer'.replace('{databaseId}', databaseId).replace('{collectionId}', collectionId);
                    let payload = {};
                    if (typeof key !== 'undefined') {
                        payload['key'] = key;
                    }
                    if (typeof required !== 'undefined') {
                        payload['required'] = required;
                    }
                    if (typeof min !== 'undefined') {
                        payload['min'] = min;
                    }
                    if (typeof max !== 'undefined') {
                        payload['max'] = max;
                    }
                    if (typeof xdefault !== 'undefined') {
                        payload['default'] = xdefault;
                    }
                    if (typeof array !== 'undefined') {
                        payload['array'] = array;
                    }
                    const uri = new URL(this.config.endpoint + path);
                    return yield this.call('post', uri, {
                        'content-type': 'application/json',
                    }, payload);
                }),
                /**
                 * Create IP Address Attribute
                 *
                 * Create IP address attribute.
                 *
                 *
                 * @param {string} databaseId
                 * @param {string} collectionId
                 * @param {string} key
                 * @param {boolean} required
                 * @param {string} xdefault
                 * @param {boolean} array
                 * @throws {AppwriteException}
                 * @returns {Promise}
                 */
                createIpAttribute: (databaseId, collectionId, key, required, xdefault, array) => __awaiter(this, void 0, void 0, function* () {
                    if (typeof databaseId === 'undefined') {
                        throw new AppwriteException('Missing required parameter: "databaseId"');
                    }
                    if (typeof collectionId === 'undefined') {
                        throw new AppwriteException('Missing required parameter: "collectionId"');
                    }
                    if (typeof key === 'undefined') {
                        throw new AppwriteException('Missing required parameter: "key"');
                    }
                    if (typeof required === 'undefined') {
                        throw new AppwriteException('Missing required parameter: "required"');
                    }
                    let path = '/databases/{databaseId}/collections/{collectionId}/attributes/ip'.replace('{databaseId}', databaseId).replace('{collectionId}', collectionId);
                    let payload = {};
                    if (typeof key !== 'undefined') {
                        payload['key'] = key;
                    }
                    if (typeof required !== 'undefined') {
                        payload['required'] = required;
                    }
                    if (typeof xdefault !== 'undefined') {
                        payload['default'] = xdefault;
                    }
                    if (typeof array !== 'undefined') {
                        payload['array'] = array;
                    }
                    const uri = new URL(this.config.endpoint + path);
                    return yield this.call('post', uri, {
                        'content-type': 'application/json',
                    }, payload);
                }),
                /**
                 * Create String Attribute
                 *
                 * Create a string attribute.
                 *
                 *
                 * @param {string} databaseId
                 * @param {string} collectionId
                 * @param {string} key
                 * @param {number} size
                 * @param {boolean} required
                 * @param {string} xdefault
                 * @param {boolean} array
                 * @throws {AppwriteException}
                 * @returns {Promise}
                 */
                createStringAttribute: (databaseId, collectionId, key, size, required, xdefault, array) => __awaiter(this, void 0, void 0, function* () {
                    if (typeof databaseId === 'undefined') {
                        throw new AppwriteException('Missing required parameter: "databaseId"');
                    }
                    if (typeof collectionId === 'undefined') {
                        throw new AppwriteException('Missing required parameter: "collectionId"');
                    }
                    if (typeof key === 'undefined') {
                        throw new AppwriteException('Missing required parameter: "key"');
                    }
                    if (typeof size === 'undefined') {
                        throw new AppwriteException('Missing required parameter: "size"');
                    }
                    if (typeof required === 'undefined') {
                        throw new AppwriteException('Missing required parameter: "required"');
                    }
                    let path = '/databases/{databaseId}/collections/{collectionId}/attributes/string'.replace('{databaseId}', databaseId).replace('{collectionId}', collectionId);
                    let payload = {};
                    if (typeof key !== 'undefined') {
                        payload['key'] = key;
                    }
                    if (typeof size !== 'undefined') {
                        payload['size'] = size;
                    }
                    if (typeof required !== 'undefined') {
                        payload['required'] = required;
                    }
                    if (typeof xdefault !== 'undefined') {
                        payload['default'] = xdefault;
                    }
                    if (typeof array !== 'undefined') {
                        payload['array'] = array;
                    }
                    const uri = new URL(this.config.endpoint + path);
                    return yield this.call('post', uri, {
                        'content-type': 'application/json',
                    }, payload);
                }),
                /**
                 * Create URL Attribute
                 *
                 * Create a URL attribute.
                 *
                 *
                 * @param {string} databaseId
                 * @param {string} collectionId
                 * @param {string} key
                 * @param {boolean} required
                 * @param {string} xdefault
                 * @param {boolean} array
                 * @throws {AppwriteException}
                 * @returns {Promise}
                 */
                createUrlAttribute: (databaseId, collectionId, key, required, xdefault, array) => __awaiter(this, void 0, void 0, function* () {
                    if (typeof databaseId === 'undefined') {
                        throw new AppwriteException('Missing required parameter: "databaseId"');
                    }
                    if (typeof collectionId === 'undefined') {
                        throw new AppwriteException('Missing required parameter: "collectionId"');
                    }
                    if (typeof key === 'undefined') {
                        throw new AppwriteException('Missing required parameter: "key"');
                    }
                    if (typeof required === 'undefined') {
                        throw new AppwriteException('Missing required parameter: "required"');
                    }
                    let path = '/databases/{databaseId}/collections/{collectionId}/attributes/url'.replace('{databaseId}', databaseId).replace('{collectionId}', collectionId);
                    let payload = {};
                    if (typeof key !== 'undefined') {
                        payload['key'] = key;
                    }
                    if (typeof required !== 'undefined') {
                        payload['required'] = required;
                    }
                    if (typeof xdefault !== 'undefined') {
                        payload['default'] = xdefault;
                    }
                    if (typeof array !== 'undefined') {
                        payload['array'] = array;
                    }
                    const uri = new URL(this.config.endpoint + path);
                    return yield this.call('post', uri, {
                        'content-type': 'application/json',
                    }, payload);
                }),
                /**
                 * Get Attribute
                 *
                 *
                 * @param {string} databaseId
                 * @param {string} collectionId
                 * @param {string} key
                 * @throws {AppwriteException}
                 * @returns {Promise}
                 */
                getAttribute: (databaseId, collectionId, key) => __awaiter(this, void 0, void 0, function* () {
                    if (typeof databaseId === 'undefined') {
                        throw new AppwriteException('Missing required parameter: "databaseId"');
                    }
                    if (typeof collectionId === 'undefined') {
                        throw new AppwriteException('Missing required parameter: "collectionId"');
                    }
                    if (typeof key === 'undefined') {
                        throw new AppwriteException('Missing required parameter: "key"');
                    }
                    let path = '/databases/{databaseId}/collections/{collectionId}/attributes/{key}'.replace('{databaseId}', databaseId).replace('{collectionId}', collectionId).replace('{key}', key);
                    let payload = {};
                    const uri = new URL(this.config.endpoint + path);
                    return yield this.call('get', uri, {
                        'content-type': 'application/json',
                    }, payload);
                }),
                /**
                 * Delete Attribute
                 *
                 *
                 * @param {string} databaseId
                 * @param {string} collectionId
                 * @param {string} key
                 * @throws {AppwriteException}
                 * @returns {Promise}
                 */
                deleteAttribute: (databaseId, collectionId, key) => __awaiter(this, void 0, void 0, function* () {
                    if (typeof databaseId === 'undefined') {
                        throw new AppwriteException('Missing required parameter: "databaseId"');
                    }
                    if (typeof collectionId === 'undefined') {
                        throw new AppwriteException('Missing required parameter: "collectionId"');
                    }
                    if (typeof key === 'undefined') {
                        throw new AppwriteException('Missing required parameter: "key"');
                    }
                    let path = '/databases/{databaseId}/collections/{collectionId}/attributes/{key}'.replace('{databaseId}', databaseId).replace('{collectionId}', collectionId).replace('{key}', key);
                    let payload = {};
                    const uri = new URL(this.config.endpoint + path);
                    return yield this.call('delete', uri, {
                        'content-type': 'application/json',
                    }, payload);
                }),
                /**
                 * List Documents
                 *
                 * Get a list of all the user documents. You can use the query params to
                 * filter your results. On admin mode, this endpoint will return a list of all
                 * of the project's documents. [Learn more about different API
                 * modes](/docs/admin).
                 *
                 * @param {string} databaseId
                 * @param {string} collectionId
                 * @param {string[]} queries
                 * @param {number} limit
                 * @param {number} offset
                 * @param {string} cursor
                 * @param {string} cursorDirection
                 * @param {string[]} orderAttributes
                 * @param {string[]} orderTypes
                 * @throws {AppwriteException}
                 * @returns {Promise}
                 */
                listDocuments: (databaseId, collectionId, queries, limit, offset, cursor, cursorDirection, orderAttributes, orderTypes) => __awaiter(this, void 0, void 0, function* () {
                    if (typeof databaseId === 'undefined') {
                        throw new AppwriteException('Missing required parameter: "databaseId"');
                    }
                    if (typeof collectionId === 'undefined') {
                        throw new AppwriteException('Missing required parameter: "collectionId"');
                    }
                    let path = '/databases/{databaseId}/collections/{collectionId}/documents'.replace('{databaseId}', databaseId).replace('{collectionId}', collectionId);
                    let payload = {};
                    if (typeof queries !== 'undefined') {
                        payload['queries'] = queries;
                    }
                    if (typeof limit !== 'undefined') {
                        payload['limit'] = limit;
                    }
                    if (typeof offset !== 'undefined') {
                        payload['offset'] = offset;
                    }
                    if (typeof cursor !== 'undefined') {
                        payload['cursor'] = cursor;
                    }
                    if (typeof cursorDirection !== 'undefined') {
                        payload['cursorDirection'] = cursorDirection;
                    }
                    if (typeof orderAttributes !== 'undefined') {
                        payload['orderAttributes'] = orderAttributes;
                    }
                    if (typeof orderTypes !== 'undefined') {
                        payload['orderTypes'] = orderTypes;
                    }
                    const uri = new URL(this.config.endpoint + path);
                    return yield this.call('get', uri, {
                        'content-type': 'application/json',
                    }, payload);
                }),
                /**
                 * Create Document
                 *
                 * Create a new Document. Before using this route, you should create a new
                 * collection resource using either a [server
                 * integration](/docs/server/databases#databasesCreateCollection) API or
                 * directly from your database console.
                 *
                 * @param {string} databaseId
                 * @param {string} collectionId
                 * @param {string} documentId
                 * @param {object} data
                 * @param {string[]} read
                 * @param {string[]} write
                 * @throws {AppwriteException}
                 * @returns {Promise}
                 */
                createDocument: (databaseId, collectionId, documentId, data, read, write) => __awaiter(this, void 0, void 0, function* () {
                    if (typeof databaseId === 'undefined') {
                        throw new AppwriteException('Missing required parameter: "databaseId"');
                    }
                    if (typeof collectionId === 'undefined') {
                        throw new AppwriteException('Missing required parameter: "collectionId"');
                    }
                    if (typeof documentId === 'undefined') {
                        throw new AppwriteException('Missing required parameter: "documentId"');
                    }
                    if (typeof data === 'undefined') {
                        throw new AppwriteException('Missing required parameter: "data"');
                    }
                    let path = '/databases/{databaseId}/collections/{collectionId}/documents'.replace('{databaseId}', databaseId).replace('{collectionId}', collectionId);
                    let payload = {};
                    if (typeof documentId !== 'undefined') {
                        payload['documentId'] = documentId;
                    }
                    if (typeof data !== 'undefined') {
                        payload['data'] = data;
                    }
                    if (typeof read !== 'undefined') {
                        payload['read'] = read;
                    }
                    if (typeof write !== 'undefined') {
                        payload['write'] = write;
                    }
                    const uri = new URL(this.config.endpoint + path);
                    return yield this.call('post', uri, {
                        'content-type': 'application/json',
                    }, payload);
                }),
                /**
                 * Get Document
                 *
                 * Get a document by its unique ID. This endpoint response returns a JSON
                 * object with the document data.
                 *
                 * @param {string} databaseId
                 * @param {string} collectionId
                 * @param {string} documentId
                 * @throws {AppwriteException}
                 * @returns {Promise}
                 */
                getDocument: (databaseId, collectionId, documentId) => __awaiter(this, void 0, void 0, function* () {
                    if (typeof databaseId === 'undefined') {
                        throw new AppwriteException('Missing required parameter: "databaseId"');
                    }
                    if (typeof collectionId === 'undefined') {
                        throw new AppwriteException('Missing required parameter: "collectionId"');
                    }
                    if (typeof documentId === 'undefined') {
                        throw new AppwriteException('Missing required parameter: "documentId"');
                    }
                    let path = '/databases/{databaseId}/collections/{collectionId}/documents/{documentId}'.replace('{databaseId}', databaseId).replace('{collectionId}', collectionId).replace('{documentId}', documentId);
                    let payload = {};
                    const uri = new URL(this.config.endpoint + path);
                    return yield this.call('get', uri, {
                        'content-type': 'application/json',
                    }, payload);
                }),
                /**
                 * Update Document
                 *
                 * Update a document by its unique ID. Using the patch method you can pass
                 * only specific fields that will get updated.
                 *
                 * @param {string} databaseId
                 * @param {string} collectionId
                 * @param {string} documentId
                 * @param {object} data
                 * @param {string[]} read
                 * @param {string[]} write
                 * @throws {AppwriteException}
                 * @returns {Promise}
                 */
                updateDocument: (databaseId, collectionId, documentId, data, read, write) => __awaiter(this, void 0, void 0, function* () {
                    if (typeof databaseId === 'undefined') {
                        throw new AppwriteException('Missing required parameter: "databaseId"');
                    }
                    if (typeof collectionId === 'undefined') {
                        throw new AppwriteException('Missing required parameter: "collectionId"');
                    }
                    if (typeof documentId === 'undefined') {
                        throw new AppwriteException('Missing required parameter: "documentId"');
                    }
                    if (typeof data === 'undefined') {
                        throw new AppwriteException('Missing required parameter: "data"');
                    }
                    let path = '/databases/{databaseId}/collections/{collectionId}/documents/{documentId}'.replace('{databaseId}', databaseId).replace('{collectionId}', collectionId).replace('{documentId}', documentId);
                    let payload = {};
                    if (typeof data !== 'undefined') {
                        payload['data'] = data;
                    }
                    if (typeof read !== 'undefined') {
                        payload['read'] = read;
                    }
                    if (typeof write !== 'undefined') {
                        payload['write'] = write;
                    }
                    const uri = new URL(this.config.endpoint + path);
                    return yield this.call('patch', uri, {
                        'content-type': 'application/json',
                    }, payload);
                }),
                /**
                 * Delete Document
                 *
                 * Delete a document by its unique ID.
                 *
                 * @param {string} databaseId
                 * @param {string} collectionId
                 * @param {string} documentId
                 * @throws {AppwriteException}
                 * @returns {Promise}
                 */
                deleteDocument: (databaseId, collectionId, documentId) => __awaiter(this, void 0, void 0, function* () {
                    if (typeof databaseId === 'undefined') {
                        throw new AppwriteException('Missing required parameter: "databaseId"');
                    }
                    if (typeof collectionId === 'undefined') {
                        throw new AppwriteException('Missing required parameter: "collectionId"');
                    }
                    if (typeof documentId === 'undefined') {
                        throw new AppwriteException('Missing required parameter: "documentId"');
                    }
                    let path = '/databases/{databaseId}/collections/{collectionId}/documents/{documentId}'.replace('{databaseId}', databaseId).replace('{collectionId}', collectionId).replace('{documentId}', documentId);
                    let payload = {};
                    const uri = new URL(this.config.endpoint + path);
                    return yield this.call('delete', uri, {
                        'content-type': 'application/json',
                    }, payload);
                }),
                /**
                 * List Document Logs
                 *
                 * Get the document activity logs list by its unique ID.
                 *
                 * @param {string} databaseId
                 * @param {string} collectionId
                 * @param {string} documentId
                 * @param {number} limit
                 * @param {number} offset
                 * @throws {AppwriteException}
                 * @returns {Promise}
                 */
                listDocumentLogs: (databaseId, collectionId, documentId, limit, offset) => __awaiter(this, void 0, void 0, function* () {
                    if (typeof databaseId === 'undefined') {
                        throw new AppwriteException('Missing required parameter: "databaseId"');
                    }
                    if (typeof collectionId === 'undefined') {
                        throw new AppwriteException('Missing required parameter: "collectionId"');
                    }
                    if (typeof documentId === 'undefined') {
                        throw new AppwriteException('Missing required parameter: "documentId"');
                    }
                    let path = '/databases/{databaseId}/collections/{collectionId}/documents/{documentId}/logs'.replace('{databaseId}', databaseId).replace('{collectionId}', collectionId).replace('{documentId}', documentId);
                    let payload = {};
                    if (typeof limit !== 'undefined') {
                        payload['limit'] = limit;
                    }
                    if (typeof offset !== 'undefined') {
                        payload['offset'] = offset;
                    }
                    const uri = new URL(this.config.endpoint + path);
                    return yield this.call('get', uri, {
                        'content-type': 'application/json',
                    }, payload);
                }),
                /**
                 * List Indexes
                 *
                 *
                 * @param {string} databaseId
                 * @param {string} collectionId
                 * @throws {AppwriteException}
                 * @returns {Promise}
                 */
                listIndexes: (databaseId, collectionId) => __awaiter(this, void 0, void 0, function* () {
                    if (typeof databaseId === 'undefined') {
                        throw new AppwriteException('Missing required parameter: "databaseId"');
                    }
                    if (typeof collectionId === 'undefined') {
                        throw new AppwriteException('Missing required parameter: "collectionId"');
                    }
                    let path = '/databases/{databaseId}/collections/{collectionId}/indexes'.replace('{databaseId}', databaseId).replace('{collectionId}', collectionId);
                    let payload = {};
                    const uri = new URL(this.config.endpoint + path);
                    return yield this.call('get', uri, {
                        'content-type': 'application/json',
                    }, payload);
                }),
                /**
                 * Create Index
                 *
                 *
                 * @param {string} databaseId
                 * @param {string} collectionId
                 * @param {string} key
                 * @param {string} type
                 * @param {string[]} attributes
                 * @param {string[]} orders
                 * @throws {AppwriteException}
                 * @returns {Promise}
                 */
                createIndex: (databaseId, collectionId, key, type, attributes, orders) => __awaiter(this, void 0, void 0, function* () {
                    if (typeof databaseId === 'undefined') {
                        throw new AppwriteException('Missing required parameter: "databaseId"');
                    }
                    if (typeof collectionId === 'undefined') {
                        throw new AppwriteException('Missing required parameter: "collectionId"');
                    }
                    if (typeof key === 'undefined') {
                        throw new AppwriteException('Missing required parameter: "key"');
                    }
                    if (typeof type === 'undefined') {
                        throw new AppwriteException('Missing required parameter: "type"');
                    }
                    if (typeof attributes === 'undefined') {
                        throw new AppwriteException('Missing required parameter: "attributes"');
                    }
                    let path = '/databases/{databaseId}/collections/{collectionId}/indexes'.replace('{databaseId}', databaseId).replace('{collectionId}', collectionId);
                    let payload = {};
                    if (typeof key !== 'undefined') {
                        payload['key'] = key;
                    }
                    if (typeof type !== 'undefined') {
                        payload['type'] = type;
                    }
                    if (typeof attributes !== 'undefined') {
                        payload['attributes'] = attributes;
                    }
                    if (typeof orders !== 'undefined') {
                        payload['orders'] = orders;
                    }
                    const uri = new URL(this.config.endpoint + path);
                    return yield this.call('post', uri, {
                        'content-type': 'application/json',
                    }, payload);
                }),
                /**
                 * Get Index
                 *
                 *
                 * @param {string} databaseId
                 * @param {string} collectionId
                 * @param {string} key
                 * @throws {AppwriteException}
                 * @returns {Promise}
                 */
                getIndex: (databaseId, collectionId, key) => __awaiter(this, void 0, void 0, function* () {
                    if (typeof databaseId === 'undefined') {
                        throw new AppwriteException('Missing required parameter: "databaseId"');
                    }
                    if (typeof collectionId === 'undefined') {
                        throw new AppwriteException('Missing required parameter: "collectionId"');
                    }
                    if (typeof key === 'undefined') {
                        throw new AppwriteException('Missing required parameter: "key"');
                    }
                    let path = '/databases/{databaseId}/collections/{collectionId}/indexes/{key}'.replace('{databaseId}', databaseId).replace('{collectionId}', collectionId).replace('{key}', key);
                    let payload = {};
                    const uri = new URL(this.config.endpoint + path);
                    return yield this.call('get', uri, {
                        'content-type': 'application/json',
                    }, payload);
                }),
                /**
                 * Delete Index
                 *
                 *
                 * @param {string} databaseId
                 * @param {string} collectionId
                 * @param {string} key
                 * @throws {AppwriteException}
                 * @returns {Promise}
                 */
                deleteIndex: (databaseId, collectionId, key) => __awaiter(this, void 0, void 0, function* () {
                    if (typeof databaseId === 'undefined') {
                        throw new AppwriteException('Missing required parameter: "databaseId"');
                    }
                    if (typeof collectionId === 'undefined') {
                        throw new AppwriteException('Missing required parameter: "collectionId"');
                    }
                    if (typeof key === 'undefined') {
                        throw new AppwriteException('Missing required parameter: "key"');
                    }
                    let path = '/databases/{databaseId}/collections/{collectionId}/indexes/{key}'.replace('{databaseId}', databaseId).replace('{collectionId}', collectionId).replace('{key}', key);
                    let payload = {};
                    const uri = new URL(this.config.endpoint + path);
                    return yield this.call('delete', uri, {
                        'content-type': 'application/json',
                    }, payload);
                }),
                /**
                 * List Collection Logs
                 *
                 * Get the collection activity logs list by its unique ID.
                 *
                 * @param {string} databaseId
                 * @param {string} collectionId
                 * @param {number} limit
                 * @param {number} offset
                 * @throws {AppwriteException}
                 * @returns {Promise}
                 */
                listCollectionLogs: (databaseId, collectionId, limit, offset) => __awaiter(this, void 0, void 0, function* () {
                    if (typeof databaseId === 'undefined') {
                        throw new AppwriteException('Missing required parameter: "databaseId"');
                    }
                    if (typeof collectionId === 'undefined') {
                        throw new AppwriteException('Missing required parameter: "collectionId"');
                    }
                    let path = '/databases/{databaseId}/collections/{collectionId}/logs'.replace('{databaseId}', databaseId).replace('{collectionId}', collectionId);
                    let payload = {};
                    if (typeof limit !== 'undefined') {
                        payload['limit'] = limit;
                    }
                    if (typeof offset !== 'undefined') {
                        payload['offset'] = offset;
                    }
                    const uri = new URL(this.config.endpoint + path);
                    return yield this.call('get', uri, {
                        'content-type': 'application/json',
                    }, payload);
                }),
                /**
                 * Get usage stats for a collection
                 *
                 *
                 * @param {string} databaseId
                 * @param {string} collectionId
                 * @param {string} range
                 * @throws {AppwriteException}
                 * @returns {Promise}
                 */
                getCollectionUsage: (databaseId, collectionId, range) => __awaiter(this, void 0, void 0, function* () {
                    if (typeof databaseId === 'undefined') {
                        throw new AppwriteException('Missing required parameter: "databaseId"');
                    }
                    if (typeof collectionId === 'undefined') {
                        throw new AppwriteException('Missing required parameter: "collectionId"');
                    }
                    let path = '/databases/{databaseId}/collections/{collectionId}/usage'.replace('{databaseId}', databaseId).replace('{collectionId}', collectionId);
                    let payload = {};
                    if (typeof range !== 'undefined') {
                        payload['range'] = range;
                    }
                    const uri = new URL(this.config.endpoint + path);
                    return yield this.call('get', uri, {
                        'content-type': 'application/json',
                    }, payload);
                }),
                /**
                 * List Collection Logs
                 *
                 * Get the collection activity logs list by its unique ID.
                 *
                 * @param {string} databaseId
                 * @param {number} limit
                 * @param {number} offset
                 * @throws {AppwriteException}
                 * @returns {Promise}
                 */
                listLogs: (databaseId, limit, offset) => __awaiter(this, void 0, void 0, function* () {
                    if (typeof databaseId === 'undefined') {
                        throw new AppwriteException('Missing required parameter: "databaseId"');
                    }
                    let path = '/databases/{databaseId}/logs'.replace('{databaseId}', databaseId);
                    let payload = {};
                    if (typeof limit !== 'undefined') {
                        payload['limit'] = limit;
                    }
                    if (typeof offset !== 'undefined') {
                        payload['offset'] = offset;
                    }
                    const uri = new URL(this.config.endpoint + path);
                    return yield this.call('get', uri, {
                        'content-type': 'application/json',
                    }, payload);
                }),
                /**
                 * Get usage stats for the database
                 *
                 *
                 * @param {string} databaseId
                 * @param {string} range
                 * @throws {AppwriteException}
                 * @returns {Promise}
                 */
                getDatabaseUsage: (databaseId, range) => __awaiter(this, void 0, void 0, function* () {
                    if (typeof databaseId === 'undefined') {
                        throw new AppwriteException('Missing required parameter: "databaseId"');
                    }
                    let path = '/databases/{databaseId}/usage'.replace('{databaseId}', databaseId);
                    let payload = {};
                    if (typeof range !== 'undefined') {
                        payload['range'] = range;
                    }
                    const uri = new URL(this.config.endpoint + path);
                    return yield this.call('get', uri, {
                        'content-type': 'application/json',
                    }, payload);
                })
            };
            this.functions = {
                /**
                 * List Functions
                 *
                 * Get a list of all the project's functions. You can use the query params to
                 * filter your results.
                 *
                 * @param {string} search
                 * @param {number} limit
                 * @param {number} offset
                 * @param {string} cursor
                 * @param {string} cursorDirection
                 * @param {string} orderType
                 * @throws {AppwriteException}
                 * @returns {Promise}
                 */
                list: (search, limit, offset, cursor, cursorDirection, orderType) => __awaiter(this, void 0, void 0, function* () {
                    let path = '/functions';
                    let payload = {};
                    if (typeof search !== 'undefined') {
                        payload['search'] = search;
                    }
                    if (typeof limit !== 'undefined') {
                        payload['limit'] = limit;
                    }
                    if (typeof offset !== 'undefined') {
                        payload['offset'] = offset;
                    }
                    if (typeof cursor !== 'undefined') {
                        payload['cursor'] = cursor;
                    }
                    if (typeof cursorDirection !== 'undefined') {
                        payload['cursorDirection'] = cursorDirection;
                    }
                    if (typeof orderType !== 'undefined') {
                        payload['orderType'] = orderType;
                    }
                    const uri = new URL(this.config.endpoint + path);
                    return yield this.call('get', uri, {
                        'content-type': 'application/json',
                    }, payload);
                }),
                /**
                 * Create Function
                 *
                 * Create a new function. You can pass a list of
                 * [permissions](/docs/permissions) to allow different project users or team
                 * with access to execute the function using the client API.
                 *
                 * @param {string} functionId
                 * @param {string} name
                 * @param {string[]} execute
                 * @param {string} runtime
                 * @param {object} vars
                 * @param {string[]} events
                 * @param {string} schedule
                 * @param {number} timeout
                 * @throws {AppwriteException}
                 * @returns {Promise}
                 */
                create: (functionId, name, execute, runtime, vars, events, schedule, timeout) => __awaiter(this, void 0, void 0, function* () {
                    if (typeof functionId === 'undefined') {
                        throw new AppwriteException('Missing required parameter: "functionId"');
                    }
                    if (typeof name === 'undefined') {
                        throw new AppwriteException('Missing required parameter: "name"');
                    }
                    if (typeof execute === 'undefined') {
                        throw new AppwriteException('Missing required parameter: "execute"');
                    }
                    if (typeof runtime === 'undefined') {
                        throw new AppwriteException('Missing required parameter: "runtime"');
                    }
                    let path = '/functions';
                    let payload = {};
                    if (typeof functionId !== 'undefined') {
                        payload['functionId'] = functionId;
                    }
                    if (typeof name !== 'undefined') {
                        payload['name'] = name;
                    }
                    if (typeof execute !== 'undefined') {
                        payload['execute'] = execute;
                    }
                    if (typeof runtime !== 'undefined') {
                        payload['runtime'] = runtime;
                    }
                    if (typeof vars !== 'undefined') {
                        payload['vars'] = vars;
                    }
                    if (typeof events !== 'undefined') {
                        payload['events'] = events;
                    }
                    if (typeof schedule !== 'undefined') {
                        payload['schedule'] = schedule;
                    }
                    if (typeof timeout !== 'undefined') {
                        payload['timeout'] = timeout;
                    }
                    const uri = new URL(this.config.endpoint + path);
                    return yield this.call('post', uri, {
                        'content-type': 'application/json',
                    }, payload);
                }),
                /**
                 * List runtimes
                 *
                 * Get a list of all runtimes that are currently active on your instance.
                 *
                 * @throws {AppwriteException}
                 * @returns {Promise}
                 */
                listRuntimes: () => __awaiter(this, void 0, void 0, function* () {
                    let path = '/functions/runtimes';
                    let payload = {};
                    const uri = new URL(this.config.endpoint + path);
                    return yield this.call('get', uri, {
                        'content-type': 'application/json',
                    }, payload);
                }),
                /**
                 * Get Function
                 *
                 * Get a function by its unique ID.
                 *
                 * @param {string} functionId
                 * @throws {AppwriteException}
                 * @returns {Promise}
                 */
                get: (functionId) => __awaiter(this, void 0, void 0, function* () {
                    if (typeof functionId === 'undefined') {
                        throw new AppwriteException('Missing required parameter: "functionId"');
                    }
                    let path = '/functions/{functionId}'.replace('{functionId}', functionId);
                    let payload = {};
                    const uri = new URL(this.config.endpoint + path);
                    return yield this.call('get', uri, {
                        'content-type': 'application/json',
                    }, payload);
                }),
                /**
                 * Update Function
                 *
                 * Update function by its unique ID.
                 *
                 * @param {string} functionId
                 * @param {string} name
                 * @param {string[]} execute
                 * @param {object} vars
                 * @param {string[]} events
                 * @param {string} schedule
                 * @param {number} timeout
                 * @throws {AppwriteException}
                 * @returns {Promise}
                 */
                update: (functionId, name, execute, vars, events, schedule, timeout) => __awaiter(this, void 0, void 0, function* () {
                    if (typeof functionId === 'undefined') {
                        throw new AppwriteException('Missing required parameter: "functionId"');
                    }
                    if (typeof name === 'undefined') {
                        throw new AppwriteException('Missing required parameter: "name"');
                    }
                    if (typeof execute === 'undefined') {
                        throw new AppwriteException('Missing required parameter: "execute"');
                    }
                    let path = '/functions/{functionId}'.replace('{functionId}', functionId);
                    let payload = {};
                    if (typeof name !== 'undefined') {
                        payload['name'] = name;
                    }
                    if (typeof execute !== 'undefined') {
                        payload['execute'] = execute;
                    }
                    if (typeof vars !== 'undefined') {
                        payload['vars'] = vars;
                    }
                    if (typeof events !== 'undefined') {
                        payload['events'] = events;
                    }
                    if (typeof schedule !== 'undefined') {
                        payload['schedule'] = schedule;
                    }
                    if (typeof timeout !== 'undefined') {
                        payload['timeout'] = timeout;
                    }
                    const uri = new URL(this.config.endpoint + path);
                    return yield this.call('put', uri, {
                        'content-type': 'application/json',
                    }, payload);
                }),
                /**
                 * Delete Function
                 *
                 * Delete a function by its unique ID.
                 *
                 * @param {string} functionId
                 * @throws {AppwriteException}
                 * @returns {Promise}
                 */
                delete: (functionId) => __awaiter(this, void 0, void 0, function* () {
                    if (typeof functionId === 'undefined') {
                        throw new AppwriteException('Missing required parameter: "functionId"');
                    }
                    let path = '/functions/{functionId}'.replace('{functionId}', functionId);
                    let payload = {};
                    const uri = new URL(this.config.endpoint + path);
                    return yield this.call('delete', uri, {
                        'content-type': 'application/json',
                    }, payload);
                }),
                /**
                 * List Deployments
                 *
                 * Get a list of all the project's code deployments. You can use the query
                 * params to filter your results.
                 *
                 * @param {string} functionId
                 * @param {string} search
                 * @param {number} limit
                 * @param {number} offset
                 * @param {string} cursor
                 * @param {string} cursorDirection
                 * @param {string} orderType
                 * @throws {AppwriteException}
                 * @returns {Promise}
                 */
                listDeployments: (functionId, search, limit, offset, cursor, cursorDirection, orderType) => __awaiter(this, void 0, void 0, function* () {
                    if (typeof functionId === 'undefined') {
                        throw new AppwriteException('Missing required parameter: "functionId"');
                    }
                    let path = '/functions/{functionId}/deployments'.replace('{functionId}', functionId);
                    let payload = {};
                    if (typeof search !== 'undefined') {
                        payload['search'] = search;
                    }
                    if (typeof limit !== 'undefined') {
                        payload['limit'] = limit;
                    }
                    if (typeof offset !== 'undefined') {
                        payload['offset'] = offset;
                    }
                    if (typeof cursor !== 'undefined') {
                        payload['cursor'] = cursor;
                    }
                    if (typeof cursorDirection !== 'undefined') {
                        payload['cursorDirection'] = cursorDirection;
                    }
                    if (typeof orderType !== 'undefined') {
                        payload['orderType'] = orderType;
                    }
                    const uri = new URL(this.config.endpoint + path);
                    return yield this.call('get', uri, {
                        'content-type': 'application/json',
                    }, payload);
                }),
                /**
                 * Create Deployment
                 *
                 * Create a new function code deployment. Use this endpoint to upload a new
                 * version of your code function. To execute your newly uploaded code, you'll
                 * need to update the function's deployment to use your new deployment UID.
                 *
                 * This endpoint accepts a tar.gz file compressed with your code. Make sure to
                 * include any dependencies your code has within the compressed file. You can
                 * learn more about code packaging in the [Appwrite Cloud Functions
                 * tutorial](/docs/functions).
                 *
                 * Use the "command" param to set the entry point used to execute your code.
                 *
                 * @param {string} functionId
                 * @param {string} entrypoint
                 * @param {File} code
                 * @param {boolean} activate
                 * @throws {AppwriteException}
                 * @returns {Promise}
                 */
                createDeployment: (functionId, entrypoint, code, activate, onProgress = (progress) => { }) => __awaiter(this, void 0, void 0, function* () {
                    if (typeof functionId === 'undefined') {
                        throw new AppwriteException('Missing required parameter: "functionId"');
                    }
                    if (typeof entrypoint === 'undefined') {
                        throw new AppwriteException('Missing required parameter: "entrypoint"');
                    }
                    if (typeof code === 'undefined') {
                        throw new AppwriteException('Missing required parameter: "code"');
                    }
                    if (typeof activate === 'undefined') {
                        throw new AppwriteException('Missing required parameter: "activate"');
                    }
                    let path = '/functions/{functionId}/deployments'.replace('{functionId}', functionId);
                    let payload = {};
                    if (typeof entrypoint !== 'undefined') {
                        payload['entrypoint'] = entrypoint;
                    }
                    if (typeof code !== 'undefined') {
                        payload['code'] = code;
                    }
                    if (typeof activate !== 'undefined') {
                        payload['activate'] = activate;
                    }
                    const uri = new URL(this.config.endpoint + path);
                    if (!(code instanceof File)) {
                        throw new AppwriteException('Parameter "code" has to be a File.');
                    }
                    const size = code.size;
                    if (size <= Appwrite.CHUNK_SIZE) {
                        return yield this.call('post', uri, {
                            'content-type': 'multipart/form-data',
                        }, payload);
                    }
                    let id = undefined;
                    let response = undefined;
                    const headers = {
                        'content-type': 'multipart/form-data',
                    };
                    let counter = 0;
                    const totalCounters = Math.ceil(size / Appwrite.CHUNK_SIZE);
                    for (counter; counter < totalCounters; counter++) {
                        const start = (counter * Appwrite.CHUNK_SIZE);
                        const end = Math.min((((counter * Appwrite.CHUNK_SIZE) + Appwrite.CHUNK_SIZE) - 1), size);
                        headers['content-range'] = 'bytes ' + start + '-' + end + '/' + size;
                        if (id) {
                            headers['x-appwrite-id'] = id;
                        }
                        const stream = code.slice(start, end + 1);
                        payload['code'] = new File([stream], code.name);
                        response = yield this.call('post', uri, headers, payload);
                        if (!id) {
                            id = response['$id'];
                        }
                        if (onProgress) {
                            onProgress({
                                $id: response.$id,
                                progress: Math.min((counter + 1) * Appwrite.CHUNK_SIZE - 1, size) / size * 100,
                                sizeUploaded: end,
                                chunksTotal: response.chunksTotal,
                                chunksUploaded: response.chunksUploaded
                            });
                        }
                    }
                    return response;
                }),
                /**
                 * Get Deployment
                 *
                 * Get a code deployment by its unique ID.
                 *
                 * @param {string} functionId
                 * @param {string} deploymentId
                 * @throws {AppwriteException}
                 * @returns {Promise}
                 */
                getDeployment: (functionId, deploymentId) => __awaiter(this, void 0, void 0, function* () {
                    if (typeof functionId === 'undefined') {
                        throw new AppwriteException('Missing required parameter: "functionId"');
                    }
                    if (typeof deploymentId === 'undefined') {
                        throw new AppwriteException('Missing required parameter: "deploymentId"');
                    }
                    let path = '/functions/{functionId}/deployments/{deploymentId}'.replace('{functionId}', functionId).replace('{deploymentId}', deploymentId);
                    let payload = {};
                    const uri = new URL(this.config.endpoint + path);
                    return yield this.call('get', uri, {
                        'content-type': 'application/json',
                    }, payload);
                }),
                /**
                 * Update Function Deployment
                 *
                 * Update the function code deployment ID using the unique function ID. Use
                 * this endpoint to switch the code deployment that should be executed by the
                 * execution endpoint.
                 *
                 * @param {string} functionId
                 * @param {string} deploymentId
                 * @throws {AppwriteException}
                 * @returns {Promise}
                 */
                updateDeployment: (functionId, deploymentId) => __awaiter(this, void 0, void 0, function* () {
                    if (typeof functionId === 'undefined') {
                        throw new AppwriteException('Missing required parameter: "functionId"');
                    }
                    if (typeof deploymentId === 'undefined') {
                        throw new AppwriteException('Missing required parameter: "deploymentId"');
                    }
                    let path = '/functions/{functionId}/deployments/{deploymentId}'.replace('{functionId}', functionId).replace('{deploymentId}', deploymentId);
                    let payload = {};
                    const uri = new URL(this.config.endpoint + path);
                    return yield this.call('patch', uri, {
                        'content-type': 'application/json',
                    }, payload);
                }),
                /**
                 * Delete Deployment
                 *
                 * Delete a code deployment by its unique ID.
                 *
                 * @param {string} functionId
                 * @param {string} deploymentId
                 * @throws {AppwriteException}
                 * @returns {Promise}
                 */
                deleteDeployment: (functionId, deploymentId) => __awaiter(this, void 0, void 0, function* () {
                    if (typeof functionId === 'undefined') {
                        throw new AppwriteException('Missing required parameter: "functionId"');
                    }
                    if (typeof deploymentId === 'undefined') {
                        throw new AppwriteException('Missing required parameter: "deploymentId"');
                    }
                    let path = '/functions/{functionId}/deployments/{deploymentId}'.replace('{functionId}', functionId).replace('{deploymentId}', deploymentId);
                    let payload = {};
                    const uri = new URL(this.config.endpoint + path);
                    return yield this.call('delete', uri, {
                        'content-type': 'application/json',
                    }, payload);
                }),
                /**
                 * Retry Build
                 *
                 *
                 * @param {string} functionId
                 * @param {string} deploymentId
                 * @param {string} buildId
                 * @throws {AppwriteException}
                 * @returns {Promise}
                 */
                retryBuild: (functionId, deploymentId, buildId) => __awaiter(this, void 0, void 0, function* () {
                    if (typeof functionId === 'undefined') {
                        throw new AppwriteException('Missing required parameter: "functionId"');
                    }
                    if (typeof deploymentId === 'undefined') {
                        throw new AppwriteException('Missing required parameter: "deploymentId"');
                    }
                    if (typeof buildId === 'undefined') {
                        throw new AppwriteException('Missing required parameter: "buildId"');
                    }
                    let path = '/functions/{functionId}/deployments/{deploymentId}/builds/{buildId}'.replace('{functionId}', functionId).replace('{deploymentId}', deploymentId).replace('{buildId}', buildId);
                    let payload = {};
                    const uri = new URL(this.config.endpoint + path);
                    return yield this.call('post', uri, {
                        'content-type': 'application/json',
                    }, payload);
                }),
                /**
                 * List Executions
                 *
                 * Get a list of all the current user function execution logs. You can use the
                 * query params to filter your results. On admin mode, this endpoint will
                 * return a list of all of the project's executions. [Learn more about
                 * different API modes](/docs/admin).
                 *
                 * @param {string} functionId
                 * @param {number} limit
                 * @param {number} offset
                 * @param {string} search
                 * @param {string} cursor
                 * @param {string} cursorDirection
                 * @throws {AppwriteException}
                 * @returns {Promise}
                 */
                listExecutions: (functionId, limit, offset, search, cursor, cursorDirection) => __awaiter(this, void 0, void 0, function* () {
                    if (typeof functionId === 'undefined') {
                        throw new AppwriteException('Missing required parameter: "functionId"');
                    }
                    let path = '/functions/{functionId}/executions'.replace('{functionId}', functionId);
                    let payload = {};
                    if (typeof limit !== 'undefined') {
                        payload['limit'] = limit;
                    }
                    if (typeof offset !== 'undefined') {
                        payload['offset'] = offset;
                    }
                    if (typeof search !== 'undefined') {
                        payload['search'] = search;
                    }
                    if (typeof cursor !== 'undefined') {
                        payload['cursor'] = cursor;
                    }
                    if (typeof cursorDirection !== 'undefined') {
                        payload['cursorDirection'] = cursorDirection;
                    }
                    const uri = new URL(this.config.endpoint + path);
                    return yield this.call('get', uri, {
                        'content-type': 'application/json',
                    }, payload);
                }),
                /**
                 * Create Execution
                 *
                 * Trigger a function execution. The returned object will return you the
                 * current execution status. You can ping the `Get Execution` endpoint to get
                 * updates on the current execution status. Once this endpoint is called, your
                 * function execution process will start asynchronously.
                 *
                 * @param {string} functionId
                 * @param {string} data
                 * @param {boolean} async
                 * @throws {AppwriteException}
                 * @returns {Promise}
                 */
                createExecution: (functionId, data, async) => __awaiter(this, void 0, void 0, function* () {
                    if (typeof functionId === 'undefined') {
                        throw new AppwriteException('Missing required parameter: "functionId"');
                    }
                    let path = '/functions/{functionId}/executions'.replace('{functionId}', functionId);
                    let payload = {};
                    if (typeof data !== 'undefined') {
                        payload['data'] = data;
                    }
                    if (typeof async !== 'undefined') {
                        payload['async'] = async;
                    }
                    const uri = new URL(this.config.endpoint + path);
                    return yield this.call('post', uri, {
                        'content-type': 'application/json',
                    }, payload);
                }),
                /**
                 * Get Execution
                 *
                 * Get a function execution log by its unique ID.
                 *
                 * @param {string} functionId
                 * @param {string} executionId
                 * @throws {AppwriteException}
                 * @returns {Promise}
                 */
                getExecution: (functionId, executionId) => __awaiter(this, void 0, void 0, function* () {
                    if (typeof functionId === 'undefined') {
                        throw new AppwriteException('Missing required parameter: "functionId"');
                    }
                    if (typeof executionId === 'undefined') {
                        throw new AppwriteException('Missing required parameter: "executionId"');
                    }
                    let path = '/functions/{functionId}/executions/{executionId}'.replace('{functionId}', functionId).replace('{executionId}', executionId);
                    let payload = {};
                    const uri = new URL(this.config.endpoint + path);
                    return yield this.call('get', uri, {
                        'content-type': 'application/json',
                    }, payload);
                }),
                /**
                 * Get Function Usage
                 *
                 *
                 * @param {string} functionId
                 * @param {string} range
                 * @throws {AppwriteException}
                 * @returns {Promise}
                 */
                getUsage: (functionId, range) => __awaiter(this, void 0, void 0, function* () {
                    if (typeof functionId === 'undefined') {
                        throw new AppwriteException('Missing required parameter: "functionId"');
                    }
                    let path = '/functions/{functionId}/usage'.replace('{functionId}', functionId);
                    let payload = {};
                    if (typeof range !== 'undefined') {
                        payload['range'] = range;
                    }
                    const uri = new URL(this.config.endpoint + path);
                    return yield this.call('get', uri, {
                        'content-type': 'application/json',
                    }, payload);
                })
            };
            this.health = {
                /**
                 * Get HTTP
                 *
                 * Check the Appwrite HTTP server is up and responsive.
                 *
                 * @throws {AppwriteException}
                 * @returns {Promise}
                 */
                get: () => __awaiter(this, void 0, void 0, function* () {
                    let path = '/health';
                    let payload = {};
                    const uri = new URL(this.config.endpoint + path);
                    return yield this.call('get', uri, {
                        'content-type': 'application/json',
                    }, payload);
                }),
                /**
                 * Get Antivirus
                 *
                 * Check the Appwrite Antivirus server is up and connection is successful.
                 *
                 * @throws {AppwriteException}
                 * @returns {Promise}
                 */
                getAntivirus: () => __awaiter(this, void 0, void 0, function* () {
                    let path = '/health/anti-virus';
                    let payload = {};
                    const uri = new URL(this.config.endpoint + path);
                    return yield this.call('get', uri, {
                        'content-type': 'application/json',
                    }, payload);
                }),
                /**
                 * Get Cache
                 *
                 * Check the Appwrite in-memory cache server is up and connection is
                 * successful.
                 *
                 * @throws {AppwriteException}
                 * @returns {Promise}
                 */
                getCache: () => __awaiter(this, void 0, void 0, function* () {
                    let path = '/health/cache';
                    let payload = {};
                    const uri = new URL(this.config.endpoint + path);
                    return yield this.call('get', uri, {
                        'content-type': 'application/json',
                    }, payload);
                }),
                /**
                 * Get DB
                 *
                 * Check the Appwrite database server is up and connection is successful.
                 *
                 * @throws {AppwriteException}
                 * @returns {Promise}
                 */
                getDB: () => __awaiter(this, void 0, void 0, function* () {
                    let path = '/health/db';
                    let payload = {};
                    const uri = new URL(this.config.endpoint + path);
                    return yield this.call('get', uri, {
                        'content-type': 'application/json',
                    }, payload);
                }),
                /**
                 * Get Certificates Queue
                 *
                 * Get the number of certificates that are waiting to be issued against
                 * [Letsencrypt](https://letsencrypt.org/) in the Appwrite internal queue
                 * server.
                 *
                 * @throws {AppwriteException}
                 * @returns {Promise}
                 */
                getQueueCertificates: () => __awaiter(this, void 0, void 0, function* () {
                    let path = '/health/queue/certificates';
                    let payload = {};
                    const uri = new URL(this.config.endpoint + path);
                    return yield this.call('get', uri, {
                        'content-type': 'application/json',
                    }, payload);
                }),
                /**
                 * Get Functions Queue
                 *
                 *
                 * @throws {AppwriteException}
                 * @returns {Promise}
                 */
                getQueueFunctions: () => __awaiter(this, void 0, void 0, function* () {
                    let path = '/health/queue/functions';
                    let payload = {};
                    const uri = new URL(this.config.endpoint + path);
                    return yield this.call('get', uri, {
                        'content-type': 'application/json',
                    }, payload);
                }),
                /**
                 * Get Logs Queue
                 *
                 * Get the number of logs that are waiting to be processed in the Appwrite
                 * internal queue server.
                 *
                 * @throws {AppwriteException}
                 * @returns {Promise}
                 */
                getQueueLogs: () => __awaiter(this, void 0, void 0, function* () {
                    let path = '/health/queue/logs';
                    let payload = {};
                    const uri = new URL(this.config.endpoint + path);
                    return yield this.call('get', uri, {
                        'content-type': 'application/json',
                    }, payload);
                }),
                /**
                 * Get Webhooks Queue
                 *
                 * Get the number of webhooks that are waiting to be processed in the Appwrite
                 * internal queue server.
                 *
                 * @throws {AppwriteException}
                 * @returns {Promise}
                 */
                getQueueWebhooks: () => __awaiter(this, void 0, void 0, function* () {
                    let path = '/health/queue/webhooks';
                    let payload = {};
                    const uri = new URL(this.config.endpoint + path);
                    return yield this.call('get', uri, {
                        'content-type': 'application/json',
                    }, payload);
                }),
                /**
                 * Get Local Storage
                 *
                 * Check the Appwrite local storage device is up and connection is successful.
                 *
                 * @throws {AppwriteException}
                 * @returns {Promise}
                 */
                getStorageLocal: () => __awaiter(this, void 0, void 0, function* () {
                    let path = '/health/storage/local';
                    let payload = {};
                    const uri = new URL(this.config.endpoint + path);
                    return yield this.call('get', uri, {
                        'content-type': 'application/json',
                    }, payload);
                }),
                /**
                 * Get Time
                 *
                 * Check the Appwrite server time is synced with Google remote NTP server. We
                 * use this technology to smoothly handle leap seconds with no disruptive
                 * events. The [Network Time
                 * Protocol](https://en.wikipedia.org/wiki/Network_Time_Protocol) (NTP) is
                 * used by hundreds of millions of computers and devices to synchronize their
                 * clocks over the Internet. If your computer sets its own clock, it likely
                 * uses NTP.
                 *
                 * @throws {AppwriteException}
                 * @returns {Promise}
                 */
                getTime: () => __awaiter(this, void 0, void 0, function* () {
                    let path = '/health/time';
                    let payload = {};
                    const uri = new URL(this.config.endpoint + path);
                    return yield this.call('get', uri, {
                        'content-type': 'application/json',
                    }, payload);
                })
            };
            this.locale = {
                /**
                 * Get User Locale
                 *
                 * Get the current user location based on IP. Returns an object with user
                 * country code, country name, continent name, continent code, ip address and
                 * suggested currency. You can use the locale header to get the data in a
                 * supported language.
                 *
                 * ([IP Geolocation by DB-IP](https://db-ip.com))
                 *
                 * @throws {AppwriteException}
                 * @returns {Promise}
                 */
                get: () => __awaiter(this, void 0, void 0, function* () {
                    let path = '/locale';
                    let payload = {};
                    const uri = new URL(this.config.endpoint + path);
                    return yield this.call('get', uri, {
                        'content-type': 'application/json',
                    }, payload);
                }),
                /**
                 * List Continents
                 *
                 * List of all continents. You can use the locale header to get the data in a
                 * supported language.
                 *
                 * @throws {AppwriteException}
                 * @returns {Promise}
                 */
                getContinents: () => __awaiter(this, void 0, void 0, function* () {
                    let path = '/locale/continents';
                    let payload = {};
                    const uri = new URL(this.config.endpoint + path);
                    return yield this.call('get', uri, {
                        'content-type': 'application/json',
                    }, payload);
                }),
                /**
                 * List Countries
                 *
                 * List of all countries. You can use the locale header to get the data in a
                 * supported language.
                 *
                 * @throws {AppwriteException}
                 * @returns {Promise}
                 */
                getCountries: () => __awaiter(this, void 0, void 0, function* () {
                    let path = '/locale/countries';
                    let payload = {};
                    const uri = new URL(this.config.endpoint + path);
                    return yield this.call('get', uri, {
                        'content-type': 'application/json',
                    }, payload);
                }),
                /**
                 * List EU Countries
                 *
                 * List of all countries that are currently members of the EU. You can use the
                 * locale header to get the data in a supported language.
                 *
                 * @throws {AppwriteException}
                 * @returns {Promise}
                 */
                getCountriesEU: () => __awaiter(this, void 0, void 0, function* () {
                    let path = '/locale/countries/eu';
                    let payload = {};
                    const uri = new URL(this.config.endpoint + path);
                    return yield this.call('get', uri, {
                        'content-type': 'application/json',
                    }, payload);
                }),
                /**
                 * List Countries Phone Codes
                 *
                 * List of all countries phone codes. You can use the locale header to get the
                 * data in a supported language.
                 *
                 * @throws {AppwriteException}
                 * @returns {Promise}
                 */
                getCountriesPhones: () => __awaiter(this, void 0, void 0, function* () {
                    let path = '/locale/countries/phones';
                    let payload = {};
                    const uri = new URL(this.config.endpoint + path);
                    return yield this.call('get', uri, {
                        'content-type': 'application/json',
                    }, payload);
                }),
                /**
                 * List Currencies
                 *
                 * List of all currencies, including currency symbol, name, plural, and
                 * decimal digits for all major and minor currencies. You can use the locale
                 * header to get the data in a supported language.
                 *
                 * @throws {AppwriteException}
                 * @returns {Promise}
                 */
                getCurrencies: () => __awaiter(this, void 0, void 0, function* () {
                    let path = '/locale/currencies';
                    let payload = {};
                    const uri = new URL(this.config.endpoint + path);
                    return yield this.call('get', uri, {
                        'content-type': 'application/json',
                    }, payload);
                }),
                /**
                 * List Languages
                 *
                 * List of all languages classified by ISO 639-1 including 2-letter code, name
                 * in English, and name in the respective language.
                 *
                 * @throws {AppwriteException}
                 * @returns {Promise}
                 */
                getLanguages: () => __awaiter(this, void 0, void 0, function* () {
                    let path = '/locale/languages';
                    let payload = {};
                    const uri = new URL(this.config.endpoint + path);
                    return yield this.call('get', uri, {
                        'content-type': 'application/json',
                    }, payload);
                })
            };
            this.projects = {
                /**
                 * List Projects
                 *
                 *
                 * @param {string} search
                 * @param {number} limit
                 * @param {number} offset
                 * @param {string} cursor
                 * @param {string} cursorDirection
                 * @param {string} orderType
                 * @throws {AppwriteException}
                 * @returns {Promise}
                 */
                list: (search, limit, offset, cursor, cursorDirection, orderType) => __awaiter(this, void 0, void 0, function* () {
                    let path = '/projects';
                    let payload = {};
                    if (typeof search !== 'undefined') {
                        payload['search'] = search;
                    }
                    if (typeof limit !== 'undefined') {
                        payload['limit'] = limit;
                    }
                    if (typeof offset !== 'undefined') {
                        payload['offset'] = offset;
                    }
                    if (typeof cursor !== 'undefined') {
                        payload['cursor'] = cursor;
                    }
                    if (typeof cursorDirection !== 'undefined') {
                        payload['cursorDirection'] = cursorDirection;
                    }
                    if (typeof orderType !== 'undefined') {
                        payload['orderType'] = orderType;
                    }
                    const uri = new URL(this.config.endpoint + path);
                    return yield this.call('get', uri, {
                        'content-type': 'application/json',
                    }, payload);
                }),
                /**
                 * Create Project
                 *
                 *
                 * @param {string} projectId
                 * @param {string} name
                 * @param {string} teamId
                 * @param {string} description
                 * @param {string} logo
                 * @param {string} url
                 * @param {string} legalName
                 * @param {string} legalCountry
                 * @param {string} legalState
                 * @param {string} legalCity
                 * @param {string} legalAddress
                 * @param {string} legalTaxId
                 * @throws {AppwriteException}
                 * @returns {Promise}
                 */
                create: (projectId, name, teamId, description, logo, url, legalName, legalCountry, legalState, legalCity, legalAddress, legalTaxId) => __awaiter(this, void 0, void 0, function* () {
                    if (typeof projectId === 'undefined') {
                        throw new AppwriteException('Missing required parameter: "projectId"');
                    }
                    if (typeof name === 'undefined') {
                        throw new AppwriteException('Missing required parameter: "name"');
                    }
                    if (typeof teamId === 'undefined') {
                        throw new AppwriteException('Missing required parameter: "teamId"');
                    }
                    let path = '/projects';
                    let payload = {};
                    if (typeof projectId !== 'undefined') {
                        payload['projectId'] = projectId;
                    }
                    if (typeof name !== 'undefined') {
                        payload['name'] = name;
                    }
                    if (typeof teamId !== 'undefined') {
                        payload['teamId'] = teamId;
                    }
                    if (typeof description !== 'undefined') {
                        payload['description'] = description;
                    }
                    if (typeof logo !== 'undefined') {
                        payload['logo'] = logo;
                    }
                    if (typeof url !== 'undefined') {
                        payload['url'] = url;
                    }
                    if (typeof legalName !== 'undefined') {
                        payload['legalName'] = legalName;
                    }
                    if (typeof legalCountry !== 'undefined') {
                        payload['legalCountry'] = legalCountry;
                    }
                    if (typeof legalState !== 'undefined') {
                        payload['legalState'] = legalState;
                    }
                    if (typeof legalCity !== 'undefined') {
                        payload['legalCity'] = legalCity;
                    }
                    if (typeof legalAddress !== 'undefined') {
                        payload['legalAddress'] = legalAddress;
                    }
                    if (typeof legalTaxId !== 'undefined') {
                        payload['legalTaxId'] = legalTaxId;
                    }
                    const uri = new URL(this.config.endpoint + path);
                    return yield this.call('post', uri, {
                        'content-type': 'application/json',
                    }, payload);
                }),
                /**
                 * Get Project
                 *
                 *
                 * @param {string} projectId
                 * @throws {AppwriteException}
                 * @returns {Promise}
                 */
                get: (projectId) => __awaiter(this, void 0, void 0, function* () {
                    if (typeof projectId === 'undefined') {
                        throw new AppwriteException('Missing required parameter: "projectId"');
                    }
                    let path = '/projects/{projectId}'.replace('{projectId}', projectId);
                    let payload = {};
                    const uri = new URL(this.config.endpoint + path);
                    return yield this.call('get', uri, {
                        'content-type': 'application/json',
                    }, payload);
                }),
                /**
                 * Update Project
                 *
                 *
                 * @param {string} projectId
                 * @param {string} name
                 * @param {string} description
                 * @param {string} logo
                 * @param {string} url
                 * @param {string} legalName
                 * @param {string} legalCountry
                 * @param {string} legalState
                 * @param {string} legalCity
                 * @param {string} legalAddress
                 * @param {string} legalTaxId
                 * @throws {AppwriteException}
                 * @returns {Promise}
                 */
                update: (projectId, name, description, logo, url, legalName, legalCountry, legalState, legalCity, legalAddress, legalTaxId) => __awaiter(this, void 0, void 0, function* () {
                    if (typeof projectId === 'undefined') {
                        throw new AppwriteException('Missing required parameter: "projectId"');
                    }
                    if (typeof name === 'undefined') {
                        throw new AppwriteException('Missing required parameter: "name"');
                    }
                    let path = '/projects/{projectId}'.replace('{projectId}', projectId);
                    let payload = {};
                    if (typeof name !== 'undefined') {
                        payload['name'] = name;
                    }
                    if (typeof description !== 'undefined') {
                        payload['description'] = description;
                    }
                    if (typeof logo !== 'undefined') {
                        payload['logo'] = logo;
                    }
                    if (typeof url !== 'undefined') {
                        payload['url'] = url;
                    }
                    if (typeof legalName !== 'undefined') {
                        payload['legalName'] = legalName;
                    }
                    if (typeof legalCountry !== 'undefined') {
                        payload['legalCountry'] = legalCountry;
                    }
                    if (typeof legalState !== 'undefined') {
                        payload['legalState'] = legalState;
                    }
                    if (typeof legalCity !== 'undefined') {
                        payload['legalCity'] = legalCity;
                    }
                    if (typeof legalAddress !== 'undefined') {
                        payload['legalAddress'] = legalAddress;
                    }
                    if (typeof legalTaxId !== 'undefined') {
                        payload['legalTaxId'] = legalTaxId;
                    }
                    const uri = new URL(this.config.endpoint + path);
                    return yield this.call('patch', uri, {
                        'content-type': 'application/json',
                    }, payload);
                }),
                /**
                 * Delete Project
                 *
                 *
                 * @param {string} projectId
                 * @param {string} password
                 * @throws {AppwriteException}
                 * @returns {Promise}
                 */
                delete: (projectId, password) => __awaiter(this, void 0, void 0, function* () {
                    if (typeof projectId === 'undefined') {
                        throw new AppwriteException('Missing required parameter: "projectId"');
                    }
                    if (typeof password === 'undefined') {
                        throw new AppwriteException('Missing required parameter: "password"');
                    }
                    let path = '/projects/{projectId}'.replace('{projectId}', projectId);
                    let payload = {};
                    if (typeof password !== 'undefined') {
                        payload['password'] = password;
                    }
                    const uri = new URL(this.config.endpoint + path);
                    return yield this.call('delete', uri, {
                        'content-type': 'application/json',
                    }, payload);
                }),
                /**
                 * Update Project users limit
                 *
                 *
                 * @param {string} projectId
                 * @param {number} limit
                 * @throws {AppwriteException}
                 * @returns {Promise}
                 */
                updateAuthLimit: (projectId, limit) => __awaiter(this, void 0, void 0, function* () {
                    if (typeof projectId === 'undefined') {
                        throw new AppwriteException('Missing required parameter: "projectId"');
                    }
                    if (typeof limit === 'undefined') {
                        throw new AppwriteException('Missing required parameter: "limit"');
                    }
                    let path = '/projects/{projectId}/auth/limit'.replace('{projectId}', projectId);
                    let payload = {};
                    if (typeof limit !== 'undefined') {
                        payload['limit'] = limit;
                    }
                    const uri = new URL(this.config.endpoint + path);
                    return yield this.call('patch', uri, {
                        'content-type': 'application/json',
                    }, payload);
                }),
                /**
                 * Update Project auth method status. Use this endpoint to enable or disable a given auth method for this project.
                 *
                 *
                 * @param {string} projectId
                 * @param {string} method
                 * @param {boolean} status
                 * @throws {AppwriteException}
                 * @returns {Promise}
                 */
                updateAuthStatus: (projectId, method, status) => __awaiter(this, void 0, void 0, function* () {
                    if (typeof projectId === 'undefined') {
                        throw new AppwriteException('Missing required parameter: "projectId"');
                    }
                    if (typeof method === 'undefined') {
                        throw new AppwriteException('Missing required parameter: "method"');
                    }
                    if (typeof status === 'undefined') {
                        throw new AppwriteException('Missing required parameter: "status"');
                    }
                    let path = '/projects/{projectId}/auth/{method}'.replace('{projectId}', projectId).replace('{method}', method);
                    let payload = {};
                    if (typeof status !== 'undefined') {
                        payload['status'] = status;
                    }
                    const uri = new URL(this.config.endpoint + path);
                    return yield this.call('patch', uri, {
                        'content-type': 'application/json',
                    }, payload);
                }),
                /**
                 * List Domains
                 *
                 *
                 * @param {string} projectId
                 * @throws {AppwriteException}
                 * @returns {Promise}
                 */
                listDomains: (projectId) => __awaiter(this, void 0, void 0, function* () {
                    if (typeof projectId === 'undefined') {
                        throw new AppwriteException('Missing required parameter: "projectId"');
                    }
                    let path = '/projects/{projectId}/domains'.replace('{projectId}', projectId);
                    let payload = {};
                    const uri = new URL(this.config.endpoint + path);
                    return yield this.call('get', uri, {
                        'content-type': 'application/json',
                    }, payload);
                }),
                /**
                 * Create Domain
                 *
                 *
                 * @param {string} projectId
                 * @param {string} domain
                 * @throws {AppwriteException}
                 * @returns {Promise}
                 */
                createDomain: (projectId, domain) => __awaiter(this, void 0, void 0, function* () {
                    if (typeof projectId === 'undefined') {
                        throw new AppwriteException('Missing required parameter: "projectId"');
                    }
                    if (typeof domain === 'undefined') {
                        throw new AppwriteException('Missing required parameter: "domain"');
                    }
                    let path = '/projects/{projectId}/domains'.replace('{projectId}', projectId);
                    let payload = {};
                    if (typeof domain !== 'undefined') {
                        payload['domain'] = domain;
                    }
                    const uri = new URL(this.config.endpoint + path);
                    return yield this.call('post', uri, {
                        'content-type': 'application/json',
                    }, payload);
                }),
                /**
                 * Get Domain
                 *
                 *
                 * @param {string} projectId
                 * @param {string} domainId
                 * @throws {AppwriteException}
                 * @returns {Promise}
                 */
                getDomain: (projectId, domainId) => __awaiter(this, void 0, void 0, function* () {
                    if (typeof projectId === 'undefined') {
                        throw new AppwriteException('Missing required parameter: "projectId"');
                    }
                    if (typeof domainId === 'undefined') {
                        throw new AppwriteException('Missing required parameter: "domainId"');
                    }
                    let path = '/projects/{projectId}/domains/{domainId}'.replace('{projectId}', projectId).replace('{domainId}', domainId);
                    let payload = {};
                    const uri = new URL(this.config.endpoint + path);
                    return yield this.call('get', uri, {
                        'content-type': 'application/json',
                    }, payload);
                }),
                /**
                 * Delete Domain
                 *
                 *
                 * @param {string} projectId
                 * @param {string} domainId
                 * @throws {AppwriteException}
                 * @returns {Promise}
                 */
                deleteDomain: (projectId, domainId) => __awaiter(this, void 0, void 0, function* () {
                    if (typeof projectId === 'undefined') {
                        throw new AppwriteException('Missing required parameter: "projectId"');
                    }
                    if (typeof domainId === 'undefined') {
                        throw new AppwriteException('Missing required parameter: "domainId"');
                    }
                    let path = '/projects/{projectId}/domains/{domainId}'.replace('{projectId}', projectId).replace('{domainId}', domainId);
                    let payload = {};
                    const uri = new URL(this.config.endpoint + path);
                    return yield this.call('delete', uri, {
                        'content-type': 'application/json',
                    }, payload);
                }),
                /**
                 * Update Domain Verification Status
                 *
                 *
                 * @param {string} projectId
                 * @param {string} domainId
                 * @throws {AppwriteException}
                 * @returns {Promise}
                 */
                updateDomainVerification: (projectId, domainId) => __awaiter(this, void 0, void 0, function* () {
                    if (typeof projectId === 'undefined') {
                        throw new AppwriteException('Missing required parameter: "projectId"');
                    }
                    if (typeof domainId === 'undefined') {
                        throw new AppwriteException('Missing required parameter: "domainId"');
                    }
                    let path = '/projects/{projectId}/domains/{domainId}/verification'.replace('{projectId}', projectId).replace('{domainId}', domainId);
                    let payload = {};
                    const uri = new URL(this.config.endpoint + path);
                    return yield this.call('patch', uri, {
                        'content-type': 'application/json',
                    }, payload);
                }),
                /**
                 * List Keys
                 *
                 *
                 * @param {string} projectId
                 * @throws {AppwriteException}
                 * @returns {Promise}
                 */
                listKeys: (projectId) => __awaiter(this, void 0, void 0, function* () {
                    if (typeof projectId === 'undefined') {
                        throw new AppwriteException('Missing required parameter: "projectId"');
                    }
                    let path = '/projects/{projectId}/keys'.replace('{projectId}', projectId);
                    let payload = {};
                    const uri = new URL(this.config.endpoint + path);
                    return yield this.call('get', uri, {
                        'content-type': 'application/json',
                    }, payload);
                }),
                /**
                 * Create Key
                 *
                 *
                 * @param {string} projectId
                 * @param {string} name
                 * @param {string[]} scopes
                 * @param {number} expire
                 * @throws {AppwriteException}
                 * @returns {Promise}
                 */
                createKey: (projectId, name, scopes, expire) => __awaiter(this, void 0, void 0, function* () {
                    if (typeof projectId === 'undefined') {
                        throw new AppwriteException('Missing required parameter: "projectId"');
                    }
                    if (typeof name === 'undefined') {
                        throw new AppwriteException('Missing required parameter: "name"');
                    }
                    if (typeof scopes === 'undefined') {
                        throw new AppwriteException('Missing required parameter: "scopes"');
                    }
                    let path = '/projects/{projectId}/keys'.replace('{projectId}', projectId);
                    let payload = {};
                    if (typeof name !== 'undefined') {
                        payload['name'] = name;
                    }
                    if (typeof scopes !== 'undefined') {
                        payload['scopes'] = scopes;
                    }
                    if (typeof expire !== 'undefined') {
                        payload['expire'] = expire;
                    }
                    const uri = new URL(this.config.endpoint + path);
                    return yield this.call('post', uri, {
                        'content-type': 'application/json',
                    }, payload);
                }),
                /**
                 * Get Key
                 *
                 *
                 * @param {string} projectId
                 * @param {string} keyId
                 * @throws {AppwriteException}
                 * @returns {Promise}
                 */
                getKey: (projectId, keyId) => __awaiter(this, void 0, void 0, function* () {
                    if (typeof projectId === 'undefined') {
                        throw new AppwriteException('Missing required parameter: "projectId"');
                    }
                    if (typeof keyId === 'undefined') {
                        throw new AppwriteException('Missing required parameter: "keyId"');
                    }
                    let path = '/projects/{projectId}/keys/{keyId}'.replace('{projectId}', projectId).replace('{keyId}', keyId);
                    let payload = {};
                    const uri = new URL(this.config.endpoint + path);
                    return yield this.call('get', uri, {
                        'content-type': 'application/json',
                    }, payload);
                }),
                /**
                 * Update Key
                 *
                 *
                 * @param {string} projectId
                 * @param {string} keyId
                 * @param {string} name
                 * @param {string[]} scopes
                 * @param {number} expire
                 * @throws {AppwriteException}
                 * @returns {Promise}
                 */
                updateKey: (projectId, keyId, name, scopes, expire) => __awaiter(this, void 0, void 0, function* () {
                    if (typeof projectId === 'undefined') {
                        throw new AppwriteException('Missing required parameter: "projectId"');
                    }
                    if (typeof keyId === 'undefined') {
                        throw new AppwriteException('Missing required parameter: "keyId"');
                    }
                    if (typeof name === 'undefined') {
                        throw new AppwriteException('Missing required parameter: "name"');
                    }
                    if (typeof scopes === 'undefined') {
                        throw new AppwriteException('Missing required parameter: "scopes"');
                    }
                    let path = '/projects/{projectId}/keys/{keyId}'.replace('{projectId}', projectId).replace('{keyId}', keyId);
                    let payload = {};
                    if (typeof name !== 'undefined') {
                        payload['name'] = name;
                    }
                    if (typeof scopes !== 'undefined') {
                        payload['scopes'] = scopes;
                    }
                    if (typeof expire !== 'undefined') {
                        payload['expire'] = expire;
                    }
                    const uri = new URL(this.config.endpoint + path);
                    return yield this.call('put', uri, {
                        'content-type': 'application/json',
                    }, payload);
                }),
                /**
                 * Delete Key
                 *
                 *
                 * @param {string} projectId
                 * @param {string} keyId
                 * @throws {AppwriteException}
                 * @returns {Promise}
                 */
                deleteKey: (projectId, keyId) => __awaiter(this, void 0, void 0, function* () {
                    if (typeof projectId === 'undefined') {
                        throw new AppwriteException('Missing required parameter: "projectId"');
                    }
                    if (typeof keyId === 'undefined') {
                        throw new AppwriteException('Missing required parameter: "keyId"');
                    }
                    let path = '/projects/{projectId}/keys/{keyId}'.replace('{projectId}', projectId).replace('{keyId}', keyId);
                    let payload = {};
                    const uri = new URL(this.config.endpoint + path);
                    return yield this.call('delete', uri, {
                        'content-type': 'application/json',
                    }, payload);
                }),
                /**
                 * Update Project OAuth2
                 *
                 *
                 * @param {string} projectId
                 * @param {string} provider
                 * @param {string} appId
                 * @param {string} secret
                 * @throws {AppwriteException}
                 * @returns {Promise}
                 */
                updateOAuth2: (projectId, provider, appId, secret) => __awaiter(this, void 0, void 0, function* () {
                    if (typeof projectId === 'undefined') {
                        throw new AppwriteException('Missing required parameter: "projectId"');
                    }
                    if (typeof provider === 'undefined') {
                        throw new AppwriteException('Missing required parameter: "provider"');
                    }
                    let path = '/projects/{projectId}/oauth2'.replace('{projectId}', projectId);
                    let payload = {};
                    if (typeof provider !== 'undefined') {
                        payload['provider'] = provider;
                    }
                    if (typeof appId !== 'undefined') {
                        payload['appId'] = appId;
                    }
                    if (typeof secret !== 'undefined') {
                        payload['secret'] = secret;
                    }
                    const uri = new URL(this.config.endpoint + path);
                    return yield this.call('patch', uri, {
                        'content-type': 'application/json',
                    }, payload);
                }),
                /**
                 * List Platforms
                 *
                 *
                 * @param {string} projectId
                 * @throws {AppwriteException}
                 * @returns {Promise}
                 */
                listPlatforms: (projectId) => __awaiter(this, void 0, void 0, function* () {
                    if (typeof projectId === 'undefined') {
                        throw new AppwriteException('Missing required parameter: "projectId"');
                    }
                    let path = '/projects/{projectId}/platforms'.replace('{projectId}', projectId);
                    let payload = {};
                    const uri = new URL(this.config.endpoint + path);
                    return yield this.call('get', uri, {
                        'content-type': 'application/json',
                    }, payload);
                }),
                /**
                 * Create Platform
                 *
                 *
                 * @param {string} projectId
                 * @param {string} type
                 * @param {string} name
                 * @param {string} key
                 * @param {string} store
                 * @param {string} hostname
                 * @throws {AppwriteException}
                 * @returns {Promise}
                 */
                createPlatform: (projectId, type, name, key, store, hostname) => __awaiter(this, void 0, void 0, function* () {
                    if (typeof projectId === 'undefined') {
                        throw new AppwriteException('Missing required parameter: "projectId"');
                    }
                    if (typeof type === 'undefined') {
                        throw new AppwriteException('Missing required parameter: "type"');
                    }
                    if (typeof name === 'undefined') {
                        throw new AppwriteException('Missing required parameter: "name"');
                    }
                    let path = '/projects/{projectId}/platforms'.replace('{projectId}', projectId);
                    let payload = {};
                    if (typeof type !== 'undefined') {
                        payload['type'] = type;
                    }
                    if (typeof name !== 'undefined') {
                        payload['name'] = name;
                    }
                    if (typeof key !== 'undefined') {
                        payload['key'] = key;
                    }
                    if (typeof store !== 'undefined') {
                        payload['store'] = store;
                    }
                    if (typeof hostname !== 'undefined') {
                        payload['hostname'] = hostname;
                    }
                    const uri = new URL(this.config.endpoint + path);
                    return yield this.call('post', uri, {
                        'content-type': 'application/json',
                    }, payload);
                }),
                /**
                 * Get Platform
                 *
                 *
                 * @param {string} projectId
                 * @param {string} platformId
                 * @throws {AppwriteException}
                 * @returns {Promise}
                 */
                getPlatform: (projectId, platformId) => __awaiter(this, void 0, void 0, function* () {
                    if (typeof projectId === 'undefined') {
                        throw new AppwriteException('Missing required parameter: "projectId"');
                    }
                    if (typeof platformId === 'undefined') {
                        throw new AppwriteException('Missing required parameter: "platformId"');
                    }
                    let path = '/projects/{projectId}/platforms/{platformId}'.replace('{projectId}', projectId).replace('{platformId}', platformId);
                    let payload = {};
                    const uri = new URL(this.config.endpoint + path);
                    return yield this.call('get', uri, {
                        'content-type': 'application/json',
                    }, payload);
                }),
                /**
                 * Update Platform
                 *
                 *
                 * @param {string} projectId
                 * @param {string} platformId
                 * @param {string} name
                 * @param {string} key
                 * @param {string} store
                 * @param {string} hostname
                 * @throws {AppwriteException}
                 * @returns {Promise}
                 */
                updatePlatform: (projectId, platformId, name, key, store, hostname) => __awaiter(this, void 0, void 0, function* () {
                    if (typeof projectId === 'undefined') {
                        throw new AppwriteException('Missing required parameter: "projectId"');
                    }
                    if (typeof platformId === 'undefined') {
                        throw new AppwriteException('Missing required parameter: "platformId"');
                    }
                    if (typeof name === 'undefined') {
                        throw new AppwriteException('Missing required parameter: "name"');
                    }
                    let path = '/projects/{projectId}/platforms/{platformId}'.replace('{projectId}', projectId).replace('{platformId}', platformId);
                    let payload = {};
                    if (typeof name !== 'undefined') {
                        payload['name'] = name;
                    }
                    if (typeof key !== 'undefined') {
                        payload['key'] = key;
                    }
                    if (typeof store !== 'undefined') {
                        payload['store'] = store;
                    }
                    if (typeof hostname !== 'undefined') {
                        payload['hostname'] = hostname;
                    }
                    const uri = new URL(this.config.endpoint + path);
                    return yield this.call('put', uri, {
                        'content-type': 'application/json',
                    }, payload);
                }),
                /**
                 * Delete Platform
                 *
                 *
                 * @param {string} projectId
                 * @param {string} platformId
                 * @throws {AppwriteException}
                 * @returns {Promise}
                 */
                deletePlatform: (projectId, platformId) => __awaiter(this, void 0, void 0, function* () {
                    if (typeof projectId === 'undefined') {
                        throw new AppwriteException('Missing required parameter: "projectId"');
                    }
                    if (typeof platformId === 'undefined') {
                        throw new AppwriteException('Missing required parameter: "platformId"');
                    }
                    let path = '/projects/{projectId}/platforms/{platformId}'.replace('{projectId}', projectId).replace('{platformId}', platformId);
                    let payload = {};
                    const uri = new URL(this.config.endpoint + path);
                    return yield this.call('delete', uri, {
                        'content-type': 'application/json',
                    }, payload);
                }),
                /**
                 * Update service status
                 *
                 *
                 * @param {string} projectId
                 * @param {string} service
                 * @param {boolean} status
                 * @throws {AppwriteException}
                 * @returns {Promise}
                 */
                updateServiceStatus: (projectId, service, status) => __awaiter(this, void 0, void 0, function* () {
                    if (typeof projectId === 'undefined') {
                        throw new AppwriteException('Missing required parameter: "projectId"');
                    }
                    if (typeof service === 'undefined') {
                        throw new AppwriteException('Missing required parameter: "service"');
                    }
                    if (typeof status === 'undefined') {
                        throw new AppwriteException('Missing required parameter: "status"');
                    }
                    let path = '/projects/{projectId}/service'.replace('{projectId}', projectId);
                    let payload = {};
                    if (typeof service !== 'undefined') {
                        payload['service'] = service;
                    }
                    if (typeof status !== 'undefined') {
                        payload['status'] = status;
                    }
                    const uri = new URL(this.config.endpoint + path);
                    return yield this.call('patch', uri, {
                        'content-type': 'application/json',
                    }, payload);
                }),
                /**
                 * Get usage stats for a project
                 *
                 *
                 * @param {string} projectId
                 * @param {string} range
                 * @throws {AppwriteException}
                 * @returns {Promise}
                 */
                getUsage: (projectId, range) => __awaiter(this, void 0, void 0, function* () {
                    if (typeof projectId === 'undefined') {
                        throw new AppwriteException('Missing required parameter: "projectId"');
                    }
                    let path = '/projects/{projectId}/usage'.replace('{projectId}', projectId);
                    let payload = {};
                    if (typeof range !== 'undefined') {
                        payload['range'] = range;
                    }
                    const uri = new URL(this.config.endpoint + path);
                    return yield this.call('get', uri, {
                        'content-type': 'application/json',
                    }, payload);
                }),
                /**
                 * List Webhooks
                 *
                 *
                 * @param {string} projectId
                 * @throws {AppwriteException}
                 * @returns {Promise}
                 */
                listWebhooks: (projectId) => __awaiter(this, void 0, void 0, function* () {
                    if (typeof projectId === 'undefined') {
                        throw new AppwriteException('Missing required parameter: "projectId"');
                    }
                    let path = '/projects/{projectId}/webhooks'.replace('{projectId}', projectId);
                    let payload = {};
                    const uri = new URL(this.config.endpoint + path);
                    return yield this.call('get', uri, {
                        'content-type': 'application/json',
                    }, payload);
                }),
                /**
                 * Create Webhook
                 *
                 *
                 * @param {string} projectId
                 * @param {string} name
                 * @param {string[]} events
                 * @param {string} url
                 * @param {boolean} security
                 * @param {string} httpUser
                 * @param {string} httpPass
                 * @throws {AppwriteException}
                 * @returns {Promise}
                 */
                createWebhook: (projectId, name, events, url, security, httpUser, httpPass) => __awaiter(this, void 0, void 0, function* () {
                    if (typeof projectId === 'undefined') {
                        throw new AppwriteException('Missing required parameter: "projectId"');
                    }
                    if (typeof name === 'undefined') {
                        throw new AppwriteException('Missing required parameter: "name"');
                    }
                    if (typeof events === 'undefined') {
                        throw new AppwriteException('Missing required parameter: "events"');
                    }
                    if (typeof url === 'undefined') {
                        throw new AppwriteException('Missing required parameter: "url"');
                    }
                    if (typeof security === 'undefined') {
                        throw new AppwriteException('Missing required parameter: "security"');
                    }
                    let path = '/projects/{projectId}/webhooks'.replace('{projectId}', projectId);
                    let payload = {};
                    if (typeof name !== 'undefined') {
                        payload['name'] = name;
                    }
                    if (typeof events !== 'undefined') {
                        payload['events'] = events;
                    }
                    if (typeof url !== 'undefined') {
                        payload['url'] = url;
                    }
                    if (typeof security !== 'undefined') {
                        payload['security'] = security;
                    }
                    if (typeof httpUser !== 'undefined') {
                        payload['httpUser'] = httpUser;
                    }
                    if (typeof httpPass !== 'undefined') {
                        payload['httpPass'] = httpPass;
                    }
                    const uri = new URL(this.config.endpoint + path);
                    return yield this.call('post', uri, {
                        'content-type': 'application/json',
                    }, payload);
                }),
                /**
                 * Get Webhook
                 *
                 *
                 * @param {string} projectId
                 * @param {string} webhookId
                 * @throws {AppwriteException}
                 * @returns {Promise}
                 */
                getWebhook: (projectId, webhookId) => __awaiter(this, void 0, void 0, function* () {
                    if (typeof projectId === 'undefined') {
                        throw new AppwriteException('Missing required parameter: "projectId"');
                    }
                    if (typeof webhookId === 'undefined') {
                        throw new AppwriteException('Missing required parameter: "webhookId"');
                    }
                    let path = '/projects/{projectId}/webhooks/{webhookId}'.replace('{projectId}', projectId).replace('{webhookId}', webhookId);
                    let payload = {};
                    const uri = new URL(this.config.endpoint + path);
                    return yield this.call('get', uri, {
                        'content-type': 'application/json',
                    }, payload);
                }),
                /**
                 * Update Webhook
                 *
                 *
                 * @param {string} projectId
                 * @param {string} webhookId
                 * @param {string} name
                 * @param {string[]} events
                 * @param {string} url
                 * @param {boolean} security
                 * @param {string} httpUser
                 * @param {string} httpPass
                 * @throws {AppwriteException}
                 * @returns {Promise}
                 */
                updateWebhook: (projectId, webhookId, name, events, url, security, httpUser, httpPass) => __awaiter(this, void 0, void 0, function* () {
                    if (typeof projectId === 'undefined') {
                        throw new AppwriteException('Missing required parameter: "projectId"');
                    }
                    if (typeof webhookId === 'undefined') {
                        throw new AppwriteException('Missing required parameter: "webhookId"');
                    }
                    if (typeof name === 'undefined') {
                        throw new AppwriteException('Missing required parameter: "name"');
                    }
                    if (typeof events === 'undefined') {
                        throw new AppwriteException('Missing required parameter: "events"');
                    }
                    if (typeof url === 'undefined') {
                        throw new AppwriteException('Missing required parameter: "url"');
                    }
                    if (typeof security === 'undefined') {
                        throw new AppwriteException('Missing required parameter: "security"');
                    }
                    let path = '/projects/{projectId}/webhooks/{webhookId}'.replace('{projectId}', projectId).replace('{webhookId}', webhookId);
                    let payload = {};
                    if (typeof name !== 'undefined') {
                        payload['name'] = name;
                    }
                    if (typeof events !== 'undefined') {
                        payload['events'] = events;
                    }
                    if (typeof url !== 'undefined') {
                        payload['url'] = url;
                    }
                    if (typeof security !== 'undefined') {
                        payload['security'] = security;
                    }
                    if (typeof httpUser !== 'undefined') {
                        payload['httpUser'] = httpUser;
                    }
                    if (typeof httpPass !== 'undefined') {
                        payload['httpPass'] = httpPass;
                    }
                    const uri = new URL(this.config.endpoint + path);
                    return yield this.call('put', uri, {
                        'content-type': 'application/json',
                    }, payload);
                }),
                /**
                 * Delete Webhook
                 *
                 *
                 * @param {string} projectId
                 * @param {string} webhookId
                 * @throws {AppwriteException}
                 * @returns {Promise}
                 */
                deleteWebhook: (projectId, webhookId) => __awaiter(this, void 0, void 0, function* () {
                    if (typeof projectId === 'undefined') {
                        throw new AppwriteException('Missing required parameter: "projectId"');
                    }
                    if (typeof webhookId === 'undefined') {
                        throw new AppwriteException('Missing required parameter: "webhookId"');
                    }
                    let path = '/projects/{projectId}/webhooks/{webhookId}'.replace('{projectId}', projectId).replace('{webhookId}', webhookId);
                    let payload = {};
                    const uri = new URL(this.config.endpoint + path);
                    return yield this.call('delete', uri, {
                        'content-type': 'application/json',
                    }, payload);
                }),
                /**
                 * Update Webhook Signature Key
                 *
                 *
                 * @param {string} projectId
                 * @param {string} webhookId
                 * @throws {AppwriteException}
                 * @returns {Promise}
                 */
                updateWebhookSignature: (projectId, webhookId) => __awaiter(this, void 0, void 0, function* () {
                    if (typeof projectId === 'undefined') {
                        throw new AppwriteException('Missing required parameter: "projectId"');
                    }
                    if (typeof webhookId === 'undefined') {
                        throw new AppwriteException('Missing required parameter: "webhookId"');
                    }
                    let path = '/projects/{projectId}/webhooks/{webhookId}/signature'.replace('{projectId}', projectId).replace('{webhookId}', webhookId);
                    let payload = {};
                    const uri = new URL(this.config.endpoint + path);
                    return yield this.call('patch', uri, {
                        'content-type': 'application/json',
                    }, payload);
                })
            };
            this.storage = {
                /**
                 * List buckets
                 *
                 * Get a list of all the storage buckets. You can use the query params to
                 * filter your results.
                 *
                 * @param {string} search
                 * @param {number} limit
                 * @param {number} offset
                 * @param {string} cursor
                 * @param {string} cursorDirection
                 * @param {string} orderType
                 * @throws {AppwriteException}
                 * @returns {Promise}
                 */
                listBuckets: (search, limit, offset, cursor, cursorDirection, orderType) => __awaiter(this, void 0, void 0, function* () {
                    let path = '/storage/buckets';
                    let payload = {};
                    if (typeof search !== 'undefined') {
                        payload['search'] = search;
                    }
                    if (typeof limit !== 'undefined') {
                        payload['limit'] = limit;
                    }
                    if (typeof offset !== 'undefined') {
                        payload['offset'] = offset;
                    }
                    if (typeof cursor !== 'undefined') {
                        payload['cursor'] = cursor;
                    }
                    if (typeof cursorDirection !== 'undefined') {
                        payload['cursorDirection'] = cursorDirection;
                    }
                    if (typeof orderType !== 'undefined') {
                        payload['orderType'] = orderType;
                    }
                    const uri = new URL(this.config.endpoint + path);
                    return yield this.call('get', uri, {
                        'content-type': 'application/json',
                    }, payload);
                }),
                /**
                 * Create bucket
                 *
                 * Create a new storage bucket.
                 *
                 * @param {string} bucketId
                 * @param {string} name
                 * @param {string} permission
                 * @param {string[]} read
                 * @param {string[]} write
                 * @param {boolean} enabled
                 * @param {number} maximumFileSize
                 * @param {string[]} allowedFileExtensions
                 * @param {boolean} encryption
                 * @param {boolean} antivirus
                 * @throws {AppwriteException}
                 * @returns {Promise}
                 */
                createBucket: (bucketId, name, permission, read, write, enabled, maximumFileSize, allowedFileExtensions, encryption, antivirus) => __awaiter(this, void 0, void 0, function* () {
                    if (typeof bucketId === 'undefined') {
                        throw new AppwriteException('Missing required parameter: "bucketId"');
                    }
                    if (typeof name === 'undefined') {
                        throw new AppwriteException('Missing required parameter: "name"');
                    }
                    if (typeof permission === 'undefined') {
                        throw new AppwriteException('Missing required parameter: "permission"');
                    }
                    let path = '/storage/buckets';
                    let payload = {};
                    if (typeof bucketId !== 'undefined') {
                        payload['bucketId'] = bucketId;
                    }
                    if (typeof name !== 'undefined') {
                        payload['name'] = name;
                    }
                    if (typeof permission !== 'undefined') {
                        payload['permission'] = permission;
                    }
                    if (typeof read !== 'undefined') {
                        payload['read'] = read;
                    }
                    if (typeof write !== 'undefined') {
                        payload['write'] = write;
                    }
                    if (typeof enabled !== 'undefined') {
                        payload['enabled'] = enabled;
                    }
                    if (typeof maximumFileSize !== 'undefined') {
                        payload['maximumFileSize'] = maximumFileSize;
                    }
                    if (typeof allowedFileExtensions !== 'undefined') {
                        payload['allowedFileExtensions'] = allowedFileExtensions;
                    }
                    if (typeof encryption !== 'undefined') {
                        payload['encryption'] = encryption;
                    }
                    if (typeof antivirus !== 'undefined') {
                        payload['antivirus'] = antivirus;
                    }
                    const uri = new URL(this.config.endpoint + path);
                    return yield this.call('post', uri, {
                        'content-type': 'application/json',
                    }, payload);
                }),
                /**
                 * Get Bucket
                 *
                 * Get a storage bucket by its unique ID. This endpoint response returns a
                 * JSON object with the storage bucket metadata.
                 *
                 * @param {string} bucketId
                 * @throws {AppwriteException}
                 * @returns {Promise}
                 */
                getBucket: (bucketId) => __awaiter(this, void 0, void 0, function* () {
                    if (typeof bucketId === 'undefined') {
                        throw new AppwriteException('Missing required parameter: "bucketId"');
                    }
                    let path = '/storage/buckets/{bucketId}'.replace('{bucketId}', bucketId);
                    let payload = {};
                    const uri = new URL(this.config.endpoint + path);
                    return yield this.call('get', uri, {
                        'content-type': 'application/json',
                    }, payload);
                }),
                /**
                 * Update Bucket
                 *
                 * Update a storage bucket by its unique ID.
                 *
                 * @param {string} bucketId
                 * @param {string} name
                 * @param {string} permission
                 * @param {string[]} read
                 * @param {string[]} write
                 * @param {boolean} enabled
                 * @param {number} maximumFileSize
                 * @param {string[]} allowedFileExtensions
                 * @param {boolean} encryption
                 * @param {boolean} antivirus
                 * @throws {AppwriteException}
                 * @returns {Promise}
                 */
                updateBucket: (bucketId, name, permission, read, write, enabled, maximumFileSize, allowedFileExtensions, encryption, antivirus) => __awaiter(this, void 0, void 0, function* () {
                    if (typeof bucketId === 'undefined') {
                        throw new AppwriteException('Missing required parameter: "bucketId"');
                    }
                    if (typeof name === 'undefined') {
                        throw new AppwriteException('Missing required parameter: "name"');
                    }
                    if (typeof permission === 'undefined') {
                        throw new AppwriteException('Missing required parameter: "permission"');
                    }
                    let path = '/storage/buckets/{bucketId}'.replace('{bucketId}', bucketId);
                    let payload = {};
                    if (typeof name !== 'undefined') {
                        payload['name'] = name;
                    }
                    if (typeof permission !== 'undefined') {
                        payload['permission'] = permission;
                    }
                    if (typeof read !== 'undefined') {
                        payload['read'] = read;
                    }
                    if (typeof write !== 'undefined') {
                        payload['write'] = write;
                    }
                    if (typeof enabled !== 'undefined') {
                        payload['enabled'] = enabled;
                    }
                    if (typeof maximumFileSize !== 'undefined') {
                        payload['maximumFileSize'] = maximumFileSize;
                    }
                    if (typeof allowedFileExtensions !== 'undefined') {
                        payload['allowedFileExtensions'] = allowedFileExtensions;
                    }
                    if (typeof encryption !== 'undefined') {
                        payload['encryption'] = encryption;
                    }
                    if (typeof antivirus !== 'undefined') {
                        payload['antivirus'] = antivirus;
                    }
                    const uri = new URL(this.config.endpoint + path);
                    return yield this.call('put', uri, {
                        'content-type': 'application/json',
                    }, payload);
                }),
                /**
                 * Delete Bucket
                 *
                 * Delete a storage bucket by its unique ID.
                 *
                 * @param {string} bucketId
                 * @throws {AppwriteException}
                 * @returns {Promise}
                 */
                deleteBucket: (bucketId) => __awaiter(this, void 0, void 0, function* () {
                    if (typeof bucketId === 'undefined') {
                        throw new AppwriteException('Missing required parameter: "bucketId"');
                    }
                    let path = '/storage/buckets/{bucketId}'.replace('{bucketId}', bucketId);
                    let payload = {};
                    const uri = new URL(this.config.endpoint + path);
                    return yield this.call('delete', uri, {
                        'content-type': 'application/json',
                    }, payload);
                }),
                /**
                 * List Files
                 *
                 * Get a list of all the user files. You can use the query params to filter
                 * your results. On admin mode, this endpoint will return a list of all of the
                 * project's files. [Learn more about different API modes](/docs/admin).
                 *
                 * @param {string} bucketId
                 * @param {string} search
                 * @param {number} limit
                 * @param {number} offset
                 * @param {string} cursor
                 * @param {string} cursorDirection
                 * @param {string} orderType
                 * @throws {AppwriteException}
                 * @returns {Promise}
                 */
                listFiles: (bucketId, search, limit, offset, cursor, cursorDirection, orderType) => __awaiter(this, void 0, void 0, function* () {
                    if (typeof bucketId === 'undefined') {
                        throw new AppwriteException('Missing required parameter: "bucketId"');
                    }
                    let path = '/storage/buckets/{bucketId}/files'.replace('{bucketId}', bucketId);
                    let payload = {};
                    if (typeof search !== 'undefined') {
                        payload['search'] = search;
                    }
                    if (typeof limit !== 'undefined') {
                        payload['limit'] = limit;
                    }
                    if (typeof offset !== 'undefined') {
                        payload['offset'] = offset;
                    }
                    if (typeof cursor !== 'undefined') {
                        payload['cursor'] = cursor;
                    }
                    if (typeof cursorDirection !== 'undefined') {
                        payload['cursorDirection'] = cursorDirection;
                    }
                    if (typeof orderType !== 'undefined') {
                        payload['orderType'] = orderType;
                    }
                    const uri = new URL(this.config.endpoint + path);
                    return yield this.call('get', uri, {
                        'content-type': 'application/json',
                    }, payload);
                }),
                /**
                 * Create File
                 *
                 * Create a new file. Before using this route, you should create a new bucket
                 * resource using either a [server
                 * integration](/docs/server/storage#storageCreateBucket) API or directly
                 * from your Appwrite console.
                 *
                 * Larger files should be uploaded using multiple requests with the
                 * [content-range](https://developer.mozilla.org/en-US/docs/Web/HTTP/Headers/Content-Range)
                 * header to send a partial request with a maximum supported chunk of `5MB`.
                 * The `content-range` header values should always be in bytes.
                 *
                 * When the first request is sent, the server will return the **File** object,
                 * and the subsequent part request must include the file's **id** in
                 * `x-appwrite-id` header to allow the server to know that the partial upload
                 * is for the existing file and not for a new one.
                 *
                 * If you're creating a new file using one of the Appwrite SDKs, all the
                 * chunking logic will be managed by the SDK internally.
                 *
                 *
                 * @param {string} bucketId
                 * @param {string} fileId
                 * @param {File} file
                 * @param {string[]} read
                 * @param {string[]} write
                 * @throws {AppwriteException}
                 * @returns {Promise}
                 */
                createFile: (bucketId, fileId, file, read, write, onProgress = (progress) => { }) => __awaiter(this, void 0, void 0, function* () {
                    if (typeof bucketId === 'undefined') {
                        throw new AppwriteException('Missing required parameter: "bucketId"');
                    }
                    if (typeof fileId === 'undefined') {
                        throw new AppwriteException('Missing required parameter: "fileId"');
                    }
                    if (typeof file === 'undefined') {
                        throw new AppwriteException('Missing required parameter: "file"');
                    }
                    let path = '/storage/buckets/{bucketId}/files'.replace('{bucketId}', bucketId);
                    let payload = {};
                    if (typeof fileId !== 'undefined') {
                        payload['fileId'] = fileId;
                    }
                    if (typeof file !== 'undefined') {
                        payload['file'] = file;
                    }
                    if (typeof read !== 'undefined') {
                        payload['read'] = read;
                    }
                    if (typeof write !== 'undefined') {
                        payload['write'] = write;
                    }
                    const uri = new URL(this.config.endpoint + path);
                    if (!(file instanceof File)) {
                        throw new AppwriteException('Parameter "file" has to be a File.');
                    }
                    const size = file.size;
                    if (size <= Appwrite.CHUNK_SIZE) {
                        return yield this.call('post', uri, {
                            'content-type': 'multipart/form-data',
                        }, payload);
=======
            });
        }
    }

    class Account extends Service {
        constructor(client) {
            super(client);
        }
        /**
         * Get Account
         *
         * Get currently logged in user data as JSON object.
         *
         * @throws {AppwriteException}
         * @returns {Promise}
         */
        get() {
            return __awaiter(this, void 0, void 0, function* () {
                let path = '/account';
                let payload = {};
                const uri = new URL(this.client.config.endpoint + path);
                return yield this.client.call('get', uri, {
                    'content-type': 'application/json',
                }, payload);
            });
        }
        /**
         * Create Account
         *
         * Use this endpoint to allow a new user to register a new account in your
         * project. After the user registration completes successfully, you can use
         * the [/account/verfication](/docs/client/account#accountCreateVerification)
         * route to start verifying the user email address. To allow the new user to
         * login to their new account, you need to create a new [account
         * session](/docs/client/account#accountCreateSession).
         *
         * @param {string} userId
         * @param {string} email
         * @param {string} password
         * @param {string} name
         * @throws {AppwriteException}
         * @returns {Promise}
         */
        create(userId, email, password, name) {
            return __awaiter(this, void 0, void 0, function* () {
                if (typeof userId === 'undefined') {
                    throw new AppwriteException('Missing required parameter: "userId"');
                }
                if (typeof email === 'undefined') {
                    throw new AppwriteException('Missing required parameter: "email"');
                }
                if (typeof password === 'undefined') {
                    throw new AppwriteException('Missing required parameter: "password"');
                }
                let path = '/account';
                let payload = {};
                if (typeof userId !== 'undefined') {
                    payload['userId'] = userId;
                }
                if (typeof email !== 'undefined') {
                    payload['email'] = email;
                }
                if (typeof password !== 'undefined') {
                    payload['password'] = password;
                }
                if (typeof name !== 'undefined') {
                    payload['name'] = name;
                }
                const uri = new URL(this.client.config.endpoint + path);
                return yield this.client.call('post', uri, {
                    'content-type': 'application/json',
                }, payload);
            });
        }
        /**
         * Update Account Email
         *
         * Update currently logged in user account email address. After changing user
         * address, the user confirmation status will get reset. A new confirmation
         * email is not sent automatically however you can use the send confirmation
         * email endpoint again to send the confirmation email. For security measures,
         * user password is required to complete this request.
         * This endpoint can also be used to convert an anonymous account to a normal
         * one, by passing an email address and a new password.
         *
         *
         * @param {string} email
         * @param {string} password
         * @throws {AppwriteException}
         * @returns {Promise}
         */
        updateEmail(email, password) {
            return __awaiter(this, void 0, void 0, function* () {
                if (typeof email === 'undefined') {
                    throw new AppwriteException('Missing required parameter: "email"');
                }
                if (typeof password === 'undefined') {
                    throw new AppwriteException('Missing required parameter: "password"');
                }
                let path = '/account/email';
                let payload = {};
                if (typeof email !== 'undefined') {
                    payload['email'] = email;
                }
                if (typeof password !== 'undefined') {
                    payload['password'] = password;
                }
                const uri = new URL(this.client.config.endpoint + path);
                return yield this.client.call('patch', uri, {
                    'content-type': 'application/json',
                }, payload);
            });
        }
        /**
         * Create Account JWT
         *
         * Use this endpoint to create a JSON Web Token. You can use the resulting JWT
         * to authenticate on behalf of the current user when working with the
         * Appwrite server-side API and SDKs. The JWT secret is valid for 15 minutes
         * from its creation and will be invalid if the user will logout in that time
         * frame.
         *
         * @throws {AppwriteException}
         * @returns {Promise}
         */
        createJWT() {
            return __awaiter(this, void 0, void 0, function* () {
                let path = '/account/jwt';
                let payload = {};
                const uri = new URL(this.client.config.endpoint + path);
                return yield this.client.call('post', uri, {
                    'content-type': 'application/json',
                }, payload);
            });
        }
        /**
         * Get Account Logs
         *
         * Get currently logged in user list of latest security activity logs. Each
         * log returns user IP address, location and date and time of log.
         *
         * @param {number} limit
         * @param {number} offset
         * @throws {AppwriteException}
         * @returns {Promise}
         */
        getLogs(limit, offset) {
            return __awaiter(this, void 0, void 0, function* () {
                let path = '/account/logs';
                let payload = {};
                if (typeof limit !== 'undefined') {
                    payload['limit'] = limit;
                }
                if (typeof offset !== 'undefined') {
                    payload['offset'] = offset;
                }
                const uri = new URL(this.client.config.endpoint + path);
                return yield this.client.call('get', uri, {
                    'content-type': 'application/json',
                }, payload);
            });
        }
        /**
         * Update Account Name
         *
         * Update currently logged in user account name.
         *
         * @param {string} name
         * @throws {AppwriteException}
         * @returns {Promise}
         */
        updateName(name) {
            return __awaiter(this, void 0, void 0, function* () {
                if (typeof name === 'undefined') {
                    throw new AppwriteException('Missing required parameter: "name"');
                }
                let path = '/account/name';
                let payload = {};
                if (typeof name !== 'undefined') {
                    payload['name'] = name;
                }
                const uri = new URL(this.client.config.endpoint + path);
                return yield this.client.call('patch', uri, {
                    'content-type': 'application/json',
                }, payload);
            });
        }
        /**
         * Update Account Password
         *
         * Update currently logged in user password. For validation, user is required
         * to pass in the new password, and the old password. For users created with
         * OAuth, Team Invites and Magic URL, oldPassword is optional.
         *
         * @param {string} password
         * @param {string} oldPassword
         * @throws {AppwriteException}
         * @returns {Promise}
         */
        updatePassword(password, oldPassword) {
            return __awaiter(this, void 0, void 0, function* () {
                if (typeof password === 'undefined') {
                    throw new AppwriteException('Missing required parameter: "password"');
                }
                let path = '/account/password';
                let payload = {};
                if (typeof password !== 'undefined') {
                    payload['password'] = password;
                }
                if (typeof oldPassword !== 'undefined') {
                    payload['oldPassword'] = oldPassword;
                }
                const uri = new URL(this.client.config.endpoint + path);
                return yield this.client.call('patch', uri, {
                    'content-type': 'application/json',
                }, payload);
            });
        }
        /**
         * Update Account Phone
         *
         * Update the currently logged in user's phone number. After updating the
         * phone number, the phone verification status will be reset. A confirmation
         * SMS is not sent automatically, however you can use the [POST
         * /account/verification/phone](/docs/client/account#accountCreatePhoneVerification)
         * endpoint to send a confirmation SMS.
         *
         * @param {string} number
         * @param {string} password
         * @throws {AppwriteException}
         * @returns {Promise}
         */
        updatePhone(number, password) {
            return __awaiter(this, void 0, void 0, function* () {
                if (typeof number === 'undefined') {
                    throw new AppwriteException('Missing required parameter: "number"');
                }
                if (typeof password === 'undefined') {
                    throw new AppwriteException('Missing required parameter: "password"');
                }
                let path = '/account/phone';
                let payload = {};
                if (typeof number !== 'undefined') {
                    payload['number'] = number;
                }
                if (typeof password !== 'undefined') {
                    payload['password'] = password;
                }
                const uri = new URL(this.client.config.endpoint + path);
                return yield this.client.call('patch', uri, {
                    'content-type': 'application/json',
                }, payload);
            });
        }
        /**
         * Get Account Preferences
         *
         * Get currently logged in user preferences as a key-value object.
         *
         * @throws {AppwriteException}
         * @returns {Promise}
         */
        getPrefs() {
            return __awaiter(this, void 0, void 0, function* () {
                let path = '/account/prefs';
                let payload = {};
                const uri = new URL(this.client.config.endpoint + path);
                return yield this.client.call('get', uri, {
                    'content-type': 'application/json',
                }, payload);
            });
        }
        /**
         * Update Account Preferences
         *
         * Update currently logged in user account preferences. The object you pass is
         * stored as is, and replaces any previous value. The maximum allowed prefs
         * size is 64kB and throws error if exceeded.
         *
         * @param {Partial<Preferences>} prefs
         * @throws {AppwriteException}
         * @returns {Promise}
         */
        updatePrefs(prefs) {
            return __awaiter(this, void 0, void 0, function* () {
                if (typeof prefs === 'undefined') {
                    throw new AppwriteException('Missing required parameter: "prefs"');
                }
                let path = '/account/prefs';
                let payload = {};
                if (typeof prefs !== 'undefined') {
                    payload['prefs'] = prefs;
                }
                const uri = new URL(this.client.config.endpoint + path);
                return yield this.client.call('patch', uri, {
                    'content-type': 'application/json',
                }, payload);
            });
        }
        /**
         * Create Password Recovery
         *
         * Sends the user an email with a temporary secret key for password reset.
         * When the user clicks the confirmation link he is redirected back to your
         * app password reset URL with the secret key and email address values
         * attached to the URL query string. Use the query string params to submit a
         * request to the [PUT
         * /account/recovery](/docs/client/account#accountUpdateRecovery) endpoint to
         * complete the process. The verification link sent to the user's email
         * address is valid for 1 hour.
         *
         * @param {string} email
         * @param {string} url
         * @throws {AppwriteException}
         * @returns {Promise}
         */
        createRecovery(email, url) {
            return __awaiter(this, void 0, void 0, function* () {
                if (typeof email === 'undefined') {
                    throw new AppwriteException('Missing required parameter: "email"');
                }
                if (typeof url === 'undefined') {
                    throw new AppwriteException('Missing required parameter: "url"');
                }
                let path = '/account/recovery';
                let payload = {};
                if (typeof email !== 'undefined') {
                    payload['email'] = email;
                }
                if (typeof url !== 'undefined') {
                    payload['url'] = url;
                }
                const uri = new URL(this.client.config.endpoint + path);
                return yield this.client.call('post', uri, {
                    'content-type': 'application/json',
                }, payload);
            });
        }
        /**
         * Create Password Recovery (confirmation)
         *
         * Use this endpoint to complete the user account password reset. Both the
         * **userId** and **secret** arguments will be passed as query parameters to
         * the redirect URL you have provided when sending your request to the [POST
         * /account/recovery](/docs/client/account#accountCreateRecovery) endpoint.
         *
         * Please note that in order to avoid a [Redirect
         * Attack](https://github.com/OWASP/CheatSheetSeries/blob/master/cheatsheets/Unvalidated_Redirects_and_Forwards_Cheat_Sheet.md)
         * the only valid redirect URLs are the ones from domains you have set when
         * adding your platforms in the console interface.
         *
         * @param {string} userId
         * @param {string} secret
         * @param {string} password
         * @param {string} passwordAgain
         * @throws {AppwriteException}
         * @returns {Promise}
         */
        updateRecovery(userId, secret, password, passwordAgain) {
            return __awaiter(this, void 0, void 0, function* () {
                if (typeof userId === 'undefined') {
                    throw new AppwriteException('Missing required parameter: "userId"');
                }
                if (typeof secret === 'undefined') {
                    throw new AppwriteException('Missing required parameter: "secret"');
                }
                if (typeof password === 'undefined') {
                    throw new AppwriteException('Missing required parameter: "password"');
                }
                if (typeof passwordAgain === 'undefined') {
                    throw new AppwriteException('Missing required parameter: "passwordAgain"');
                }
                let path = '/account/recovery';
                let payload = {};
                if (typeof userId !== 'undefined') {
                    payload['userId'] = userId;
                }
                if (typeof secret !== 'undefined') {
                    payload['secret'] = secret;
                }
                if (typeof password !== 'undefined') {
                    payload['password'] = password;
                }
                if (typeof passwordAgain !== 'undefined') {
                    payload['passwordAgain'] = passwordAgain;
                }
                const uri = new URL(this.client.config.endpoint + path);
                return yield this.client.call('put', uri, {
                    'content-type': 'application/json',
                }, payload);
            });
        }
        /**
         * Get Account Sessions
         *
         * Get currently logged in user list of active sessions across different
         * devices.
         *
         * @throws {AppwriteException}
         * @returns {Promise}
         */
        getSessions() {
            return __awaiter(this, void 0, void 0, function* () {
                let path = '/account/sessions';
                let payload = {};
                const uri = new URL(this.client.config.endpoint + path);
                return yield this.client.call('get', uri, {
                    'content-type': 'application/json',
                }, payload);
            });
        }
        /**
         * Delete All Account Sessions
         *
         * Delete all sessions from the user account and remove any sessions cookies
         * from the end client.
         *
         * @throws {AppwriteException}
         * @returns {Promise}
         */
        deleteSessions() {
            return __awaiter(this, void 0, void 0, function* () {
                let path = '/account/sessions';
                let payload = {};
                const uri = new URL(this.client.config.endpoint + path);
                return yield this.client.call('delete', uri, {
                    'content-type': 'application/json',
                }, payload);
            });
        }
        /**
         * Create Anonymous Session
         *
         * Use this endpoint to allow a new user to register an anonymous account in
         * your project. This route will also create a new session for the user. To
         * allow the new user to convert an anonymous account to a normal account, you
         * need to update its [email and
         * password](/docs/client/account#accountUpdateEmail) or create an [OAuth2
         * session](/docs/client/account#accountCreateOAuth2Session).
         *
         * @throws {AppwriteException}
         * @returns {Promise}
         */
        createAnonymousSession() {
            return __awaiter(this, void 0, void 0, function* () {
                let path = '/account/sessions/anonymous';
                let payload = {};
                const uri = new URL(this.client.config.endpoint + path);
                return yield this.client.call('post', uri, {
                    'content-type': 'application/json',
                }, payload);
            });
        }
        /**
         * Create Account Session with Email
         *
         * Allow the user to login into their account by providing a valid email and
         * password combination. This route will create a new session for the user.
         *
         * @param {string} email
         * @param {string} password
         * @throws {AppwriteException}
         * @returns {Promise}
         */
        createEmailSession(email, password) {
            return __awaiter(this, void 0, void 0, function* () {
                if (typeof email === 'undefined') {
                    throw new AppwriteException('Missing required parameter: "email"');
                }
                if (typeof password === 'undefined') {
                    throw new AppwriteException('Missing required parameter: "password"');
                }
                let path = '/account/sessions/email';
                let payload = {};
                if (typeof email !== 'undefined') {
                    payload['email'] = email;
                }
                if (typeof password !== 'undefined') {
                    payload['password'] = password;
                }
                const uri = new URL(this.client.config.endpoint + path);
                return yield this.client.call('post', uri, {
                    'content-type': 'application/json',
                }, payload);
            });
        }
        /**
         * Create Magic URL session
         *
         * Sends the user an email with a secret key for creating a session. If the
         * provided user ID has not be registered, a new user will be created. When
         * the user clicks the link in the email, the user is redirected back to the
         * URL you provided with the secret key and userId values attached to the URL
         * query string. Use the query string parameters to submit a request to the
         * [PUT
         * /account/sessions/magic-url](/docs/client/account#accountUpdateMagicURLSession)
         * endpoint to complete the login process. The link sent to the user's email
         * address is valid for 1 hour. If you are on a mobile device you can leave
         * the URL parameter empty, so that the login completion will be handled by
         * your Appwrite instance by default.
         *
         * @param {string} userId
         * @param {string} email
         * @param {string} url
         * @throws {AppwriteException}
         * @returns {Promise}
         */
        createMagicURLSession(userId, email, url) {
            return __awaiter(this, void 0, void 0, function* () {
                if (typeof userId === 'undefined') {
                    throw new AppwriteException('Missing required parameter: "userId"');
                }
                if (typeof email === 'undefined') {
                    throw new AppwriteException('Missing required parameter: "email"');
                }
                let path = '/account/sessions/magic-url';
                let payload = {};
                if (typeof userId !== 'undefined') {
                    payload['userId'] = userId;
                }
                if (typeof email !== 'undefined') {
                    payload['email'] = email;
                }
                if (typeof url !== 'undefined') {
                    payload['url'] = url;
                }
                const uri = new URL(this.client.config.endpoint + path);
                return yield this.client.call('post', uri, {
                    'content-type': 'application/json',
                }, payload);
            });
        }
        /**
         * Create Magic URL session (confirmation)
         *
         * Use this endpoint to complete creating the session with the Magic URL. Both
         * the **userId** and **secret** arguments will be passed as query parameters
         * to the redirect URL you have provided when sending your request to the
         * [POST
         * /account/sessions/magic-url](/docs/client/account#accountCreateMagicURLSession)
         * endpoint.
         *
         * Please note that in order to avoid a [Redirect
         * Attack](https://github.com/OWASP/CheatSheetSeries/blob/master/cheatsheets/Unvalidated_Redirects_and_Forwards_Cheat_Sheet.md)
         * the only valid redirect URLs are the ones from domains you have set when
         * adding your platforms in the console interface.
         *
         * @param {string} userId
         * @param {string} secret
         * @throws {AppwriteException}
         * @returns {Promise}
         */
        updateMagicURLSession(userId, secret) {
            return __awaiter(this, void 0, void 0, function* () {
                if (typeof userId === 'undefined') {
                    throw new AppwriteException('Missing required parameter: "userId"');
                }
                if (typeof secret === 'undefined') {
                    throw new AppwriteException('Missing required parameter: "secret"');
                }
                let path = '/account/sessions/magic-url';
                let payload = {};
                if (typeof userId !== 'undefined') {
                    payload['userId'] = userId;
                }
                if (typeof secret !== 'undefined') {
                    payload['secret'] = secret;
                }
                const uri = new URL(this.client.config.endpoint + path);
                return yield this.client.call('put', uri, {
                    'content-type': 'application/json',
                }, payload);
            });
        }
        /**
         * Create Account Session with OAuth2
         *
         * Allow the user to login to their account using the OAuth2 provider of their
         * choice. Each OAuth2 provider should be enabled from the Appwrite console
         * first. Use the success and failure arguments to provide a redirect URL's
         * back to your app when login is completed.
         *
         * If there is already an active session, the new session will be attached to
         * the logged-in account. If there are no active sessions, the server will
         * attempt to look for a user with the same email address as the email
         * received from the OAuth2 provider and attach the new session to the
         * existing user. If no matching user is found - the server will create a new
         * user..
         *
         *
         * @param {string} provider
         * @param {string} success
         * @param {string} failure
         * @param {string[]} scopes
         * @throws {AppwriteException}
         * @returns {void|string}
         */
        createOAuth2Session(provider, success, failure, scopes) {
            if (typeof provider === 'undefined') {
                throw new AppwriteException('Missing required parameter: "provider"');
            }
            let path = '/account/sessions/oauth2/{provider}'.replace('{provider}', provider);
            let payload = {};
            if (typeof success !== 'undefined') {
                payload['success'] = success;
            }
            if (typeof failure !== 'undefined') {
                payload['failure'] = failure;
            }
            if (typeof scopes !== 'undefined') {
                payload['scopes'] = scopes;
            }
            const uri = new URL(this.client.config.endpoint + path);
            payload['project'] = this.client.config.project;
            for (const [key, value] of Object.entries(Service.flatten(payload))) {
                uri.searchParams.append(key, value);
            }
            if (typeof window !== 'undefined' && (window === null || window === void 0 ? void 0 : window.location)) {
                window.location.href = uri.toString();
            }
            else {
                return uri;
            }
        }
        /**
         * Create Phone session
         *
         * Sends the user an SMS with a secret key for creating a session. If the
         * provided user ID has not be registered, a new user will be created. Use the
         * returned user ID and secret and submit a request to the [PUT
         * /account/sessions/phone](/docs/client/account#accountUpdatePhoneSession)
         * endpoint to complete the login process. The secret sent to the user's phone
         * is valid for 15 minutes.
         *
         * @param {string} userId
         * @param {string} number
         * @throws {AppwriteException}
         * @returns {Promise}
         */
        createPhoneSession(userId, number) {
            return __awaiter(this, void 0, void 0, function* () {
                if (typeof userId === 'undefined') {
                    throw new AppwriteException('Missing required parameter: "userId"');
                }
                if (typeof number === 'undefined') {
                    throw new AppwriteException('Missing required parameter: "number"');
                }
                let path = '/account/sessions/phone';
                let payload = {};
                if (typeof userId !== 'undefined') {
                    payload['userId'] = userId;
                }
                if (typeof number !== 'undefined') {
                    payload['number'] = number;
                }
                const uri = new URL(this.client.config.endpoint + path);
                return yield this.client.call('post', uri, {
                    'content-type': 'application/json',
                }, payload);
            });
        }
        /**
         * Create Phone session (confirmation)
         *
         * Use this endpoint to complete creating a session with SMS. Use the
         * **userId** from the
         * [createPhoneSession](/docs/client/account#accountCreatePhoneSession)
         * endpoint and the **secret** received via SMS to successfully update and
         * confirm the phone session.
         *
         * @param {string} userId
         * @param {string} secret
         * @throws {AppwriteException}
         * @returns {Promise}
         */
        updatePhoneSession(userId, secret) {
            return __awaiter(this, void 0, void 0, function* () {
                if (typeof userId === 'undefined') {
                    throw new AppwriteException('Missing required parameter: "userId"');
                }
                if (typeof secret === 'undefined') {
                    throw new AppwriteException('Missing required parameter: "secret"');
                }
                let path = '/account/sessions/phone';
                let payload = {};
                if (typeof userId !== 'undefined') {
                    payload['userId'] = userId;
                }
                if (typeof secret !== 'undefined') {
                    payload['secret'] = secret;
                }
                const uri = new URL(this.client.config.endpoint + path);
                return yield this.client.call('put', uri, {
                    'content-type': 'application/json',
                }, payload);
            });
        }
        /**
         * Get Session By ID
         *
         * Use this endpoint to get a logged in user's session using a Session ID.
         * Inputting 'current' will return the current session being used.
         *
         * @param {string} sessionId
         * @throws {AppwriteException}
         * @returns {Promise}
         */
        getSession(sessionId) {
            return __awaiter(this, void 0, void 0, function* () {
                if (typeof sessionId === 'undefined') {
                    throw new AppwriteException('Missing required parameter: "sessionId"');
                }
                let path = '/account/sessions/{sessionId}'.replace('{sessionId}', sessionId);
                let payload = {};
                const uri = new URL(this.client.config.endpoint + path);
                return yield this.client.call('get', uri, {
                    'content-type': 'application/json',
                }, payload);
            });
        }
        /**
         * Update Session (Refresh Tokens)
         *
         * Access tokens have limited lifespan and expire to mitigate security risks.
         * If session was created using an OAuth provider, this route can be used to
         * "refresh" the access token.
         *
         * @param {string} sessionId
         * @throws {AppwriteException}
         * @returns {Promise}
         */
        updateSession(sessionId) {
            return __awaiter(this, void 0, void 0, function* () {
                if (typeof sessionId === 'undefined') {
                    throw new AppwriteException('Missing required parameter: "sessionId"');
                }
                let path = '/account/sessions/{sessionId}'.replace('{sessionId}', sessionId);
                let payload = {};
                const uri = new URL(this.client.config.endpoint + path);
                return yield this.client.call('patch', uri, {
                    'content-type': 'application/json',
                }, payload);
            });
        }
        /**
         * Delete Account Session
         *
         * Use this endpoint to log out the currently logged in user from all their
         * account sessions across all of their different devices. When using the
         * Session ID argument, only the unique session ID provided is deleted.
         *
         *
         * @param {string} sessionId
         * @throws {AppwriteException}
         * @returns {Promise}
         */
        deleteSession(sessionId) {
            return __awaiter(this, void 0, void 0, function* () {
                if (typeof sessionId === 'undefined') {
                    throw new AppwriteException('Missing required parameter: "sessionId"');
                }
                let path = '/account/sessions/{sessionId}'.replace('{sessionId}', sessionId);
                let payload = {};
                const uri = new URL(this.client.config.endpoint + path);
                return yield this.client.call('delete', uri, {
                    'content-type': 'application/json',
                }, payload);
            });
        }
        /**
         * Update Account Status
         *
         * Block the currently logged in user account. Behind the scene, the user
         * record is not deleted but permanently blocked from any access. To
         * completely delete a user, use the Users API instead.
         *
         * @throws {AppwriteException}
         * @returns {Promise}
         */
        updateStatus() {
            return __awaiter(this, void 0, void 0, function* () {
                let path = '/account/status';
                let payload = {};
                const uri = new URL(this.client.config.endpoint + path);
                return yield this.client.call('patch', uri, {
                    'content-type': 'application/json',
                }, payload);
            });
        }
        /**
         * Create Email Verification
         *
         * Use this endpoint to send a verification message to your user email address
         * to confirm they are the valid owners of that address. Both the **userId**
         * and **secret** arguments will be passed as query parameters to the URL you
         * have provided to be attached to the verification email. The provided URL
         * should redirect the user back to your app and allow you to complete the
         * verification process by verifying both the **userId** and **secret**
         * parameters. Learn more about how to [complete the verification
         * process](/docs/client/account#accountUpdateEmailVerification). The
         * verification link sent to the user's email address is valid for 7 days.
         *
         * Please note that in order to avoid a [Redirect
         * Attack](https://github.com/OWASP/CheatSheetSeries/blob/master/cheatsheets/Unvalidated_Redirects_and_Forwards_Cheat_Sheet.md),
         * the only valid redirect URLs are the ones from domains you have set when
         * adding your platforms in the console interface.
         *
         *
         * @param {string} url
         * @throws {AppwriteException}
         * @returns {Promise}
         */
        createVerification(url) {
            return __awaiter(this, void 0, void 0, function* () {
                if (typeof url === 'undefined') {
                    throw new AppwriteException('Missing required parameter: "url"');
                }
                let path = '/account/verification';
                let payload = {};
                if (typeof url !== 'undefined') {
                    payload['url'] = url;
                }
                const uri = new URL(this.client.config.endpoint + path);
                return yield this.client.call('post', uri, {
                    'content-type': 'application/json',
                }, payload);
            });
        }
        /**
         * Create Email Verification (confirmation)
         *
         * Use this endpoint to complete the user email verification process. Use both
         * the **userId** and **secret** parameters that were attached to your app URL
         * to verify the user email ownership. If confirmed this route will return a
         * 200 status code.
         *
         * @param {string} userId
         * @param {string} secret
         * @throws {AppwriteException}
         * @returns {Promise}
         */
        updateVerification(userId, secret) {
            return __awaiter(this, void 0, void 0, function* () {
                if (typeof userId === 'undefined') {
                    throw new AppwriteException('Missing required parameter: "userId"');
                }
                if (typeof secret === 'undefined') {
                    throw new AppwriteException('Missing required parameter: "secret"');
                }
                let path = '/account/verification';
                let payload = {};
                if (typeof userId !== 'undefined') {
                    payload['userId'] = userId;
                }
                if (typeof secret !== 'undefined') {
                    payload['secret'] = secret;
                }
                const uri = new URL(this.client.config.endpoint + path);
                return yield this.client.call('put', uri, {
                    'content-type': 'application/json',
                }, payload);
            });
        }
        /**
         * Create Phone Verification
         *
         * Use this endpoint to send a verification SMS to the currently logged in
         * user. This endpoint is meant for use after updating a user's phone number
         * using the [accountUpdatePhone](/docs/client/account#accountUpdatePhone)
         * endpoint. Learn more about how to [complete the verification
         * process](/docs/client/account#accountUpdatePhoneVerification). The
         * verification code sent to the user's phone number is valid for 15 minutes.
         *
         * @throws {AppwriteException}
         * @returns {Promise}
         */
        createPhoneVerification() {
            return __awaiter(this, void 0, void 0, function* () {
                let path = '/account/verification/phone';
                let payload = {};
                const uri = new URL(this.client.config.endpoint + path);
                return yield this.client.call('post', uri, {
                    'content-type': 'application/json',
                }, payload);
            });
        }
        /**
         * Create Phone Verification (confirmation)
         *
         * Use this endpoint to complete the user phone verification process. Use the
         * **userId** and **secret** that were sent to your user's phone number to
         * verify the user email ownership. If confirmed this route will return a 200
         * status code.
         *
         * @param {string} userId
         * @param {string} secret
         * @throws {AppwriteException}
         * @returns {Promise}
         */
        updatePhoneVerification(userId, secret) {
            return __awaiter(this, void 0, void 0, function* () {
                if (typeof userId === 'undefined') {
                    throw new AppwriteException('Missing required parameter: "userId"');
                }
                if (typeof secret === 'undefined') {
                    throw new AppwriteException('Missing required parameter: "secret"');
                }
                let path = '/account/verification/phone';
                let payload = {};
                if (typeof userId !== 'undefined') {
                    payload['userId'] = userId;
                }
                if (typeof secret !== 'undefined') {
                    payload['secret'] = secret;
                }
                const uri = new URL(this.client.config.endpoint + path);
                return yield this.client.call('put', uri, {
                    'content-type': 'application/json',
                }, payload);
            });
        }
    }

    class Avatars extends Service {
        constructor(client) {
            super(client);
        }
        /**
         * Get Browser Icon
         *
         * You can use this endpoint to show different browser icons to your users.
         * The code argument receives the browser code as it appears in your user [GET
         * /account/sessions](/docs/client/account#accountGetSessions) endpoint. Use
         * width, height and quality arguments to change the output settings.
         *
         * When one dimension is specified and the other is 0, the image is scaled
         * with preserved aspect ratio. If both dimensions are 0, the API provides an
         * image at source quality. If dimensions are not specified, the default size
         * of image returned is 100x100px.
         *
         * @param {string} code
         * @param {number} width
         * @param {number} height
         * @param {number} quality
         * @throws {AppwriteException}
         * @returns {URL}
         */
        getBrowser(code, width, height, quality) {
            if (typeof code === 'undefined') {
                throw new AppwriteException('Missing required parameter: "code"');
            }
            let path = '/avatars/browsers/{code}'.replace('{code}', code);
            let payload = {};
            if (typeof width !== 'undefined') {
                payload['width'] = width;
            }
            if (typeof height !== 'undefined') {
                payload['height'] = height;
            }
            if (typeof quality !== 'undefined') {
                payload['quality'] = quality;
            }
            const uri = new URL(this.client.config.endpoint + path);
            payload['project'] = this.client.config.project;
            for (const [key, value] of Object.entries(Service.flatten(payload))) {
                uri.searchParams.append(key, value);
            }
            return uri;
        }
        /**
         * Get Credit Card Icon
         *
         * The credit card endpoint will return you the icon of the credit card
         * provider you need. Use width, height and quality arguments to change the
         * output settings.
         *
         * When one dimension is specified and the other is 0, the image is scaled
         * with preserved aspect ratio. If both dimensions are 0, the API provides an
         * image at source quality. If dimensions are not specified, the default size
         * of image returned is 100x100px.
         *
         *
         * @param {string} code
         * @param {number} width
         * @param {number} height
         * @param {number} quality
         * @throws {AppwriteException}
         * @returns {URL}
         */
        getCreditCard(code, width, height, quality) {
            if (typeof code === 'undefined') {
                throw new AppwriteException('Missing required parameter: "code"');
            }
            let path = '/avatars/credit-cards/{code}'.replace('{code}', code);
            let payload = {};
            if (typeof width !== 'undefined') {
                payload['width'] = width;
            }
            if (typeof height !== 'undefined') {
                payload['height'] = height;
            }
            if (typeof quality !== 'undefined') {
                payload['quality'] = quality;
            }
            const uri = new URL(this.client.config.endpoint + path);
            payload['project'] = this.client.config.project;
            for (const [key, value] of Object.entries(Service.flatten(payload))) {
                uri.searchParams.append(key, value);
            }
            return uri;
        }
        /**
         * Get Favicon
         *
         * Use this endpoint to fetch the favorite icon (AKA favicon) of any remote
         * website URL.
         *
         *
         * @param {string} url
         * @throws {AppwriteException}
         * @returns {URL}
         */
        getFavicon(url) {
            if (typeof url === 'undefined') {
                throw new AppwriteException('Missing required parameter: "url"');
            }
            let path = '/avatars/favicon';
            let payload = {};
            if (typeof url !== 'undefined') {
                payload['url'] = url;
            }
            const uri = new URL(this.client.config.endpoint + path);
            payload['project'] = this.client.config.project;
            for (const [key, value] of Object.entries(Service.flatten(payload))) {
                uri.searchParams.append(key, value);
            }
            return uri;
        }
        /**
         * Get Country Flag
         *
         * You can use this endpoint to show different country flags icons to your
         * users. The code argument receives the 2 letter country code. Use width,
         * height and quality arguments to change the output settings.
         *
         * When one dimension is specified and the other is 0, the image is scaled
         * with preserved aspect ratio. If both dimensions are 0, the API provides an
         * image at source quality. If dimensions are not specified, the default size
         * of image returned is 100x100px.
         *
         *
         * @param {string} code
         * @param {number} width
         * @param {number} height
         * @param {number} quality
         * @throws {AppwriteException}
         * @returns {URL}
         */
        getFlag(code, width, height, quality) {
            if (typeof code === 'undefined') {
                throw new AppwriteException('Missing required parameter: "code"');
            }
            let path = '/avatars/flags/{code}'.replace('{code}', code);
            let payload = {};
            if (typeof width !== 'undefined') {
                payload['width'] = width;
            }
            if (typeof height !== 'undefined') {
                payload['height'] = height;
            }
            if (typeof quality !== 'undefined') {
                payload['quality'] = quality;
            }
            const uri = new URL(this.client.config.endpoint + path);
            payload['project'] = this.client.config.project;
            for (const [key, value] of Object.entries(Service.flatten(payload))) {
                uri.searchParams.append(key, value);
            }
            return uri;
        }
        /**
         * Get Image from URL
         *
         * Use this endpoint to fetch a remote image URL and crop it to any image size
         * you want. This endpoint is very useful if you need to crop and display
         * remote images in your app or in case you want to make sure a 3rd party
         * image is properly served using a TLS protocol.
         *
         * When one dimension is specified and the other is 0, the image is scaled
         * with preserved aspect ratio. If both dimensions are 0, the API provides an
         * image at source quality. If dimensions are not specified, the default size
         * of image returned is 400x400px.
         *
         *
         * @param {string} url
         * @param {number} width
         * @param {number} height
         * @throws {AppwriteException}
         * @returns {URL}
         */
        getImage(url, width, height) {
            if (typeof url === 'undefined') {
                throw new AppwriteException('Missing required parameter: "url"');
            }
            let path = '/avatars/image';
            let payload = {};
            if (typeof url !== 'undefined') {
                payload['url'] = url;
            }
            if (typeof width !== 'undefined') {
                payload['width'] = width;
            }
            if (typeof height !== 'undefined') {
                payload['height'] = height;
            }
            const uri = new URL(this.client.config.endpoint + path);
            payload['project'] = this.client.config.project;
            for (const [key, value] of Object.entries(Service.flatten(payload))) {
                uri.searchParams.append(key, value);
            }
            return uri;
        }
        /**
         * Get User Initials
         *
         * Use this endpoint to show your user initials avatar icon on your website or
         * app. By default, this route will try to print your logged-in user name or
         * email initials. You can also overwrite the user name if you pass the 'name'
         * parameter. If no name is given and no user is logged, an empty avatar will
         * be returned.
         *
         * You can use the color and background params to change the avatar colors. By
         * default, a random theme will be selected. The random theme will persist for
         * the user's initials when reloading the same theme will always return for
         * the same initials.
         *
         * When one dimension is specified and the other is 0, the image is scaled
         * with preserved aspect ratio. If both dimensions are 0, the API provides an
         * image at source quality. If dimensions are not specified, the default size
         * of image returned is 100x100px.
         *
         *
         * @param {string} name
         * @param {number} width
         * @param {number} height
         * @param {string} color
         * @param {string} background
         * @throws {AppwriteException}
         * @returns {URL}
         */
        getInitials(name, width, height, color, background) {
            let path = '/avatars/initials';
            let payload = {};
            if (typeof name !== 'undefined') {
                payload['name'] = name;
            }
            if (typeof width !== 'undefined') {
                payload['width'] = width;
            }
            if (typeof height !== 'undefined') {
                payload['height'] = height;
            }
            if (typeof color !== 'undefined') {
                payload['color'] = color;
            }
            if (typeof background !== 'undefined') {
                payload['background'] = background;
            }
            const uri = new URL(this.client.config.endpoint + path);
            payload['project'] = this.client.config.project;
            for (const [key, value] of Object.entries(Service.flatten(payload))) {
                uri.searchParams.append(key, value);
            }
            return uri;
        }
        /**
         * Get QR Code
         *
         * Converts a given plain text to a QR code image. You can use the query
         * parameters to change the size and style of the resulting image.
         *
         *
         * @param {string} text
         * @param {number} size
         * @param {number} margin
         * @param {boolean} download
         * @throws {AppwriteException}
         * @returns {URL}
         */
        getQR(text, size, margin, download) {
            if (typeof text === 'undefined') {
                throw new AppwriteException('Missing required parameter: "text"');
            }
            let path = '/avatars/qr';
            let payload = {};
            if (typeof text !== 'undefined') {
                payload['text'] = text;
            }
            if (typeof size !== 'undefined') {
                payload['size'] = size;
            }
            if (typeof margin !== 'undefined') {
                payload['margin'] = margin;
            }
            if (typeof download !== 'undefined') {
                payload['download'] = download;
            }
            const uri = new URL(this.client.config.endpoint + path);
            payload['project'] = this.client.config.project;
            for (const [key, value] of Object.entries(Service.flatten(payload))) {
                uri.searchParams.append(key, value);
            }
            return uri;
        }
    }

    class Databases extends Service {
        constructor(client) {
            super(client);
        }
        /**
         * List Databases
         *
         * Get a list of all databases from the current Appwrite project. You can use
         * the search parameter to filter your results.
         *
         * @param {string} search
         * @param {number} limit
         * @param {number} offset
         * @param {string} cursor
         * @param {string} cursorDirection
         * @param {string} orderType
         * @throws {AppwriteException}
         * @returns {Promise}
         */
        list(search, limit, offset, cursor, cursorDirection, orderType) {
            return __awaiter(this, void 0, void 0, function* () {
                let path = '/databases';
                let payload = {};
                if (typeof search !== 'undefined') {
                    payload['search'] = search;
                }
                if (typeof limit !== 'undefined') {
                    payload['limit'] = limit;
                }
                if (typeof offset !== 'undefined') {
                    payload['offset'] = offset;
                }
                if (typeof cursor !== 'undefined') {
                    payload['cursor'] = cursor;
                }
                if (typeof cursorDirection !== 'undefined') {
                    payload['cursorDirection'] = cursorDirection;
                }
                if (typeof orderType !== 'undefined') {
                    payload['orderType'] = orderType;
                }
                const uri = new URL(this.client.config.endpoint + path);
                return yield this.client.call('get', uri, {
                    'content-type': 'application/json',
                }, payload);
            });
        }
        /**
         * Create Database
         *
         * Create a new Database.
         *
         *
         * @param {string} databaseId
         * @param {string} name
         * @throws {AppwriteException}
         * @returns {Promise}
         */
        create(databaseId, name) {
            return __awaiter(this, void 0, void 0, function* () {
                if (typeof databaseId === 'undefined') {
                    throw new AppwriteException('Missing required parameter: "databaseId"');
                }
                if (typeof name === 'undefined') {
                    throw new AppwriteException('Missing required parameter: "name"');
                }
                let path = '/databases';
                let payload = {};
                if (typeof databaseId !== 'undefined') {
                    payload['databaseId'] = databaseId;
                }
                if (typeof name !== 'undefined') {
                    payload['name'] = name;
                }
                const uri = new URL(this.client.config.endpoint + path);
                return yield this.client.call('post', uri, {
                    'content-type': 'application/json',
                }, payload);
            });
        }
        /**
         * Get usage stats for the database
         *
         *
         * @param {string} range
         * @throws {AppwriteException}
         * @returns {Promise}
         */
        getUsage(range) {
            return __awaiter(this, void 0, void 0, function* () {
                let path = '/databases/usage';
                let payload = {};
                if (typeof range !== 'undefined') {
                    payload['range'] = range;
                }
                const uri = new URL(this.client.config.endpoint + path);
                return yield this.client.call('get', uri, {
                    'content-type': 'application/json',
                }, payload);
            });
        }
        /**
         * Get Database
         *
         * Get a database by its unique ID. This endpoint response returns a JSON
         * object with the database metadata.
         *
         * @param {string} databaseId
         * @throws {AppwriteException}
         * @returns {Promise}
         */
        get(databaseId) {
            return __awaiter(this, void 0, void 0, function* () {
                if (typeof databaseId === 'undefined') {
                    throw new AppwriteException('Missing required parameter: "databaseId"');
                }
                let path = '/databases/{databaseId}'.replace('{databaseId}', databaseId);
                let payload = {};
                const uri = new URL(this.client.config.endpoint + path);
                return yield this.client.call('get', uri, {
                    'content-type': 'application/json',
                }, payload);
            });
        }
        /**
         * Update Database
         *
         * Update a database by its unique ID.
         *
         * @param {string} databaseId
         * @param {string} name
         * @throws {AppwriteException}
         * @returns {Promise}
         */
        update(databaseId, name) {
            return __awaiter(this, void 0, void 0, function* () {
                if (typeof databaseId === 'undefined') {
                    throw new AppwriteException('Missing required parameter: "databaseId"');
                }
                if (typeof name === 'undefined') {
                    throw new AppwriteException('Missing required parameter: "name"');
                }
                let path = '/databases/{databaseId}'.replace('{databaseId}', databaseId);
                let payload = {};
                if (typeof name !== 'undefined') {
                    payload['name'] = name;
                }
                const uri = new URL(this.client.config.endpoint + path);
                return yield this.client.call('put', uri, {
                    'content-type': 'application/json',
                }, payload);
            });
        }
        /**
         * Delete Database
         *
         * Delete a database by its unique ID. Only API keys with with databases.write
         * scope can delete a database.
         *
         * @param {string} databaseId
         * @throws {AppwriteException}
         * @returns {Promise}
         */
        delete(databaseId) {
            return __awaiter(this, void 0, void 0, function* () {
                if (typeof databaseId === 'undefined') {
                    throw new AppwriteException('Missing required parameter: "databaseId"');
                }
                let path = '/databases/{databaseId}'.replace('{databaseId}', databaseId);
                let payload = {};
                const uri = new URL(this.client.config.endpoint + path);
                return yield this.client.call('delete', uri, {
                    'content-type': 'application/json',
                }, payload);
            });
        }
        /**
         * List Collections
         *
         * Get a list of all collections that belong to the provided databaseId. You
         * can use the search parameter to filter your results.
         *
         * @param {string} databaseId
         * @param {string} search
         * @param {number} limit
         * @param {number} offset
         * @param {string} cursor
         * @param {string} cursorDirection
         * @param {string} orderType
         * @throws {AppwriteException}
         * @returns {Promise}
         */
        listCollections(databaseId, search, limit, offset, cursor, cursorDirection, orderType) {
            return __awaiter(this, void 0, void 0, function* () {
                if (typeof databaseId === 'undefined') {
                    throw new AppwriteException('Missing required parameter: "databaseId"');
                }
                let path = '/databases/{databaseId}/collections'.replace('{databaseId}', databaseId);
                let payload = {};
                if (typeof search !== 'undefined') {
                    payload['search'] = search;
                }
                if (typeof limit !== 'undefined') {
                    payload['limit'] = limit;
                }
                if (typeof offset !== 'undefined') {
                    payload['offset'] = offset;
                }
                if (typeof cursor !== 'undefined') {
                    payload['cursor'] = cursor;
                }
                if (typeof cursorDirection !== 'undefined') {
                    payload['cursorDirection'] = cursorDirection;
                }
                if (typeof orderType !== 'undefined') {
                    payload['orderType'] = orderType;
                }
                const uri = new URL(this.client.config.endpoint + path);
                return yield this.client.call('get', uri, {
                    'content-type': 'application/json',
                }, payload);
            });
        }
        /**
         * Create Collection
         *
         * Create a new Collection. Before using this route, you should create a new
         * database resource using either a [server
         * integration](/docs/server/database#databaseCreateCollection) API or
         * directly from your database console.
         *
         * @param {string} databaseId
         * @param {string} collectionId
         * @param {string} name
         * @param {string} permission
         * @param {string[]} read
         * @param {string[]} write
         * @throws {AppwriteException}
         * @returns {Promise}
         */
        createCollection(databaseId, collectionId, name, permission, read, write) {
            return __awaiter(this, void 0, void 0, function* () {
                if (typeof databaseId === 'undefined') {
                    throw new AppwriteException('Missing required parameter: "databaseId"');
                }
                if (typeof collectionId === 'undefined') {
                    throw new AppwriteException('Missing required parameter: "collectionId"');
                }
                if (typeof name === 'undefined') {
                    throw new AppwriteException('Missing required parameter: "name"');
                }
                if (typeof permission === 'undefined') {
                    throw new AppwriteException('Missing required parameter: "permission"');
                }
                if (typeof read === 'undefined') {
                    throw new AppwriteException('Missing required parameter: "read"');
                }
                if (typeof write === 'undefined') {
                    throw new AppwriteException('Missing required parameter: "write"');
                }
                let path = '/databases/{databaseId}/collections'.replace('{databaseId}', databaseId);
                let payload = {};
                if (typeof collectionId !== 'undefined') {
                    payload['collectionId'] = collectionId;
                }
                if (typeof name !== 'undefined') {
                    payload['name'] = name;
                }
                if (typeof permission !== 'undefined') {
                    payload['permission'] = permission;
                }
                if (typeof read !== 'undefined') {
                    payload['read'] = read;
                }
                if (typeof write !== 'undefined') {
                    payload['write'] = write;
                }
                const uri = new URL(this.client.config.endpoint + path);
                return yield this.client.call('post', uri, {
                    'content-type': 'application/json',
                }, payload);
            });
        }
        /**
         * Get Collection
         *
         * Get a collection by its unique ID. This endpoint response returns a JSON
         * object with the collection metadata.
         *
         * @param {string} databaseId
         * @param {string} collectionId
         * @throws {AppwriteException}
         * @returns {Promise}
         */
        getCollection(databaseId, collectionId) {
            return __awaiter(this, void 0, void 0, function* () {
                if (typeof databaseId === 'undefined') {
                    throw new AppwriteException('Missing required parameter: "databaseId"');
                }
                if (typeof collectionId === 'undefined') {
                    throw new AppwriteException('Missing required parameter: "collectionId"');
                }
                let path = '/databases/{databaseId}/collections/{collectionId}'.replace('{databaseId}', databaseId).replace('{collectionId}', collectionId);
                let payload = {};
                const uri = new URL(this.client.config.endpoint + path);
                return yield this.client.call('get', uri, {
                    'content-type': 'application/json',
                }, payload);
            });
        }
        /**
         * Update Collection
         *
         * Update a collection by its unique ID.
         *
         * @param {string} databaseId
         * @param {string} collectionId
         * @param {string} name
         * @param {string} permission
         * @param {string[]} read
         * @param {string[]} write
         * @param {boolean} enabled
         * @throws {AppwriteException}
         * @returns {Promise}
         */
        updateCollection(databaseId, collectionId, name, permission, read, write, enabled) {
            return __awaiter(this, void 0, void 0, function* () {
                if (typeof databaseId === 'undefined') {
                    throw new AppwriteException('Missing required parameter: "databaseId"');
                }
                if (typeof collectionId === 'undefined') {
                    throw new AppwriteException('Missing required parameter: "collectionId"');
                }
                if (typeof name === 'undefined') {
                    throw new AppwriteException('Missing required parameter: "name"');
                }
                if (typeof permission === 'undefined') {
                    throw new AppwriteException('Missing required parameter: "permission"');
                }
                let path = '/databases/{databaseId}/collections/{collectionId}'.replace('{databaseId}', databaseId).replace('{collectionId}', collectionId);
                let payload = {};
                if (typeof name !== 'undefined') {
                    payload['name'] = name;
                }
                if (typeof permission !== 'undefined') {
                    payload['permission'] = permission;
                }
                if (typeof read !== 'undefined') {
                    payload['read'] = read;
                }
                if (typeof write !== 'undefined') {
                    payload['write'] = write;
                }
                if (typeof enabled !== 'undefined') {
                    payload['enabled'] = enabled;
                }
                const uri = new URL(this.client.config.endpoint + path);
                return yield this.client.call('put', uri, {
                    'content-type': 'application/json',
                }, payload);
            });
        }
        /**
         * Delete Collection
         *
         * Delete a collection by its unique ID. Only users with write permissions
         * have access to delete this resource.
         *
         * @param {string} databaseId
         * @param {string} collectionId
         * @throws {AppwriteException}
         * @returns {Promise}
         */
        deleteCollection(databaseId, collectionId) {
            return __awaiter(this, void 0, void 0, function* () {
                if (typeof databaseId === 'undefined') {
                    throw new AppwriteException('Missing required parameter: "databaseId"');
                }
                if (typeof collectionId === 'undefined') {
                    throw new AppwriteException('Missing required parameter: "collectionId"');
                }
                let path = '/databases/{databaseId}/collections/{collectionId}'.replace('{databaseId}', databaseId).replace('{collectionId}', collectionId);
                let payload = {};
                const uri = new URL(this.client.config.endpoint + path);
                return yield this.client.call('delete', uri, {
                    'content-type': 'application/json',
                }, payload);
            });
        }
        /**
         * List Attributes
         *
         *
         * @param {string} databaseId
         * @param {string} collectionId
         * @throws {AppwriteException}
         * @returns {Promise}
         */
        listAttributes(databaseId, collectionId) {
            return __awaiter(this, void 0, void 0, function* () {
                if (typeof databaseId === 'undefined') {
                    throw new AppwriteException('Missing required parameter: "databaseId"');
                }
                if (typeof collectionId === 'undefined') {
                    throw new AppwriteException('Missing required parameter: "collectionId"');
                }
                let path = '/databases/{databaseId}/collections/{collectionId}/attributes'.replace('{databaseId}', databaseId).replace('{collectionId}', collectionId);
                let payload = {};
                const uri = new URL(this.client.config.endpoint + path);
                return yield this.client.call('get', uri, {
                    'content-type': 'application/json',
                }, payload);
            });
        }
        /**
         * Create Boolean Attribute
         *
         * Create a boolean attribute.
         *
         *
         * @param {string} databaseId
         * @param {string} collectionId
         * @param {string} key
         * @param {boolean} required
         * @param {boolean} xdefault
         * @param {boolean} array
         * @throws {AppwriteException}
         * @returns {Promise}
         */
        createBooleanAttribute(databaseId, collectionId, key, required, xdefault, array) {
            return __awaiter(this, void 0, void 0, function* () {
                if (typeof databaseId === 'undefined') {
                    throw new AppwriteException('Missing required parameter: "databaseId"');
                }
                if (typeof collectionId === 'undefined') {
                    throw new AppwriteException('Missing required parameter: "collectionId"');
                }
                if (typeof key === 'undefined') {
                    throw new AppwriteException('Missing required parameter: "key"');
                }
                if (typeof required === 'undefined') {
                    throw new AppwriteException('Missing required parameter: "required"');
                }
                let path = '/databases/{databaseId}/collections/{collectionId}/attributes/boolean'.replace('{databaseId}', databaseId).replace('{collectionId}', collectionId);
                let payload = {};
                if (typeof key !== 'undefined') {
                    payload['key'] = key;
                }
                if (typeof required !== 'undefined') {
                    payload['required'] = required;
                }
                if (typeof xdefault !== 'undefined') {
                    payload['default'] = xdefault;
                }
                if (typeof array !== 'undefined') {
                    payload['array'] = array;
                }
                const uri = new URL(this.client.config.endpoint + path);
                return yield this.client.call('post', uri, {
                    'content-type': 'application/json',
                }, payload);
            });
        }
        /**
         * Create Email Attribute
         *
         * Create an email attribute.
         *
         *
         * @param {string} databaseId
         * @param {string} collectionId
         * @param {string} key
         * @param {boolean} required
         * @param {string} xdefault
         * @param {boolean} array
         * @throws {AppwriteException}
         * @returns {Promise}
         */
        createEmailAttribute(databaseId, collectionId, key, required, xdefault, array) {
            return __awaiter(this, void 0, void 0, function* () {
                if (typeof databaseId === 'undefined') {
                    throw new AppwriteException('Missing required parameter: "databaseId"');
                }
                if (typeof collectionId === 'undefined') {
                    throw new AppwriteException('Missing required parameter: "collectionId"');
                }
                if (typeof key === 'undefined') {
                    throw new AppwriteException('Missing required parameter: "key"');
                }
                if (typeof required === 'undefined') {
                    throw new AppwriteException('Missing required parameter: "required"');
                }
                let path = '/databases/{databaseId}/collections/{collectionId}/attributes/email'.replace('{databaseId}', databaseId).replace('{collectionId}', collectionId);
                let payload = {};
                if (typeof key !== 'undefined') {
                    payload['key'] = key;
                }
                if (typeof required !== 'undefined') {
                    payload['required'] = required;
                }
                if (typeof xdefault !== 'undefined') {
                    payload['default'] = xdefault;
                }
                if (typeof array !== 'undefined') {
                    payload['array'] = array;
                }
                const uri = new URL(this.client.config.endpoint + path);
                return yield this.client.call('post', uri, {
                    'content-type': 'application/json',
                }, payload);
            });
        }
        /**
         * Create Enum Attribute
         *
         *
         * @param {string} databaseId
         * @param {string} collectionId
         * @param {string} key
         * @param {string[]} elements
         * @param {boolean} required
         * @param {string} xdefault
         * @param {boolean} array
         * @throws {AppwriteException}
         * @returns {Promise}
         */
        createEnumAttribute(databaseId, collectionId, key, elements, required, xdefault, array) {
            return __awaiter(this, void 0, void 0, function* () {
                if (typeof databaseId === 'undefined') {
                    throw new AppwriteException('Missing required parameter: "databaseId"');
                }
                if (typeof collectionId === 'undefined') {
                    throw new AppwriteException('Missing required parameter: "collectionId"');
                }
                if (typeof key === 'undefined') {
                    throw new AppwriteException('Missing required parameter: "key"');
                }
                if (typeof elements === 'undefined') {
                    throw new AppwriteException('Missing required parameter: "elements"');
                }
                if (typeof required === 'undefined') {
                    throw new AppwriteException('Missing required parameter: "required"');
                }
                let path = '/databases/{databaseId}/collections/{collectionId}/attributes/enum'.replace('{databaseId}', databaseId).replace('{collectionId}', collectionId);
                let payload = {};
                if (typeof key !== 'undefined') {
                    payload['key'] = key;
                }
                if (typeof elements !== 'undefined') {
                    payload['elements'] = elements;
                }
                if (typeof required !== 'undefined') {
                    payload['required'] = required;
                }
                if (typeof xdefault !== 'undefined') {
                    payload['default'] = xdefault;
                }
                if (typeof array !== 'undefined') {
                    payload['array'] = array;
                }
                const uri = new URL(this.client.config.endpoint + path);
                return yield this.client.call('post', uri, {
                    'content-type': 'application/json',
                }, payload);
            });
        }
        /**
         * Create Float Attribute
         *
         * Create a float attribute. Optionally, minimum and maximum values can be
         * provided.
         *
         *
         * @param {string} databaseId
         * @param {string} collectionId
         * @param {string} key
         * @param {boolean} required
         * @param {number} min
         * @param {number} max
         * @param {number} xdefault
         * @param {boolean} array
         * @throws {AppwriteException}
         * @returns {Promise}
         */
        createFloatAttribute(databaseId, collectionId, key, required, min, max, xdefault, array) {
            return __awaiter(this, void 0, void 0, function* () {
                if (typeof databaseId === 'undefined') {
                    throw new AppwriteException('Missing required parameter: "databaseId"');
                }
                if (typeof collectionId === 'undefined') {
                    throw new AppwriteException('Missing required parameter: "collectionId"');
                }
                if (typeof key === 'undefined') {
                    throw new AppwriteException('Missing required parameter: "key"');
                }
                if (typeof required === 'undefined') {
                    throw new AppwriteException('Missing required parameter: "required"');
                }
                let path = '/databases/{databaseId}/collections/{collectionId}/attributes/float'.replace('{databaseId}', databaseId).replace('{collectionId}', collectionId);
                let payload = {};
                if (typeof key !== 'undefined') {
                    payload['key'] = key;
                }
                if (typeof required !== 'undefined') {
                    payload['required'] = required;
                }
                if (typeof min !== 'undefined') {
                    payload['min'] = min;
                }
                if (typeof max !== 'undefined') {
                    payload['max'] = max;
                }
                if (typeof xdefault !== 'undefined') {
                    payload['default'] = xdefault;
                }
                if (typeof array !== 'undefined') {
                    payload['array'] = array;
                }
                const uri = new URL(this.client.config.endpoint + path);
                return yield this.client.call('post', uri, {
                    'content-type': 'application/json',
                }, payload);
            });
        }
        /**
         * Create Integer Attribute
         *
         * Create an integer attribute. Optionally, minimum and maximum values can be
         * provided.
         *
         *
         * @param {string} databaseId
         * @param {string} collectionId
         * @param {string} key
         * @param {boolean} required
         * @param {number} min
         * @param {number} max
         * @param {number} xdefault
         * @param {boolean} array
         * @throws {AppwriteException}
         * @returns {Promise}
         */
        createIntegerAttribute(databaseId, collectionId, key, required, min, max, xdefault, array) {
            return __awaiter(this, void 0, void 0, function* () {
                if (typeof databaseId === 'undefined') {
                    throw new AppwriteException('Missing required parameter: "databaseId"');
                }
                if (typeof collectionId === 'undefined') {
                    throw new AppwriteException('Missing required parameter: "collectionId"');
                }
                if (typeof key === 'undefined') {
                    throw new AppwriteException('Missing required parameter: "key"');
                }
                if (typeof required === 'undefined') {
                    throw new AppwriteException('Missing required parameter: "required"');
                }
                let path = '/databases/{databaseId}/collections/{collectionId}/attributes/integer'.replace('{databaseId}', databaseId).replace('{collectionId}', collectionId);
                let payload = {};
                if (typeof key !== 'undefined') {
                    payload['key'] = key;
                }
                if (typeof required !== 'undefined') {
                    payload['required'] = required;
                }
                if (typeof min !== 'undefined') {
                    payload['min'] = min;
                }
                if (typeof max !== 'undefined') {
                    payload['max'] = max;
                }
                if (typeof xdefault !== 'undefined') {
                    payload['default'] = xdefault;
                }
                if (typeof array !== 'undefined') {
                    payload['array'] = array;
                }
                const uri = new URL(this.client.config.endpoint + path);
                return yield this.client.call('post', uri, {
                    'content-type': 'application/json',
                }, payload);
            });
        }
        /**
         * Create IP Address Attribute
         *
         * Create IP address attribute.
         *
         *
         * @param {string} databaseId
         * @param {string} collectionId
         * @param {string} key
         * @param {boolean} required
         * @param {string} xdefault
         * @param {boolean} array
         * @throws {AppwriteException}
         * @returns {Promise}
         */
        createIpAttribute(databaseId, collectionId, key, required, xdefault, array) {
            return __awaiter(this, void 0, void 0, function* () {
                if (typeof databaseId === 'undefined') {
                    throw new AppwriteException('Missing required parameter: "databaseId"');
                }
                if (typeof collectionId === 'undefined') {
                    throw new AppwriteException('Missing required parameter: "collectionId"');
                }
                if (typeof key === 'undefined') {
                    throw new AppwriteException('Missing required parameter: "key"');
                }
                if (typeof required === 'undefined') {
                    throw new AppwriteException('Missing required parameter: "required"');
                }
                let path = '/databases/{databaseId}/collections/{collectionId}/attributes/ip'.replace('{databaseId}', databaseId).replace('{collectionId}', collectionId);
                let payload = {};
                if (typeof key !== 'undefined') {
                    payload['key'] = key;
                }
                if (typeof required !== 'undefined') {
                    payload['required'] = required;
                }
                if (typeof xdefault !== 'undefined') {
                    payload['default'] = xdefault;
                }
                if (typeof array !== 'undefined') {
                    payload['array'] = array;
                }
                const uri = new URL(this.client.config.endpoint + path);
                return yield this.client.call('post', uri, {
                    'content-type': 'application/json',
                }, payload);
            });
        }
        /**
         * Create String Attribute
         *
         * Create a string attribute.
         *
         *
         * @param {string} databaseId
         * @param {string} collectionId
         * @param {string} key
         * @param {number} size
         * @param {boolean} required
         * @param {string} xdefault
         * @param {boolean} array
         * @throws {AppwriteException}
         * @returns {Promise}
         */
        createStringAttribute(databaseId, collectionId, key, size, required, xdefault, array) {
            return __awaiter(this, void 0, void 0, function* () {
                if (typeof databaseId === 'undefined') {
                    throw new AppwriteException('Missing required parameter: "databaseId"');
                }
                if (typeof collectionId === 'undefined') {
                    throw new AppwriteException('Missing required parameter: "collectionId"');
                }
                if (typeof key === 'undefined') {
                    throw new AppwriteException('Missing required parameter: "key"');
                }
                if (typeof size === 'undefined') {
                    throw new AppwriteException('Missing required parameter: "size"');
                }
                if (typeof required === 'undefined') {
                    throw new AppwriteException('Missing required parameter: "required"');
                }
                let path = '/databases/{databaseId}/collections/{collectionId}/attributes/string'.replace('{databaseId}', databaseId).replace('{collectionId}', collectionId);
                let payload = {};
                if (typeof key !== 'undefined') {
                    payload['key'] = key;
                }
                if (typeof size !== 'undefined') {
                    payload['size'] = size;
                }
                if (typeof required !== 'undefined') {
                    payload['required'] = required;
                }
                if (typeof xdefault !== 'undefined') {
                    payload['default'] = xdefault;
                }
                if (typeof array !== 'undefined') {
                    payload['array'] = array;
                }
                const uri = new URL(this.client.config.endpoint + path);
                return yield this.client.call('post', uri, {
                    'content-type': 'application/json',
                }, payload);
            });
        }
        /**
         * Create URL Attribute
         *
         * Create a URL attribute.
         *
         *
         * @param {string} databaseId
         * @param {string} collectionId
         * @param {string} key
         * @param {boolean} required
         * @param {string} xdefault
         * @param {boolean} array
         * @throws {AppwriteException}
         * @returns {Promise}
         */
        createUrlAttribute(databaseId, collectionId, key, required, xdefault, array) {
            return __awaiter(this, void 0, void 0, function* () {
                if (typeof databaseId === 'undefined') {
                    throw new AppwriteException('Missing required parameter: "databaseId"');
                }
                if (typeof collectionId === 'undefined') {
                    throw new AppwriteException('Missing required parameter: "collectionId"');
                }
                if (typeof key === 'undefined') {
                    throw new AppwriteException('Missing required parameter: "key"');
                }
                if (typeof required === 'undefined') {
                    throw new AppwriteException('Missing required parameter: "required"');
                }
                let path = '/databases/{databaseId}/collections/{collectionId}/attributes/url'.replace('{databaseId}', databaseId).replace('{collectionId}', collectionId);
                let payload = {};
                if (typeof key !== 'undefined') {
                    payload['key'] = key;
                }
                if (typeof required !== 'undefined') {
                    payload['required'] = required;
                }
                if (typeof xdefault !== 'undefined') {
                    payload['default'] = xdefault;
                }
                if (typeof array !== 'undefined') {
                    payload['array'] = array;
                }
                const uri = new URL(this.client.config.endpoint + path);
                return yield this.client.call('post', uri, {
                    'content-type': 'application/json',
                }, payload);
            });
        }
        /**
         * Get Attribute
         *
         *
         * @param {string} databaseId
         * @param {string} collectionId
         * @param {string} key
         * @throws {AppwriteException}
         * @returns {Promise}
         */
        getAttribute(databaseId, collectionId, key) {
            return __awaiter(this, void 0, void 0, function* () {
                if (typeof databaseId === 'undefined') {
                    throw new AppwriteException('Missing required parameter: "databaseId"');
                }
                if (typeof collectionId === 'undefined') {
                    throw new AppwriteException('Missing required parameter: "collectionId"');
                }
                if (typeof key === 'undefined') {
                    throw new AppwriteException('Missing required parameter: "key"');
                }
                let path = '/databases/{databaseId}/collections/{collectionId}/attributes/{key}'.replace('{databaseId}', databaseId).replace('{collectionId}', collectionId).replace('{key}', key);
                let payload = {};
                const uri = new URL(this.client.config.endpoint + path);
                return yield this.client.call('get', uri, {
                    'content-type': 'application/json',
                }, payload);
            });
        }
        /**
         * Delete Attribute
         *
         *
         * @param {string} databaseId
         * @param {string} collectionId
         * @param {string} key
         * @throws {AppwriteException}
         * @returns {Promise}
         */
        deleteAttribute(databaseId, collectionId, key) {
            return __awaiter(this, void 0, void 0, function* () {
                if (typeof databaseId === 'undefined') {
                    throw new AppwriteException('Missing required parameter: "databaseId"');
                }
                if (typeof collectionId === 'undefined') {
                    throw new AppwriteException('Missing required parameter: "collectionId"');
                }
                if (typeof key === 'undefined') {
                    throw new AppwriteException('Missing required parameter: "key"');
                }
                let path = '/databases/{databaseId}/collections/{collectionId}/attributes/{key}'.replace('{databaseId}', databaseId).replace('{collectionId}', collectionId).replace('{key}', key);
                let payload = {};
                const uri = new URL(this.client.config.endpoint + path);
                return yield this.client.call('delete', uri, {
                    'content-type': 'application/json',
                }, payload);
            });
        }
        /**
         * List Documents
         *
         * Get a list of all the user's documents in a given collection. You can use
         * the query params to filter your results. On admin mode, this endpoint will
         * return a list of all of documents belonging to the provided collectionId.
         * [Learn more about different API modes](/docs/admin).
         *
         * @param {string} databaseId
         * @param {string} collectionId
         * @param {string[]} queries
         * @param {number} limit
         * @param {number} offset
         * @param {string} cursor
         * @param {string} cursorDirection
         * @param {string[]} orderAttributes
         * @param {string[]} orderTypes
         * @throws {AppwriteException}
         * @returns {Promise}
         */
        listDocuments(databaseId, collectionId, queries, limit, offset, cursor, cursorDirection, orderAttributes, orderTypes) {
            return __awaiter(this, void 0, void 0, function* () {
                if (typeof databaseId === 'undefined') {
                    throw new AppwriteException('Missing required parameter: "databaseId"');
                }
                if (typeof collectionId === 'undefined') {
                    throw new AppwriteException('Missing required parameter: "collectionId"');
                }
                let path = '/databases/{databaseId}/collections/{collectionId}/documents'.replace('{databaseId}', databaseId).replace('{collectionId}', collectionId);
                let payload = {};
                if (typeof queries !== 'undefined') {
                    payload['queries'] = queries;
                }
                if (typeof limit !== 'undefined') {
                    payload['limit'] = limit;
                }
                if (typeof offset !== 'undefined') {
                    payload['offset'] = offset;
                }
                if (typeof cursor !== 'undefined') {
                    payload['cursor'] = cursor;
                }
                if (typeof cursorDirection !== 'undefined') {
                    payload['cursorDirection'] = cursorDirection;
                }
                if (typeof orderAttributes !== 'undefined') {
                    payload['orderAttributes'] = orderAttributes;
                }
                if (typeof orderTypes !== 'undefined') {
                    payload['orderTypes'] = orderTypes;
                }
                const uri = new URL(this.client.config.endpoint + path);
                return yield this.client.call('get', uri, {
                    'content-type': 'application/json',
                }, payload);
            });
        }
        /**
         * Create Document
         *
         * Create a new Document. Before using this route, you should create a new
         * collection resource using either a [server
         * integration](/docs/server/database#databaseCreateCollection) API or
         * directly from your database console.
         *
         * @param {string} databaseId
         * @param {string} collectionId
         * @param {string} documentId
         * @param {Omit<Document, keyof Models.Document>} data
         * @param {string[]} read
         * @param {string[]} write
         * @throws {AppwriteException}
         * @returns {Promise}
         */
        createDocument(databaseId, collectionId, documentId, data, read, write) {
            return __awaiter(this, void 0, void 0, function* () {
                if (typeof databaseId === 'undefined') {
                    throw new AppwriteException('Missing required parameter: "databaseId"');
                }
                if (typeof collectionId === 'undefined') {
                    throw new AppwriteException('Missing required parameter: "collectionId"');
                }
                if (typeof documentId === 'undefined') {
                    throw new AppwriteException('Missing required parameter: "documentId"');
                }
                if (typeof data === 'undefined') {
                    throw new AppwriteException('Missing required parameter: "data"');
                }
                let path = '/databases/{databaseId}/collections/{collectionId}/documents'.replace('{databaseId}', databaseId).replace('{collectionId}', collectionId);
                let payload = {};
                if (typeof documentId !== 'undefined') {
                    payload['documentId'] = documentId;
                }
                if (typeof data !== 'undefined') {
                    payload['data'] = data;
                }
                if (typeof read !== 'undefined') {
                    payload['read'] = read;
                }
                if (typeof write !== 'undefined') {
                    payload['write'] = write;
                }
                const uri = new URL(this.client.config.endpoint + path);
                return yield this.client.call('post', uri, {
                    'content-type': 'application/json',
                }, payload);
            });
        }
        /**
         * Get Document
         *
         * Get a document by its unique ID. This endpoint response returns a JSON
         * object with the document data.
         *
         * @param {string} databaseId
         * @param {string} collectionId
         * @param {string} documentId
         * @throws {AppwriteException}
         * @returns {Promise}
         */
        getDocument(databaseId, collectionId, documentId) {
            return __awaiter(this, void 0, void 0, function* () {
                if (typeof databaseId === 'undefined') {
                    throw new AppwriteException('Missing required parameter: "databaseId"');
                }
                if (typeof collectionId === 'undefined') {
                    throw new AppwriteException('Missing required parameter: "collectionId"');
                }
                if (typeof documentId === 'undefined') {
                    throw new AppwriteException('Missing required parameter: "documentId"');
                }
                let path = '/databases/{databaseId}/collections/{collectionId}/documents/{documentId}'.replace('{databaseId}', databaseId).replace('{collectionId}', collectionId).replace('{documentId}', documentId);
                let payload = {};
                const uri = new URL(this.client.config.endpoint + path);
                return yield this.client.call('get', uri, {
                    'content-type': 'application/json',
                }, payload);
            });
        }
        /**
         * Update Document
         *
         * Update a document by its unique ID. Using the patch method you can pass
         * only specific fields that will get updated.
         *
         * @param {string} databaseId
         * @param {string} collectionId
         * @param {string} documentId
         * @param {Partial<Omit<Document, keyof Models.Document>>} data
         * @param {string[]} read
         * @param {string[]} write
         * @throws {AppwriteException}
         * @returns {Promise}
         */
        updateDocument(databaseId, collectionId, documentId, data, read, write) {
            return __awaiter(this, void 0, void 0, function* () {
                if (typeof databaseId === 'undefined') {
                    throw new AppwriteException('Missing required parameter: "databaseId"');
                }
                if (typeof collectionId === 'undefined') {
                    throw new AppwriteException('Missing required parameter: "collectionId"');
                }
                if (typeof documentId === 'undefined') {
                    throw new AppwriteException('Missing required parameter: "documentId"');
                }
                let path = '/databases/{databaseId}/collections/{collectionId}/documents/{documentId}'.replace('{databaseId}', databaseId).replace('{collectionId}', collectionId).replace('{documentId}', documentId);
                let payload = {};
                if (typeof data !== 'undefined') {
                    payload['data'] = data;
                }
                if (typeof read !== 'undefined') {
                    payload['read'] = read;
                }
                if (typeof write !== 'undefined') {
                    payload['write'] = write;
                }
                const uri = new URL(this.client.config.endpoint + path);
                return yield this.client.call('patch', uri, {
                    'content-type': 'application/json',
                }, payload);
            });
        }
        /**
         * Delete Document
         *
         * Delete a document by its unique ID.
         *
         * @param {string} databaseId
         * @param {string} collectionId
         * @param {string} documentId
         * @throws {AppwriteException}
         * @returns {Promise}
         */
        deleteDocument(databaseId, collectionId, documentId) {
            return __awaiter(this, void 0, void 0, function* () {
                if (typeof databaseId === 'undefined') {
                    throw new AppwriteException('Missing required parameter: "databaseId"');
                }
                if (typeof collectionId === 'undefined') {
                    throw new AppwriteException('Missing required parameter: "collectionId"');
                }
                if (typeof documentId === 'undefined') {
                    throw new AppwriteException('Missing required parameter: "documentId"');
                }
                let path = '/databases/{databaseId}/collections/{collectionId}/documents/{documentId}'.replace('{databaseId}', databaseId).replace('{collectionId}', collectionId).replace('{documentId}', documentId);
                let payload = {};
                const uri = new URL(this.client.config.endpoint + path);
                return yield this.client.call('delete', uri, {
                    'content-type': 'application/json',
                }, payload);
            });
        }
        /**
         * List Document Logs
         *
         * Get the document activity logs list by its unique ID.
         *
         * @param {string} databaseId
         * @param {string} collectionId
         * @param {string} documentId
         * @param {number} limit
         * @param {number} offset
         * @throws {AppwriteException}
         * @returns {Promise}
         */
        listDocumentLogs(databaseId, collectionId, documentId, limit, offset) {
            return __awaiter(this, void 0, void 0, function* () {
                if (typeof databaseId === 'undefined') {
                    throw new AppwriteException('Missing required parameter: "databaseId"');
                }
                if (typeof collectionId === 'undefined') {
                    throw new AppwriteException('Missing required parameter: "collectionId"');
                }
                if (typeof documentId === 'undefined') {
                    throw new AppwriteException('Missing required parameter: "documentId"');
                }
                let path = '/databases/{databaseId}/collections/{collectionId}/documents/{documentId}/logs'.replace('{databaseId}', databaseId).replace('{collectionId}', collectionId).replace('{documentId}', documentId);
                let payload = {};
                if (typeof limit !== 'undefined') {
                    payload['limit'] = limit;
                }
                if (typeof offset !== 'undefined') {
                    payload['offset'] = offset;
                }
                const uri = new URL(this.client.config.endpoint + path);
                return yield this.client.call('get', uri, {
                    'content-type': 'application/json',
                }, payload);
            });
        }
        /**
         * List Indexes
         *
         *
         * @param {string} databaseId
         * @param {string} collectionId
         * @throws {AppwriteException}
         * @returns {Promise}
         */
        listIndexes(databaseId, collectionId) {
            return __awaiter(this, void 0, void 0, function* () {
                if (typeof databaseId === 'undefined') {
                    throw new AppwriteException('Missing required parameter: "databaseId"');
                }
                if (typeof collectionId === 'undefined') {
                    throw new AppwriteException('Missing required parameter: "collectionId"');
                }
                let path = '/databases/{databaseId}/collections/{collectionId}/indexes'.replace('{databaseId}', databaseId).replace('{collectionId}', collectionId);
                let payload = {};
                const uri = new URL(this.client.config.endpoint + path);
                return yield this.client.call('get', uri, {
                    'content-type': 'application/json',
                }, payload);
            });
        }
        /**
         * Create Index
         *
         *
         * @param {string} databaseId
         * @param {string} collectionId
         * @param {string} key
         * @param {string} type
         * @param {string[]} attributes
         * @param {string[]} orders
         * @throws {AppwriteException}
         * @returns {Promise}
         */
        createIndex(databaseId, collectionId, key, type, attributes, orders) {
            return __awaiter(this, void 0, void 0, function* () {
                if (typeof databaseId === 'undefined') {
                    throw new AppwriteException('Missing required parameter: "databaseId"');
                }
                if (typeof collectionId === 'undefined') {
                    throw new AppwriteException('Missing required parameter: "collectionId"');
                }
                if (typeof key === 'undefined') {
                    throw new AppwriteException('Missing required parameter: "key"');
                }
                if (typeof type === 'undefined') {
                    throw new AppwriteException('Missing required parameter: "type"');
                }
                if (typeof attributes === 'undefined') {
                    throw new AppwriteException('Missing required parameter: "attributes"');
                }
                let path = '/databases/{databaseId}/collections/{collectionId}/indexes'.replace('{databaseId}', databaseId).replace('{collectionId}', collectionId);
                let payload = {};
                if (typeof key !== 'undefined') {
                    payload['key'] = key;
                }
                if (typeof type !== 'undefined') {
                    payload['type'] = type;
                }
                if (typeof attributes !== 'undefined') {
                    payload['attributes'] = attributes;
                }
                if (typeof orders !== 'undefined') {
                    payload['orders'] = orders;
                }
                const uri = new URL(this.client.config.endpoint + path);
                return yield this.client.call('post', uri, {
                    'content-type': 'application/json',
                }, payload);
            });
        }
        /**
         * Get Index
         *
         *
         * @param {string} databaseId
         * @param {string} collectionId
         * @param {string} key
         * @throws {AppwriteException}
         * @returns {Promise}
         */
        getIndex(databaseId, collectionId, key) {
            return __awaiter(this, void 0, void 0, function* () {
                if (typeof databaseId === 'undefined') {
                    throw new AppwriteException('Missing required parameter: "databaseId"');
                }
                if (typeof collectionId === 'undefined') {
                    throw new AppwriteException('Missing required parameter: "collectionId"');
                }
                if (typeof key === 'undefined') {
                    throw new AppwriteException('Missing required parameter: "key"');
                }
                let path = '/databases/{databaseId}/collections/{collectionId}/indexes/{key}'.replace('{databaseId}', databaseId).replace('{collectionId}', collectionId).replace('{key}', key);
                let payload = {};
                const uri = new URL(this.client.config.endpoint + path);
                return yield this.client.call('get', uri, {
                    'content-type': 'application/json',
                }, payload);
            });
        }
        /**
         * Delete Index
         *
         *
         * @param {string} databaseId
         * @param {string} collectionId
         * @param {string} key
         * @throws {AppwriteException}
         * @returns {Promise}
         */
        deleteIndex(databaseId, collectionId, key) {
            return __awaiter(this, void 0, void 0, function* () {
                if (typeof databaseId === 'undefined') {
                    throw new AppwriteException('Missing required parameter: "databaseId"');
                }
                if (typeof collectionId === 'undefined') {
                    throw new AppwriteException('Missing required parameter: "collectionId"');
                }
                if (typeof key === 'undefined') {
                    throw new AppwriteException('Missing required parameter: "key"');
                }
                let path = '/databases/{databaseId}/collections/{collectionId}/indexes/{key}'.replace('{databaseId}', databaseId).replace('{collectionId}', collectionId).replace('{key}', key);
                let payload = {};
                const uri = new URL(this.client.config.endpoint + path);
                return yield this.client.call('delete', uri, {
                    'content-type': 'application/json',
                }, payload);
            });
        }
        /**
         * List Collection Logs
         *
         * Get the collection activity logs list by its unique ID.
         *
         * @param {string} databaseId
         * @param {string} collectionId
         * @param {number} limit
         * @param {number} offset
         * @throws {AppwriteException}
         * @returns {Promise}
         */
        listCollectionLogs(databaseId, collectionId, limit, offset) {
            return __awaiter(this, void 0, void 0, function* () {
                if (typeof databaseId === 'undefined') {
                    throw new AppwriteException('Missing required parameter: "databaseId"');
                }
                if (typeof collectionId === 'undefined') {
                    throw new AppwriteException('Missing required parameter: "collectionId"');
                }
                let path = '/databases/{databaseId}/collections/{collectionId}/logs'.replace('{databaseId}', databaseId).replace('{collectionId}', collectionId);
                let payload = {};
                if (typeof limit !== 'undefined') {
                    payload['limit'] = limit;
                }
                if (typeof offset !== 'undefined') {
                    payload['offset'] = offset;
                }
                const uri = new URL(this.client.config.endpoint + path);
                return yield this.client.call('get', uri, {
                    'content-type': 'application/json',
                }, payload);
            });
        }
        /**
         * Get usage stats for a collection
         *
         *
         * @param {string} databaseId
         * @param {string} collectionId
         * @param {string} range
         * @throws {AppwriteException}
         * @returns {Promise}
         */
        getCollectionUsage(databaseId, collectionId, range) {
            return __awaiter(this, void 0, void 0, function* () {
                if (typeof databaseId === 'undefined') {
                    throw new AppwriteException('Missing required parameter: "databaseId"');
                }
                if (typeof collectionId === 'undefined') {
                    throw new AppwriteException('Missing required parameter: "collectionId"');
                }
                let path = '/databases/{databaseId}/collections/{collectionId}/usage'.replace('{databaseId}', databaseId).replace('{collectionId}', collectionId);
                let payload = {};
                if (typeof range !== 'undefined') {
                    payload['range'] = range;
                }
                const uri = new URL(this.client.config.endpoint + path);
                return yield this.client.call('get', uri, {
                    'content-type': 'application/json',
                }, payload);
            });
        }
        /**
         * List Collection Logs
         *
         * Get the collection activity logs list by its unique ID.
         *
         * @param {string} databaseId
         * @param {number} limit
         * @param {number} offset
         * @throws {AppwriteException}
         * @returns {Promise}
         */
        listLogs(databaseId, limit, offset) {
            return __awaiter(this, void 0, void 0, function* () {
                if (typeof databaseId === 'undefined') {
                    throw new AppwriteException('Missing required parameter: "databaseId"');
                }
                let path = '/databases/{databaseId}/logs'.replace('{databaseId}', databaseId);
                let payload = {};
                if (typeof limit !== 'undefined') {
                    payload['limit'] = limit;
                }
                if (typeof offset !== 'undefined') {
                    payload['offset'] = offset;
                }
                const uri = new URL(this.client.config.endpoint + path);
                return yield this.client.call('get', uri, {
                    'content-type': 'application/json',
                }, payload);
            });
        }
        /**
         * Get usage stats for the database
         *
         *
         * @param {string} databaseId
         * @param {string} range
         * @throws {AppwriteException}
         * @returns {Promise}
         */
        getDatabaseUsage(databaseId, range) {
            return __awaiter(this, void 0, void 0, function* () {
                if (typeof databaseId === 'undefined') {
                    throw new AppwriteException('Missing required parameter: "databaseId"');
                }
                let path = '/databases/{databaseId}/usage'.replace('{databaseId}', databaseId);
                let payload = {};
                if (typeof range !== 'undefined') {
                    payload['range'] = range;
                }
                const uri = new URL(this.client.config.endpoint + path);
                return yield this.client.call('get', uri, {
                    'content-type': 'application/json',
                }, payload);
            });
        }
    }

    class Functions extends Service {
        constructor(client) {
            super(client);
        }
        /**
         * List Functions
         *
         * Get a list of all the project's functions. You can use the query params to
         * filter your results.
         *
         * @param {string} search
         * @param {number} limit
         * @param {number} offset
         * @param {string} cursor
         * @param {string} cursorDirection
         * @param {string} orderType
         * @throws {AppwriteException}
         * @returns {Promise}
         */
        list(search, limit, offset, cursor, cursorDirection, orderType) {
            return __awaiter(this, void 0, void 0, function* () {
                let path = '/functions';
                let payload = {};
                if (typeof search !== 'undefined') {
                    payload['search'] = search;
                }
                if (typeof limit !== 'undefined') {
                    payload['limit'] = limit;
                }
                if (typeof offset !== 'undefined') {
                    payload['offset'] = offset;
                }
                if (typeof cursor !== 'undefined') {
                    payload['cursor'] = cursor;
                }
                if (typeof cursorDirection !== 'undefined') {
                    payload['cursorDirection'] = cursorDirection;
                }
                if (typeof orderType !== 'undefined') {
                    payload['orderType'] = orderType;
                }
                const uri = new URL(this.client.config.endpoint + path);
                return yield this.client.call('get', uri, {
                    'content-type': 'application/json',
                }, payload);
            });
        }
        /**
         * Create Function
         *
         * Create a new function. You can pass a list of
         * [permissions](/docs/permissions) to allow different project users or team
         * with access to execute the function using the client API.
         *
         * @param {string} functionId
         * @param {string} name
         * @param {string[]} execute
         * @param {string} runtime
         * @param {object} vars
         * @param {string[]} events
         * @param {string} schedule
         * @param {number} timeout
         * @throws {AppwriteException}
         * @returns {Promise}
         */
        create(functionId, name, execute, runtime, vars, events, schedule, timeout) {
            return __awaiter(this, void 0, void 0, function* () {
                if (typeof functionId === 'undefined') {
                    throw new AppwriteException('Missing required parameter: "functionId"');
                }
                if (typeof name === 'undefined') {
                    throw new AppwriteException('Missing required parameter: "name"');
                }
                if (typeof execute === 'undefined') {
                    throw new AppwriteException('Missing required parameter: "execute"');
                }
                if (typeof runtime === 'undefined') {
                    throw new AppwriteException('Missing required parameter: "runtime"');
                }
                let path = '/functions';
                let payload = {};
                if (typeof functionId !== 'undefined') {
                    payload['functionId'] = functionId;
                }
                if (typeof name !== 'undefined') {
                    payload['name'] = name;
                }
                if (typeof execute !== 'undefined') {
                    payload['execute'] = execute;
                }
                if (typeof runtime !== 'undefined') {
                    payload['runtime'] = runtime;
                }
                if (typeof vars !== 'undefined') {
                    payload['vars'] = vars;
                }
                if (typeof events !== 'undefined') {
                    payload['events'] = events;
                }
                if (typeof schedule !== 'undefined') {
                    payload['schedule'] = schedule;
                }
                if (typeof timeout !== 'undefined') {
                    payload['timeout'] = timeout;
                }
                const uri = new URL(this.client.config.endpoint + path);
                return yield this.client.call('post', uri, {
                    'content-type': 'application/json',
                }, payload);
            });
        }
        /**
         * List runtimes
         *
         * Get a list of all runtimes that are currently active on your instance.
         *
         * @throws {AppwriteException}
         * @returns {Promise}
         */
        listRuntimes() {
            return __awaiter(this, void 0, void 0, function* () {
                let path = '/functions/runtimes';
                let payload = {};
                const uri = new URL(this.client.config.endpoint + path);
                return yield this.client.call('get', uri, {
                    'content-type': 'application/json',
                }, payload);
            });
        }
        /**
         * Get Function
         *
         * Get a function by its unique ID.
         *
         * @param {string} functionId
         * @throws {AppwriteException}
         * @returns {Promise}
         */
        get(functionId) {
            return __awaiter(this, void 0, void 0, function* () {
                if (typeof functionId === 'undefined') {
                    throw new AppwriteException('Missing required parameter: "functionId"');
                }
                let path = '/functions/{functionId}'.replace('{functionId}', functionId);
                let payload = {};
                const uri = new URL(this.client.config.endpoint + path);
                return yield this.client.call('get', uri, {
                    'content-type': 'application/json',
                }, payload);
            });
        }
        /**
         * Update Function
         *
         * Update function by its unique ID.
         *
         * @param {string} functionId
         * @param {string} name
         * @param {string[]} execute
         * @param {object} vars
         * @param {string[]} events
         * @param {string} schedule
         * @param {number} timeout
         * @throws {AppwriteException}
         * @returns {Promise}
         */
        update(functionId, name, execute, vars, events, schedule, timeout) {
            return __awaiter(this, void 0, void 0, function* () {
                if (typeof functionId === 'undefined') {
                    throw new AppwriteException('Missing required parameter: "functionId"');
                }
                if (typeof name === 'undefined') {
                    throw new AppwriteException('Missing required parameter: "name"');
                }
                if (typeof execute === 'undefined') {
                    throw new AppwriteException('Missing required parameter: "execute"');
                }
                let path = '/functions/{functionId}'.replace('{functionId}', functionId);
                let payload = {};
                if (typeof name !== 'undefined') {
                    payload['name'] = name;
                }
                if (typeof execute !== 'undefined') {
                    payload['execute'] = execute;
                }
                if (typeof vars !== 'undefined') {
                    payload['vars'] = vars;
                }
                if (typeof events !== 'undefined') {
                    payload['events'] = events;
                }
                if (typeof schedule !== 'undefined') {
                    payload['schedule'] = schedule;
                }
                if (typeof timeout !== 'undefined') {
                    payload['timeout'] = timeout;
                }
                const uri = new URL(this.client.config.endpoint + path);
                return yield this.client.call('put', uri, {
                    'content-type': 'application/json',
                }, payload);
            });
        }
        /**
         * Delete Function
         *
         * Delete a function by its unique ID.
         *
         * @param {string} functionId
         * @throws {AppwriteException}
         * @returns {Promise}
         */
        delete(functionId) {
            return __awaiter(this, void 0, void 0, function* () {
                if (typeof functionId === 'undefined') {
                    throw new AppwriteException('Missing required parameter: "functionId"');
                }
                let path = '/functions/{functionId}'.replace('{functionId}', functionId);
                let payload = {};
                const uri = new URL(this.client.config.endpoint + path);
                return yield this.client.call('delete', uri, {
                    'content-type': 'application/json',
                }, payload);
            });
        }
        /**
         * List Deployments
         *
         * Get a list of all the project's code deployments. You can use the query
         * params to filter your results.
         *
         * @param {string} functionId
         * @param {string} search
         * @param {number} limit
         * @param {number} offset
         * @param {string} cursor
         * @param {string} cursorDirection
         * @param {string} orderType
         * @throws {AppwriteException}
         * @returns {Promise}
         */
        listDeployments(functionId, search, limit, offset, cursor, cursorDirection, orderType) {
            return __awaiter(this, void 0, void 0, function* () {
                if (typeof functionId === 'undefined') {
                    throw new AppwriteException('Missing required parameter: "functionId"');
                }
                let path = '/functions/{functionId}/deployments'.replace('{functionId}', functionId);
                let payload = {};
                if (typeof search !== 'undefined') {
                    payload['search'] = search;
                }
                if (typeof limit !== 'undefined') {
                    payload['limit'] = limit;
                }
                if (typeof offset !== 'undefined') {
                    payload['offset'] = offset;
                }
                if (typeof cursor !== 'undefined') {
                    payload['cursor'] = cursor;
                }
                if (typeof cursorDirection !== 'undefined') {
                    payload['cursorDirection'] = cursorDirection;
                }
                if (typeof orderType !== 'undefined') {
                    payload['orderType'] = orderType;
                }
                const uri = new URL(this.client.config.endpoint + path);
                return yield this.client.call('get', uri, {
                    'content-type': 'application/json',
                }, payload);
            });
        }
        /**
         * Create Deployment
         *
         * Create a new function code deployment. Use this endpoint to upload a new
         * version of your code function. To execute your newly uploaded code, you'll
         * need to update the function's deployment to use your new deployment UID.
         *
         * This endpoint accepts a tar.gz file compressed with your code. Make sure to
         * include any dependencies your code has within the compressed file. You can
         * learn more about code packaging in the [Appwrite Cloud Functions
         * tutorial](/docs/functions).
         *
         * Use the "command" param to set the entry point used to execute your code.
         *
         * @param {string} functionId
         * @param {string} entrypoint
         * @param {File} code
         * @param {boolean} activate
         * @throws {AppwriteException}
         * @returns {Promise}
         */
        createDeployment(functionId, entrypoint, code, activate, onProgress = (progress) => { }) {
            return __awaiter(this, void 0, void 0, function* () {
                if (typeof functionId === 'undefined') {
                    throw new AppwriteException('Missing required parameter: "functionId"');
                }
                if (typeof entrypoint === 'undefined') {
                    throw new AppwriteException('Missing required parameter: "entrypoint"');
                }
                if (typeof code === 'undefined') {
                    throw new AppwriteException('Missing required parameter: "code"');
                }
                if (typeof activate === 'undefined') {
                    throw new AppwriteException('Missing required parameter: "activate"');
                }
                let path = '/functions/{functionId}/deployments'.replace('{functionId}', functionId);
                let payload = {};
                if (typeof entrypoint !== 'undefined') {
                    payload['entrypoint'] = entrypoint;
                }
                if (typeof code !== 'undefined') {
                    payload['code'] = code;
                }
                if (typeof activate !== 'undefined') {
                    payload['activate'] = activate;
                }
                const uri = new URL(this.client.config.endpoint + path);
                if (!(code instanceof File)) {
                    throw new AppwriteException('Parameter "code" has to be a File.');
                }
                const size = code.size;
                if (size <= Service.CHUNK_SIZE) {
                    return yield this.client.call('post', uri, {
                        'content-type': 'multipart/form-data',
                    }, payload);
                }
                let id = undefined;
                let response = undefined;
                const headers = {
                    'content-type': 'multipart/form-data',
                };
                let counter = 0;
                const totalCounters = Math.ceil(size / Service.CHUNK_SIZE);
                for (counter; counter < totalCounters; counter++) {
                    const start = (counter * Service.CHUNK_SIZE);
                    const end = Math.min((((counter * Service.CHUNK_SIZE) + Service.CHUNK_SIZE) - 1), size);
                    headers['content-range'] = 'bytes ' + start + '-' + end + '/' + size;
                    if (id) {
                        headers['x-appwrite-id'] = id;
                    }
                    const stream = code.slice(start, end + 1);
                    payload['code'] = new File([stream], code.name);
                    response = yield this.client.call('post', uri, headers, payload);
                    if (!id) {
                        id = response['$id'];
                    }
                    if (onProgress) {
                        onProgress({
                            $id: response.$id,
                            progress: Math.min((counter + 1) * Service.CHUNK_SIZE - 1, size) / size * 100,
                            sizeUploaded: end,
                            chunksTotal: response.chunksTotal,
                            chunksUploaded: response.chunksUploaded
                        });
>>>>>>> 9693c6e9
                    }
                }
                return response;
            });
        }
        /**
         * Get Deployment
         *
         * Get a code deployment by its unique ID.
         *
         * @param {string} functionId
         * @param {string} deploymentId
         * @throws {AppwriteException}
         * @returns {Promise}
         */
        getDeployment(functionId, deploymentId) {
            return __awaiter(this, void 0, void 0, function* () {
                if (typeof functionId === 'undefined') {
                    throw new AppwriteException('Missing required parameter: "functionId"');
                }
                if (typeof deploymentId === 'undefined') {
                    throw new AppwriteException('Missing required parameter: "deploymentId"');
                }
                let path = '/functions/{functionId}/deployments/{deploymentId}'.replace('{functionId}', functionId).replace('{deploymentId}', deploymentId);
                let payload = {};
                const uri = new URL(this.client.config.endpoint + path);
                return yield this.client.call('get', uri, {
                    'content-type': 'application/json',
                }, payload);
            });
        }
        /**
         * Update Function Deployment
         *
         * Update the function code deployment ID using the unique function ID. Use
         * this endpoint to switch the code deployment that should be executed by the
         * execution endpoint.
         *
         * @param {string} functionId
         * @param {string} deploymentId
         * @throws {AppwriteException}
         * @returns {Promise}
         */
        updateDeployment(functionId, deploymentId) {
            return __awaiter(this, void 0, void 0, function* () {
                if (typeof functionId === 'undefined') {
                    throw new AppwriteException('Missing required parameter: "functionId"');
                }
                if (typeof deploymentId === 'undefined') {
                    throw new AppwriteException('Missing required parameter: "deploymentId"');
                }
                let path = '/functions/{functionId}/deployments/{deploymentId}'.replace('{functionId}', functionId).replace('{deploymentId}', deploymentId);
                let payload = {};
                const uri = new URL(this.client.config.endpoint + path);
                return yield this.client.call('patch', uri, {
                    'content-type': 'application/json',
                }, payload);
            });
        }
        /**
         * Delete Deployment
         *
         * Delete a code deployment by its unique ID.
         *
         * @param {string} functionId
         * @param {string} deploymentId
         * @throws {AppwriteException}
         * @returns {Promise}
         */
        deleteDeployment(functionId, deploymentId) {
            return __awaiter(this, void 0, void 0, function* () {
                if (typeof functionId === 'undefined') {
                    throw new AppwriteException('Missing required parameter: "functionId"');
                }
                if (typeof deploymentId === 'undefined') {
                    throw new AppwriteException('Missing required parameter: "deploymentId"');
                }
                let path = '/functions/{functionId}/deployments/{deploymentId}'.replace('{functionId}', functionId).replace('{deploymentId}', deploymentId);
                let payload = {};
                const uri = new URL(this.client.config.endpoint + path);
                return yield this.client.call('delete', uri, {
                    'content-type': 'application/json',
                }, payload);
            });
        }
        /**
         * Retry Build
         *
         *
         * @param {string} functionId
         * @param {string} deploymentId
         * @param {string} buildId
         * @throws {AppwriteException}
         * @returns {Promise}
         */
        retryBuild(functionId, deploymentId, buildId) {
            return __awaiter(this, void 0, void 0, function* () {
                if (typeof functionId === 'undefined') {
                    throw new AppwriteException('Missing required parameter: "functionId"');
                }
                if (typeof deploymentId === 'undefined') {
                    throw new AppwriteException('Missing required parameter: "deploymentId"');
                }
                if (typeof buildId === 'undefined') {
                    throw new AppwriteException('Missing required parameter: "buildId"');
                }
                let path = '/functions/{functionId}/deployments/{deploymentId}/builds/{buildId}'.replace('{functionId}', functionId).replace('{deploymentId}', deploymentId).replace('{buildId}', buildId);
                let payload = {};
                const uri = new URL(this.client.config.endpoint + path);
                return yield this.client.call('post', uri, {
                    'content-type': 'application/json',
                }, payload);
            });
        }
        /**
         * List Executions
         *
         * Get a list of all the current user function execution logs. You can use the
         * query params to filter your results. On admin mode, this endpoint will
         * return a list of all of the project's executions. [Learn more about
         * different API modes](/docs/admin).
         *
         * @param {string} functionId
         * @param {number} limit
         * @param {number} offset
         * @param {string} search
         * @param {string} cursor
         * @param {string} cursorDirection
         * @throws {AppwriteException}
         * @returns {Promise}
         */
        listExecutions(functionId, limit, offset, search, cursor, cursorDirection) {
            return __awaiter(this, void 0, void 0, function* () {
                if (typeof functionId === 'undefined') {
                    throw new AppwriteException('Missing required parameter: "functionId"');
                }
                let path = '/functions/{functionId}/executions'.replace('{functionId}', functionId);
                let payload = {};
                if (typeof limit !== 'undefined') {
                    payload['limit'] = limit;
                }
                if (typeof offset !== 'undefined') {
                    payload['offset'] = offset;
                }
                if (typeof search !== 'undefined') {
                    payload['search'] = search;
                }
                if (typeof cursor !== 'undefined') {
                    payload['cursor'] = cursor;
                }
                if (typeof cursorDirection !== 'undefined') {
                    payload['cursorDirection'] = cursorDirection;
                }
                const uri = new URL(this.client.config.endpoint + path);
                return yield this.client.call('get', uri, {
                    'content-type': 'application/json',
                }, payload);
            });
        }
        /**
         * Create Execution
         *
         * Trigger a function execution. The returned object will return you the
         * current execution status. You can ping the `Get Execution` endpoint to get
         * updates on the current execution status. Once this endpoint is called, your
         * function execution process will start asynchronously.
         *
         * @param {string} functionId
         * @param {string} data
         * @param {boolean} async
         * @throws {AppwriteException}
         * @returns {Promise}
         */
        createExecution(functionId, data, async) {
            return __awaiter(this, void 0, void 0, function* () {
                if (typeof functionId === 'undefined') {
                    throw new AppwriteException('Missing required parameter: "functionId"');
                }
                let path = '/functions/{functionId}/executions'.replace('{functionId}', functionId);
                let payload = {};
                if (typeof data !== 'undefined') {
                    payload['data'] = data;
                }
                if (typeof async !== 'undefined') {
                    payload['async'] = async;
                }
                const uri = new URL(this.client.config.endpoint + path);
                return yield this.client.call('post', uri, {
                    'content-type': 'application/json',
                }, payload);
            });
        }
        /**
         * Get Execution
         *
         * Get a function execution log by its unique ID.
         *
         * @param {string} functionId
         * @param {string} executionId
         * @throws {AppwriteException}
         * @returns {Promise}
         */
        getExecution(functionId, executionId) {
            return __awaiter(this, void 0, void 0, function* () {
                if (typeof functionId === 'undefined') {
                    throw new AppwriteException('Missing required parameter: "functionId"');
                }
                if (typeof executionId === 'undefined') {
                    throw new AppwriteException('Missing required parameter: "executionId"');
                }
                let path = '/functions/{functionId}/executions/{executionId}'.replace('{functionId}', functionId).replace('{executionId}', executionId);
                let payload = {};
                const uri = new URL(this.client.config.endpoint + path);
                return yield this.client.call('get', uri, {
                    'content-type': 'application/json',
                }, payload);
            });
        }
        /**
         * Get Function Usage
         *
         *
         * @param {string} functionId
         * @param {string} range
         * @throws {AppwriteException}
         * @returns {Promise}
         */
        getUsage(functionId, range) {
            return __awaiter(this, void 0, void 0, function* () {
                if (typeof functionId === 'undefined') {
                    throw new AppwriteException('Missing required parameter: "functionId"');
                }
                let path = '/functions/{functionId}/usage'.replace('{functionId}', functionId);
                let payload = {};
                if (typeof range !== 'undefined') {
                    payload['range'] = range;
                }
                const uri = new URL(this.client.config.endpoint + path);
                return yield this.client.call('get', uri, {
                    'content-type': 'application/json',
                }, payload);
            });
        }
    }

    class Health extends Service {
        constructor(client) {
            super(client);
        }
        /**
         * Get HTTP
         *
         * Check the Appwrite HTTP server is up and responsive.
         *
         * @throws {AppwriteException}
         * @returns {Promise}
         */
        get() {
            return __awaiter(this, void 0, void 0, function* () {
                let path = '/health';
                let payload = {};
                const uri = new URL(this.client.config.endpoint + path);
                return yield this.client.call('get', uri, {
                    'content-type': 'application/json',
                }, payload);
            });
        }
        /**
         * Get Antivirus
         *
         * Check the Appwrite Antivirus server is up and connection is successful.
         *
         * @throws {AppwriteException}
         * @returns {Promise}
         */
        getAntivirus() {
            return __awaiter(this, void 0, void 0, function* () {
                let path = '/health/anti-virus';
                let payload = {};
                const uri = new URL(this.client.config.endpoint + path);
                return yield this.client.call('get', uri, {
                    'content-type': 'application/json',
                }, payload);
            });
        }
        /**
         * Get Cache
         *
         * Check the Appwrite in-memory cache server is up and connection is
         * successful.
         *
         * @throws {AppwriteException}
         * @returns {Promise}
         */
        getCache() {
            return __awaiter(this, void 0, void 0, function* () {
                let path = '/health/cache';
                let payload = {};
                const uri = new URL(this.client.config.endpoint + path);
                return yield this.client.call('get', uri, {
                    'content-type': 'application/json',
                }, payload);
            });
        }
        /**
         * Get DB
         *
         * Check the Appwrite database server is up and connection is successful.
         *
         * @throws {AppwriteException}
         * @returns {Promise}
         */
        getDB() {
            return __awaiter(this, void 0, void 0, function* () {
                let path = '/health/db';
                let payload = {};
                const uri = new URL(this.client.config.endpoint + path);
                return yield this.client.call('get', uri, {
                    'content-type': 'application/json',
                }, payload);
            });
        }
        /**
         * Get Certificates Queue
         *
         * Get the number of certificates that are waiting to be issued against
         * [Letsencrypt](https://letsencrypt.org/) in the Appwrite internal queue
         * server.
         *
         * @throws {AppwriteException}
         * @returns {Promise}
         */
        getQueueCertificates() {
            return __awaiter(this, void 0, void 0, function* () {
                let path = '/health/queue/certificates';
                let payload = {};
                const uri = new URL(this.client.config.endpoint + path);
                return yield this.client.call('get', uri, {
                    'content-type': 'application/json',
                }, payload);
            });
        }
        /**
         * Get Functions Queue
         *
         *
         * @throws {AppwriteException}
         * @returns {Promise}
         */
        getQueueFunctions() {
            return __awaiter(this, void 0, void 0, function* () {
                let path = '/health/queue/functions';
                let payload = {};
                const uri = new URL(this.client.config.endpoint + path);
                return yield this.client.call('get', uri, {
                    'content-type': 'application/json',
                }, payload);
            });
        }
        /**
         * Get Logs Queue
         *
         * Get the number of logs that are waiting to be processed in the Appwrite
         * internal queue server.
         *
         * @throws {AppwriteException}
         * @returns {Promise}
         */
        getQueueLogs() {
            return __awaiter(this, void 0, void 0, function* () {
                let path = '/health/queue/logs';
                let payload = {};
                const uri = new URL(this.client.config.endpoint + path);
                return yield this.client.call('get', uri, {
                    'content-type': 'application/json',
                }, payload);
            });
        }
        /**
         * Get Webhooks Queue
         *
         * Get the number of webhooks that are waiting to be processed in the Appwrite
         * internal queue server.
         *
         * @throws {AppwriteException}
         * @returns {Promise}
         */
        getQueueWebhooks() {
            return __awaiter(this, void 0, void 0, function* () {
                let path = '/health/queue/webhooks';
                let payload = {};
                const uri = new URL(this.client.config.endpoint + path);
                return yield this.client.call('get', uri, {
                    'content-type': 'application/json',
                }, payload);
            });
        }
        /**
         * Get Local Storage
         *
         * Check the Appwrite local storage device is up and connection is successful.
         *
         * @throws {AppwriteException}
         * @returns {Promise}
         */
        getStorageLocal() {
            return __awaiter(this, void 0, void 0, function* () {
                let path = '/health/storage/local';
                let payload = {};
                const uri = new URL(this.client.config.endpoint + path);
                return yield this.client.call('get', uri, {
                    'content-type': 'application/json',
                }, payload);
            });
        }
        /**
         * Get Time
         *
         * Check the Appwrite server time is synced with Google remote NTP server. We
         * use this technology to smoothly handle leap seconds with no disruptive
         * events. The [Network Time
         * Protocol](https://en.wikipedia.org/wiki/Network_Time_Protocol) (NTP) is
         * used by hundreds of millions of computers and devices to synchronize their
         * clocks over the Internet. If your computer sets its own clock, it likely
         * uses NTP.
         *
         * @throws {AppwriteException}
         * @returns {Promise}
         */
        getTime() {
            return __awaiter(this, void 0, void 0, function* () {
                let path = '/health/time';
                let payload = {};
                const uri = new URL(this.client.config.endpoint + path);
                return yield this.client.call('get', uri, {
                    'content-type': 'application/json',
                }, payload);
            });
        }
    }

    class Locale extends Service {
        constructor(client) {
            super(client);
        }
        /**
         * Get User Locale
         *
         * Get the current user location based on IP. Returns an object with user
         * country code, country name, continent name, continent code, ip address and
         * suggested currency. You can use the locale header to get the data in a
         * supported language.
         *
         * ([IP Geolocation by DB-IP](https://db-ip.com))
         *
         * @throws {AppwriteException}
         * @returns {Promise}
         */
        get() {
            return __awaiter(this, void 0, void 0, function* () {
                let path = '/locale';
                let payload = {};
                const uri = new URL(this.client.config.endpoint + path);
                return yield this.client.call('get', uri, {
                    'content-type': 'application/json',
                }, payload);
            });
        }
        /**
         * List Continents
         *
         * List of all continents. You can use the locale header to get the data in a
         * supported language.
         *
         * @throws {AppwriteException}
         * @returns {Promise}
         */
        getContinents() {
            return __awaiter(this, void 0, void 0, function* () {
                let path = '/locale/continents';
                let payload = {};
                const uri = new URL(this.client.config.endpoint + path);
                return yield this.client.call('get', uri, {
                    'content-type': 'application/json',
                }, payload);
            });
        }
        /**
         * List Countries
         *
         * List of all countries. You can use the locale header to get the data in a
         * supported language.
         *
         * @throws {AppwriteException}
         * @returns {Promise}
         */
        getCountries() {
            return __awaiter(this, void 0, void 0, function* () {
                let path = '/locale/countries';
                let payload = {};
                const uri = new URL(this.client.config.endpoint + path);
                return yield this.client.call('get', uri, {
                    'content-type': 'application/json',
                }, payload);
            });
        }
        /**
         * List EU Countries
         *
         * List of all countries that are currently members of the EU. You can use the
         * locale header to get the data in a supported language.
         *
         * @throws {AppwriteException}
         * @returns {Promise}
         */
        getCountriesEU() {
            return __awaiter(this, void 0, void 0, function* () {
                let path = '/locale/countries/eu';
                let payload = {};
                const uri = new URL(this.client.config.endpoint + path);
                return yield this.client.call('get', uri, {
                    'content-type': 'application/json',
                }, payload);
            });
        }
        /**
         * List Countries Phone Codes
         *
         * List of all countries phone codes. You can use the locale header to get the
         * data in a supported language.
         *
         * @throws {AppwriteException}
         * @returns {Promise}
         */
        getCountriesPhones() {
            return __awaiter(this, void 0, void 0, function* () {
                let path = '/locale/countries/phones';
                let payload = {};
                const uri = new URL(this.client.config.endpoint + path);
                return yield this.client.call('get', uri, {
                    'content-type': 'application/json',
                }, payload);
            });
        }
        /**
         * List Currencies
         *
         * List of all currencies, including currency symbol, name, plural, and
         * decimal digits for all major and minor currencies. You can use the locale
         * header to get the data in a supported language.
         *
         * @throws {AppwriteException}
         * @returns {Promise}
         */
        getCurrencies() {
            return __awaiter(this, void 0, void 0, function* () {
                let path = '/locale/currencies';
                let payload = {};
                const uri = new URL(this.client.config.endpoint + path);
                return yield this.client.call('get', uri, {
                    'content-type': 'application/json',
                }, payload);
            });
        }
        /**
         * List Languages
         *
         * List of all languages classified by ISO 639-1 including 2-letter code, name
         * in English, and name in the respective language.
         *
         * @throws {AppwriteException}
         * @returns {Promise}
         */
        getLanguages() {
            return __awaiter(this, void 0, void 0, function* () {
                let path = '/locale/languages';
                let payload = {};
                const uri = new URL(this.client.config.endpoint + path);
                return yield this.client.call('get', uri, {
                    'content-type': 'application/json',
                }, payload);
            });
        }
    }

    class Projects extends Service {
        constructor(client) {
            super(client);
        }
        /**
         * List Projects
         *
         *
         * @param {string} search
         * @param {number} limit
         * @param {number} offset
         * @param {string} cursor
         * @param {string} cursorDirection
         * @param {string} orderType
         * @throws {AppwriteException}
         * @returns {Promise}
         */
        list(search, limit, offset, cursor, cursorDirection, orderType) {
            return __awaiter(this, void 0, void 0, function* () {
                let path = '/projects';
                let payload = {};
                if (typeof search !== 'undefined') {
                    payload['search'] = search;
                }
                if (typeof limit !== 'undefined') {
                    payload['limit'] = limit;
                }
                if (typeof offset !== 'undefined') {
                    payload['offset'] = offset;
                }
                if (typeof cursor !== 'undefined') {
                    payload['cursor'] = cursor;
                }
                if (typeof cursorDirection !== 'undefined') {
                    payload['cursorDirection'] = cursorDirection;
                }
                if (typeof orderType !== 'undefined') {
                    payload['orderType'] = orderType;
                }
                const uri = new URL(this.client.config.endpoint + path);
                return yield this.client.call('get', uri, {
                    'content-type': 'application/json',
                }, payload);
            });
        }
        /**
         * Create Project
         *
         *
         * @param {string} projectId
         * @param {string} name
         * @param {string} teamId
         * @param {string} description
         * @param {string} logo
         * @param {string} url
         * @param {string} legalName
         * @param {string} legalCountry
         * @param {string} legalState
         * @param {string} legalCity
         * @param {string} legalAddress
         * @param {string} legalTaxId
         * @throws {AppwriteException}
         * @returns {Promise}
         */
        create(projectId, name, teamId, description, logo, url, legalName, legalCountry, legalState, legalCity, legalAddress, legalTaxId) {
            return __awaiter(this, void 0, void 0, function* () {
                if (typeof projectId === 'undefined') {
                    throw new AppwriteException('Missing required parameter: "projectId"');
                }
                if (typeof name === 'undefined') {
                    throw new AppwriteException('Missing required parameter: "name"');
                }
                if (typeof teamId === 'undefined') {
                    throw new AppwriteException('Missing required parameter: "teamId"');
                }
                let path = '/projects';
                let payload = {};
                if (typeof projectId !== 'undefined') {
                    payload['projectId'] = projectId;
                }
                if (typeof name !== 'undefined') {
                    payload['name'] = name;
                }
                if (typeof teamId !== 'undefined') {
                    payload['teamId'] = teamId;
                }
                if (typeof description !== 'undefined') {
                    payload['description'] = description;
                }
                if (typeof logo !== 'undefined') {
                    payload['logo'] = logo;
                }
                if (typeof url !== 'undefined') {
                    payload['url'] = url;
                }
                if (typeof legalName !== 'undefined') {
                    payload['legalName'] = legalName;
                }
                if (typeof legalCountry !== 'undefined') {
                    payload['legalCountry'] = legalCountry;
                }
                if (typeof legalState !== 'undefined') {
                    payload['legalState'] = legalState;
                }
                if (typeof legalCity !== 'undefined') {
                    payload['legalCity'] = legalCity;
                }
                if (typeof legalAddress !== 'undefined') {
                    payload['legalAddress'] = legalAddress;
                }
                if (typeof legalTaxId !== 'undefined') {
                    payload['legalTaxId'] = legalTaxId;
                }
                const uri = new URL(this.client.config.endpoint + path);
                return yield this.client.call('post', uri, {
                    'content-type': 'application/json',
                }, payload);
            });
        }
        /**
         * Get Project
         *
         *
         * @param {string} projectId
         * @throws {AppwriteException}
         * @returns {Promise}
         */
        get(projectId) {
            return __awaiter(this, void 0, void 0, function* () {
                if (typeof projectId === 'undefined') {
                    throw new AppwriteException('Missing required parameter: "projectId"');
                }
                let path = '/projects/{projectId}'.replace('{projectId}', projectId);
                let payload = {};
                const uri = new URL(this.client.config.endpoint + path);
                return yield this.client.call('get', uri, {
                    'content-type': 'application/json',
                }, payload);
            });
        }
        /**
         * Update Project
         *
         *
         * @param {string} projectId
         * @param {string} name
         * @param {string} description
         * @param {string} logo
         * @param {string} url
         * @param {string} legalName
         * @param {string} legalCountry
         * @param {string} legalState
         * @param {string} legalCity
         * @param {string} legalAddress
         * @param {string} legalTaxId
         * @throws {AppwriteException}
         * @returns {Promise}
         */
        update(projectId, name, description, logo, url, legalName, legalCountry, legalState, legalCity, legalAddress, legalTaxId) {
            return __awaiter(this, void 0, void 0, function* () {
                if (typeof projectId === 'undefined') {
                    throw new AppwriteException('Missing required parameter: "projectId"');
                }
                if (typeof name === 'undefined') {
                    throw new AppwriteException('Missing required parameter: "name"');
                }
                let path = '/projects/{projectId}'.replace('{projectId}', projectId);
                let payload = {};
                if (typeof name !== 'undefined') {
                    payload['name'] = name;
                }
                if (typeof description !== 'undefined') {
                    payload['description'] = description;
                }
                if (typeof logo !== 'undefined') {
                    payload['logo'] = logo;
                }
                if (typeof url !== 'undefined') {
                    payload['url'] = url;
                }
                if (typeof legalName !== 'undefined') {
                    payload['legalName'] = legalName;
                }
                if (typeof legalCountry !== 'undefined') {
                    payload['legalCountry'] = legalCountry;
                }
                if (typeof legalState !== 'undefined') {
                    payload['legalState'] = legalState;
                }
                if (typeof legalCity !== 'undefined') {
                    payload['legalCity'] = legalCity;
                }
                if (typeof legalAddress !== 'undefined') {
                    payload['legalAddress'] = legalAddress;
                }
                if (typeof legalTaxId !== 'undefined') {
                    payload['legalTaxId'] = legalTaxId;
                }
                const uri = new URL(this.client.config.endpoint + path);
                return yield this.client.call('patch', uri, {
                    'content-type': 'application/json',
                }, payload);
            });
        }
        /**
         * Delete Project
         *
         *
         * @param {string} projectId
         * @param {string} password
         * @throws {AppwriteException}
         * @returns {Promise}
         */
        delete(projectId, password) {
            return __awaiter(this, void 0, void 0, function* () {
                if (typeof projectId === 'undefined') {
                    throw new AppwriteException('Missing required parameter: "projectId"');
                }
                if (typeof password === 'undefined') {
                    throw new AppwriteException('Missing required parameter: "password"');
                }
                let path = '/projects/{projectId}'.replace('{projectId}', projectId);
                let payload = {};
                if (typeof password !== 'undefined') {
                    payload['password'] = password;
                }
                const uri = new URL(this.client.config.endpoint + path);
                return yield this.client.call('delete', uri, {
                    'content-type': 'application/json',
                }, payload);
            });
        }
        /**
         * Update Project users limit
         *
         *
         * @param {string} projectId
         * @param {number} limit
         * @throws {AppwriteException}
         * @returns {Promise}
         */
        updateAuthLimit(projectId, limit) {
            return __awaiter(this, void 0, void 0, function* () {
                if (typeof projectId === 'undefined') {
                    throw new AppwriteException('Missing required parameter: "projectId"');
                }
                if (typeof limit === 'undefined') {
                    throw new AppwriteException('Missing required parameter: "limit"');
                }
                let path = '/projects/{projectId}/auth/limit'.replace('{projectId}', projectId);
                let payload = {};
                if (typeof limit !== 'undefined') {
                    payload['limit'] = limit;
                }
                const uri = new URL(this.client.config.endpoint + path);
                return yield this.client.call('patch', uri, {
                    'content-type': 'application/json',
                }, payload);
            });
        }
        /**
         * Update Project auth method status. Use this endpoint to enable or disable a given auth method for this project.
         *
         *
         * @param {string} projectId
         * @param {string} method
         * @param {boolean} status
         * @throws {AppwriteException}
         * @returns {Promise}
         */
        updateAuthStatus(projectId, method, status) {
            return __awaiter(this, void 0, void 0, function* () {
                if (typeof projectId === 'undefined') {
                    throw new AppwriteException('Missing required parameter: "projectId"');
                }
                if (typeof method === 'undefined') {
                    throw new AppwriteException('Missing required parameter: "method"');
                }
                if (typeof status === 'undefined') {
                    throw new AppwriteException('Missing required parameter: "status"');
                }
                let path = '/projects/{projectId}/auth/{method}'.replace('{projectId}', projectId).replace('{method}', method);
                let payload = {};
                if (typeof status !== 'undefined') {
                    payload['status'] = status;
                }
                const uri = new URL(this.client.config.endpoint + path);
                return yield this.client.call('patch', uri, {
                    'content-type': 'application/json',
                }, payload);
            });
        }
        /**
         * List Domains
         *
         *
         * @param {string} projectId
         * @throws {AppwriteException}
         * @returns {Promise}
         */
        listDomains(projectId) {
            return __awaiter(this, void 0, void 0, function* () {
                if (typeof projectId === 'undefined') {
                    throw new AppwriteException('Missing required parameter: "projectId"');
                }
                let path = '/projects/{projectId}/domains'.replace('{projectId}', projectId);
                let payload = {};
                const uri = new URL(this.client.config.endpoint + path);
                return yield this.client.call('get', uri, {
                    'content-type': 'application/json',
                }, payload);
            });
        }
        /**
         * Create Domain
         *
         *
         * @param {string} projectId
         * @param {string} domain
         * @throws {AppwriteException}
         * @returns {Promise}
         */
        createDomain(projectId, domain) {
            return __awaiter(this, void 0, void 0, function* () {
                if (typeof projectId === 'undefined') {
                    throw new AppwriteException('Missing required parameter: "projectId"');
                }
                if (typeof domain === 'undefined') {
                    throw new AppwriteException('Missing required parameter: "domain"');
                }
                let path = '/projects/{projectId}/domains'.replace('{projectId}', projectId);
                let payload = {};
                if (typeof domain !== 'undefined') {
                    payload['domain'] = domain;
                }
                const uri = new URL(this.client.config.endpoint + path);
                return yield this.client.call('post', uri, {
                    'content-type': 'application/json',
                }, payload);
            });
        }
        /**
         * Get Domain
         *
         *
         * @param {string} projectId
         * @param {string} domainId
         * @throws {AppwriteException}
         * @returns {Promise}
         */
        getDomain(projectId, domainId) {
            return __awaiter(this, void 0, void 0, function* () {
                if (typeof projectId === 'undefined') {
                    throw new AppwriteException('Missing required parameter: "projectId"');
                }
                if (typeof domainId === 'undefined') {
                    throw new AppwriteException('Missing required parameter: "domainId"');
                }
                let path = '/projects/{projectId}/domains/{domainId}'.replace('{projectId}', projectId).replace('{domainId}', domainId);
                let payload = {};
                const uri = new URL(this.client.config.endpoint + path);
                return yield this.client.call('get', uri, {
                    'content-type': 'application/json',
                }, payload);
            });
        }
        /**
         * Delete Domain
         *
         *
         * @param {string} projectId
         * @param {string} domainId
         * @throws {AppwriteException}
         * @returns {Promise}
         */
        deleteDomain(projectId, domainId) {
            return __awaiter(this, void 0, void 0, function* () {
                if (typeof projectId === 'undefined') {
                    throw new AppwriteException('Missing required parameter: "projectId"');
                }
                if (typeof domainId === 'undefined') {
                    throw new AppwriteException('Missing required parameter: "domainId"');
                }
                let path = '/projects/{projectId}/domains/{domainId}'.replace('{projectId}', projectId).replace('{domainId}', domainId);
                let payload = {};
                const uri = new URL(this.client.config.endpoint + path);
                return yield this.client.call('delete', uri, {
                    'content-type': 'application/json',
                }, payload);
            });
        }
        /**
         * Update Domain Verification Status
         *
         *
         * @param {string} projectId
         * @param {string} domainId
         * @throws {AppwriteException}
         * @returns {Promise}
         */
        updateDomainVerification(projectId, domainId) {
            return __awaiter(this, void 0, void 0, function* () {
                if (typeof projectId === 'undefined') {
                    throw new AppwriteException('Missing required parameter: "projectId"');
                }
                if (typeof domainId === 'undefined') {
                    throw new AppwriteException('Missing required parameter: "domainId"');
                }
                let path = '/projects/{projectId}/domains/{domainId}/verification'.replace('{projectId}', projectId).replace('{domainId}', domainId);
                let payload = {};
                const uri = new URL(this.client.config.endpoint + path);
                return yield this.client.call('patch', uri, {
                    'content-type': 'application/json',
                }, payload);
            });
        }
        /**
         * List Keys
         *
         *
         * @param {string} projectId
         * @throws {AppwriteException}
         * @returns {Promise}
         */
        listKeys(projectId) {
            return __awaiter(this, void 0, void 0, function* () {
                if (typeof projectId === 'undefined') {
                    throw new AppwriteException('Missing required parameter: "projectId"');
                }
                let path = '/projects/{projectId}/keys'.replace('{projectId}', projectId);
                let payload = {};
                const uri = new URL(this.client.config.endpoint + path);
                return yield this.client.call('get', uri, {
                    'content-type': 'application/json',
                }, payload);
            });
        }
        /**
         * Create Key
         *
         *
         * @param {string} projectId
         * @param {string} name
         * @param {string[]} scopes
         * @param {number} expire
         * @throws {AppwriteException}
         * @returns {Promise}
         */
        createKey(projectId, name, scopes, expire) {
            return __awaiter(this, void 0, void 0, function* () {
                if (typeof projectId === 'undefined') {
                    throw new AppwriteException('Missing required parameter: "projectId"');
                }
                if (typeof name === 'undefined') {
                    throw new AppwriteException('Missing required parameter: "name"');
                }
                if (typeof scopes === 'undefined') {
                    throw new AppwriteException('Missing required parameter: "scopes"');
                }
                let path = '/projects/{projectId}/keys'.replace('{projectId}', projectId);
                let payload = {};
                if (typeof name !== 'undefined') {
                    payload['name'] = name;
                }
                if (typeof scopes !== 'undefined') {
                    payload['scopes'] = scopes;
                }
                if (typeof expire !== 'undefined') {
                    payload['expire'] = expire;
                }
                const uri = new URL(this.client.config.endpoint + path);
                return yield this.client.call('post', uri, {
                    'content-type': 'application/json',
                }, payload);
            });
        }
        /**
         * Get Key
         *
         *
         * @param {string} projectId
         * @param {string} keyId
         * @throws {AppwriteException}
         * @returns {Promise}
         */
        getKey(projectId, keyId) {
            return __awaiter(this, void 0, void 0, function* () {
                if (typeof projectId === 'undefined') {
                    throw new AppwriteException('Missing required parameter: "projectId"');
                }
                if (typeof keyId === 'undefined') {
                    throw new AppwriteException('Missing required parameter: "keyId"');
                }
                let path = '/projects/{projectId}/keys/{keyId}'.replace('{projectId}', projectId).replace('{keyId}', keyId);
                let payload = {};
                const uri = new URL(this.client.config.endpoint + path);
                return yield this.client.call('get', uri, {
                    'content-type': 'application/json',
                }, payload);
            });
        }
        /**
         * Update Key
         *
         *
         * @param {string} projectId
         * @param {string} keyId
         * @param {string} name
         * @param {string[]} scopes
         * @param {number} expire
         * @throws {AppwriteException}
         * @returns {Promise}
         */
        updateKey(projectId, keyId, name, scopes, expire) {
            return __awaiter(this, void 0, void 0, function* () {
                if (typeof projectId === 'undefined') {
                    throw new AppwriteException('Missing required parameter: "projectId"');
                }
                if (typeof keyId === 'undefined') {
                    throw new AppwriteException('Missing required parameter: "keyId"');
                }
                if (typeof name === 'undefined') {
                    throw new AppwriteException('Missing required parameter: "name"');
                }
                if (typeof scopes === 'undefined') {
                    throw new AppwriteException('Missing required parameter: "scopes"');
                }
                let path = '/projects/{projectId}/keys/{keyId}'.replace('{projectId}', projectId).replace('{keyId}', keyId);
                let payload = {};
                if (typeof name !== 'undefined') {
                    payload['name'] = name;
                }
                if (typeof scopes !== 'undefined') {
                    payload['scopes'] = scopes;
                }
                if (typeof expire !== 'undefined') {
                    payload['expire'] = expire;
                }
                const uri = new URL(this.client.config.endpoint + path);
                return yield this.client.call('put', uri, {
                    'content-type': 'application/json',
                }, payload);
            });
        }
        /**
         * Delete Key
         *
         *
         * @param {string} projectId
         * @param {string} keyId
         * @throws {AppwriteException}
         * @returns {Promise}
         */
        deleteKey(projectId, keyId) {
            return __awaiter(this, void 0, void 0, function* () {
                if (typeof projectId === 'undefined') {
                    throw new AppwriteException('Missing required parameter: "projectId"');
                }
                if (typeof keyId === 'undefined') {
                    throw new AppwriteException('Missing required parameter: "keyId"');
                }
                let path = '/projects/{projectId}/keys/{keyId}'.replace('{projectId}', projectId).replace('{keyId}', keyId);
                let payload = {};
                const uri = new URL(this.client.config.endpoint + path);
                return yield this.client.call('delete', uri, {
                    'content-type': 'application/json',
                }, payload);
            });
        }
        /**
         * Update Project OAuth2
         *
         *
         * @param {string} projectId
         * @param {string} provider
         * @param {string} appId
         * @param {string} secret
         * @throws {AppwriteException}
         * @returns {Promise}
         */
        updateOAuth2(projectId, provider, appId, secret) {
            return __awaiter(this, void 0, void 0, function* () {
                if (typeof projectId === 'undefined') {
                    throw new AppwriteException('Missing required parameter: "projectId"');
                }
                if (typeof provider === 'undefined') {
                    throw new AppwriteException('Missing required parameter: "provider"');
                }
                let path = '/projects/{projectId}/oauth2'.replace('{projectId}', projectId);
                let payload = {};
                if (typeof provider !== 'undefined') {
                    payload['provider'] = provider;
                }
                if (typeof appId !== 'undefined') {
                    payload['appId'] = appId;
                }
                if (typeof secret !== 'undefined') {
                    payload['secret'] = secret;
                }
                const uri = new URL(this.client.config.endpoint + path);
                return yield this.client.call('patch', uri, {
                    'content-type': 'application/json',
                }, payload);
            });
        }
        /**
         * List Platforms
         *
         *
         * @param {string} projectId
         * @throws {AppwriteException}
         * @returns {Promise}
         */
        listPlatforms(projectId) {
            return __awaiter(this, void 0, void 0, function* () {
                if (typeof projectId === 'undefined') {
                    throw new AppwriteException('Missing required parameter: "projectId"');
                }
                let path = '/projects/{projectId}/platforms'.replace('{projectId}', projectId);
                let payload = {};
                const uri = new URL(this.client.config.endpoint + path);
                return yield this.client.call('get', uri, {
                    'content-type': 'application/json',
                }, payload);
            });
        }
        /**
         * Create Platform
         *
         *
         * @param {string} projectId
         * @param {string} type
         * @param {string} name
         * @param {string} key
         * @param {string} store
         * @param {string} hostname
         * @throws {AppwriteException}
         * @returns {Promise}
         */
        createPlatform(projectId, type, name, key, store, hostname) {
            return __awaiter(this, void 0, void 0, function* () {
                if (typeof projectId === 'undefined') {
                    throw new AppwriteException('Missing required parameter: "projectId"');
                }
                if (typeof type === 'undefined') {
                    throw new AppwriteException('Missing required parameter: "type"');
                }
                if (typeof name === 'undefined') {
                    throw new AppwriteException('Missing required parameter: "name"');
                }
                let path = '/projects/{projectId}/platforms'.replace('{projectId}', projectId);
                let payload = {};
                if (typeof type !== 'undefined') {
                    payload['type'] = type;
                }
                if (typeof name !== 'undefined') {
                    payload['name'] = name;
                }
                if (typeof key !== 'undefined') {
                    payload['key'] = key;
                }
                if (typeof store !== 'undefined') {
                    payload['store'] = store;
                }
                if (typeof hostname !== 'undefined') {
                    payload['hostname'] = hostname;
                }
                const uri = new URL(this.client.config.endpoint + path);
                return yield this.client.call('post', uri, {
                    'content-type': 'application/json',
                }, payload);
            });
        }
        /**
         * Get Platform
         *
         *
         * @param {string} projectId
         * @param {string} platformId
         * @throws {AppwriteException}
         * @returns {Promise}
         */
        getPlatform(projectId, platformId) {
            return __awaiter(this, void 0, void 0, function* () {
                if (typeof projectId === 'undefined') {
                    throw new AppwriteException('Missing required parameter: "projectId"');
                }
                if (typeof platformId === 'undefined') {
                    throw new AppwriteException('Missing required parameter: "platformId"');
                }
                let path = '/projects/{projectId}/platforms/{platformId}'.replace('{projectId}', projectId).replace('{platformId}', platformId);
                let payload = {};
                const uri = new URL(this.client.config.endpoint + path);
                return yield this.client.call('get', uri, {
                    'content-type': 'application/json',
                }, payload);
            });
        }
        /**
         * Update Platform
         *
         *
         * @param {string} projectId
         * @param {string} platformId
         * @param {string} name
         * @param {string} key
         * @param {string} store
         * @param {string} hostname
         * @throws {AppwriteException}
         * @returns {Promise}
         */
        updatePlatform(projectId, platformId, name, key, store, hostname) {
            return __awaiter(this, void 0, void 0, function* () {
                if (typeof projectId === 'undefined') {
                    throw new AppwriteException('Missing required parameter: "projectId"');
                }
                if (typeof platformId === 'undefined') {
                    throw new AppwriteException('Missing required parameter: "platformId"');
                }
                if (typeof name === 'undefined') {
                    throw new AppwriteException('Missing required parameter: "name"');
                }
                let path = '/projects/{projectId}/platforms/{platformId}'.replace('{projectId}', projectId).replace('{platformId}', platformId);
                let payload = {};
                if (typeof name !== 'undefined') {
                    payload['name'] = name;
                }
                if (typeof key !== 'undefined') {
                    payload['key'] = key;
                }
                if (typeof store !== 'undefined') {
                    payload['store'] = store;
                }
                if (typeof hostname !== 'undefined') {
                    payload['hostname'] = hostname;
                }
                const uri = new URL(this.client.config.endpoint + path);
                return yield this.client.call('put', uri, {
                    'content-type': 'application/json',
                }, payload);
            });
        }
        /**
         * Delete Platform
         *
         *
         * @param {string} projectId
         * @param {string} platformId
         * @throws {AppwriteException}
         * @returns {Promise}
         */
        deletePlatform(projectId, platformId) {
            return __awaiter(this, void 0, void 0, function* () {
                if (typeof projectId === 'undefined') {
                    throw new AppwriteException('Missing required parameter: "projectId"');
                }
                if (typeof platformId === 'undefined') {
                    throw new AppwriteException('Missing required parameter: "platformId"');
                }
                let path = '/projects/{projectId}/platforms/{platformId}'.replace('{projectId}', projectId).replace('{platformId}', platformId);
                let payload = {};
                const uri = new URL(this.client.config.endpoint + path);
                return yield this.client.call('delete', uri, {
                    'content-type': 'application/json',
                }, payload);
            });
        }
        /**
         * Update service status
         *
         *
         * @param {string} projectId
         * @param {string} service
         * @param {boolean} status
         * @throws {AppwriteException}
         * @returns {Promise}
         */
        updateServiceStatus(projectId, service, status) {
            return __awaiter(this, void 0, void 0, function* () {
                if (typeof projectId === 'undefined') {
                    throw new AppwriteException('Missing required parameter: "projectId"');
                }
                if (typeof service === 'undefined') {
                    throw new AppwriteException('Missing required parameter: "service"');
                }
                if (typeof status === 'undefined') {
                    throw new AppwriteException('Missing required parameter: "status"');
                }
                let path = '/projects/{projectId}/service'.replace('{projectId}', projectId);
                let payload = {};
                if (typeof service !== 'undefined') {
                    payload['service'] = service;
                }
                if (typeof status !== 'undefined') {
                    payload['status'] = status;
                }
                const uri = new URL(this.client.config.endpoint + path);
                return yield this.client.call('patch', uri, {
                    'content-type': 'application/json',
                }, payload);
            });
        }
        /**
         * Get usage stats for a project
         *
         *
         * @param {string} projectId
         * @param {string} range
         * @throws {AppwriteException}
         * @returns {Promise}
         */
        getUsage(projectId, range) {
            return __awaiter(this, void 0, void 0, function* () {
                if (typeof projectId === 'undefined') {
                    throw new AppwriteException('Missing required parameter: "projectId"');
                }
                let path = '/projects/{projectId}/usage'.replace('{projectId}', projectId);
                let payload = {};
                if (typeof range !== 'undefined') {
                    payload['range'] = range;
                }
                const uri = new URL(this.client.config.endpoint + path);
                return yield this.client.call('get', uri, {
                    'content-type': 'application/json',
                }, payload);
            });
        }
        /**
         * List Webhooks
         *
         *
         * @param {string} projectId
         * @throws {AppwriteException}
         * @returns {Promise}
         */
        listWebhooks(projectId) {
            return __awaiter(this, void 0, void 0, function* () {
                if (typeof projectId === 'undefined') {
                    throw new AppwriteException('Missing required parameter: "projectId"');
                }
                let path = '/projects/{projectId}/webhooks'.replace('{projectId}', projectId);
                let payload = {};
                const uri = new URL(this.client.config.endpoint + path);
                return yield this.client.call('get', uri, {
                    'content-type': 'application/json',
                }, payload);
            });
        }
        /**
         * Create Webhook
         *
         *
         * @param {string} projectId
         * @param {string} name
         * @param {string[]} events
         * @param {string} url
         * @param {boolean} security
         * @param {string} httpUser
         * @param {string} httpPass
         * @throws {AppwriteException}
         * @returns {Promise}
         */
        createWebhook(projectId, name, events, url, security, httpUser, httpPass) {
            return __awaiter(this, void 0, void 0, function* () {
                if (typeof projectId === 'undefined') {
                    throw new AppwriteException('Missing required parameter: "projectId"');
                }
                if (typeof name === 'undefined') {
                    throw new AppwriteException('Missing required parameter: "name"');
                }
                if (typeof events === 'undefined') {
                    throw new AppwriteException('Missing required parameter: "events"');
                }
                if (typeof url === 'undefined') {
                    throw new AppwriteException('Missing required parameter: "url"');
                }
                if (typeof security === 'undefined') {
                    throw new AppwriteException('Missing required parameter: "security"');
                }
                let path = '/projects/{projectId}/webhooks'.replace('{projectId}', projectId);
                let payload = {};
                if (typeof name !== 'undefined') {
                    payload['name'] = name;
                }
                if (typeof events !== 'undefined') {
                    payload['events'] = events;
                }
                if (typeof url !== 'undefined') {
                    payload['url'] = url;
                }
                if (typeof security !== 'undefined') {
                    payload['security'] = security;
                }
                if (typeof httpUser !== 'undefined') {
                    payload['httpUser'] = httpUser;
                }
                if (typeof httpPass !== 'undefined') {
                    payload['httpPass'] = httpPass;
                }
                const uri = new URL(this.client.config.endpoint + path);
                return yield this.client.call('post', uri, {
                    'content-type': 'application/json',
                }, payload);
            });
        }
        /**
         * Get Webhook
         *
         *
         * @param {string} projectId
         * @param {string} webhookId
         * @throws {AppwriteException}
         * @returns {Promise}
         */
        getWebhook(projectId, webhookId) {
            return __awaiter(this, void 0, void 0, function* () {
                if (typeof projectId === 'undefined') {
                    throw new AppwriteException('Missing required parameter: "projectId"');
                }
                if (typeof webhookId === 'undefined') {
                    throw new AppwriteException('Missing required parameter: "webhookId"');
                }
                let path = '/projects/{projectId}/webhooks/{webhookId}'.replace('{projectId}', projectId).replace('{webhookId}', webhookId);
                let payload = {};
                const uri = new URL(this.client.config.endpoint + path);
                return yield this.client.call('get', uri, {
                    'content-type': 'application/json',
                }, payload);
            });
        }
        /**
         * Update Webhook
         *
         *
         * @param {string} projectId
         * @param {string} webhookId
         * @param {string} name
         * @param {string[]} events
         * @param {string} url
         * @param {boolean} security
         * @param {string} httpUser
         * @param {string} httpPass
         * @throws {AppwriteException}
         * @returns {Promise}
         */
        updateWebhook(projectId, webhookId, name, events, url, security, httpUser, httpPass) {
            return __awaiter(this, void 0, void 0, function* () {
                if (typeof projectId === 'undefined') {
                    throw new AppwriteException('Missing required parameter: "projectId"');
                }
                if (typeof webhookId === 'undefined') {
                    throw new AppwriteException('Missing required parameter: "webhookId"');
                }
                if (typeof name === 'undefined') {
                    throw new AppwriteException('Missing required parameter: "name"');
                }
                if (typeof events === 'undefined') {
                    throw new AppwriteException('Missing required parameter: "events"');
                }
                if (typeof url === 'undefined') {
                    throw new AppwriteException('Missing required parameter: "url"');
                }
                if (typeof security === 'undefined') {
                    throw new AppwriteException('Missing required parameter: "security"');
                }
                let path = '/projects/{projectId}/webhooks/{webhookId}'.replace('{projectId}', projectId).replace('{webhookId}', webhookId);
                let payload = {};
                if (typeof name !== 'undefined') {
                    payload['name'] = name;
                }
                if (typeof events !== 'undefined') {
                    payload['events'] = events;
                }
                if (typeof url !== 'undefined') {
                    payload['url'] = url;
                }
                if (typeof security !== 'undefined') {
                    payload['security'] = security;
                }
                if (typeof httpUser !== 'undefined') {
                    payload['httpUser'] = httpUser;
                }
                if (typeof httpPass !== 'undefined') {
                    payload['httpPass'] = httpPass;
                }
                const uri = new URL(this.client.config.endpoint + path);
                return yield this.client.call('put', uri, {
                    'content-type': 'application/json',
                }, payload);
            });
        }
        /**
         * Delete Webhook
         *
         *
         * @param {string} projectId
         * @param {string} webhookId
         * @throws {AppwriteException}
         * @returns {Promise}
         */
        deleteWebhook(projectId, webhookId) {
            return __awaiter(this, void 0, void 0, function* () {
                if (typeof projectId === 'undefined') {
                    throw new AppwriteException('Missing required parameter: "projectId"');
                }
                if (typeof webhookId === 'undefined') {
                    throw new AppwriteException('Missing required parameter: "webhookId"');
                }
                let path = '/projects/{projectId}/webhooks/{webhookId}'.replace('{projectId}', projectId).replace('{webhookId}', webhookId);
                let payload = {};
                const uri = new URL(this.client.config.endpoint + path);
                return yield this.client.call('delete', uri, {
                    'content-type': 'application/json',
                }, payload);
            });
        }
        /**
         * Update Webhook Signature Key
         *
         *
         * @param {string} projectId
         * @param {string} webhookId
         * @throws {AppwriteException}
         * @returns {Promise}
         */
        updateWebhookSignature(projectId, webhookId) {
            return __awaiter(this, void 0, void 0, function* () {
                if (typeof projectId === 'undefined') {
                    throw new AppwriteException('Missing required parameter: "projectId"');
                }
                if (typeof webhookId === 'undefined') {
                    throw new AppwriteException('Missing required parameter: "webhookId"');
                }
                let path = '/projects/{projectId}/webhooks/{webhookId}/signature'.replace('{projectId}', projectId).replace('{webhookId}', webhookId);
                let payload = {};
                const uri = new URL(this.client.config.endpoint + path);
                return yield this.client.call('patch', uri, {
                    'content-type': 'application/json',
                }, payload);
            });
        }
    }

    class Storage extends Service {
        constructor(client) {
            super(client);
        }
        /**
         * List buckets
         *
         * Get a list of all the storage buckets. You can use the query params to
         * filter your results.
         *
         * @param {string} search
         * @param {number} limit
         * @param {number} offset
         * @param {string} cursor
         * @param {string} cursorDirection
         * @param {string} orderType
         * @throws {AppwriteException}
         * @returns {Promise}
         */
        listBuckets(search, limit, offset, cursor, cursorDirection, orderType) {
            return __awaiter(this, void 0, void 0, function* () {
                let path = '/storage/buckets';
                let payload = {};
                if (typeof search !== 'undefined') {
                    payload['search'] = search;
                }
                if (typeof limit !== 'undefined') {
                    payload['limit'] = limit;
                }
                if (typeof offset !== 'undefined') {
                    payload['offset'] = offset;
                }
                if (typeof cursor !== 'undefined') {
                    payload['cursor'] = cursor;
                }
                if (typeof cursorDirection !== 'undefined') {
                    payload['cursorDirection'] = cursorDirection;
                }
                if (typeof orderType !== 'undefined') {
                    payload['orderType'] = orderType;
                }
                const uri = new URL(this.client.config.endpoint + path);
                return yield this.client.call('get', uri, {
                    'content-type': 'application/json',
                }, payload);
            });
        }
        /**
         * Create bucket
         *
         * Create a new storage bucket.
         *
         * @param {string} bucketId
         * @param {string} name
         * @param {string} permission
         * @param {string[]} read
         * @param {string[]} write
         * @param {boolean} enabled
         * @param {number} maximumFileSize
         * @param {string[]} allowedFileExtensions
         * @param {boolean} encryption
         * @param {boolean} antivirus
         * @throws {AppwriteException}
         * @returns {Promise}
         */
        createBucket(bucketId, name, permission, read, write, enabled, maximumFileSize, allowedFileExtensions, encryption, antivirus) {
            return __awaiter(this, void 0, void 0, function* () {
                if (typeof bucketId === 'undefined') {
                    throw new AppwriteException('Missing required parameter: "bucketId"');
                }
                if (typeof name === 'undefined') {
                    throw new AppwriteException('Missing required parameter: "name"');
                }
                if (typeof permission === 'undefined') {
                    throw new AppwriteException('Missing required parameter: "permission"');
                }
                let path = '/storage/buckets';
                let payload = {};
                if (typeof bucketId !== 'undefined') {
                    payload['bucketId'] = bucketId;
                }
                if (typeof name !== 'undefined') {
                    payload['name'] = name;
                }
                if (typeof permission !== 'undefined') {
                    payload['permission'] = permission;
                }
                if (typeof read !== 'undefined') {
                    payload['read'] = read;
                }
                if (typeof write !== 'undefined') {
                    payload['write'] = write;
                }
                if (typeof enabled !== 'undefined') {
                    payload['enabled'] = enabled;
                }
                if (typeof maximumFileSize !== 'undefined') {
                    payload['maximumFileSize'] = maximumFileSize;
                }
                if (typeof allowedFileExtensions !== 'undefined') {
                    payload['allowedFileExtensions'] = allowedFileExtensions;
                }
                if (typeof encryption !== 'undefined') {
                    payload['encryption'] = encryption;
                }
                if (typeof antivirus !== 'undefined') {
                    payload['antivirus'] = antivirus;
                }
                const uri = new URL(this.client.config.endpoint + path);
                return yield this.client.call('post', uri, {
                    'content-type': 'application/json',
                }, payload);
            });
        }
        /**
         * Get Bucket
         *
         * Get a storage bucket by its unique ID. This endpoint response returns a
         * JSON object with the storage bucket metadata.
         *
         * @param {string} bucketId
         * @throws {AppwriteException}
         * @returns {Promise}
         */
        getBucket(bucketId) {
            return __awaiter(this, void 0, void 0, function* () {
                if (typeof bucketId === 'undefined') {
                    throw new AppwriteException('Missing required parameter: "bucketId"');
                }
                let path = '/storage/buckets/{bucketId}'.replace('{bucketId}', bucketId);
                let payload = {};
                const uri = new URL(this.client.config.endpoint + path);
                return yield this.client.call('get', uri, {
                    'content-type': 'application/json',
                }, payload);
            });
        }
        /**
         * Update Bucket
         *
         * Update a storage bucket by its unique ID.
         *
         * @param {string} bucketId
         * @param {string} name
         * @param {string} permission
         * @param {string[]} read
         * @param {string[]} write
         * @param {boolean} enabled
         * @param {number} maximumFileSize
         * @param {string[]} allowedFileExtensions
         * @param {boolean} encryption
         * @param {boolean} antivirus
         * @throws {AppwriteException}
         * @returns {Promise}
         */
        updateBucket(bucketId, name, permission, read, write, enabled, maximumFileSize, allowedFileExtensions, encryption, antivirus) {
            return __awaiter(this, void 0, void 0, function* () {
                if (typeof bucketId === 'undefined') {
                    throw new AppwriteException('Missing required parameter: "bucketId"');
                }
                if (typeof name === 'undefined') {
                    throw new AppwriteException('Missing required parameter: "name"');
                }
                if (typeof permission === 'undefined') {
                    throw new AppwriteException('Missing required parameter: "permission"');
                }
                let path = '/storage/buckets/{bucketId}'.replace('{bucketId}', bucketId);
                let payload = {};
                if (typeof name !== 'undefined') {
                    payload['name'] = name;
                }
                if (typeof permission !== 'undefined') {
                    payload['permission'] = permission;
                }
                if (typeof read !== 'undefined') {
                    payload['read'] = read;
                }
                if (typeof write !== 'undefined') {
                    payload['write'] = write;
                }
                if (typeof enabled !== 'undefined') {
                    payload['enabled'] = enabled;
                }
                if (typeof maximumFileSize !== 'undefined') {
                    payload['maximumFileSize'] = maximumFileSize;
                }
                if (typeof allowedFileExtensions !== 'undefined') {
                    payload['allowedFileExtensions'] = allowedFileExtensions;
                }
                if (typeof encryption !== 'undefined') {
                    payload['encryption'] = encryption;
                }
                if (typeof antivirus !== 'undefined') {
                    payload['antivirus'] = antivirus;
                }
                const uri = new URL(this.client.config.endpoint + path);
                return yield this.client.call('put', uri, {
                    'content-type': 'application/json',
                }, payload);
            });
        }
        /**
         * Delete Bucket
         *
         * Delete a storage bucket by its unique ID.
         *
         * @param {string} bucketId
         * @throws {AppwriteException}
         * @returns {Promise}
         */
        deleteBucket(bucketId) {
            return __awaiter(this, void 0, void 0, function* () {
                if (typeof bucketId === 'undefined') {
                    throw new AppwriteException('Missing required parameter: "bucketId"');
                }
                let path = '/storage/buckets/{bucketId}'.replace('{bucketId}', bucketId);
                let payload = {};
                const uri = new URL(this.client.config.endpoint + path);
                return yield this.client.call('delete', uri, {
                    'content-type': 'application/json',
                }, payload);
            });
        }
        /**
         * List Files
         *
         * Get a list of all the user files. You can use the query params to filter
         * your results. On admin mode, this endpoint will return a list of all of the
         * project's files. [Learn more about different API modes](/docs/admin).
         *
         * @param {string} bucketId
         * @param {string} search
         * @param {number} limit
         * @param {number} offset
         * @param {string} cursor
         * @param {string} cursorDirection
         * @param {string} orderType
         * @throws {AppwriteException}
         * @returns {Promise}
         */
        listFiles(bucketId, search, limit, offset, cursor, cursorDirection, orderType) {
            return __awaiter(this, void 0, void 0, function* () {
                if (typeof bucketId === 'undefined') {
                    throw new AppwriteException('Missing required parameter: "bucketId"');
                }
                let path = '/storage/buckets/{bucketId}/files'.replace('{bucketId}', bucketId);
                let payload = {};
                if (typeof search !== 'undefined') {
                    payload['search'] = search;
                }
                if (typeof limit !== 'undefined') {
                    payload['limit'] = limit;
                }
                if (typeof offset !== 'undefined') {
                    payload['offset'] = offset;
                }
                if (typeof cursor !== 'undefined') {
                    payload['cursor'] = cursor;
                }
                if (typeof cursorDirection !== 'undefined') {
                    payload['cursorDirection'] = cursorDirection;
                }
                if (typeof orderType !== 'undefined') {
                    payload['orderType'] = orderType;
                }
                const uri = new URL(this.client.config.endpoint + path);
                return yield this.client.call('get', uri, {
                    'content-type': 'application/json',
                }, payload);
            });
        }
        /**
         * Create File
         *
         * Create a new file. Before using this route, you should create a new bucket
         * resource using either a [server
         * integration](/docs/server/database#storageCreateBucket) API or directly
         * from your Appwrite console.
         *
         * Larger files should be uploaded using multiple requests with the
         * [content-range](https://developer.mozilla.org/en-US/docs/Web/HTTP/Headers/Content-Range)
         * header to send a partial request with a maximum supported chunk of `5MB`.
         * The `content-range` header values should always be in bytes.
         *
         * When the first request is sent, the server will return the **File** object,
         * and the subsequent part request must include the file's **id** in
         * `x-appwrite-id` header to allow the server to know that the partial upload
         * is for the existing file and not for a new one.
         *
         * If you're creating a new file using one of the Appwrite SDKs, all the
         * chunking logic will be managed by the SDK internally.
         *
         *
         * @param {string} bucketId
         * @param {string} fileId
         * @param {File} file
         * @param {string[]} read
         * @param {string[]} write
         * @throws {AppwriteException}
         * @returns {Promise}
         */
        createFile(bucketId, fileId, file, read, write, onProgress = (progress) => { }) {
            return __awaiter(this, void 0, void 0, function* () {
                if (typeof bucketId === 'undefined') {
                    throw new AppwriteException('Missing required parameter: "bucketId"');
                }
                if (typeof fileId === 'undefined') {
                    throw new AppwriteException('Missing required parameter: "fileId"');
                }
                if (typeof file === 'undefined') {
                    throw new AppwriteException('Missing required parameter: "file"');
                }
                let path = '/storage/buckets/{bucketId}/files'.replace('{bucketId}', bucketId);
                let payload = {};
                if (typeof fileId !== 'undefined') {
                    payload['fileId'] = fileId;
                }
                if (typeof file !== 'undefined') {
                    payload['file'] = file;
                }
                if (typeof read !== 'undefined') {
                    payload['read'] = read;
                }
                if (typeof write !== 'undefined') {
                    payload['write'] = write;
                }
                const uri = new URL(this.client.config.endpoint + path);
                if (!(file instanceof File)) {
                    throw new AppwriteException('Parameter "file" has to be a File.');
                }
                const size = file.size;
                if (size <= Service.CHUNK_SIZE) {
                    return yield this.client.call('post', uri, {
                        'content-type': 'multipart/form-data',
                    }, payload);
                }
                let id = undefined;
                let response = undefined;
                const headers = {
                    'content-type': 'multipart/form-data',
                };
                let counter = 0;
                const totalCounters = Math.ceil(size / Service.CHUNK_SIZE);
                if (fileId != 'unique()') {
                    try {
                        response = yield this.client.call('GET', new URL(this.client.config.endpoint + path + '/' + fileId), headers);
                        counter = response.chunksUploaded;
                    }
                    catch (e) {
                    }
                }
                for (counter; counter < totalCounters; counter++) {
                    const start = (counter * Service.CHUNK_SIZE);
                    const end = Math.min((((counter * Service.CHUNK_SIZE) + Service.CHUNK_SIZE) - 1), size);
                    headers['content-range'] = 'bytes ' + start + '-' + end + '/' + size;
                    if (id) {
                        headers['x-appwrite-id'] = id;
                    }
                    const stream = file.slice(start, end + 1);
                    payload['file'] = new File([stream], file.name);
                    response = yield this.client.call('post', uri, headers, payload);
                    if (!id) {
                        id = response['$id'];
                    }
                    if (onProgress) {
                        onProgress({
                            $id: response.$id,
                            progress: Math.min((counter + 1) * Service.CHUNK_SIZE - 1, size) / size * 100,
                            sizeUploaded: end,
                            chunksTotal: response.chunksTotal,
                            chunksUploaded: response.chunksUploaded
                        });
                    }
                }
                return response;
            });
        }
        /**
         * Get File
         *
         * Get a file by its unique ID. This endpoint response returns a JSON object
         * with the file metadata.
         *
         * @param {string} bucketId
         * @param {string} fileId
         * @throws {AppwriteException}
         * @returns {Promise}
         */
        getFile(bucketId, fileId) {
            return __awaiter(this, void 0, void 0, function* () {
                if (typeof bucketId === 'undefined') {
                    throw new AppwriteException('Missing required parameter: "bucketId"');
                }
                if (typeof fileId === 'undefined') {
                    throw new AppwriteException('Missing required parameter: "fileId"');
                }
                let path = '/storage/buckets/{bucketId}/files/{fileId}'.replace('{bucketId}', bucketId).replace('{fileId}', fileId);
                let payload = {};
                const uri = new URL(this.client.config.endpoint + path);
                return yield this.client.call('get', uri, {
                    'content-type': 'application/json',
                }, payload);
            });
        }
        /**
         * Update File
         *
         * Update a file by its unique ID. Only users with write permissions have
         * access to update this resource.
         *
         * @param {string} bucketId
         * @param {string} fileId
         * @param {string[]} read
         * @param {string[]} write
         * @throws {AppwriteException}
         * @returns {Promise}
         */
        updateFile(bucketId, fileId, read, write) {
            return __awaiter(this, void 0, void 0, function* () {
                if (typeof bucketId === 'undefined') {
                    throw new AppwriteException('Missing required parameter: "bucketId"');
                }
                if (typeof fileId === 'undefined') {
                    throw new AppwriteException('Missing required parameter: "fileId"');
                }
                let path = '/storage/buckets/{bucketId}/files/{fileId}'.replace('{bucketId}', bucketId).replace('{fileId}', fileId);
                let payload = {};
                if (typeof read !== 'undefined') {
                    payload['read'] = read;
                }
                if (typeof write !== 'undefined') {
                    payload['write'] = write;
                }
                const uri = new URL(this.client.config.endpoint + path);
                return yield this.client.call('put', uri, {
                    'content-type': 'application/json',
                }, payload);
            });
        }
        /**
         * Delete File
         *
         * Delete a file by its unique ID. Only users with write permissions have
         * access to delete this resource.
         *
         * @param {string} bucketId
         * @param {string} fileId
         * @throws {AppwriteException}
         * @returns {Promise}
         */
        deleteFile(bucketId, fileId) {
            return __awaiter(this, void 0, void 0, function* () {
                if (typeof bucketId === 'undefined') {
                    throw new AppwriteException('Missing required parameter: "bucketId"');
                }
                if (typeof fileId === 'undefined') {
                    throw new AppwriteException('Missing required parameter: "fileId"');
                }
                let path = '/storage/buckets/{bucketId}/files/{fileId}'.replace('{bucketId}', bucketId).replace('{fileId}', fileId);
                let payload = {};
                const uri = new URL(this.client.config.endpoint + path);
                return yield this.client.call('delete', uri, {
                    'content-type': 'application/json',
                }, payload);
            });
        }
        /**
         * Get File for Download
         *
         * Get a file content by its unique ID. The endpoint response return with a
         * 'Content-Disposition: attachment' header that tells the browser to start
         * downloading the file to user downloads directory.
         *
         * @param {string} bucketId
         * @param {string} fileId
         * @throws {AppwriteException}
         * @returns {URL}
         */
        getFileDownload(bucketId, fileId) {
            if (typeof bucketId === 'undefined') {
                throw new AppwriteException('Missing required parameter: "bucketId"');
            }
            if (typeof fileId === 'undefined') {
                throw new AppwriteException('Missing required parameter: "fileId"');
            }
            let path = '/storage/buckets/{bucketId}/files/{fileId}/download'.replace('{bucketId}', bucketId).replace('{fileId}', fileId);
            let payload = {};
            const uri = new URL(this.client.config.endpoint + path);
            payload['project'] = this.client.config.project;
            for (const [key, value] of Object.entries(Service.flatten(payload))) {
                uri.searchParams.append(key, value);
            }
            return uri;
        }
        /**
         * Get File Preview
         *
         * Get a file preview image. Currently, this method supports preview for image
         * files (jpg, png, and gif), other supported formats, like pdf, docs, slides,
         * and spreadsheets, will return the file icon image. You can also pass query
         * string arguments for cutting and resizing your preview image. Preview is
         * supported only for image files smaller than 10MB.
         *
         * @param {string} bucketId
         * @param {string} fileId
         * @param {number} width
         * @param {number} height
         * @param {string} gravity
         * @param {number} quality
         * @param {number} borderWidth
         * @param {string} borderColor
         * @param {number} borderRadius
         * @param {number} opacity
         * @param {number} rotation
         * @param {string} background
         * @param {string} output
         * @throws {AppwriteException}
         * @returns {URL}
         */
        getFilePreview(bucketId, fileId, width, height, gravity, quality, borderWidth, borderColor, borderRadius, opacity, rotation, background, output) {
            if (typeof bucketId === 'undefined') {
                throw new AppwriteException('Missing required parameter: "bucketId"');
            }
            if (typeof fileId === 'undefined') {
                throw new AppwriteException('Missing required parameter: "fileId"');
            }
            let path = '/storage/buckets/{bucketId}/files/{fileId}/preview'.replace('{bucketId}', bucketId).replace('{fileId}', fileId);
            let payload = {};
            if (typeof width !== 'undefined') {
                payload['width'] = width;
            }
            if (typeof height !== 'undefined') {
                payload['height'] = height;
            }
            if (typeof gravity !== 'undefined') {
                payload['gravity'] = gravity;
            }
            if (typeof quality !== 'undefined') {
                payload['quality'] = quality;
            }
            if (typeof borderWidth !== 'undefined') {
                payload['borderWidth'] = borderWidth;
            }
            if (typeof borderColor !== 'undefined') {
                payload['borderColor'] = borderColor;
            }
            if (typeof borderRadius !== 'undefined') {
                payload['borderRadius'] = borderRadius;
            }
            if (typeof opacity !== 'undefined') {
                payload['opacity'] = opacity;
            }
            if (typeof rotation !== 'undefined') {
                payload['rotation'] = rotation;
            }
            if (typeof background !== 'undefined') {
                payload['background'] = background;
            }
            if (typeof output !== 'undefined') {
                payload['output'] = output;
            }
            const uri = new URL(this.client.config.endpoint + path);
            payload['project'] = this.client.config.project;
            for (const [key, value] of Object.entries(Service.flatten(payload))) {
                uri.searchParams.append(key, value);
            }
            return uri;
        }
        /**
         * Get File for View
         *
         * Get a file content by its unique ID. This endpoint is similar to the
         * download method but returns with no  'Content-Disposition: attachment'
         * header.
         *
         * @param {string} bucketId
         * @param {string} fileId
         * @throws {AppwriteException}
         * @returns {URL}
         */
        getFileView(bucketId, fileId) {
            if (typeof bucketId === 'undefined') {
                throw new AppwriteException('Missing required parameter: "bucketId"');
            }
            if (typeof fileId === 'undefined') {
                throw new AppwriteException('Missing required parameter: "fileId"');
            }
            let path = '/storage/buckets/{bucketId}/files/{fileId}/view'.replace('{bucketId}', bucketId).replace('{fileId}', fileId);
            let payload = {};
            const uri = new URL(this.client.config.endpoint + path);
            payload['project'] = this.client.config.project;
            for (const [key, value] of Object.entries(Service.flatten(payload))) {
                uri.searchParams.append(key, value);
            }
            return uri;
        }
        /**
         * Get usage stats for storage
         *
         *
         * @param {string} range
         * @throws {AppwriteException}
         * @returns {Promise}
         */
        getUsage(range) {
            return __awaiter(this, void 0, void 0, function* () {
                let path = '/storage/usage';
                let payload = {};
                if (typeof range !== 'undefined') {
                    payload['range'] = range;
                }
                const uri = new URL(this.client.config.endpoint + path);
                return yield this.client.call('get', uri, {
                    'content-type': 'application/json',
                }, payload);
            });
        }
        /**
         * Get usage stats for a storage bucket
         *
         *
         * @param {string} bucketId
         * @param {string} range
         * @throws {AppwriteException}
         * @returns {Promise}
         */
        getBucketUsage(bucketId, range) {
            return __awaiter(this, void 0, void 0, function* () {
                if (typeof bucketId === 'undefined') {
                    throw new AppwriteException('Missing required parameter: "bucketId"');
                }
                let path = '/storage/{bucketId}/usage'.replace('{bucketId}', bucketId);
                let payload = {};
                if (typeof range !== 'undefined') {
                    payload['range'] = range;
                }
                const uri = new URL(this.client.config.endpoint + path);
                return yield this.client.call('get', uri, {
                    'content-type': 'application/json',
                }, payload);
            });
        }
    }

    class Teams extends Service {
        constructor(client) {
            super(client);
        }
        /**
         * List Teams
         *
         * Get a list of all the teams in which the current user is a member. You can
         * use the parameters to filter your results.
         *
         * In admin mode, this endpoint returns a list of all the teams in the current
         * project. [Learn more about different API modes](/docs/admin).
         *
         * @param {string} search
         * @param {number} limit
         * @param {number} offset
         * @param {string} cursor
         * @param {string} cursorDirection
         * @param {string} orderType
         * @throws {AppwriteException}
         * @returns {Promise}
         */
        list(search, limit, offset, cursor, cursorDirection, orderType) {
            return __awaiter(this, void 0, void 0, function* () {
                let path = '/teams';
                let payload = {};
                if (typeof search !== 'undefined') {
                    payload['search'] = search;
                }
                if (typeof limit !== 'undefined') {
                    payload['limit'] = limit;
                }
                if (typeof offset !== 'undefined') {
                    payload['offset'] = offset;
                }
                if (typeof cursor !== 'undefined') {
                    payload['cursor'] = cursor;
                }
                if (typeof cursorDirection !== 'undefined') {
                    payload['cursorDirection'] = cursorDirection;
                }
                if (typeof orderType !== 'undefined') {
                    payload['orderType'] = orderType;
                }
                const uri = new URL(this.client.config.endpoint + path);
                return yield this.client.call('get', uri, {
                    'content-type': 'application/json',
                }, payload);
            });
        }
        /**
         * Create Team
         *
         * Create a new team. The user who creates the team will automatically be
         * assigned as the owner of the team. Only the users with the owner role can
         * invite new members, add new owners and delete or update the team.
         *
         * @param {string} teamId
         * @param {string} name
         * @param {string[]} roles
         * @throws {AppwriteException}
         * @returns {Promise}
         */
        create(teamId, name, roles) {
            return __awaiter(this, void 0, void 0, function* () {
                if (typeof teamId === 'undefined') {
                    throw new AppwriteException('Missing required parameter: "teamId"');
                }
                if (typeof name === 'undefined') {
                    throw new AppwriteException('Missing required parameter: "name"');
                }
                let path = '/teams';
                let payload = {};
                if (typeof teamId !== 'undefined') {
                    payload['teamId'] = teamId;
                }
                if (typeof name !== 'undefined') {
                    payload['name'] = name;
                }
                if (typeof roles !== 'undefined') {
                    payload['roles'] = roles;
                }
                const uri = new URL(this.client.config.endpoint + path);
                return yield this.client.call('post', uri, {
                    'content-type': 'application/json',
                }, payload);
            });
        }
        /**
         * Get Team
         *
         * Get a team by its ID. All team members have read access for this resource.
         *
         * @param {string} teamId
         * @throws {AppwriteException}
         * @returns {Promise}
         */
        get(teamId) {
            return __awaiter(this, void 0, void 0, function* () {
                if (typeof teamId === 'undefined') {
                    throw new AppwriteException('Missing required parameter: "teamId"');
                }
                let path = '/teams/{teamId}'.replace('{teamId}', teamId);
                let payload = {};
                const uri = new URL(this.client.config.endpoint + path);
                return yield this.client.call('get', uri, {
                    'content-type': 'application/json',
                }, payload);
            });
        }
        /**
         * Update Team
         *
         * Update a team using its ID. Only members with the owner role can update the
         * team.
         *
         * @param {string} teamId
         * @param {string} name
         * @throws {AppwriteException}
         * @returns {Promise}
         */
        update(teamId, name) {
            return __awaiter(this, void 0, void 0, function* () {
                if (typeof teamId === 'undefined') {
                    throw new AppwriteException('Missing required parameter: "teamId"');
                }
                if (typeof name === 'undefined') {
                    throw new AppwriteException('Missing required parameter: "name"');
                }
                let path = '/teams/{teamId}'.replace('{teamId}', teamId);
                let payload = {};
                if (typeof name !== 'undefined') {
                    payload['name'] = name;
                }
                const uri = new URL(this.client.config.endpoint + path);
                return yield this.client.call('put', uri, {
                    'content-type': 'application/json',
                }, payload);
            });
        }
        /**
         * Delete Team
         *
         * Delete a team using its ID. Only team members with the owner role can
         * delete the team.
         *
         * @param {string} teamId
         * @throws {AppwriteException}
         * @returns {Promise}
         */
        delete(teamId) {
            return __awaiter(this, void 0, void 0, function* () {
                if (typeof teamId === 'undefined') {
                    throw new AppwriteException('Missing required parameter: "teamId"');
                }
                let path = '/teams/{teamId}'.replace('{teamId}', teamId);
                let payload = {};
                const uri = new URL(this.client.config.endpoint + path);
                return yield this.client.call('delete', uri, {
                    'content-type': 'application/json',
                }, payload);
            });
        }
        /**
         * List Team Logs
         *
         * Get the team activity logs list by its unique ID.
         *
         * @param {string} teamId
         * @param {number} limit
         * @param {number} offset
         * @throws {AppwriteException}
         * @returns {Promise}
         */
        listLogs(teamId, limit, offset) {
            return __awaiter(this, void 0, void 0, function* () {
                if (typeof teamId === 'undefined') {
                    throw new AppwriteException('Missing required parameter: "teamId"');
                }
                let path = '/teams/{teamId}/logs'.replace('{teamId}', teamId);
                let payload = {};
                if (typeof limit !== 'undefined') {
                    payload['limit'] = limit;
                }
                if (typeof offset !== 'undefined') {
                    payload['offset'] = offset;
                }
                const uri = new URL(this.client.config.endpoint + path);
                return yield this.client.call('get', uri, {
                    'content-type': 'application/json',
                }, payload);
            });
        }
        /**
         * Get Team Memberships
         *
         * Use this endpoint to list a team's members using the team's ID. All team
         * members have read access to this endpoint.
         *
         * @param {string} teamId
         * @param {string} search
         * @param {number} limit
         * @param {number} offset
         * @param {string} cursor
         * @param {string} cursorDirection
         * @param {string} orderType
         * @throws {AppwriteException}
         * @returns {Promise}
         */
        getMemberships(teamId, search, limit, offset, cursor, cursorDirection, orderType) {
            return __awaiter(this, void 0, void 0, function* () {
                if (typeof teamId === 'undefined') {
                    throw new AppwriteException('Missing required parameter: "teamId"');
                }
                let path = '/teams/{teamId}/memberships'.replace('{teamId}', teamId);
                let payload = {};
                if (typeof search !== 'undefined') {
                    payload['search'] = search;
                }
                if (typeof limit !== 'undefined') {
                    payload['limit'] = limit;
                }
                if (typeof offset !== 'undefined') {
                    payload['offset'] = offset;
                }
                if (typeof cursor !== 'undefined') {
                    payload['cursor'] = cursor;
                }
                if (typeof cursorDirection !== 'undefined') {
                    payload['cursorDirection'] = cursorDirection;
                }
                if (typeof orderType !== 'undefined') {
                    payload['orderType'] = orderType;
                }
                const uri = new URL(this.client.config.endpoint + path);
                return yield this.client.call('get', uri, {
                    'content-type': 'application/json',
                }, payload);
            });
        }
        /**
         * Create Team Membership
         *
         * Invite a new member to join your team. If initiated from the client SDK, an
         * email with a link to join the team will be sent to the member's email
         * address and an account will be created for them should they not be signed
         * up already. If initiated from server-side SDKs, the new member will
         * automatically be added to the team.
         *
         * Use the 'url' parameter to redirect the user from the invitation email back
         * to your app. When the user is redirected, use the [Update Team Membership
         * Status](/docs/client/teams#teamsUpdateMembershipStatus) endpoint to allow
         * the user to accept the invitation to the team.
         *
         * Please note that to avoid a [Redirect
         * Attack](https://github.com/OWASP/CheatSheetSeries/blob/master/cheatsheets/Unvalidated_Redirects_and_Forwards_Cheat_Sheet.md)
         * the only valid redirect URL's are the once from domains you have set when
         * adding your platforms in the console interface.
         *
         * @param {string} teamId
         * @param {string} email
         * @param {string[]} roles
         * @param {string} url
         * @param {string} name
         * @throws {AppwriteException}
         * @returns {Promise}
         */
        createMembership(teamId, email, roles, url, name) {
            return __awaiter(this, void 0, void 0, function* () {
                if (typeof teamId === 'undefined') {
                    throw new AppwriteException('Missing required parameter: "teamId"');
                }
                if (typeof email === 'undefined') {
                    throw new AppwriteException('Missing required parameter: "email"');
                }
                if (typeof roles === 'undefined') {
                    throw new AppwriteException('Missing required parameter: "roles"');
                }
                if (typeof url === 'undefined') {
                    throw new AppwriteException('Missing required parameter: "url"');
                }
                let path = '/teams/{teamId}/memberships'.replace('{teamId}', teamId);
                let payload = {};
                if (typeof email !== 'undefined') {
                    payload['email'] = email;
                }
                if (typeof roles !== 'undefined') {
                    payload['roles'] = roles;
                }
                if (typeof url !== 'undefined') {
                    payload['url'] = url;
                }
                if (typeof name !== 'undefined') {
                    payload['name'] = name;
                }
                const uri = new URL(this.client.config.endpoint + path);
                return yield this.client.call('post', uri, {
                    'content-type': 'application/json',
                }, payload);
            });
        }
        /**
         * Get Team Membership
         *
         * Get a team member by the membership unique id. All team members have read
         * access for this resource.
         *
         * @param {string} teamId
         * @param {string} membershipId
         * @throws {AppwriteException}
         * @returns {Promise}
         */
        getMembership(teamId, membershipId) {
            return __awaiter(this, void 0, void 0, function* () {
                if (typeof teamId === 'undefined') {
                    throw new AppwriteException('Missing required parameter: "teamId"');
                }
                if (typeof membershipId === 'undefined') {
                    throw new AppwriteException('Missing required parameter: "membershipId"');
                }
                let path = '/teams/{teamId}/memberships/{membershipId}'.replace('{teamId}', teamId).replace('{membershipId}', membershipId);
                let payload = {};
                const uri = new URL(this.client.config.endpoint + path);
                return yield this.client.call('get', uri, {
                    'content-type': 'application/json',
                }, payload);
            });
        }
        /**
         * Update Membership Roles
         *
         * Modify the roles of a team member. Only team members with the owner role
         * have access to this endpoint. Learn more about [roles and
         * permissions](/docs/permissions).
         *
         * @param {string} teamId
         * @param {string} membershipId
         * @param {string[]} roles
         * @throws {AppwriteException}
         * @returns {Promise}
         */
        updateMembershipRoles(teamId, membershipId, roles) {
            return __awaiter(this, void 0, void 0, function* () {
                if (typeof teamId === 'undefined') {
                    throw new AppwriteException('Missing required parameter: "teamId"');
                }
                if (typeof membershipId === 'undefined') {
                    throw new AppwriteException('Missing required parameter: "membershipId"');
                }
                if (typeof roles === 'undefined') {
                    throw new AppwriteException('Missing required parameter: "roles"');
                }
                let path = '/teams/{teamId}/memberships/{membershipId}'.replace('{teamId}', teamId).replace('{membershipId}', membershipId);
                let payload = {};
                if (typeof roles !== 'undefined') {
                    payload['roles'] = roles;
                }
                const uri = new URL(this.client.config.endpoint + path);
                return yield this.client.call('patch', uri, {
                    'content-type': 'application/json',
                }, payload);
            });
        }
        /**
         * Delete Team Membership
         *
         * This endpoint allows a user to leave a team or for a team owner to delete
         * the membership of any other team member. You can also use this endpoint to
         * delete a user membership even if it is not accepted.
         *
         * @param {string} teamId
         * @param {string} membershipId
         * @throws {AppwriteException}
         * @returns {Promise}
         */
        deleteMembership(teamId, membershipId) {
            return __awaiter(this, void 0, void 0, function* () {
                if (typeof teamId === 'undefined') {
                    throw new AppwriteException('Missing required parameter: "teamId"');
                }
                if (typeof membershipId === 'undefined') {
                    throw new AppwriteException('Missing required parameter: "membershipId"');
                }
                let path = '/teams/{teamId}/memberships/{membershipId}'.replace('{teamId}', teamId).replace('{membershipId}', membershipId);
                let payload = {};
                const uri = new URL(this.client.config.endpoint + path);
                return yield this.client.call('delete', uri, {
                    'content-type': 'application/json',
                }, payload);
            });
        }
        /**
         * Update Team Membership Status
         *
         * Use this endpoint to allow a user to accept an invitation to join a team
         * after being redirected back to your app from the invitation email received
         * by the user.
         *
         * If the request is successful, a session for the user is automatically
         * created.
         *
         *
         * @param {string} teamId
         * @param {string} membershipId
         * @param {string} userId
         * @param {string} secret
         * @throws {AppwriteException}
         * @returns {Promise}
         */
        updateMembershipStatus(teamId, membershipId, userId, secret) {
            return __awaiter(this, void 0, void 0, function* () {
                if (typeof teamId === 'undefined') {
                    throw new AppwriteException('Missing required parameter: "teamId"');
                }
                if (typeof membershipId === 'undefined') {
                    throw new AppwriteException('Missing required parameter: "membershipId"');
                }
                if (typeof userId === 'undefined') {
                    throw new AppwriteException('Missing required parameter: "userId"');
                }
                if (typeof secret === 'undefined') {
                    throw new AppwriteException('Missing required parameter: "secret"');
                }
                let path = '/teams/{teamId}/memberships/{membershipId}/status'.replace('{teamId}', teamId).replace('{membershipId}', membershipId);
                let payload = {};
                if (typeof userId !== 'undefined') {
                    payload['userId'] = userId;
                }
                if (typeof secret !== 'undefined') {
                    payload['secret'] = secret;
                }
                const uri = new URL(this.client.config.endpoint + path);
                return yield this.client.call('patch', uri, {
                    'content-type': 'application/json',
                }, payload);
            });
        }
    }

    class Users extends Service {
        constructor(client) {
            super(client);
        }
        /**
         * List Users
         *
         * Get a list of all the project's users. You can use the query params to
         * filter your results.
         *
         * @param {string} search
         * @param {number} limit
         * @param {number} offset
         * @param {string} cursor
         * @param {string} cursorDirection
         * @param {string} orderType
         * @throws {AppwriteException}
         * @returns {Promise}
         */
        list(search, limit, offset, cursor, cursorDirection, orderType) {
            return __awaiter(this, void 0, void 0, function* () {
                let path = '/users';
                let payload = {};
                if (typeof search !== 'undefined') {
                    payload['search'] = search;
                }
                if (typeof limit !== 'undefined') {
                    payload['limit'] = limit;
                }
                if (typeof offset !== 'undefined') {
                    payload['offset'] = offset;
                }
                if (typeof cursor !== 'undefined') {
                    payload['cursor'] = cursor;
                }
                if (typeof cursorDirection !== 'undefined') {
                    payload['cursorDirection'] = cursorDirection;
                }
                if (typeof orderType !== 'undefined') {
                    payload['orderType'] = orderType;
                }
                const uri = new URL(this.client.config.endpoint + path);
                return yield this.client.call('get', uri, {
                    'content-type': 'application/json',
                }, payload);
            });
        }
        /**
         * Create User
         *
         * Create a new user.
         *
         * @param {string} userId
         * @param {string} email
         * @param {string} password
         * @param {string} name
         * @throws {AppwriteException}
         * @returns {Promise}
         */
        create(userId, email, password, name) {
            return __awaiter(this, void 0, void 0, function* () {
                if (typeof userId === 'undefined') {
                    throw new AppwriteException('Missing required parameter: "userId"');
                }
                if (typeof email === 'undefined') {
                    throw new AppwriteException('Missing required parameter: "email"');
                }
                if (typeof password === 'undefined') {
                    throw new AppwriteException('Missing required parameter: "password"');
                }
                let path = '/users';
                let payload = {};
                if (typeof userId !== 'undefined') {
                    payload['userId'] = userId;
                }
                if (typeof email !== 'undefined') {
                    payload['email'] = email;
                }
                if (typeof password !== 'undefined') {
                    payload['password'] = password;
                }
                if (typeof name !== 'undefined') {
                    payload['name'] = name;
                }
                const uri = new URL(this.client.config.endpoint + path);
                return yield this.client.call('post', uri, {
                    'content-type': 'application/json',
                }, payload);
            });
        }
        /**
         * Get usage stats for the users API
         *
         *
         * @param {string} range
         * @param {string} provider
         * @throws {AppwriteException}
         * @returns {Promise}
         */
        getUsage(range, provider) {
            return __awaiter(this, void 0, void 0, function* () {
                let path = '/users/usage';
                let payload = {};
                if (typeof range !== 'undefined') {
                    payload['range'] = range;
                }
                if (typeof provider !== 'undefined') {
                    payload['provider'] = provider;
                }
                const uri = new URL(this.client.config.endpoint + path);
                return yield this.client.call('get', uri, {
                    'content-type': 'application/json',
                }, payload);
            });
        }
        /**
         * Get User
         *
         * Get a user by its unique ID.
         *
         * @param {string} userId
         * @throws {AppwriteException}
         * @returns {Promise}
         */
        get(userId) {
            return __awaiter(this, void 0, void 0, function* () {
                if (typeof userId === 'undefined') {
                    throw new AppwriteException('Missing required parameter: "userId"');
                }
                let path = '/users/{userId}'.replace('{userId}', userId);
                let payload = {};
                const uri = new URL(this.client.config.endpoint + path);
                return yield this.client.call('get', uri, {
                    'content-type': 'application/json',
                }, payload);
            });
        }
        /**
         * Delete User
         *
         * Delete a user by its unique ID, thereby releasing it's ID. Since ID is
         * released and can be reused, all user-related resources like documents or
         * storage files should be deleted before user deletion. If you want to keep
         * ID reserved, use the [updateStatus](/docs/server/users#usersUpdateStatus)
         * endpoint instead.
         *
         * @param {string} userId
         * @throws {AppwriteException}
         * @returns {Promise}
         */
        delete(userId) {
            return __awaiter(this, void 0, void 0, function* () {
                if (typeof userId === 'undefined') {
                    throw new AppwriteException('Missing required parameter: "userId"');
                }
                let path = '/users/{userId}'.replace('{userId}', userId);
                let payload = {};
                const uri = new URL(this.client.config.endpoint + path);
                return yield this.client.call('delete', uri, {
                    'content-type': 'application/json',
                }, payload);
            });
        }
        /**
         * Update Email
         *
         * Update the user email by its unique ID.
         *
         * @param {string} userId
         * @param {string} email
         * @throws {AppwriteException}
         * @returns {Promise}
         */
        updateEmail(userId, email) {
            return __awaiter(this, void 0, void 0, function* () {
                if (typeof userId === 'undefined') {
                    throw new AppwriteException('Missing required parameter: "userId"');
                }
                if (typeof email === 'undefined') {
                    throw new AppwriteException('Missing required parameter: "email"');
                }
                let path = '/users/{userId}/email'.replace('{userId}', userId);
                let payload = {};
                if (typeof email !== 'undefined') {
                    payload['email'] = email;
                }
                const uri = new URL(this.client.config.endpoint + path);
                return yield this.client.call('patch', uri, {
                    'content-type': 'application/json',
                }, payload);
            });
        }
        /**
         * Get User Logs
         *
         * Get the user activity logs list by its unique ID.
         *
         * @param {string} userId
         * @param {number} limit
         * @param {number} offset
         * @throws {AppwriteException}
         * @returns {Promise}
         */
        getLogs(userId, limit, offset) {
            return __awaiter(this, void 0, void 0, function* () {
                if (typeof userId === 'undefined') {
                    throw new AppwriteException('Missing required parameter: "userId"');
                }
                let path = '/users/{userId}/logs'.replace('{userId}', userId);
                let payload = {};
                if (typeof limit !== 'undefined') {
                    payload['limit'] = limit;
                }
                if (typeof offset !== 'undefined') {
                    payload['offset'] = offset;
                }
                const uri = new URL(this.client.config.endpoint + path);
                return yield this.client.call('get', uri, {
                    'content-type': 'application/json',
                }, payload);
            });
        }
        /**
         * Get User Memberships
         *
         * Get the user membership list by its unique ID.
         *
         * @param {string} userId
         * @throws {AppwriteException}
         * @returns {Promise}
         */
        getMemberships(userId) {
            return __awaiter(this, void 0, void 0, function* () {
                if (typeof userId === 'undefined') {
                    throw new AppwriteException('Missing required parameter: "userId"');
                }
                let path = '/users/{userId}/memberships'.replace('{userId}', userId);
                let payload = {};
                const uri = new URL(this.client.config.endpoint + path);
                return yield this.client.call('get', uri, {
                    'content-type': 'application/json',
                }, payload);
            });
        }
        /**
         * Update Name
         *
         * Update the user name by its unique ID.
         *
         * @param {string} userId
         * @param {string} name
         * @throws {AppwriteException}
         * @returns {Promise}
         */
        updateName(userId, name) {
            return __awaiter(this, void 0, void 0, function* () {
                if (typeof userId === 'undefined') {
                    throw new AppwriteException('Missing required parameter: "userId"');
                }
                if (typeof name === 'undefined') {
                    throw new AppwriteException('Missing required parameter: "name"');
                }
                let path = '/users/{userId}/name'.replace('{userId}', userId);
                let payload = {};
                if (typeof name !== 'undefined') {
                    payload['name'] = name;
                }
                const uri = new URL(this.client.config.endpoint + path);
                return yield this.client.call('patch', uri, {
                    'content-type': 'application/json',
                }, payload);
            });
        }
        /**
         * Update Password
         *
         * Update the user password by its unique ID.
         *
         * @param {string} userId
         * @param {string} password
         * @throws {AppwriteException}
         * @returns {Promise}
         */
        updatePassword(userId, password) {
            return __awaiter(this, void 0, void 0, function* () {
                if (typeof userId === 'undefined') {
                    throw new AppwriteException('Missing required parameter: "userId"');
                }
                if (typeof password === 'undefined') {
                    throw new AppwriteException('Missing required parameter: "password"');
                }
                let path = '/users/{userId}/password'.replace('{userId}', userId);
                let payload = {};
                if (typeof password !== 'undefined') {
                    payload['password'] = password;
                }
                const uri = new URL(this.client.config.endpoint + path);
                return yield this.client.call('patch', uri, {
                    'content-type': 'application/json',
                }, payload);
            });
        }
        /**
         * Update Phone
         *
         * Update the user phone by its unique ID.
         *
         * @param {string} userId
         * @param {string} number
         * @throws {AppwriteException}
         * @returns {Promise}
         */
        updatePhone(userId, number) {
            return __awaiter(this, void 0, void 0, function* () {
                if (typeof userId === 'undefined') {
                    throw new AppwriteException('Missing required parameter: "userId"');
                }
                if (typeof number === 'undefined') {
                    throw new AppwriteException('Missing required parameter: "number"');
                }
                let path = '/users/{userId}/phone'.replace('{userId}', userId);
                let payload = {};
                if (typeof number !== 'undefined') {
                    payload['number'] = number;
                }
                const uri = new URL(this.client.config.endpoint + path);
                return yield this.client.call('patch', uri, {
                    'content-type': 'application/json',
                }, payload);
            });
        }
        /**
         * Get User Preferences
         *
         * Get the user preferences by its unique ID.
         *
         * @param {string} userId
         * @throws {AppwriteException}
         * @returns {Promise}
         */
        getPrefs(userId) {
            return __awaiter(this, void 0, void 0, function* () {
                if (typeof userId === 'undefined') {
                    throw new AppwriteException('Missing required parameter: "userId"');
                }
                let path = '/users/{userId}/prefs'.replace('{userId}', userId);
                let payload = {};
                const uri = new URL(this.client.config.endpoint + path);
                return yield this.client.call('get', uri, {
                    'content-type': 'application/json',
                }, payload);
            });
        }
        /**
         * Update User Preferences
         *
         * Update the user preferences by its unique ID. The object you pass is stored
         * as is, and replaces any previous value. The maximum allowed prefs size is
         * 64kB and throws error if exceeded.
         *
         * @param {string} userId
         * @param {object} prefs
         * @throws {AppwriteException}
         * @returns {Promise}
         */
        updatePrefs(userId, prefs) {
            return __awaiter(this, void 0, void 0, function* () {
                if (typeof userId === 'undefined') {
                    throw new AppwriteException('Missing required parameter: "userId"');
                }
                if (typeof prefs === 'undefined') {
                    throw new AppwriteException('Missing required parameter: "prefs"');
                }
                let path = '/users/{userId}/prefs'.replace('{userId}', userId);
                let payload = {};
                if (typeof prefs !== 'undefined') {
                    payload['prefs'] = prefs;
                }
                const uri = new URL(this.client.config.endpoint + path);
                return yield this.client.call('patch', uri, {
                    'content-type': 'application/json',
                }, payload);
            });
        }
        /**
         * Get User Sessions
         *
         * Get the user sessions list by its unique ID.
         *
         * @param {string} userId
         * @throws {AppwriteException}
         * @returns {Promise}
         */
        getSessions(userId) {
            return __awaiter(this, void 0, void 0, function* () {
                if (typeof userId === 'undefined') {
                    throw new AppwriteException('Missing required parameter: "userId"');
                }
                let path = '/users/{userId}/sessions'.replace('{userId}', userId);
                let payload = {};
                const uri = new URL(this.client.config.endpoint + path);
                return yield this.client.call('get', uri, {
                    'content-type': 'application/json',
                }, payload);
            });
        }
        /**
         * Delete User Sessions
         *
         * Delete all user's sessions by using the user's unique ID.
         *
         * @param {string} userId
         * @throws {AppwriteException}
         * @returns {Promise}
         */
        deleteSessions(userId) {
            return __awaiter(this, void 0, void 0, function* () {
                if (typeof userId === 'undefined') {
                    throw new AppwriteException('Missing required parameter: "userId"');
                }
                let path = '/users/{userId}/sessions'.replace('{userId}', userId);
                let payload = {};
                const uri = new URL(this.client.config.endpoint + path);
                return yield this.client.call('delete', uri, {
                    'content-type': 'application/json',
                }, payload);
            });
        }
        /**
         * Delete User Session
         *
         * Delete a user sessions by its unique ID.
         *
         * @param {string} userId
         * @param {string} sessionId
         * @throws {AppwriteException}
         * @returns {Promise}
         */
        deleteSession(userId, sessionId) {
            return __awaiter(this, void 0, void 0, function* () {
                if (typeof userId === 'undefined') {
                    throw new AppwriteException('Missing required parameter: "userId"');
                }
                if (typeof sessionId === 'undefined') {
                    throw new AppwriteException('Missing required parameter: "sessionId"');
                }
                let path = '/users/{userId}/sessions/{sessionId}'.replace('{userId}', userId).replace('{sessionId}', sessionId);
                let payload = {};
                const uri = new URL(this.client.config.endpoint + path);
                return yield this.client.call('delete', uri, {
                    'content-type': 'application/json',
                }, payload);
            });
        }
        /**
         * Update User Status
         *
         * Update the user status by its unique ID. Use this endpoint as an
         * alternative to deleting a user if you want to keep user's ID reserved.
         *
         * @param {string} userId
         * @param {boolean} status
         * @throws {AppwriteException}
         * @returns {Promise}
         */
        updateStatus(userId, status) {
            return __awaiter(this, void 0, void 0, function* () {
                if (typeof userId === 'undefined') {
                    throw new AppwriteException('Missing required parameter: "userId"');
                }
                if (typeof status === 'undefined') {
                    throw new AppwriteException('Missing required parameter: "status"');
                }
                let path = '/users/{userId}/status'.replace('{userId}', userId);
                let payload = {};
                if (typeof status !== 'undefined') {
                    payload['status'] = status;
                }
                const uri = new URL(this.client.config.endpoint + path);
                return yield this.client.call('patch', uri, {
                    'content-type': 'application/json',
                }, payload);
            });
        }
        /**
         * Update Email Verification
         *
         * Update the user email verification status by its unique ID.
         *
         * @param {string} userId
         * @param {boolean} emailVerification
         * @throws {AppwriteException}
         * @returns {Promise}
         */
        updateEmailVerification(userId, emailVerification) {
            return __awaiter(this, void 0, void 0, function* () {
                if (typeof userId === 'undefined') {
                    throw new AppwriteException('Missing required parameter: "userId"');
                }
                if (typeof emailVerification === 'undefined') {
                    throw new AppwriteException('Missing required parameter: "emailVerification"');
                }
                let path = '/users/{userId}/verification'.replace('{userId}', userId);
                let payload = {};
                if (typeof emailVerification !== 'undefined') {
                    payload['emailVerification'] = emailVerification;
                }
                const uri = new URL(this.client.config.endpoint + path);
                return yield this.client.call('patch', uri, {
                    'content-type': 'application/json',
                }, payload);
            });
        }
        /**
         * Update Phone Verification
         *
         * Update the user phone verification status by its unique ID.
         *
         * @param {string} userId
         * @param {boolean} phoneVerification
         * @throws {AppwriteException}
         * @returns {Promise}
         */
        updatePhoneVerification(userId, phoneVerification) {
            return __awaiter(this, void 0, void 0, function* () {
                if (typeof userId === 'undefined') {
                    throw new AppwriteException('Missing required parameter: "userId"');
                }
                if (typeof phoneVerification === 'undefined') {
                    throw new AppwriteException('Missing required parameter: "phoneVerification"');
                }
                let path = '/users/{userId}/verification/phone'.replace('{userId}', userId);
                let payload = {};
                if (typeof phoneVerification !== 'undefined') {
                    payload['phoneVerification'] = phoneVerification;
                }
                const uri = new URL(this.client.config.endpoint + path);
                return yield this.client.call('patch', uri, {
                    'content-type': 'application/json',
                }, payload);
            });
        }
    }

    exports.Account = Account;
    exports.AppwriteException = AppwriteException;
    exports.Avatars = Avatars;
    exports.Client = Client;
    exports.Databases = Databases;
    exports.Functions = Functions;
    exports.Health = Health;
    exports.Locale = Locale;
    exports.Projects = Projects;
    exports.Query = Query;
    exports.Storage = Storage;
    exports.Teams = Teams;
    exports.Users = Users;

    Object.defineProperty(exports, '__esModule', { value: true });

})(this.Appwrite = this.Appwrite || {}, null, window);<|MERGE_RESOLUTION|>--- conflicted
+++ resolved
@@ -416,3482 +416,6 @@
                     }
                     throw new AppwriteException(e.message);
                 }
-<<<<<<< HEAD
-            };
-            this.databases = {
-                /**
-                 * List Databases
-                 *
-                 *
-                 * @param {string} search
-                 * @param {number} limit
-                 * @param {number} offset
-                 * @param {string} cursor
-                 * @param {string} cursorDirection
-                 * @param {string} orderType
-                 * @throws {AppwriteException}
-                 * @returns {Promise}
-                 */
-                list: (search, limit, offset, cursor, cursorDirection, orderType) => __awaiter(this, void 0, void 0, function* () {
-                    let path = '/databases';
-                    let payload = {};
-                    if (typeof search !== 'undefined') {
-                        payload['search'] = search;
-                    }
-                    if (typeof limit !== 'undefined') {
-                        payload['limit'] = limit;
-                    }
-                    if (typeof offset !== 'undefined') {
-                        payload['offset'] = offset;
-                    }
-                    if (typeof cursor !== 'undefined') {
-                        payload['cursor'] = cursor;
-                    }
-                    if (typeof cursorDirection !== 'undefined') {
-                        payload['cursorDirection'] = cursorDirection;
-                    }
-                    if (typeof orderType !== 'undefined') {
-                        payload['orderType'] = orderType;
-                    }
-                    const uri = new URL(this.config.endpoint + path);
-                    return yield this.call('get', uri, {
-                        'content-type': 'application/json',
-                    }, payload);
-                }),
-                /**
-                 * Create Database
-                 *
-                 *
-                 * @param {string} databaseId
-                 * @param {string} name
-                 * @throws {AppwriteException}
-                 * @returns {Promise}
-                 */
-                create: (databaseId, name) => __awaiter(this, void 0, void 0, function* () {
-                    if (typeof databaseId === 'undefined') {
-                        throw new AppwriteException('Missing required parameter: "databaseId"');
-                    }
-                    if (typeof name === 'undefined') {
-                        throw new AppwriteException('Missing required parameter: "name"');
-                    }
-                    let path = '/databases';
-                    let payload = {};
-                    if (typeof databaseId !== 'undefined') {
-                        payload['databaseId'] = databaseId;
-                    }
-                    if (typeof name !== 'undefined') {
-                        payload['name'] = name;
-                    }
-                    const uri = new URL(this.config.endpoint + path);
-                    return yield this.call('post', uri, {
-                        'content-type': 'application/json',
-                    }, payload);
-                }),
-                /**
-                 * Get usage stats for the database
-                 *
-                 *
-                 * @param {string} range
-                 * @throws {AppwriteException}
-                 * @returns {Promise}
-                 */
-                getUsage: (range) => __awaiter(this, void 0, void 0, function* () {
-                    let path = '/databases/usage';
-                    let payload = {};
-                    if (typeof range !== 'undefined') {
-                        payload['range'] = range;
-                    }
-                    const uri = new URL(this.config.endpoint + path);
-                    return yield this.call('get', uri, {
-                        'content-type': 'application/json',
-                    }, payload);
-                }),
-                /**
-                 * Get Database
-                 *
-                 *
-                 * @param {string} databaseId
-                 * @throws {AppwriteException}
-                 * @returns {Promise}
-                 */
-                get: (databaseId) => __awaiter(this, void 0, void 0, function* () {
-                    if (typeof databaseId === 'undefined') {
-                        throw new AppwriteException('Missing required parameter: "databaseId"');
-                    }
-                    let path = '/databases/{databaseId}'.replace('{databaseId}', databaseId);
-                    let payload = {};
-                    const uri = new URL(this.config.endpoint + path);
-                    return yield this.call('get', uri, {
-                        'content-type': 'application/json',
-                    }, payload);
-                }),
-                /**
-                 * Update Database
-                 *
-                 *
-                 * @param {string} databaseId
-                 * @param {string} name
-                 * @throws {AppwriteException}
-                 * @returns {Promise}
-                 */
-                update: (databaseId, name) => __awaiter(this, void 0, void 0, function* () {
-                    if (typeof databaseId === 'undefined') {
-                        throw new AppwriteException('Missing required parameter: "databaseId"');
-                    }
-                    if (typeof name === 'undefined') {
-                        throw new AppwriteException('Missing required parameter: "name"');
-                    }
-                    let path = '/databases/{databaseId}'.replace('{databaseId}', databaseId);
-                    let payload = {};
-                    if (typeof name !== 'undefined') {
-                        payload['name'] = name;
-                    }
-                    const uri = new URL(this.config.endpoint + path);
-                    return yield this.call('put', uri, {
-                        'content-type': 'application/json',
-                    }, payload);
-                }),
-                /**
-                 * Delete Database
-                 *
-                 *
-                 * @param {string} databaseId
-                 * @throws {AppwriteException}
-                 * @returns {Promise}
-                 */
-                delete: (databaseId) => __awaiter(this, void 0, void 0, function* () {
-                    if (typeof databaseId === 'undefined') {
-                        throw new AppwriteException('Missing required parameter: "databaseId"');
-                    }
-                    let path = '/databases/{databaseId}'.replace('{databaseId}', databaseId);
-                    let payload = {};
-                    const uri = new URL(this.config.endpoint + path);
-                    return yield this.call('delete', uri, {
-                        'content-type': 'application/json',
-                    }, payload);
-                }),
-                /**
-                 * List Collections
-                 *
-                 * Get a list of all the user collections. You can use the query params to
-                 * filter your results. On admin mode, this endpoint will return a list of all
-                 * of the project's collections. [Learn more about different API
-                 * modes](/docs/admin).
-                 *
-                 * @param {string} databaseId
-                 * @param {string} search
-                 * @param {number} limit
-                 * @param {number} offset
-                 * @param {string} cursor
-                 * @param {string} cursorDirection
-                 * @param {string} orderType
-                 * @throws {AppwriteException}
-                 * @returns {Promise}
-                 */
-                listCollections: (databaseId, search, limit, offset, cursor, cursorDirection, orderType) => __awaiter(this, void 0, void 0, function* () {
-                    if (typeof databaseId === 'undefined') {
-                        throw new AppwriteException('Missing required parameter: "databaseId"');
-                    }
-                    let path = '/databases/{databaseId}/collections'.replace('{databaseId}', databaseId);
-                    let payload = {};
-                    if (typeof search !== 'undefined') {
-                        payload['search'] = search;
-                    }
-                    if (typeof limit !== 'undefined') {
-                        payload['limit'] = limit;
-                    }
-                    if (typeof offset !== 'undefined') {
-                        payload['offset'] = offset;
-                    }
-                    if (typeof cursor !== 'undefined') {
-                        payload['cursor'] = cursor;
-                    }
-                    if (typeof cursorDirection !== 'undefined') {
-                        payload['cursorDirection'] = cursorDirection;
-                    }
-                    if (typeof orderType !== 'undefined') {
-                        payload['orderType'] = orderType;
-                    }
-                    const uri = new URL(this.config.endpoint + path);
-                    return yield this.call('get', uri, {
-                        'content-type': 'application/json',
-                    }, payload);
-                }),
-                /**
-                 * Create Collection
-                 *
-                 * Create a new Collection.
-                 *
-                 * @param {string} databaseId
-                 * @param {string} collectionId
-                 * @param {string} name
-                 * @param {string} permission
-                 * @param {string[]} read
-                 * @param {string[]} write
-                 * @throws {AppwriteException}
-                 * @returns {Promise}
-                 */
-                createCollection: (databaseId, collectionId, name, permission, read, write) => __awaiter(this, void 0, void 0, function* () {
-                    if (typeof databaseId === 'undefined') {
-                        throw new AppwriteException('Missing required parameter: "databaseId"');
-                    }
-                    if (typeof collectionId === 'undefined') {
-                        throw new AppwriteException('Missing required parameter: "collectionId"');
-                    }
-                    if (typeof name === 'undefined') {
-                        throw new AppwriteException('Missing required parameter: "name"');
-                    }
-                    if (typeof permission === 'undefined') {
-                        throw new AppwriteException('Missing required parameter: "permission"');
-                    }
-                    if (typeof read === 'undefined') {
-                        throw new AppwriteException('Missing required parameter: "read"');
-                    }
-                    if (typeof write === 'undefined') {
-                        throw new AppwriteException('Missing required parameter: "write"');
-                    }
-                    let path = '/databases/{databaseId}/collections'.replace('{databaseId}', databaseId);
-                    let payload = {};
-                    if (typeof collectionId !== 'undefined') {
-                        payload['collectionId'] = collectionId;
-                    }
-                    if (typeof name !== 'undefined') {
-                        payload['name'] = name;
-                    }
-                    if (typeof permission !== 'undefined') {
-                        payload['permission'] = permission;
-                    }
-                    if (typeof read !== 'undefined') {
-                        payload['read'] = read;
-                    }
-                    if (typeof write !== 'undefined') {
-                        payload['write'] = write;
-                    }
-                    const uri = new URL(this.config.endpoint + path);
-                    return yield this.call('post', uri, {
-                        'content-type': 'application/json',
-                    }, payload);
-                }),
-                /**
-                 * Get Collection
-                 *
-                 * Get a collection by its unique ID. This endpoint response returns a JSON
-                 * object with the collection metadata.
-                 *
-                 * @param {string} databaseId
-                 * @param {string} collectionId
-                 * @throws {AppwriteException}
-                 * @returns {Promise}
-                 */
-                getCollection: (databaseId, collectionId) => __awaiter(this, void 0, void 0, function* () {
-                    if (typeof databaseId === 'undefined') {
-                        throw new AppwriteException('Missing required parameter: "databaseId"');
-                    }
-                    if (typeof collectionId === 'undefined') {
-                        throw new AppwriteException('Missing required parameter: "collectionId"');
-                    }
-                    let path = '/databases/{databaseId}/collections/{collectionId}'.replace('{databaseId}', databaseId).replace('{collectionId}', collectionId);
-                    let payload = {};
-                    const uri = new URL(this.config.endpoint + path);
-                    return yield this.call('get', uri, {
-                        'content-type': 'application/json',
-                    }, payload);
-                }),
-                /**
-                 * Update Collection
-                 *
-                 * Update a collection by its unique ID.
-                 *
-                 * @param {string} databaseId
-                 * @param {string} collectionId
-                 * @param {string} name
-                 * @param {string} permission
-                 * @param {string[]} read
-                 * @param {string[]} write
-                 * @param {boolean} enabled
-                 * @throws {AppwriteException}
-                 * @returns {Promise}
-                 */
-                updateCollection: (databaseId, collectionId, name, permission, read, write, enabled) => __awaiter(this, void 0, void 0, function* () {
-                    if (typeof databaseId === 'undefined') {
-                        throw new AppwriteException('Missing required parameter: "databaseId"');
-                    }
-                    if (typeof collectionId === 'undefined') {
-                        throw new AppwriteException('Missing required parameter: "collectionId"');
-                    }
-                    if (typeof name === 'undefined') {
-                        throw new AppwriteException('Missing required parameter: "name"');
-                    }
-                    if (typeof permission === 'undefined') {
-                        throw new AppwriteException('Missing required parameter: "permission"');
-                    }
-                    let path = '/databases/{databaseId}/collections/{collectionId}'.replace('{databaseId}', databaseId).replace('{collectionId}', collectionId);
-                    let payload = {};
-                    if (typeof name !== 'undefined') {
-                        payload['name'] = name;
-                    }
-                    if (typeof permission !== 'undefined') {
-                        payload['permission'] = permission;
-                    }
-                    if (typeof read !== 'undefined') {
-                        payload['read'] = read;
-                    }
-                    if (typeof write !== 'undefined') {
-                        payload['write'] = write;
-                    }
-                    if (typeof enabled !== 'undefined') {
-                        payload['enabled'] = enabled;
-                    }
-                    const uri = new URL(this.config.endpoint + path);
-                    return yield this.call('put', uri, {
-                        'content-type': 'application/json',
-                    }, payload);
-                }),
-                /**
-                 * Delete Collection
-                 *
-                 * Delete a collection by its unique ID. Only users with write permissions
-                 * have access to delete this resource.
-                 *
-                 * @param {string} databaseId
-                 * @param {string} collectionId
-                 * @throws {AppwriteException}
-                 * @returns {Promise}
-                 */
-                deleteCollection: (databaseId, collectionId) => __awaiter(this, void 0, void 0, function* () {
-                    if (typeof databaseId === 'undefined') {
-                        throw new AppwriteException('Missing required parameter: "databaseId"');
-                    }
-                    if (typeof collectionId === 'undefined') {
-                        throw new AppwriteException('Missing required parameter: "collectionId"');
-                    }
-                    let path = '/databases/{databaseId}/collections/{collectionId}'.replace('{databaseId}', databaseId).replace('{collectionId}', collectionId);
-                    let payload = {};
-                    const uri = new URL(this.config.endpoint + path);
-                    return yield this.call('delete', uri, {
-                        'content-type': 'application/json',
-                    }, payload);
-                }),
-                /**
-                 * List Attributes
-                 *
-                 *
-                 * @param {string} databaseId
-                 * @param {string} collectionId
-                 * @throws {AppwriteException}
-                 * @returns {Promise}
-                 */
-                listAttributes: (databaseId, collectionId) => __awaiter(this, void 0, void 0, function* () {
-                    if (typeof databaseId === 'undefined') {
-                        throw new AppwriteException('Missing required parameter: "databaseId"');
-                    }
-                    if (typeof collectionId === 'undefined') {
-                        throw new AppwriteException('Missing required parameter: "collectionId"');
-                    }
-                    let path = '/databases/{databaseId}/collections/{collectionId}/attributes'.replace('{databaseId}', databaseId).replace('{collectionId}', collectionId);
-                    let payload = {};
-                    const uri = new URL(this.config.endpoint + path);
-                    return yield this.call('get', uri, {
-                        'content-type': 'application/json',
-                    }, payload);
-                }),
-                /**
-                 * Create Boolean Attribute
-                 *
-                 * Create a boolean attribute.
-                 *
-                 *
-                 * @param {string} databaseId
-                 * @param {string} collectionId
-                 * @param {string} key
-                 * @param {boolean} required
-                 * @param {boolean} xdefault
-                 * @param {boolean} array
-                 * @throws {AppwriteException}
-                 * @returns {Promise}
-                 */
-                createBooleanAttribute: (databaseId, collectionId, key, required, xdefault, array) => __awaiter(this, void 0, void 0, function* () {
-                    if (typeof databaseId === 'undefined') {
-                        throw new AppwriteException('Missing required parameter: "databaseId"');
-                    }
-                    if (typeof collectionId === 'undefined') {
-                        throw new AppwriteException('Missing required parameter: "collectionId"');
-                    }
-                    if (typeof key === 'undefined') {
-                        throw new AppwriteException('Missing required parameter: "key"');
-                    }
-                    if (typeof required === 'undefined') {
-                        throw new AppwriteException('Missing required parameter: "required"');
-                    }
-                    let path = '/databases/{databaseId}/collections/{collectionId}/attributes/boolean'.replace('{databaseId}', databaseId).replace('{collectionId}', collectionId);
-                    let payload = {};
-                    if (typeof key !== 'undefined') {
-                        payload['key'] = key;
-                    }
-                    if (typeof required !== 'undefined') {
-                        payload['required'] = required;
-                    }
-                    if (typeof xdefault !== 'undefined') {
-                        payload['default'] = xdefault;
-                    }
-                    if (typeof array !== 'undefined') {
-                        payload['array'] = array;
-                    }
-                    const uri = new URL(this.config.endpoint + path);
-                    return yield this.call('post', uri, {
-                        'content-type': 'application/json',
-                    }, payload);
-                }),
-                /**
-                 * Create Email Attribute
-                 *
-                 * Create an email attribute.
-                 *
-                 *
-                 * @param {string} databaseId
-                 * @param {string} collectionId
-                 * @param {string} key
-                 * @param {boolean} required
-                 * @param {string} xdefault
-                 * @param {boolean} array
-                 * @throws {AppwriteException}
-                 * @returns {Promise}
-                 */
-                createEmailAttribute: (databaseId, collectionId, key, required, xdefault, array) => __awaiter(this, void 0, void 0, function* () {
-                    if (typeof databaseId === 'undefined') {
-                        throw new AppwriteException('Missing required parameter: "databaseId"');
-                    }
-                    if (typeof collectionId === 'undefined') {
-                        throw new AppwriteException('Missing required parameter: "collectionId"');
-                    }
-                    if (typeof key === 'undefined') {
-                        throw new AppwriteException('Missing required parameter: "key"');
-                    }
-                    if (typeof required === 'undefined') {
-                        throw new AppwriteException('Missing required parameter: "required"');
-                    }
-                    let path = '/databases/{databaseId}/collections/{collectionId}/attributes/email'.replace('{databaseId}', databaseId).replace('{collectionId}', collectionId);
-                    let payload = {};
-                    if (typeof key !== 'undefined') {
-                        payload['key'] = key;
-                    }
-                    if (typeof required !== 'undefined') {
-                        payload['required'] = required;
-                    }
-                    if (typeof xdefault !== 'undefined') {
-                        payload['default'] = xdefault;
-                    }
-                    if (typeof array !== 'undefined') {
-                        payload['array'] = array;
-                    }
-                    const uri = new URL(this.config.endpoint + path);
-                    return yield this.call('post', uri, {
-                        'content-type': 'application/json',
-                    }, payload);
-                }),
-                /**
-                 * Create Enum Attribute
-                 *
-                 *
-                 * @param {string} databaseId
-                 * @param {string} collectionId
-                 * @param {string} key
-                 * @param {string[]} elements
-                 * @param {boolean} required
-                 * @param {string} xdefault
-                 * @param {boolean} array
-                 * @throws {AppwriteException}
-                 * @returns {Promise}
-                 */
-                createEnumAttribute: (databaseId, collectionId, key, elements, required, xdefault, array) => __awaiter(this, void 0, void 0, function* () {
-                    if (typeof databaseId === 'undefined') {
-                        throw new AppwriteException('Missing required parameter: "databaseId"');
-                    }
-                    if (typeof collectionId === 'undefined') {
-                        throw new AppwriteException('Missing required parameter: "collectionId"');
-                    }
-                    if (typeof key === 'undefined') {
-                        throw new AppwriteException('Missing required parameter: "key"');
-                    }
-                    if (typeof elements === 'undefined') {
-                        throw new AppwriteException('Missing required parameter: "elements"');
-                    }
-                    if (typeof required === 'undefined') {
-                        throw new AppwriteException('Missing required parameter: "required"');
-                    }
-                    let path = '/databases/{databaseId}/collections/{collectionId}/attributes/enum'.replace('{databaseId}', databaseId).replace('{collectionId}', collectionId);
-                    let payload = {};
-                    if (typeof key !== 'undefined') {
-                        payload['key'] = key;
-                    }
-                    if (typeof elements !== 'undefined') {
-                        payload['elements'] = elements;
-                    }
-                    if (typeof required !== 'undefined') {
-                        payload['required'] = required;
-                    }
-                    if (typeof xdefault !== 'undefined') {
-                        payload['default'] = xdefault;
-                    }
-                    if (typeof array !== 'undefined') {
-                        payload['array'] = array;
-                    }
-                    const uri = new URL(this.config.endpoint + path);
-                    return yield this.call('post', uri, {
-                        'content-type': 'application/json',
-                    }, payload);
-                }),
-                /**
-                 * Create Float Attribute
-                 *
-                 * Create a float attribute. Optionally, minimum and maximum values can be
-                 * provided.
-                 *
-                 *
-                 * @param {string} databaseId
-                 * @param {string} collectionId
-                 * @param {string} key
-                 * @param {boolean} required
-                 * @param {number} min
-                 * @param {number} max
-                 * @param {number} xdefault
-                 * @param {boolean} array
-                 * @throws {AppwriteException}
-                 * @returns {Promise}
-                 */
-                createFloatAttribute: (databaseId, collectionId, key, required, min, max, xdefault, array) => __awaiter(this, void 0, void 0, function* () {
-                    if (typeof databaseId === 'undefined') {
-                        throw new AppwriteException('Missing required parameter: "databaseId"');
-                    }
-                    if (typeof collectionId === 'undefined') {
-                        throw new AppwriteException('Missing required parameter: "collectionId"');
-                    }
-                    if (typeof key === 'undefined') {
-                        throw new AppwriteException('Missing required parameter: "key"');
-                    }
-                    if (typeof required === 'undefined') {
-                        throw new AppwriteException('Missing required parameter: "required"');
-                    }
-                    let path = '/databases/{databaseId}/collections/{collectionId}/attributes/float'.replace('{databaseId}', databaseId).replace('{collectionId}', collectionId);
-                    let payload = {};
-                    if (typeof key !== 'undefined') {
-                        payload['key'] = key;
-                    }
-                    if (typeof required !== 'undefined') {
-                        payload['required'] = required;
-                    }
-                    if (typeof min !== 'undefined') {
-                        payload['min'] = min;
-                    }
-                    if (typeof max !== 'undefined') {
-                        payload['max'] = max;
-                    }
-                    if (typeof xdefault !== 'undefined') {
-                        payload['default'] = xdefault;
-                    }
-                    if (typeof array !== 'undefined') {
-                        payload['array'] = array;
-                    }
-                    const uri = new URL(this.config.endpoint + path);
-                    return yield this.call('post', uri, {
-                        'content-type': 'application/json',
-                    }, payload);
-                }),
-                /**
-                 * Create Integer Attribute
-                 *
-                 * Create an integer attribute. Optionally, minimum and maximum values can be
-                 * provided.
-                 *
-                 *
-                 * @param {string} databaseId
-                 * @param {string} collectionId
-                 * @param {string} key
-                 * @param {boolean} required
-                 * @param {number} min
-                 * @param {number} max
-                 * @param {number} xdefault
-                 * @param {boolean} array
-                 * @throws {AppwriteException}
-                 * @returns {Promise}
-                 */
-                createIntegerAttribute: (databaseId, collectionId, key, required, min, max, xdefault, array) => __awaiter(this, void 0, void 0, function* () {
-                    if (typeof databaseId === 'undefined') {
-                        throw new AppwriteException('Missing required parameter: "databaseId"');
-                    }
-                    if (typeof collectionId === 'undefined') {
-                        throw new AppwriteException('Missing required parameter: "collectionId"');
-                    }
-                    if (typeof key === 'undefined') {
-                        throw new AppwriteException('Missing required parameter: "key"');
-                    }
-                    if (typeof required === 'undefined') {
-                        throw new AppwriteException('Missing required parameter: "required"');
-                    }
-                    let path = '/databases/{databaseId}/collections/{collectionId}/attributes/integer'.replace('{databaseId}', databaseId).replace('{collectionId}', collectionId);
-                    let payload = {};
-                    if (typeof key !== 'undefined') {
-                        payload['key'] = key;
-                    }
-                    if (typeof required !== 'undefined') {
-                        payload['required'] = required;
-                    }
-                    if (typeof min !== 'undefined') {
-                        payload['min'] = min;
-                    }
-                    if (typeof max !== 'undefined') {
-                        payload['max'] = max;
-                    }
-                    if (typeof xdefault !== 'undefined') {
-                        payload['default'] = xdefault;
-                    }
-                    if (typeof array !== 'undefined') {
-                        payload['array'] = array;
-                    }
-                    const uri = new URL(this.config.endpoint + path);
-                    return yield this.call('post', uri, {
-                        'content-type': 'application/json',
-                    }, payload);
-                }),
-                /**
-                 * Create IP Address Attribute
-                 *
-                 * Create IP address attribute.
-                 *
-                 *
-                 * @param {string} databaseId
-                 * @param {string} collectionId
-                 * @param {string} key
-                 * @param {boolean} required
-                 * @param {string} xdefault
-                 * @param {boolean} array
-                 * @throws {AppwriteException}
-                 * @returns {Promise}
-                 */
-                createIpAttribute: (databaseId, collectionId, key, required, xdefault, array) => __awaiter(this, void 0, void 0, function* () {
-                    if (typeof databaseId === 'undefined') {
-                        throw new AppwriteException('Missing required parameter: "databaseId"');
-                    }
-                    if (typeof collectionId === 'undefined') {
-                        throw new AppwriteException('Missing required parameter: "collectionId"');
-                    }
-                    if (typeof key === 'undefined') {
-                        throw new AppwriteException('Missing required parameter: "key"');
-                    }
-                    if (typeof required === 'undefined') {
-                        throw new AppwriteException('Missing required parameter: "required"');
-                    }
-                    let path = '/databases/{databaseId}/collections/{collectionId}/attributes/ip'.replace('{databaseId}', databaseId).replace('{collectionId}', collectionId);
-                    let payload = {};
-                    if (typeof key !== 'undefined') {
-                        payload['key'] = key;
-                    }
-                    if (typeof required !== 'undefined') {
-                        payload['required'] = required;
-                    }
-                    if (typeof xdefault !== 'undefined') {
-                        payload['default'] = xdefault;
-                    }
-                    if (typeof array !== 'undefined') {
-                        payload['array'] = array;
-                    }
-                    const uri = new URL(this.config.endpoint + path);
-                    return yield this.call('post', uri, {
-                        'content-type': 'application/json',
-                    }, payload);
-                }),
-                /**
-                 * Create String Attribute
-                 *
-                 * Create a string attribute.
-                 *
-                 *
-                 * @param {string} databaseId
-                 * @param {string} collectionId
-                 * @param {string} key
-                 * @param {number} size
-                 * @param {boolean} required
-                 * @param {string} xdefault
-                 * @param {boolean} array
-                 * @throws {AppwriteException}
-                 * @returns {Promise}
-                 */
-                createStringAttribute: (databaseId, collectionId, key, size, required, xdefault, array) => __awaiter(this, void 0, void 0, function* () {
-                    if (typeof databaseId === 'undefined') {
-                        throw new AppwriteException('Missing required parameter: "databaseId"');
-                    }
-                    if (typeof collectionId === 'undefined') {
-                        throw new AppwriteException('Missing required parameter: "collectionId"');
-                    }
-                    if (typeof key === 'undefined') {
-                        throw new AppwriteException('Missing required parameter: "key"');
-                    }
-                    if (typeof size === 'undefined') {
-                        throw new AppwriteException('Missing required parameter: "size"');
-                    }
-                    if (typeof required === 'undefined') {
-                        throw new AppwriteException('Missing required parameter: "required"');
-                    }
-                    let path = '/databases/{databaseId}/collections/{collectionId}/attributes/string'.replace('{databaseId}', databaseId).replace('{collectionId}', collectionId);
-                    let payload = {};
-                    if (typeof key !== 'undefined') {
-                        payload['key'] = key;
-                    }
-                    if (typeof size !== 'undefined') {
-                        payload['size'] = size;
-                    }
-                    if (typeof required !== 'undefined') {
-                        payload['required'] = required;
-                    }
-                    if (typeof xdefault !== 'undefined') {
-                        payload['default'] = xdefault;
-                    }
-                    if (typeof array !== 'undefined') {
-                        payload['array'] = array;
-                    }
-                    const uri = new URL(this.config.endpoint + path);
-                    return yield this.call('post', uri, {
-                        'content-type': 'application/json',
-                    }, payload);
-                }),
-                /**
-                 * Create URL Attribute
-                 *
-                 * Create a URL attribute.
-                 *
-                 *
-                 * @param {string} databaseId
-                 * @param {string} collectionId
-                 * @param {string} key
-                 * @param {boolean} required
-                 * @param {string} xdefault
-                 * @param {boolean} array
-                 * @throws {AppwriteException}
-                 * @returns {Promise}
-                 */
-                createUrlAttribute: (databaseId, collectionId, key, required, xdefault, array) => __awaiter(this, void 0, void 0, function* () {
-                    if (typeof databaseId === 'undefined') {
-                        throw new AppwriteException('Missing required parameter: "databaseId"');
-                    }
-                    if (typeof collectionId === 'undefined') {
-                        throw new AppwriteException('Missing required parameter: "collectionId"');
-                    }
-                    if (typeof key === 'undefined') {
-                        throw new AppwriteException('Missing required parameter: "key"');
-                    }
-                    if (typeof required === 'undefined') {
-                        throw new AppwriteException('Missing required parameter: "required"');
-                    }
-                    let path = '/databases/{databaseId}/collections/{collectionId}/attributes/url'.replace('{databaseId}', databaseId).replace('{collectionId}', collectionId);
-                    let payload = {};
-                    if (typeof key !== 'undefined') {
-                        payload['key'] = key;
-                    }
-                    if (typeof required !== 'undefined') {
-                        payload['required'] = required;
-                    }
-                    if (typeof xdefault !== 'undefined') {
-                        payload['default'] = xdefault;
-                    }
-                    if (typeof array !== 'undefined') {
-                        payload['array'] = array;
-                    }
-                    const uri = new URL(this.config.endpoint + path);
-                    return yield this.call('post', uri, {
-                        'content-type': 'application/json',
-                    }, payload);
-                }),
-                /**
-                 * Get Attribute
-                 *
-                 *
-                 * @param {string} databaseId
-                 * @param {string} collectionId
-                 * @param {string} key
-                 * @throws {AppwriteException}
-                 * @returns {Promise}
-                 */
-                getAttribute: (databaseId, collectionId, key) => __awaiter(this, void 0, void 0, function* () {
-                    if (typeof databaseId === 'undefined') {
-                        throw new AppwriteException('Missing required parameter: "databaseId"');
-                    }
-                    if (typeof collectionId === 'undefined') {
-                        throw new AppwriteException('Missing required parameter: "collectionId"');
-                    }
-                    if (typeof key === 'undefined') {
-                        throw new AppwriteException('Missing required parameter: "key"');
-                    }
-                    let path = '/databases/{databaseId}/collections/{collectionId}/attributes/{key}'.replace('{databaseId}', databaseId).replace('{collectionId}', collectionId).replace('{key}', key);
-                    let payload = {};
-                    const uri = new URL(this.config.endpoint + path);
-                    return yield this.call('get', uri, {
-                        'content-type': 'application/json',
-                    }, payload);
-                }),
-                /**
-                 * Delete Attribute
-                 *
-                 *
-                 * @param {string} databaseId
-                 * @param {string} collectionId
-                 * @param {string} key
-                 * @throws {AppwriteException}
-                 * @returns {Promise}
-                 */
-                deleteAttribute: (databaseId, collectionId, key) => __awaiter(this, void 0, void 0, function* () {
-                    if (typeof databaseId === 'undefined') {
-                        throw new AppwriteException('Missing required parameter: "databaseId"');
-                    }
-                    if (typeof collectionId === 'undefined') {
-                        throw new AppwriteException('Missing required parameter: "collectionId"');
-                    }
-                    if (typeof key === 'undefined') {
-                        throw new AppwriteException('Missing required parameter: "key"');
-                    }
-                    let path = '/databases/{databaseId}/collections/{collectionId}/attributes/{key}'.replace('{databaseId}', databaseId).replace('{collectionId}', collectionId).replace('{key}', key);
-                    let payload = {};
-                    const uri = new URL(this.config.endpoint + path);
-                    return yield this.call('delete', uri, {
-                        'content-type': 'application/json',
-                    }, payload);
-                }),
-                /**
-                 * List Documents
-                 *
-                 * Get a list of all the user documents. You can use the query params to
-                 * filter your results. On admin mode, this endpoint will return a list of all
-                 * of the project's documents. [Learn more about different API
-                 * modes](/docs/admin).
-                 *
-                 * @param {string} databaseId
-                 * @param {string} collectionId
-                 * @param {string[]} queries
-                 * @param {number} limit
-                 * @param {number} offset
-                 * @param {string} cursor
-                 * @param {string} cursorDirection
-                 * @param {string[]} orderAttributes
-                 * @param {string[]} orderTypes
-                 * @throws {AppwriteException}
-                 * @returns {Promise}
-                 */
-                listDocuments: (databaseId, collectionId, queries, limit, offset, cursor, cursorDirection, orderAttributes, orderTypes) => __awaiter(this, void 0, void 0, function* () {
-                    if (typeof databaseId === 'undefined') {
-                        throw new AppwriteException('Missing required parameter: "databaseId"');
-                    }
-                    if (typeof collectionId === 'undefined') {
-                        throw new AppwriteException('Missing required parameter: "collectionId"');
-                    }
-                    let path = '/databases/{databaseId}/collections/{collectionId}/documents'.replace('{databaseId}', databaseId).replace('{collectionId}', collectionId);
-                    let payload = {};
-                    if (typeof queries !== 'undefined') {
-                        payload['queries'] = queries;
-                    }
-                    if (typeof limit !== 'undefined') {
-                        payload['limit'] = limit;
-                    }
-                    if (typeof offset !== 'undefined') {
-                        payload['offset'] = offset;
-                    }
-                    if (typeof cursor !== 'undefined') {
-                        payload['cursor'] = cursor;
-                    }
-                    if (typeof cursorDirection !== 'undefined') {
-                        payload['cursorDirection'] = cursorDirection;
-                    }
-                    if (typeof orderAttributes !== 'undefined') {
-                        payload['orderAttributes'] = orderAttributes;
-                    }
-                    if (typeof orderTypes !== 'undefined') {
-                        payload['orderTypes'] = orderTypes;
-                    }
-                    const uri = new URL(this.config.endpoint + path);
-                    return yield this.call('get', uri, {
-                        'content-type': 'application/json',
-                    }, payload);
-                }),
-                /**
-                 * Create Document
-                 *
-                 * Create a new Document. Before using this route, you should create a new
-                 * collection resource using either a [server
-                 * integration](/docs/server/databases#databasesCreateCollection) API or
-                 * directly from your database console.
-                 *
-                 * @param {string} databaseId
-                 * @param {string} collectionId
-                 * @param {string} documentId
-                 * @param {object} data
-                 * @param {string[]} read
-                 * @param {string[]} write
-                 * @throws {AppwriteException}
-                 * @returns {Promise}
-                 */
-                createDocument: (databaseId, collectionId, documentId, data, read, write) => __awaiter(this, void 0, void 0, function* () {
-                    if (typeof databaseId === 'undefined') {
-                        throw new AppwriteException('Missing required parameter: "databaseId"');
-                    }
-                    if (typeof collectionId === 'undefined') {
-                        throw new AppwriteException('Missing required parameter: "collectionId"');
-                    }
-                    if (typeof documentId === 'undefined') {
-                        throw new AppwriteException('Missing required parameter: "documentId"');
-                    }
-                    if (typeof data === 'undefined') {
-                        throw new AppwriteException('Missing required parameter: "data"');
-                    }
-                    let path = '/databases/{databaseId}/collections/{collectionId}/documents'.replace('{databaseId}', databaseId).replace('{collectionId}', collectionId);
-                    let payload = {};
-                    if (typeof documentId !== 'undefined') {
-                        payload['documentId'] = documentId;
-                    }
-                    if (typeof data !== 'undefined') {
-                        payload['data'] = data;
-                    }
-                    if (typeof read !== 'undefined') {
-                        payload['read'] = read;
-                    }
-                    if (typeof write !== 'undefined') {
-                        payload['write'] = write;
-                    }
-                    const uri = new URL(this.config.endpoint + path);
-                    return yield this.call('post', uri, {
-                        'content-type': 'application/json',
-                    }, payload);
-                }),
-                /**
-                 * Get Document
-                 *
-                 * Get a document by its unique ID. This endpoint response returns a JSON
-                 * object with the document data.
-                 *
-                 * @param {string} databaseId
-                 * @param {string} collectionId
-                 * @param {string} documentId
-                 * @throws {AppwriteException}
-                 * @returns {Promise}
-                 */
-                getDocument: (databaseId, collectionId, documentId) => __awaiter(this, void 0, void 0, function* () {
-                    if (typeof databaseId === 'undefined') {
-                        throw new AppwriteException('Missing required parameter: "databaseId"');
-                    }
-                    if (typeof collectionId === 'undefined') {
-                        throw new AppwriteException('Missing required parameter: "collectionId"');
-                    }
-                    if (typeof documentId === 'undefined') {
-                        throw new AppwriteException('Missing required parameter: "documentId"');
-                    }
-                    let path = '/databases/{databaseId}/collections/{collectionId}/documents/{documentId}'.replace('{databaseId}', databaseId).replace('{collectionId}', collectionId).replace('{documentId}', documentId);
-                    let payload = {};
-                    const uri = new URL(this.config.endpoint + path);
-                    return yield this.call('get', uri, {
-                        'content-type': 'application/json',
-                    }, payload);
-                }),
-                /**
-                 * Update Document
-                 *
-                 * Update a document by its unique ID. Using the patch method you can pass
-                 * only specific fields that will get updated.
-                 *
-                 * @param {string} databaseId
-                 * @param {string} collectionId
-                 * @param {string} documentId
-                 * @param {object} data
-                 * @param {string[]} read
-                 * @param {string[]} write
-                 * @throws {AppwriteException}
-                 * @returns {Promise}
-                 */
-                updateDocument: (databaseId, collectionId, documentId, data, read, write) => __awaiter(this, void 0, void 0, function* () {
-                    if (typeof databaseId === 'undefined') {
-                        throw new AppwriteException('Missing required parameter: "databaseId"');
-                    }
-                    if (typeof collectionId === 'undefined') {
-                        throw new AppwriteException('Missing required parameter: "collectionId"');
-                    }
-                    if (typeof documentId === 'undefined') {
-                        throw new AppwriteException('Missing required parameter: "documentId"');
-                    }
-                    if (typeof data === 'undefined') {
-                        throw new AppwriteException('Missing required parameter: "data"');
-                    }
-                    let path = '/databases/{databaseId}/collections/{collectionId}/documents/{documentId}'.replace('{databaseId}', databaseId).replace('{collectionId}', collectionId).replace('{documentId}', documentId);
-                    let payload = {};
-                    if (typeof data !== 'undefined') {
-                        payload['data'] = data;
-                    }
-                    if (typeof read !== 'undefined') {
-                        payload['read'] = read;
-                    }
-                    if (typeof write !== 'undefined') {
-                        payload['write'] = write;
-                    }
-                    const uri = new URL(this.config.endpoint + path);
-                    return yield this.call('patch', uri, {
-                        'content-type': 'application/json',
-                    }, payload);
-                }),
-                /**
-                 * Delete Document
-                 *
-                 * Delete a document by its unique ID.
-                 *
-                 * @param {string} databaseId
-                 * @param {string} collectionId
-                 * @param {string} documentId
-                 * @throws {AppwriteException}
-                 * @returns {Promise}
-                 */
-                deleteDocument: (databaseId, collectionId, documentId) => __awaiter(this, void 0, void 0, function* () {
-                    if (typeof databaseId === 'undefined') {
-                        throw new AppwriteException('Missing required parameter: "databaseId"');
-                    }
-                    if (typeof collectionId === 'undefined') {
-                        throw new AppwriteException('Missing required parameter: "collectionId"');
-                    }
-                    if (typeof documentId === 'undefined') {
-                        throw new AppwriteException('Missing required parameter: "documentId"');
-                    }
-                    let path = '/databases/{databaseId}/collections/{collectionId}/documents/{documentId}'.replace('{databaseId}', databaseId).replace('{collectionId}', collectionId).replace('{documentId}', documentId);
-                    let payload = {};
-                    const uri = new URL(this.config.endpoint + path);
-                    return yield this.call('delete', uri, {
-                        'content-type': 'application/json',
-                    }, payload);
-                }),
-                /**
-                 * List Document Logs
-                 *
-                 * Get the document activity logs list by its unique ID.
-                 *
-                 * @param {string} databaseId
-                 * @param {string} collectionId
-                 * @param {string} documentId
-                 * @param {number} limit
-                 * @param {number} offset
-                 * @throws {AppwriteException}
-                 * @returns {Promise}
-                 */
-                listDocumentLogs: (databaseId, collectionId, documentId, limit, offset) => __awaiter(this, void 0, void 0, function* () {
-                    if (typeof databaseId === 'undefined') {
-                        throw new AppwriteException('Missing required parameter: "databaseId"');
-                    }
-                    if (typeof collectionId === 'undefined') {
-                        throw new AppwriteException('Missing required parameter: "collectionId"');
-                    }
-                    if (typeof documentId === 'undefined') {
-                        throw new AppwriteException('Missing required parameter: "documentId"');
-                    }
-                    let path = '/databases/{databaseId}/collections/{collectionId}/documents/{documentId}/logs'.replace('{databaseId}', databaseId).replace('{collectionId}', collectionId).replace('{documentId}', documentId);
-                    let payload = {};
-                    if (typeof limit !== 'undefined') {
-                        payload['limit'] = limit;
-                    }
-                    if (typeof offset !== 'undefined') {
-                        payload['offset'] = offset;
-                    }
-                    const uri = new URL(this.config.endpoint + path);
-                    return yield this.call('get', uri, {
-                        'content-type': 'application/json',
-                    }, payload);
-                }),
-                /**
-                 * List Indexes
-                 *
-                 *
-                 * @param {string} databaseId
-                 * @param {string} collectionId
-                 * @throws {AppwriteException}
-                 * @returns {Promise}
-                 */
-                listIndexes: (databaseId, collectionId) => __awaiter(this, void 0, void 0, function* () {
-                    if (typeof databaseId === 'undefined') {
-                        throw new AppwriteException('Missing required parameter: "databaseId"');
-                    }
-                    if (typeof collectionId === 'undefined') {
-                        throw new AppwriteException('Missing required parameter: "collectionId"');
-                    }
-                    let path = '/databases/{databaseId}/collections/{collectionId}/indexes'.replace('{databaseId}', databaseId).replace('{collectionId}', collectionId);
-                    let payload = {};
-                    const uri = new URL(this.config.endpoint + path);
-                    return yield this.call('get', uri, {
-                        'content-type': 'application/json',
-                    }, payload);
-                }),
-                /**
-                 * Create Index
-                 *
-                 *
-                 * @param {string} databaseId
-                 * @param {string} collectionId
-                 * @param {string} key
-                 * @param {string} type
-                 * @param {string[]} attributes
-                 * @param {string[]} orders
-                 * @throws {AppwriteException}
-                 * @returns {Promise}
-                 */
-                createIndex: (databaseId, collectionId, key, type, attributes, orders) => __awaiter(this, void 0, void 0, function* () {
-                    if (typeof databaseId === 'undefined') {
-                        throw new AppwriteException('Missing required parameter: "databaseId"');
-                    }
-                    if (typeof collectionId === 'undefined') {
-                        throw new AppwriteException('Missing required parameter: "collectionId"');
-                    }
-                    if (typeof key === 'undefined') {
-                        throw new AppwriteException('Missing required parameter: "key"');
-                    }
-                    if (typeof type === 'undefined') {
-                        throw new AppwriteException('Missing required parameter: "type"');
-                    }
-                    if (typeof attributes === 'undefined') {
-                        throw new AppwriteException('Missing required parameter: "attributes"');
-                    }
-                    let path = '/databases/{databaseId}/collections/{collectionId}/indexes'.replace('{databaseId}', databaseId).replace('{collectionId}', collectionId);
-                    let payload = {};
-                    if (typeof key !== 'undefined') {
-                        payload['key'] = key;
-                    }
-                    if (typeof type !== 'undefined') {
-                        payload['type'] = type;
-                    }
-                    if (typeof attributes !== 'undefined') {
-                        payload['attributes'] = attributes;
-                    }
-                    if (typeof orders !== 'undefined') {
-                        payload['orders'] = orders;
-                    }
-                    const uri = new URL(this.config.endpoint + path);
-                    return yield this.call('post', uri, {
-                        'content-type': 'application/json',
-                    }, payload);
-                }),
-                /**
-                 * Get Index
-                 *
-                 *
-                 * @param {string} databaseId
-                 * @param {string} collectionId
-                 * @param {string} key
-                 * @throws {AppwriteException}
-                 * @returns {Promise}
-                 */
-                getIndex: (databaseId, collectionId, key) => __awaiter(this, void 0, void 0, function* () {
-                    if (typeof databaseId === 'undefined') {
-                        throw new AppwriteException('Missing required parameter: "databaseId"');
-                    }
-                    if (typeof collectionId === 'undefined') {
-                        throw new AppwriteException('Missing required parameter: "collectionId"');
-                    }
-                    if (typeof key === 'undefined') {
-                        throw new AppwriteException('Missing required parameter: "key"');
-                    }
-                    let path = '/databases/{databaseId}/collections/{collectionId}/indexes/{key}'.replace('{databaseId}', databaseId).replace('{collectionId}', collectionId).replace('{key}', key);
-                    let payload = {};
-                    const uri = new URL(this.config.endpoint + path);
-                    return yield this.call('get', uri, {
-                        'content-type': 'application/json',
-                    }, payload);
-                }),
-                /**
-                 * Delete Index
-                 *
-                 *
-                 * @param {string} databaseId
-                 * @param {string} collectionId
-                 * @param {string} key
-                 * @throws {AppwriteException}
-                 * @returns {Promise}
-                 */
-                deleteIndex: (databaseId, collectionId, key) => __awaiter(this, void 0, void 0, function* () {
-                    if (typeof databaseId === 'undefined') {
-                        throw new AppwriteException('Missing required parameter: "databaseId"');
-                    }
-                    if (typeof collectionId === 'undefined') {
-                        throw new AppwriteException('Missing required parameter: "collectionId"');
-                    }
-                    if (typeof key === 'undefined') {
-                        throw new AppwriteException('Missing required parameter: "key"');
-                    }
-                    let path = '/databases/{databaseId}/collections/{collectionId}/indexes/{key}'.replace('{databaseId}', databaseId).replace('{collectionId}', collectionId).replace('{key}', key);
-                    let payload = {};
-                    const uri = new URL(this.config.endpoint + path);
-                    return yield this.call('delete', uri, {
-                        'content-type': 'application/json',
-                    }, payload);
-                }),
-                /**
-                 * List Collection Logs
-                 *
-                 * Get the collection activity logs list by its unique ID.
-                 *
-                 * @param {string} databaseId
-                 * @param {string} collectionId
-                 * @param {number} limit
-                 * @param {number} offset
-                 * @throws {AppwriteException}
-                 * @returns {Promise}
-                 */
-                listCollectionLogs: (databaseId, collectionId, limit, offset) => __awaiter(this, void 0, void 0, function* () {
-                    if (typeof databaseId === 'undefined') {
-                        throw new AppwriteException('Missing required parameter: "databaseId"');
-                    }
-                    if (typeof collectionId === 'undefined') {
-                        throw new AppwriteException('Missing required parameter: "collectionId"');
-                    }
-                    let path = '/databases/{databaseId}/collections/{collectionId}/logs'.replace('{databaseId}', databaseId).replace('{collectionId}', collectionId);
-                    let payload = {};
-                    if (typeof limit !== 'undefined') {
-                        payload['limit'] = limit;
-                    }
-                    if (typeof offset !== 'undefined') {
-                        payload['offset'] = offset;
-                    }
-                    const uri = new URL(this.config.endpoint + path);
-                    return yield this.call('get', uri, {
-                        'content-type': 'application/json',
-                    }, payload);
-                }),
-                /**
-                 * Get usage stats for a collection
-                 *
-                 *
-                 * @param {string} databaseId
-                 * @param {string} collectionId
-                 * @param {string} range
-                 * @throws {AppwriteException}
-                 * @returns {Promise}
-                 */
-                getCollectionUsage: (databaseId, collectionId, range) => __awaiter(this, void 0, void 0, function* () {
-                    if (typeof databaseId === 'undefined') {
-                        throw new AppwriteException('Missing required parameter: "databaseId"');
-                    }
-                    if (typeof collectionId === 'undefined') {
-                        throw new AppwriteException('Missing required parameter: "collectionId"');
-                    }
-                    let path = '/databases/{databaseId}/collections/{collectionId}/usage'.replace('{databaseId}', databaseId).replace('{collectionId}', collectionId);
-                    let payload = {};
-                    if (typeof range !== 'undefined') {
-                        payload['range'] = range;
-                    }
-                    const uri = new URL(this.config.endpoint + path);
-                    return yield this.call('get', uri, {
-                        'content-type': 'application/json',
-                    }, payload);
-                }),
-                /**
-                 * List Collection Logs
-                 *
-                 * Get the collection activity logs list by its unique ID.
-                 *
-                 * @param {string} databaseId
-                 * @param {number} limit
-                 * @param {number} offset
-                 * @throws {AppwriteException}
-                 * @returns {Promise}
-                 */
-                listLogs: (databaseId, limit, offset) => __awaiter(this, void 0, void 0, function* () {
-                    if (typeof databaseId === 'undefined') {
-                        throw new AppwriteException('Missing required parameter: "databaseId"');
-                    }
-                    let path = '/databases/{databaseId}/logs'.replace('{databaseId}', databaseId);
-                    let payload = {};
-                    if (typeof limit !== 'undefined') {
-                        payload['limit'] = limit;
-                    }
-                    if (typeof offset !== 'undefined') {
-                        payload['offset'] = offset;
-                    }
-                    const uri = new URL(this.config.endpoint + path);
-                    return yield this.call('get', uri, {
-                        'content-type': 'application/json',
-                    }, payload);
-                }),
-                /**
-                 * Get usage stats for the database
-                 *
-                 *
-                 * @param {string} databaseId
-                 * @param {string} range
-                 * @throws {AppwriteException}
-                 * @returns {Promise}
-                 */
-                getDatabaseUsage: (databaseId, range) => __awaiter(this, void 0, void 0, function* () {
-                    if (typeof databaseId === 'undefined') {
-                        throw new AppwriteException('Missing required parameter: "databaseId"');
-                    }
-                    let path = '/databases/{databaseId}/usage'.replace('{databaseId}', databaseId);
-                    let payload = {};
-                    if (typeof range !== 'undefined') {
-                        payload['range'] = range;
-                    }
-                    const uri = new URL(this.config.endpoint + path);
-                    return yield this.call('get', uri, {
-                        'content-type': 'application/json',
-                    }, payload);
-                })
-            };
-            this.functions = {
-                /**
-                 * List Functions
-                 *
-                 * Get a list of all the project's functions. You can use the query params to
-                 * filter your results.
-                 *
-                 * @param {string} search
-                 * @param {number} limit
-                 * @param {number} offset
-                 * @param {string} cursor
-                 * @param {string} cursorDirection
-                 * @param {string} orderType
-                 * @throws {AppwriteException}
-                 * @returns {Promise}
-                 */
-                list: (search, limit, offset, cursor, cursorDirection, orderType) => __awaiter(this, void 0, void 0, function* () {
-                    let path = '/functions';
-                    let payload = {};
-                    if (typeof search !== 'undefined') {
-                        payload['search'] = search;
-                    }
-                    if (typeof limit !== 'undefined') {
-                        payload['limit'] = limit;
-                    }
-                    if (typeof offset !== 'undefined') {
-                        payload['offset'] = offset;
-                    }
-                    if (typeof cursor !== 'undefined') {
-                        payload['cursor'] = cursor;
-                    }
-                    if (typeof cursorDirection !== 'undefined') {
-                        payload['cursorDirection'] = cursorDirection;
-                    }
-                    if (typeof orderType !== 'undefined') {
-                        payload['orderType'] = orderType;
-                    }
-                    const uri = new URL(this.config.endpoint + path);
-                    return yield this.call('get', uri, {
-                        'content-type': 'application/json',
-                    }, payload);
-                }),
-                /**
-                 * Create Function
-                 *
-                 * Create a new function. You can pass a list of
-                 * [permissions](/docs/permissions) to allow different project users or team
-                 * with access to execute the function using the client API.
-                 *
-                 * @param {string} functionId
-                 * @param {string} name
-                 * @param {string[]} execute
-                 * @param {string} runtime
-                 * @param {object} vars
-                 * @param {string[]} events
-                 * @param {string} schedule
-                 * @param {number} timeout
-                 * @throws {AppwriteException}
-                 * @returns {Promise}
-                 */
-                create: (functionId, name, execute, runtime, vars, events, schedule, timeout) => __awaiter(this, void 0, void 0, function* () {
-                    if (typeof functionId === 'undefined') {
-                        throw new AppwriteException('Missing required parameter: "functionId"');
-                    }
-                    if (typeof name === 'undefined') {
-                        throw new AppwriteException('Missing required parameter: "name"');
-                    }
-                    if (typeof execute === 'undefined') {
-                        throw new AppwriteException('Missing required parameter: "execute"');
-                    }
-                    if (typeof runtime === 'undefined') {
-                        throw new AppwriteException('Missing required parameter: "runtime"');
-                    }
-                    let path = '/functions';
-                    let payload = {};
-                    if (typeof functionId !== 'undefined') {
-                        payload['functionId'] = functionId;
-                    }
-                    if (typeof name !== 'undefined') {
-                        payload['name'] = name;
-                    }
-                    if (typeof execute !== 'undefined') {
-                        payload['execute'] = execute;
-                    }
-                    if (typeof runtime !== 'undefined') {
-                        payload['runtime'] = runtime;
-                    }
-                    if (typeof vars !== 'undefined') {
-                        payload['vars'] = vars;
-                    }
-                    if (typeof events !== 'undefined') {
-                        payload['events'] = events;
-                    }
-                    if (typeof schedule !== 'undefined') {
-                        payload['schedule'] = schedule;
-                    }
-                    if (typeof timeout !== 'undefined') {
-                        payload['timeout'] = timeout;
-                    }
-                    const uri = new URL(this.config.endpoint + path);
-                    return yield this.call('post', uri, {
-                        'content-type': 'application/json',
-                    }, payload);
-                }),
-                /**
-                 * List runtimes
-                 *
-                 * Get a list of all runtimes that are currently active on your instance.
-                 *
-                 * @throws {AppwriteException}
-                 * @returns {Promise}
-                 */
-                listRuntimes: () => __awaiter(this, void 0, void 0, function* () {
-                    let path = '/functions/runtimes';
-                    let payload = {};
-                    const uri = new URL(this.config.endpoint + path);
-                    return yield this.call('get', uri, {
-                        'content-type': 'application/json',
-                    }, payload);
-                }),
-                /**
-                 * Get Function
-                 *
-                 * Get a function by its unique ID.
-                 *
-                 * @param {string} functionId
-                 * @throws {AppwriteException}
-                 * @returns {Promise}
-                 */
-                get: (functionId) => __awaiter(this, void 0, void 0, function* () {
-                    if (typeof functionId === 'undefined') {
-                        throw new AppwriteException('Missing required parameter: "functionId"');
-                    }
-                    let path = '/functions/{functionId}'.replace('{functionId}', functionId);
-                    let payload = {};
-                    const uri = new URL(this.config.endpoint + path);
-                    return yield this.call('get', uri, {
-                        'content-type': 'application/json',
-                    }, payload);
-                }),
-                /**
-                 * Update Function
-                 *
-                 * Update function by its unique ID.
-                 *
-                 * @param {string} functionId
-                 * @param {string} name
-                 * @param {string[]} execute
-                 * @param {object} vars
-                 * @param {string[]} events
-                 * @param {string} schedule
-                 * @param {number} timeout
-                 * @throws {AppwriteException}
-                 * @returns {Promise}
-                 */
-                update: (functionId, name, execute, vars, events, schedule, timeout) => __awaiter(this, void 0, void 0, function* () {
-                    if (typeof functionId === 'undefined') {
-                        throw new AppwriteException('Missing required parameter: "functionId"');
-                    }
-                    if (typeof name === 'undefined') {
-                        throw new AppwriteException('Missing required parameter: "name"');
-                    }
-                    if (typeof execute === 'undefined') {
-                        throw new AppwriteException('Missing required parameter: "execute"');
-                    }
-                    let path = '/functions/{functionId}'.replace('{functionId}', functionId);
-                    let payload = {};
-                    if (typeof name !== 'undefined') {
-                        payload['name'] = name;
-                    }
-                    if (typeof execute !== 'undefined') {
-                        payload['execute'] = execute;
-                    }
-                    if (typeof vars !== 'undefined') {
-                        payload['vars'] = vars;
-                    }
-                    if (typeof events !== 'undefined') {
-                        payload['events'] = events;
-                    }
-                    if (typeof schedule !== 'undefined') {
-                        payload['schedule'] = schedule;
-                    }
-                    if (typeof timeout !== 'undefined') {
-                        payload['timeout'] = timeout;
-                    }
-                    const uri = new URL(this.config.endpoint + path);
-                    return yield this.call('put', uri, {
-                        'content-type': 'application/json',
-                    }, payload);
-                }),
-                /**
-                 * Delete Function
-                 *
-                 * Delete a function by its unique ID.
-                 *
-                 * @param {string} functionId
-                 * @throws {AppwriteException}
-                 * @returns {Promise}
-                 */
-                delete: (functionId) => __awaiter(this, void 0, void 0, function* () {
-                    if (typeof functionId === 'undefined') {
-                        throw new AppwriteException('Missing required parameter: "functionId"');
-                    }
-                    let path = '/functions/{functionId}'.replace('{functionId}', functionId);
-                    let payload = {};
-                    const uri = new URL(this.config.endpoint + path);
-                    return yield this.call('delete', uri, {
-                        'content-type': 'application/json',
-                    }, payload);
-                }),
-                /**
-                 * List Deployments
-                 *
-                 * Get a list of all the project's code deployments. You can use the query
-                 * params to filter your results.
-                 *
-                 * @param {string} functionId
-                 * @param {string} search
-                 * @param {number} limit
-                 * @param {number} offset
-                 * @param {string} cursor
-                 * @param {string} cursorDirection
-                 * @param {string} orderType
-                 * @throws {AppwriteException}
-                 * @returns {Promise}
-                 */
-                listDeployments: (functionId, search, limit, offset, cursor, cursorDirection, orderType) => __awaiter(this, void 0, void 0, function* () {
-                    if (typeof functionId === 'undefined') {
-                        throw new AppwriteException('Missing required parameter: "functionId"');
-                    }
-                    let path = '/functions/{functionId}/deployments'.replace('{functionId}', functionId);
-                    let payload = {};
-                    if (typeof search !== 'undefined') {
-                        payload['search'] = search;
-                    }
-                    if (typeof limit !== 'undefined') {
-                        payload['limit'] = limit;
-                    }
-                    if (typeof offset !== 'undefined') {
-                        payload['offset'] = offset;
-                    }
-                    if (typeof cursor !== 'undefined') {
-                        payload['cursor'] = cursor;
-                    }
-                    if (typeof cursorDirection !== 'undefined') {
-                        payload['cursorDirection'] = cursorDirection;
-                    }
-                    if (typeof orderType !== 'undefined') {
-                        payload['orderType'] = orderType;
-                    }
-                    const uri = new URL(this.config.endpoint + path);
-                    return yield this.call('get', uri, {
-                        'content-type': 'application/json',
-                    }, payload);
-                }),
-                /**
-                 * Create Deployment
-                 *
-                 * Create a new function code deployment. Use this endpoint to upload a new
-                 * version of your code function. To execute your newly uploaded code, you'll
-                 * need to update the function's deployment to use your new deployment UID.
-                 *
-                 * This endpoint accepts a tar.gz file compressed with your code. Make sure to
-                 * include any dependencies your code has within the compressed file. You can
-                 * learn more about code packaging in the [Appwrite Cloud Functions
-                 * tutorial](/docs/functions).
-                 *
-                 * Use the "command" param to set the entry point used to execute your code.
-                 *
-                 * @param {string} functionId
-                 * @param {string} entrypoint
-                 * @param {File} code
-                 * @param {boolean} activate
-                 * @throws {AppwriteException}
-                 * @returns {Promise}
-                 */
-                createDeployment: (functionId, entrypoint, code, activate, onProgress = (progress) => { }) => __awaiter(this, void 0, void 0, function* () {
-                    if (typeof functionId === 'undefined') {
-                        throw new AppwriteException('Missing required parameter: "functionId"');
-                    }
-                    if (typeof entrypoint === 'undefined') {
-                        throw new AppwriteException('Missing required parameter: "entrypoint"');
-                    }
-                    if (typeof code === 'undefined') {
-                        throw new AppwriteException('Missing required parameter: "code"');
-                    }
-                    if (typeof activate === 'undefined') {
-                        throw new AppwriteException('Missing required parameter: "activate"');
-                    }
-                    let path = '/functions/{functionId}/deployments'.replace('{functionId}', functionId);
-                    let payload = {};
-                    if (typeof entrypoint !== 'undefined') {
-                        payload['entrypoint'] = entrypoint;
-                    }
-                    if (typeof code !== 'undefined') {
-                        payload['code'] = code;
-                    }
-                    if (typeof activate !== 'undefined') {
-                        payload['activate'] = activate;
-                    }
-                    const uri = new URL(this.config.endpoint + path);
-                    if (!(code instanceof File)) {
-                        throw new AppwriteException('Parameter "code" has to be a File.');
-                    }
-                    const size = code.size;
-                    if (size <= Appwrite.CHUNK_SIZE) {
-                        return yield this.call('post', uri, {
-                            'content-type': 'multipart/form-data',
-                        }, payload);
-                    }
-                    let id = undefined;
-                    let response = undefined;
-                    const headers = {
-                        'content-type': 'multipart/form-data',
-                    };
-                    let counter = 0;
-                    const totalCounters = Math.ceil(size / Appwrite.CHUNK_SIZE);
-                    for (counter; counter < totalCounters; counter++) {
-                        const start = (counter * Appwrite.CHUNK_SIZE);
-                        const end = Math.min((((counter * Appwrite.CHUNK_SIZE) + Appwrite.CHUNK_SIZE) - 1), size);
-                        headers['content-range'] = 'bytes ' + start + '-' + end + '/' + size;
-                        if (id) {
-                            headers['x-appwrite-id'] = id;
-                        }
-                        const stream = code.slice(start, end + 1);
-                        payload['code'] = new File([stream], code.name);
-                        response = yield this.call('post', uri, headers, payload);
-                        if (!id) {
-                            id = response['$id'];
-                        }
-                        if (onProgress) {
-                            onProgress({
-                                $id: response.$id,
-                                progress: Math.min((counter + 1) * Appwrite.CHUNK_SIZE - 1, size) / size * 100,
-                                sizeUploaded: end,
-                                chunksTotal: response.chunksTotal,
-                                chunksUploaded: response.chunksUploaded
-                            });
-                        }
-                    }
-                    return response;
-                }),
-                /**
-                 * Get Deployment
-                 *
-                 * Get a code deployment by its unique ID.
-                 *
-                 * @param {string} functionId
-                 * @param {string} deploymentId
-                 * @throws {AppwriteException}
-                 * @returns {Promise}
-                 */
-                getDeployment: (functionId, deploymentId) => __awaiter(this, void 0, void 0, function* () {
-                    if (typeof functionId === 'undefined') {
-                        throw new AppwriteException('Missing required parameter: "functionId"');
-                    }
-                    if (typeof deploymentId === 'undefined') {
-                        throw new AppwriteException('Missing required parameter: "deploymentId"');
-                    }
-                    let path = '/functions/{functionId}/deployments/{deploymentId}'.replace('{functionId}', functionId).replace('{deploymentId}', deploymentId);
-                    let payload = {};
-                    const uri = new URL(this.config.endpoint + path);
-                    return yield this.call('get', uri, {
-                        'content-type': 'application/json',
-                    }, payload);
-                }),
-                /**
-                 * Update Function Deployment
-                 *
-                 * Update the function code deployment ID using the unique function ID. Use
-                 * this endpoint to switch the code deployment that should be executed by the
-                 * execution endpoint.
-                 *
-                 * @param {string} functionId
-                 * @param {string} deploymentId
-                 * @throws {AppwriteException}
-                 * @returns {Promise}
-                 */
-                updateDeployment: (functionId, deploymentId) => __awaiter(this, void 0, void 0, function* () {
-                    if (typeof functionId === 'undefined') {
-                        throw new AppwriteException('Missing required parameter: "functionId"');
-                    }
-                    if (typeof deploymentId === 'undefined') {
-                        throw new AppwriteException('Missing required parameter: "deploymentId"');
-                    }
-                    let path = '/functions/{functionId}/deployments/{deploymentId}'.replace('{functionId}', functionId).replace('{deploymentId}', deploymentId);
-                    let payload = {};
-                    const uri = new URL(this.config.endpoint + path);
-                    return yield this.call('patch', uri, {
-                        'content-type': 'application/json',
-                    }, payload);
-                }),
-                /**
-                 * Delete Deployment
-                 *
-                 * Delete a code deployment by its unique ID.
-                 *
-                 * @param {string} functionId
-                 * @param {string} deploymentId
-                 * @throws {AppwriteException}
-                 * @returns {Promise}
-                 */
-                deleteDeployment: (functionId, deploymentId) => __awaiter(this, void 0, void 0, function* () {
-                    if (typeof functionId === 'undefined') {
-                        throw new AppwriteException('Missing required parameter: "functionId"');
-                    }
-                    if (typeof deploymentId === 'undefined') {
-                        throw new AppwriteException('Missing required parameter: "deploymentId"');
-                    }
-                    let path = '/functions/{functionId}/deployments/{deploymentId}'.replace('{functionId}', functionId).replace('{deploymentId}', deploymentId);
-                    let payload = {};
-                    const uri = new URL(this.config.endpoint + path);
-                    return yield this.call('delete', uri, {
-                        'content-type': 'application/json',
-                    }, payload);
-                }),
-                /**
-                 * Retry Build
-                 *
-                 *
-                 * @param {string} functionId
-                 * @param {string} deploymentId
-                 * @param {string} buildId
-                 * @throws {AppwriteException}
-                 * @returns {Promise}
-                 */
-                retryBuild: (functionId, deploymentId, buildId) => __awaiter(this, void 0, void 0, function* () {
-                    if (typeof functionId === 'undefined') {
-                        throw new AppwriteException('Missing required parameter: "functionId"');
-                    }
-                    if (typeof deploymentId === 'undefined') {
-                        throw new AppwriteException('Missing required parameter: "deploymentId"');
-                    }
-                    if (typeof buildId === 'undefined') {
-                        throw new AppwriteException('Missing required parameter: "buildId"');
-                    }
-                    let path = '/functions/{functionId}/deployments/{deploymentId}/builds/{buildId}'.replace('{functionId}', functionId).replace('{deploymentId}', deploymentId).replace('{buildId}', buildId);
-                    let payload = {};
-                    const uri = new URL(this.config.endpoint + path);
-                    return yield this.call('post', uri, {
-                        'content-type': 'application/json',
-                    }, payload);
-                }),
-                /**
-                 * List Executions
-                 *
-                 * Get a list of all the current user function execution logs. You can use the
-                 * query params to filter your results. On admin mode, this endpoint will
-                 * return a list of all of the project's executions. [Learn more about
-                 * different API modes](/docs/admin).
-                 *
-                 * @param {string} functionId
-                 * @param {number} limit
-                 * @param {number} offset
-                 * @param {string} search
-                 * @param {string} cursor
-                 * @param {string} cursorDirection
-                 * @throws {AppwriteException}
-                 * @returns {Promise}
-                 */
-                listExecutions: (functionId, limit, offset, search, cursor, cursorDirection) => __awaiter(this, void 0, void 0, function* () {
-                    if (typeof functionId === 'undefined') {
-                        throw new AppwriteException('Missing required parameter: "functionId"');
-                    }
-                    let path = '/functions/{functionId}/executions'.replace('{functionId}', functionId);
-                    let payload = {};
-                    if (typeof limit !== 'undefined') {
-                        payload['limit'] = limit;
-                    }
-                    if (typeof offset !== 'undefined') {
-                        payload['offset'] = offset;
-                    }
-                    if (typeof search !== 'undefined') {
-                        payload['search'] = search;
-                    }
-                    if (typeof cursor !== 'undefined') {
-                        payload['cursor'] = cursor;
-                    }
-                    if (typeof cursorDirection !== 'undefined') {
-                        payload['cursorDirection'] = cursorDirection;
-                    }
-                    const uri = new URL(this.config.endpoint + path);
-                    return yield this.call('get', uri, {
-                        'content-type': 'application/json',
-                    }, payload);
-                }),
-                /**
-                 * Create Execution
-                 *
-                 * Trigger a function execution. The returned object will return you the
-                 * current execution status. You can ping the `Get Execution` endpoint to get
-                 * updates on the current execution status. Once this endpoint is called, your
-                 * function execution process will start asynchronously.
-                 *
-                 * @param {string} functionId
-                 * @param {string} data
-                 * @param {boolean} async
-                 * @throws {AppwriteException}
-                 * @returns {Promise}
-                 */
-                createExecution: (functionId, data, async) => __awaiter(this, void 0, void 0, function* () {
-                    if (typeof functionId === 'undefined') {
-                        throw new AppwriteException('Missing required parameter: "functionId"');
-                    }
-                    let path = '/functions/{functionId}/executions'.replace('{functionId}', functionId);
-                    let payload = {};
-                    if (typeof data !== 'undefined') {
-                        payload['data'] = data;
-                    }
-                    if (typeof async !== 'undefined') {
-                        payload['async'] = async;
-                    }
-                    const uri = new URL(this.config.endpoint + path);
-                    return yield this.call('post', uri, {
-                        'content-type': 'application/json',
-                    }, payload);
-                }),
-                /**
-                 * Get Execution
-                 *
-                 * Get a function execution log by its unique ID.
-                 *
-                 * @param {string} functionId
-                 * @param {string} executionId
-                 * @throws {AppwriteException}
-                 * @returns {Promise}
-                 */
-                getExecution: (functionId, executionId) => __awaiter(this, void 0, void 0, function* () {
-                    if (typeof functionId === 'undefined') {
-                        throw new AppwriteException('Missing required parameter: "functionId"');
-                    }
-                    if (typeof executionId === 'undefined') {
-                        throw new AppwriteException('Missing required parameter: "executionId"');
-                    }
-                    let path = '/functions/{functionId}/executions/{executionId}'.replace('{functionId}', functionId).replace('{executionId}', executionId);
-                    let payload = {};
-                    const uri = new URL(this.config.endpoint + path);
-                    return yield this.call('get', uri, {
-                        'content-type': 'application/json',
-                    }, payload);
-                }),
-                /**
-                 * Get Function Usage
-                 *
-                 *
-                 * @param {string} functionId
-                 * @param {string} range
-                 * @throws {AppwriteException}
-                 * @returns {Promise}
-                 */
-                getUsage: (functionId, range) => __awaiter(this, void 0, void 0, function* () {
-                    if (typeof functionId === 'undefined') {
-                        throw new AppwriteException('Missing required parameter: "functionId"');
-                    }
-                    let path = '/functions/{functionId}/usage'.replace('{functionId}', functionId);
-                    let payload = {};
-                    if (typeof range !== 'undefined') {
-                        payload['range'] = range;
-                    }
-                    const uri = new URL(this.config.endpoint + path);
-                    return yield this.call('get', uri, {
-                        'content-type': 'application/json',
-                    }, payload);
-                })
-            };
-            this.health = {
-                /**
-                 * Get HTTP
-                 *
-                 * Check the Appwrite HTTP server is up and responsive.
-                 *
-                 * @throws {AppwriteException}
-                 * @returns {Promise}
-                 */
-                get: () => __awaiter(this, void 0, void 0, function* () {
-                    let path = '/health';
-                    let payload = {};
-                    const uri = new URL(this.config.endpoint + path);
-                    return yield this.call('get', uri, {
-                        'content-type': 'application/json',
-                    }, payload);
-                }),
-                /**
-                 * Get Antivirus
-                 *
-                 * Check the Appwrite Antivirus server is up and connection is successful.
-                 *
-                 * @throws {AppwriteException}
-                 * @returns {Promise}
-                 */
-                getAntivirus: () => __awaiter(this, void 0, void 0, function* () {
-                    let path = '/health/anti-virus';
-                    let payload = {};
-                    const uri = new URL(this.config.endpoint + path);
-                    return yield this.call('get', uri, {
-                        'content-type': 'application/json',
-                    }, payload);
-                }),
-                /**
-                 * Get Cache
-                 *
-                 * Check the Appwrite in-memory cache server is up and connection is
-                 * successful.
-                 *
-                 * @throws {AppwriteException}
-                 * @returns {Promise}
-                 */
-                getCache: () => __awaiter(this, void 0, void 0, function* () {
-                    let path = '/health/cache';
-                    let payload = {};
-                    const uri = new URL(this.config.endpoint + path);
-                    return yield this.call('get', uri, {
-                        'content-type': 'application/json',
-                    }, payload);
-                }),
-                /**
-                 * Get DB
-                 *
-                 * Check the Appwrite database server is up and connection is successful.
-                 *
-                 * @throws {AppwriteException}
-                 * @returns {Promise}
-                 */
-                getDB: () => __awaiter(this, void 0, void 0, function* () {
-                    let path = '/health/db';
-                    let payload = {};
-                    const uri = new URL(this.config.endpoint + path);
-                    return yield this.call('get', uri, {
-                        'content-type': 'application/json',
-                    }, payload);
-                }),
-                /**
-                 * Get Certificates Queue
-                 *
-                 * Get the number of certificates that are waiting to be issued against
-                 * [Letsencrypt](https://letsencrypt.org/) in the Appwrite internal queue
-                 * server.
-                 *
-                 * @throws {AppwriteException}
-                 * @returns {Promise}
-                 */
-                getQueueCertificates: () => __awaiter(this, void 0, void 0, function* () {
-                    let path = '/health/queue/certificates';
-                    let payload = {};
-                    const uri = new URL(this.config.endpoint + path);
-                    return yield this.call('get', uri, {
-                        'content-type': 'application/json',
-                    }, payload);
-                }),
-                /**
-                 * Get Functions Queue
-                 *
-                 *
-                 * @throws {AppwriteException}
-                 * @returns {Promise}
-                 */
-                getQueueFunctions: () => __awaiter(this, void 0, void 0, function* () {
-                    let path = '/health/queue/functions';
-                    let payload = {};
-                    const uri = new URL(this.config.endpoint + path);
-                    return yield this.call('get', uri, {
-                        'content-type': 'application/json',
-                    }, payload);
-                }),
-                /**
-                 * Get Logs Queue
-                 *
-                 * Get the number of logs that are waiting to be processed in the Appwrite
-                 * internal queue server.
-                 *
-                 * @throws {AppwriteException}
-                 * @returns {Promise}
-                 */
-                getQueueLogs: () => __awaiter(this, void 0, void 0, function* () {
-                    let path = '/health/queue/logs';
-                    let payload = {};
-                    const uri = new URL(this.config.endpoint + path);
-                    return yield this.call('get', uri, {
-                        'content-type': 'application/json',
-                    }, payload);
-                }),
-                /**
-                 * Get Webhooks Queue
-                 *
-                 * Get the number of webhooks that are waiting to be processed in the Appwrite
-                 * internal queue server.
-                 *
-                 * @throws {AppwriteException}
-                 * @returns {Promise}
-                 */
-                getQueueWebhooks: () => __awaiter(this, void 0, void 0, function* () {
-                    let path = '/health/queue/webhooks';
-                    let payload = {};
-                    const uri = new URL(this.config.endpoint + path);
-                    return yield this.call('get', uri, {
-                        'content-type': 'application/json',
-                    }, payload);
-                }),
-                /**
-                 * Get Local Storage
-                 *
-                 * Check the Appwrite local storage device is up and connection is successful.
-                 *
-                 * @throws {AppwriteException}
-                 * @returns {Promise}
-                 */
-                getStorageLocal: () => __awaiter(this, void 0, void 0, function* () {
-                    let path = '/health/storage/local';
-                    let payload = {};
-                    const uri = new URL(this.config.endpoint + path);
-                    return yield this.call('get', uri, {
-                        'content-type': 'application/json',
-                    }, payload);
-                }),
-                /**
-                 * Get Time
-                 *
-                 * Check the Appwrite server time is synced with Google remote NTP server. We
-                 * use this technology to smoothly handle leap seconds with no disruptive
-                 * events. The [Network Time
-                 * Protocol](https://en.wikipedia.org/wiki/Network_Time_Protocol) (NTP) is
-                 * used by hundreds of millions of computers and devices to synchronize their
-                 * clocks over the Internet. If your computer sets its own clock, it likely
-                 * uses NTP.
-                 *
-                 * @throws {AppwriteException}
-                 * @returns {Promise}
-                 */
-                getTime: () => __awaiter(this, void 0, void 0, function* () {
-                    let path = '/health/time';
-                    let payload = {};
-                    const uri = new URL(this.config.endpoint + path);
-                    return yield this.call('get', uri, {
-                        'content-type': 'application/json',
-                    }, payload);
-                })
-            };
-            this.locale = {
-                /**
-                 * Get User Locale
-                 *
-                 * Get the current user location based on IP. Returns an object with user
-                 * country code, country name, continent name, continent code, ip address and
-                 * suggested currency. You can use the locale header to get the data in a
-                 * supported language.
-                 *
-                 * ([IP Geolocation by DB-IP](https://db-ip.com))
-                 *
-                 * @throws {AppwriteException}
-                 * @returns {Promise}
-                 */
-                get: () => __awaiter(this, void 0, void 0, function* () {
-                    let path = '/locale';
-                    let payload = {};
-                    const uri = new URL(this.config.endpoint + path);
-                    return yield this.call('get', uri, {
-                        'content-type': 'application/json',
-                    }, payload);
-                }),
-                /**
-                 * List Continents
-                 *
-                 * List of all continents. You can use the locale header to get the data in a
-                 * supported language.
-                 *
-                 * @throws {AppwriteException}
-                 * @returns {Promise}
-                 */
-                getContinents: () => __awaiter(this, void 0, void 0, function* () {
-                    let path = '/locale/continents';
-                    let payload = {};
-                    const uri = new URL(this.config.endpoint + path);
-                    return yield this.call('get', uri, {
-                        'content-type': 'application/json',
-                    }, payload);
-                }),
-                /**
-                 * List Countries
-                 *
-                 * List of all countries. You can use the locale header to get the data in a
-                 * supported language.
-                 *
-                 * @throws {AppwriteException}
-                 * @returns {Promise}
-                 */
-                getCountries: () => __awaiter(this, void 0, void 0, function* () {
-                    let path = '/locale/countries';
-                    let payload = {};
-                    const uri = new URL(this.config.endpoint + path);
-                    return yield this.call('get', uri, {
-                        'content-type': 'application/json',
-                    }, payload);
-                }),
-                /**
-                 * List EU Countries
-                 *
-                 * List of all countries that are currently members of the EU. You can use the
-                 * locale header to get the data in a supported language.
-                 *
-                 * @throws {AppwriteException}
-                 * @returns {Promise}
-                 */
-                getCountriesEU: () => __awaiter(this, void 0, void 0, function* () {
-                    let path = '/locale/countries/eu';
-                    let payload = {};
-                    const uri = new URL(this.config.endpoint + path);
-                    return yield this.call('get', uri, {
-                        'content-type': 'application/json',
-                    }, payload);
-                }),
-                /**
-                 * List Countries Phone Codes
-                 *
-                 * List of all countries phone codes. You can use the locale header to get the
-                 * data in a supported language.
-                 *
-                 * @throws {AppwriteException}
-                 * @returns {Promise}
-                 */
-                getCountriesPhones: () => __awaiter(this, void 0, void 0, function* () {
-                    let path = '/locale/countries/phones';
-                    let payload = {};
-                    const uri = new URL(this.config.endpoint + path);
-                    return yield this.call('get', uri, {
-                        'content-type': 'application/json',
-                    }, payload);
-                }),
-                /**
-                 * List Currencies
-                 *
-                 * List of all currencies, including currency symbol, name, plural, and
-                 * decimal digits for all major and minor currencies. You can use the locale
-                 * header to get the data in a supported language.
-                 *
-                 * @throws {AppwriteException}
-                 * @returns {Promise}
-                 */
-                getCurrencies: () => __awaiter(this, void 0, void 0, function* () {
-                    let path = '/locale/currencies';
-                    let payload = {};
-                    const uri = new URL(this.config.endpoint + path);
-                    return yield this.call('get', uri, {
-                        'content-type': 'application/json',
-                    }, payload);
-                }),
-                /**
-                 * List Languages
-                 *
-                 * List of all languages classified by ISO 639-1 including 2-letter code, name
-                 * in English, and name in the respective language.
-                 *
-                 * @throws {AppwriteException}
-                 * @returns {Promise}
-                 */
-                getLanguages: () => __awaiter(this, void 0, void 0, function* () {
-                    let path = '/locale/languages';
-                    let payload = {};
-                    const uri = new URL(this.config.endpoint + path);
-                    return yield this.call('get', uri, {
-                        'content-type': 'application/json',
-                    }, payload);
-                })
-            };
-            this.projects = {
-                /**
-                 * List Projects
-                 *
-                 *
-                 * @param {string} search
-                 * @param {number} limit
-                 * @param {number} offset
-                 * @param {string} cursor
-                 * @param {string} cursorDirection
-                 * @param {string} orderType
-                 * @throws {AppwriteException}
-                 * @returns {Promise}
-                 */
-                list: (search, limit, offset, cursor, cursorDirection, orderType) => __awaiter(this, void 0, void 0, function* () {
-                    let path = '/projects';
-                    let payload = {};
-                    if (typeof search !== 'undefined') {
-                        payload['search'] = search;
-                    }
-                    if (typeof limit !== 'undefined') {
-                        payload['limit'] = limit;
-                    }
-                    if (typeof offset !== 'undefined') {
-                        payload['offset'] = offset;
-                    }
-                    if (typeof cursor !== 'undefined') {
-                        payload['cursor'] = cursor;
-                    }
-                    if (typeof cursorDirection !== 'undefined') {
-                        payload['cursorDirection'] = cursorDirection;
-                    }
-                    if (typeof orderType !== 'undefined') {
-                        payload['orderType'] = orderType;
-                    }
-                    const uri = new URL(this.config.endpoint + path);
-                    return yield this.call('get', uri, {
-                        'content-type': 'application/json',
-                    }, payload);
-                }),
-                /**
-                 * Create Project
-                 *
-                 *
-                 * @param {string} projectId
-                 * @param {string} name
-                 * @param {string} teamId
-                 * @param {string} description
-                 * @param {string} logo
-                 * @param {string} url
-                 * @param {string} legalName
-                 * @param {string} legalCountry
-                 * @param {string} legalState
-                 * @param {string} legalCity
-                 * @param {string} legalAddress
-                 * @param {string} legalTaxId
-                 * @throws {AppwriteException}
-                 * @returns {Promise}
-                 */
-                create: (projectId, name, teamId, description, logo, url, legalName, legalCountry, legalState, legalCity, legalAddress, legalTaxId) => __awaiter(this, void 0, void 0, function* () {
-                    if (typeof projectId === 'undefined') {
-                        throw new AppwriteException('Missing required parameter: "projectId"');
-                    }
-                    if (typeof name === 'undefined') {
-                        throw new AppwriteException('Missing required parameter: "name"');
-                    }
-                    if (typeof teamId === 'undefined') {
-                        throw new AppwriteException('Missing required parameter: "teamId"');
-                    }
-                    let path = '/projects';
-                    let payload = {};
-                    if (typeof projectId !== 'undefined') {
-                        payload['projectId'] = projectId;
-                    }
-                    if (typeof name !== 'undefined') {
-                        payload['name'] = name;
-                    }
-                    if (typeof teamId !== 'undefined') {
-                        payload['teamId'] = teamId;
-                    }
-                    if (typeof description !== 'undefined') {
-                        payload['description'] = description;
-                    }
-                    if (typeof logo !== 'undefined') {
-                        payload['logo'] = logo;
-                    }
-                    if (typeof url !== 'undefined') {
-                        payload['url'] = url;
-                    }
-                    if (typeof legalName !== 'undefined') {
-                        payload['legalName'] = legalName;
-                    }
-                    if (typeof legalCountry !== 'undefined') {
-                        payload['legalCountry'] = legalCountry;
-                    }
-                    if (typeof legalState !== 'undefined') {
-                        payload['legalState'] = legalState;
-                    }
-                    if (typeof legalCity !== 'undefined') {
-                        payload['legalCity'] = legalCity;
-                    }
-                    if (typeof legalAddress !== 'undefined') {
-                        payload['legalAddress'] = legalAddress;
-                    }
-                    if (typeof legalTaxId !== 'undefined') {
-                        payload['legalTaxId'] = legalTaxId;
-                    }
-                    const uri = new URL(this.config.endpoint + path);
-                    return yield this.call('post', uri, {
-                        'content-type': 'application/json',
-                    }, payload);
-                }),
-                /**
-                 * Get Project
-                 *
-                 *
-                 * @param {string} projectId
-                 * @throws {AppwriteException}
-                 * @returns {Promise}
-                 */
-                get: (projectId) => __awaiter(this, void 0, void 0, function* () {
-                    if (typeof projectId === 'undefined') {
-                        throw new AppwriteException('Missing required parameter: "projectId"');
-                    }
-                    let path = '/projects/{projectId}'.replace('{projectId}', projectId);
-                    let payload = {};
-                    const uri = new URL(this.config.endpoint + path);
-                    return yield this.call('get', uri, {
-                        'content-type': 'application/json',
-                    }, payload);
-                }),
-                /**
-                 * Update Project
-                 *
-                 *
-                 * @param {string} projectId
-                 * @param {string} name
-                 * @param {string} description
-                 * @param {string} logo
-                 * @param {string} url
-                 * @param {string} legalName
-                 * @param {string} legalCountry
-                 * @param {string} legalState
-                 * @param {string} legalCity
-                 * @param {string} legalAddress
-                 * @param {string} legalTaxId
-                 * @throws {AppwriteException}
-                 * @returns {Promise}
-                 */
-                update: (projectId, name, description, logo, url, legalName, legalCountry, legalState, legalCity, legalAddress, legalTaxId) => __awaiter(this, void 0, void 0, function* () {
-                    if (typeof projectId === 'undefined') {
-                        throw new AppwriteException('Missing required parameter: "projectId"');
-                    }
-                    if (typeof name === 'undefined') {
-                        throw new AppwriteException('Missing required parameter: "name"');
-                    }
-                    let path = '/projects/{projectId}'.replace('{projectId}', projectId);
-                    let payload = {};
-                    if (typeof name !== 'undefined') {
-                        payload['name'] = name;
-                    }
-                    if (typeof description !== 'undefined') {
-                        payload['description'] = description;
-                    }
-                    if (typeof logo !== 'undefined') {
-                        payload['logo'] = logo;
-                    }
-                    if (typeof url !== 'undefined') {
-                        payload['url'] = url;
-                    }
-                    if (typeof legalName !== 'undefined') {
-                        payload['legalName'] = legalName;
-                    }
-                    if (typeof legalCountry !== 'undefined') {
-                        payload['legalCountry'] = legalCountry;
-                    }
-                    if (typeof legalState !== 'undefined') {
-                        payload['legalState'] = legalState;
-                    }
-                    if (typeof legalCity !== 'undefined') {
-                        payload['legalCity'] = legalCity;
-                    }
-                    if (typeof legalAddress !== 'undefined') {
-                        payload['legalAddress'] = legalAddress;
-                    }
-                    if (typeof legalTaxId !== 'undefined') {
-                        payload['legalTaxId'] = legalTaxId;
-                    }
-                    const uri = new URL(this.config.endpoint + path);
-                    return yield this.call('patch', uri, {
-                        'content-type': 'application/json',
-                    }, payload);
-                }),
-                /**
-                 * Delete Project
-                 *
-                 *
-                 * @param {string} projectId
-                 * @param {string} password
-                 * @throws {AppwriteException}
-                 * @returns {Promise}
-                 */
-                delete: (projectId, password) => __awaiter(this, void 0, void 0, function* () {
-                    if (typeof projectId === 'undefined') {
-                        throw new AppwriteException('Missing required parameter: "projectId"');
-                    }
-                    if (typeof password === 'undefined') {
-                        throw new AppwriteException('Missing required parameter: "password"');
-                    }
-                    let path = '/projects/{projectId}'.replace('{projectId}', projectId);
-                    let payload = {};
-                    if (typeof password !== 'undefined') {
-                        payload['password'] = password;
-                    }
-                    const uri = new URL(this.config.endpoint + path);
-                    return yield this.call('delete', uri, {
-                        'content-type': 'application/json',
-                    }, payload);
-                }),
-                /**
-                 * Update Project users limit
-                 *
-                 *
-                 * @param {string} projectId
-                 * @param {number} limit
-                 * @throws {AppwriteException}
-                 * @returns {Promise}
-                 */
-                updateAuthLimit: (projectId, limit) => __awaiter(this, void 0, void 0, function* () {
-                    if (typeof projectId === 'undefined') {
-                        throw new AppwriteException('Missing required parameter: "projectId"');
-                    }
-                    if (typeof limit === 'undefined') {
-                        throw new AppwriteException('Missing required parameter: "limit"');
-                    }
-                    let path = '/projects/{projectId}/auth/limit'.replace('{projectId}', projectId);
-                    let payload = {};
-                    if (typeof limit !== 'undefined') {
-                        payload['limit'] = limit;
-                    }
-                    const uri = new URL(this.config.endpoint + path);
-                    return yield this.call('patch', uri, {
-                        'content-type': 'application/json',
-                    }, payload);
-                }),
-                /**
-                 * Update Project auth method status. Use this endpoint to enable or disable a given auth method for this project.
-                 *
-                 *
-                 * @param {string} projectId
-                 * @param {string} method
-                 * @param {boolean} status
-                 * @throws {AppwriteException}
-                 * @returns {Promise}
-                 */
-                updateAuthStatus: (projectId, method, status) => __awaiter(this, void 0, void 0, function* () {
-                    if (typeof projectId === 'undefined') {
-                        throw new AppwriteException('Missing required parameter: "projectId"');
-                    }
-                    if (typeof method === 'undefined') {
-                        throw new AppwriteException('Missing required parameter: "method"');
-                    }
-                    if (typeof status === 'undefined') {
-                        throw new AppwriteException('Missing required parameter: "status"');
-                    }
-                    let path = '/projects/{projectId}/auth/{method}'.replace('{projectId}', projectId).replace('{method}', method);
-                    let payload = {};
-                    if (typeof status !== 'undefined') {
-                        payload['status'] = status;
-                    }
-                    const uri = new URL(this.config.endpoint + path);
-                    return yield this.call('patch', uri, {
-                        'content-type': 'application/json',
-                    }, payload);
-                }),
-                /**
-                 * List Domains
-                 *
-                 *
-                 * @param {string} projectId
-                 * @throws {AppwriteException}
-                 * @returns {Promise}
-                 */
-                listDomains: (projectId) => __awaiter(this, void 0, void 0, function* () {
-                    if (typeof projectId === 'undefined') {
-                        throw new AppwriteException('Missing required parameter: "projectId"');
-                    }
-                    let path = '/projects/{projectId}/domains'.replace('{projectId}', projectId);
-                    let payload = {};
-                    const uri = new URL(this.config.endpoint + path);
-                    return yield this.call('get', uri, {
-                        'content-type': 'application/json',
-                    }, payload);
-                }),
-                /**
-                 * Create Domain
-                 *
-                 *
-                 * @param {string} projectId
-                 * @param {string} domain
-                 * @throws {AppwriteException}
-                 * @returns {Promise}
-                 */
-                createDomain: (projectId, domain) => __awaiter(this, void 0, void 0, function* () {
-                    if (typeof projectId === 'undefined') {
-                        throw new AppwriteException('Missing required parameter: "projectId"');
-                    }
-                    if (typeof domain === 'undefined') {
-                        throw new AppwriteException('Missing required parameter: "domain"');
-                    }
-                    let path = '/projects/{projectId}/domains'.replace('{projectId}', projectId);
-                    let payload = {};
-                    if (typeof domain !== 'undefined') {
-                        payload['domain'] = domain;
-                    }
-                    const uri = new URL(this.config.endpoint + path);
-                    return yield this.call('post', uri, {
-                        'content-type': 'application/json',
-                    }, payload);
-                }),
-                /**
-                 * Get Domain
-                 *
-                 *
-                 * @param {string} projectId
-                 * @param {string} domainId
-                 * @throws {AppwriteException}
-                 * @returns {Promise}
-                 */
-                getDomain: (projectId, domainId) => __awaiter(this, void 0, void 0, function* () {
-                    if (typeof projectId === 'undefined') {
-                        throw new AppwriteException('Missing required parameter: "projectId"');
-                    }
-                    if (typeof domainId === 'undefined') {
-                        throw new AppwriteException('Missing required parameter: "domainId"');
-                    }
-                    let path = '/projects/{projectId}/domains/{domainId}'.replace('{projectId}', projectId).replace('{domainId}', domainId);
-                    let payload = {};
-                    const uri = new URL(this.config.endpoint + path);
-                    return yield this.call('get', uri, {
-                        'content-type': 'application/json',
-                    }, payload);
-                }),
-                /**
-                 * Delete Domain
-                 *
-                 *
-                 * @param {string} projectId
-                 * @param {string} domainId
-                 * @throws {AppwriteException}
-                 * @returns {Promise}
-                 */
-                deleteDomain: (projectId, domainId) => __awaiter(this, void 0, void 0, function* () {
-                    if (typeof projectId === 'undefined') {
-                        throw new AppwriteException('Missing required parameter: "projectId"');
-                    }
-                    if (typeof domainId === 'undefined') {
-                        throw new AppwriteException('Missing required parameter: "domainId"');
-                    }
-                    let path = '/projects/{projectId}/domains/{domainId}'.replace('{projectId}', projectId).replace('{domainId}', domainId);
-                    let payload = {};
-                    const uri = new URL(this.config.endpoint + path);
-                    return yield this.call('delete', uri, {
-                        'content-type': 'application/json',
-                    }, payload);
-                }),
-                /**
-                 * Update Domain Verification Status
-                 *
-                 *
-                 * @param {string} projectId
-                 * @param {string} domainId
-                 * @throws {AppwriteException}
-                 * @returns {Promise}
-                 */
-                updateDomainVerification: (projectId, domainId) => __awaiter(this, void 0, void 0, function* () {
-                    if (typeof projectId === 'undefined') {
-                        throw new AppwriteException('Missing required parameter: "projectId"');
-                    }
-                    if (typeof domainId === 'undefined') {
-                        throw new AppwriteException('Missing required parameter: "domainId"');
-                    }
-                    let path = '/projects/{projectId}/domains/{domainId}/verification'.replace('{projectId}', projectId).replace('{domainId}', domainId);
-                    let payload = {};
-                    const uri = new URL(this.config.endpoint + path);
-                    return yield this.call('patch', uri, {
-                        'content-type': 'application/json',
-                    }, payload);
-                }),
-                /**
-                 * List Keys
-                 *
-                 *
-                 * @param {string} projectId
-                 * @throws {AppwriteException}
-                 * @returns {Promise}
-                 */
-                listKeys: (projectId) => __awaiter(this, void 0, void 0, function* () {
-                    if (typeof projectId === 'undefined') {
-                        throw new AppwriteException('Missing required parameter: "projectId"');
-                    }
-                    let path = '/projects/{projectId}/keys'.replace('{projectId}', projectId);
-                    let payload = {};
-                    const uri = new URL(this.config.endpoint + path);
-                    return yield this.call('get', uri, {
-                        'content-type': 'application/json',
-                    }, payload);
-                }),
-                /**
-                 * Create Key
-                 *
-                 *
-                 * @param {string} projectId
-                 * @param {string} name
-                 * @param {string[]} scopes
-                 * @param {number} expire
-                 * @throws {AppwriteException}
-                 * @returns {Promise}
-                 */
-                createKey: (projectId, name, scopes, expire) => __awaiter(this, void 0, void 0, function* () {
-                    if (typeof projectId === 'undefined') {
-                        throw new AppwriteException('Missing required parameter: "projectId"');
-                    }
-                    if (typeof name === 'undefined') {
-                        throw new AppwriteException('Missing required parameter: "name"');
-                    }
-                    if (typeof scopes === 'undefined') {
-                        throw new AppwriteException('Missing required parameter: "scopes"');
-                    }
-                    let path = '/projects/{projectId}/keys'.replace('{projectId}', projectId);
-                    let payload = {};
-                    if (typeof name !== 'undefined') {
-                        payload['name'] = name;
-                    }
-                    if (typeof scopes !== 'undefined') {
-                        payload['scopes'] = scopes;
-                    }
-                    if (typeof expire !== 'undefined') {
-                        payload['expire'] = expire;
-                    }
-                    const uri = new URL(this.config.endpoint + path);
-                    return yield this.call('post', uri, {
-                        'content-type': 'application/json',
-                    }, payload);
-                }),
-                /**
-                 * Get Key
-                 *
-                 *
-                 * @param {string} projectId
-                 * @param {string} keyId
-                 * @throws {AppwriteException}
-                 * @returns {Promise}
-                 */
-                getKey: (projectId, keyId) => __awaiter(this, void 0, void 0, function* () {
-                    if (typeof projectId === 'undefined') {
-                        throw new AppwriteException('Missing required parameter: "projectId"');
-                    }
-                    if (typeof keyId === 'undefined') {
-                        throw new AppwriteException('Missing required parameter: "keyId"');
-                    }
-                    let path = '/projects/{projectId}/keys/{keyId}'.replace('{projectId}', projectId).replace('{keyId}', keyId);
-                    let payload = {};
-                    const uri = new URL(this.config.endpoint + path);
-                    return yield this.call('get', uri, {
-                        'content-type': 'application/json',
-                    }, payload);
-                }),
-                /**
-                 * Update Key
-                 *
-                 *
-                 * @param {string} projectId
-                 * @param {string} keyId
-                 * @param {string} name
-                 * @param {string[]} scopes
-                 * @param {number} expire
-                 * @throws {AppwriteException}
-                 * @returns {Promise}
-                 */
-                updateKey: (projectId, keyId, name, scopes, expire) => __awaiter(this, void 0, void 0, function* () {
-                    if (typeof projectId === 'undefined') {
-                        throw new AppwriteException('Missing required parameter: "projectId"');
-                    }
-                    if (typeof keyId === 'undefined') {
-                        throw new AppwriteException('Missing required parameter: "keyId"');
-                    }
-                    if (typeof name === 'undefined') {
-                        throw new AppwriteException('Missing required parameter: "name"');
-                    }
-                    if (typeof scopes === 'undefined') {
-                        throw new AppwriteException('Missing required parameter: "scopes"');
-                    }
-                    let path = '/projects/{projectId}/keys/{keyId}'.replace('{projectId}', projectId).replace('{keyId}', keyId);
-                    let payload = {};
-                    if (typeof name !== 'undefined') {
-                        payload['name'] = name;
-                    }
-                    if (typeof scopes !== 'undefined') {
-                        payload['scopes'] = scopes;
-                    }
-                    if (typeof expire !== 'undefined') {
-                        payload['expire'] = expire;
-                    }
-                    const uri = new URL(this.config.endpoint + path);
-                    return yield this.call('put', uri, {
-                        'content-type': 'application/json',
-                    }, payload);
-                }),
-                /**
-                 * Delete Key
-                 *
-                 *
-                 * @param {string} projectId
-                 * @param {string} keyId
-                 * @throws {AppwriteException}
-                 * @returns {Promise}
-                 */
-                deleteKey: (projectId, keyId) => __awaiter(this, void 0, void 0, function* () {
-                    if (typeof projectId === 'undefined') {
-                        throw new AppwriteException('Missing required parameter: "projectId"');
-                    }
-                    if (typeof keyId === 'undefined') {
-                        throw new AppwriteException('Missing required parameter: "keyId"');
-                    }
-                    let path = '/projects/{projectId}/keys/{keyId}'.replace('{projectId}', projectId).replace('{keyId}', keyId);
-                    let payload = {};
-                    const uri = new URL(this.config.endpoint + path);
-                    return yield this.call('delete', uri, {
-                        'content-type': 'application/json',
-                    }, payload);
-                }),
-                /**
-                 * Update Project OAuth2
-                 *
-                 *
-                 * @param {string} projectId
-                 * @param {string} provider
-                 * @param {string} appId
-                 * @param {string} secret
-                 * @throws {AppwriteException}
-                 * @returns {Promise}
-                 */
-                updateOAuth2: (projectId, provider, appId, secret) => __awaiter(this, void 0, void 0, function* () {
-                    if (typeof projectId === 'undefined') {
-                        throw new AppwriteException('Missing required parameter: "projectId"');
-                    }
-                    if (typeof provider === 'undefined') {
-                        throw new AppwriteException('Missing required parameter: "provider"');
-                    }
-                    let path = '/projects/{projectId}/oauth2'.replace('{projectId}', projectId);
-                    let payload = {};
-                    if (typeof provider !== 'undefined') {
-                        payload['provider'] = provider;
-                    }
-                    if (typeof appId !== 'undefined') {
-                        payload['appId'] = appId;
-                    }
-                    if (typeof secret !== 'undefined') {
-                        payload['secret'] = secret;
-                    }
-                    const uri = new URL(this.config.endpoint + path);
-                    return yield this.call('patch', uri, {
-                        'content-type': 'application/json',
-                    }, payload);
-                }),
-                /**
-                 * List Platforms
-                 *
-                 *
-                 * @param {string} projectId
-                 * @throws {AppwriteException}
-                 * @returns {Promise}
-                 */
-                listPlatforms: (projectId) => __awaiter(this, void 0, void 0, function* () {
-                    if (typeof projectId === 'undefined') {
-                        throw new AppwriteException('Missing required parameter: "projectId"');
-                    }
-                    let path = '/projects/{projectId}/platforms'.replace('{projectId}', projectId);
-                    let payload = {};
-                    const uri = new URL(this.config.endpoint + path);
-                    return yield this.call('get', uri, {
-                        'content-type': 'application/json',
-                    }, payload);
-                }),
-                /**
-                 * Create Platform
-                 *
-                 *
-                 * @param {string} projectId
-                 * @param {string} type
-                 * @param {string} name
-                 * @param {string} key
-                 * @param {string} store
-                 * @param {string} hostname
-                 * @throws {AppwriteException}
-                 * @returns {Promise}
-                 */
-                createPlatform: (projectId, type, name, key, store, hostname) => __awaiter(this, void 0, void 0, function* () {
-                    if (typeof projectId === 'undefined') {
-                        throw new AppwriteException('Missing required parameter: "projectId"');
-                    }
-                    if (typeof type === 'undefined') {
-                        throw new AppwriteException('Missing required parameter: "type"');
-                    }
-                    if (typeof name === 'undefined') {
-                        throw new AppwriteException('Missing required parameter: "name"');
-                    }
-                    let path = '/projects/{projectId}/platforms'.replace('{projectId}', projectId);
-                    let payload = {};
-                    if (typeof type !== 'undefined') {
-                        payload['type'] = type;
-                    }
-                    if (typeof name !== 'undefined') {
-                        payload['name'] = name;
-                    }
-                    if (typeof key !== 'undefined') {
-                        payload['key'] = key;
-                    }
-                    if (typeof store !== 'undefined') {
-                        payload['store'] = store;
-                    }
-                    if (typeof hostname !== 'undefined') {
-                        payload['hostname'] = hostname;
-                    }
-                    const uri = new URL(this.config.endpoint + path);
-                    return yield this.call('post', uri, {
-                        'content-type': 'application/json',
-                    }, payload);
-                }),
-                /**
-                 * Get Platform
-                 *
-                 *
-                 * @param {string} projectId
-                 * @param {string} platformId
-                 * @throws {AppwriteException}
-                 * @returns {Promise}
-                 */
-                getPlatform: (projectId, platformId) => __awaiter(this, void 0, void 0, function* () {
-                    if (typeof projectId === 'undefined') {
-                        throw new AppwriteException('Missing required parameter: "projectId"');
-                    }
-                    if (typeof platformId === 'undefined') {
-                        throw new AppwriteException('Missing required parameter: "platformId"');
-                    }
-                    let path = '/projects/{projectId}/platforms/{platformId}'.replace('{projectId}', projectId).replace('{platformId}', platformId);
-                    let payload = {};
-                    const uri = new URL(this.config.endpoint + path);
-                    return yield this.call('get', uri, {
-                        'content-type': 'application/json',
-                    }, payload);
-                }),
-                /**
-                 * Update Platform
-                 *
-                 *
-                 * @param {string} projectId
-                 * @param {string} platformId
-                 * @param {string} name
-                 * @param {string} key
-                 * @param {string} store
-                 * @param {string} hostname
-                 * @throws {AppwriteException}
-                 * @returns {Promise}
-                 */
-                updatePlatform: (projectId, platformId, name, key, store, hostname) => __awaiter(this, void 0, void 0, function* () {
-                    if (typeof projectId === 'undefined') {
-                        throw new AppwriteException('Missing required parameter: "projectId"');
-                    }
-                    if (typeof platformId === 'undefined') {
-                        throw new AppwriteException('Missing required parameter: "platformId"');
-                    }
-                    if (typeof name === 'undefined') {
-                        throw new AppwriteException('Missing required parameter: "name"');
-                    }
-                    let path = '/projects/{projectId}/platforms/{platformId}'.replace('{projectId}', projectId).replace('{platformId}', platformId);
-                    let payload = {};
-                    if (typeof name !== 'undefined') {
-                        payload['name'] = name;
-                    }
-                    if (typeof key !== 'undefined') {
-                        payload['key'] = key;
-                    }
-                    if (typeof store !== 'undefined') {
-                        payload['store'] = store;
-                    }
-                    if (typeof hostname !== 'undefined') {
-                        payload['hostname'] = hostname;
-                    }
-                    const uri = new URL(this.config.endpoint + path);
-                    return yield this.call('put', uri, {
-                        'content-type': 'application/json',
-                    }, payload);
-                }),
-                /**
-                 * Delete Platform
-                 *
-                 *
-                 * @param {string} projectId
-                 * @param {string} platformId
-                 * @throws {AppwriteException}
-                 * @returns {Promise}
-                 */
-                deletePlatform: (projectId, platformId) => __awaiter(this, void 0, void 0, function* () {
-                    if (typeof projectId === 'undefined') {
-                        throw new AppwriteException('Missing required parameter: "projectId"');
-                    }
-                    if (typeof platformId === 'undefined') {
-                        throw new AppwriteException('Missing required parameter: "platformId"');
-                    }
-                    let path = '/projects/{projectId}/platforms/{platformId}'.replace('{projectId}', projectId).replace('{platformId}', platformId);
-                    let payload = {};
-                    const uri = new URL(this.config.endpoint + path);
-                    return yield this.call('delete', uri, {
-                        'content-type': 'application/json',
-                    }, payload);
-                }),
-                /**
-                 * Update service status
-                 *
-                 *
-                 * @param {string} projectId
-                 * @param {string} service
-                 * @param {boolean} status
-                 * @throws {AppwriteException}
-                 * @returns {Promise}
-                 */
-                updateServiceStatus: (projectId, service, status) => __awaiter(this, void 0, void 0, function* () {
-                    if (typeof projectId === 'undefined') {
-                        throw new AppwriteException('Missing required parameter: "projectId"');
-                    }
-                    if (typeof service === 'undefined') {
-                        throw new AppwriteException('Missing required parameter: "service"');
-                    }
-                    if (typeof status === 'undefined') {
-                        throw new AppwriteException('Missing required parameter: "status"');
-                    }
-                    let path = '/projects/{projectId}/service'.replace('{projectId}', projectId);
-                    let payload = {};
-                    if (typeof service !== 'undefined') {
-                        payload['service'] = service;
-                    }
-                    if (typeof status !== 'undefined') {
-                        payload['status'] = status;
-                    }
-                    const uri = new URL(this.config.endpoint + path);
-                    return yield this.call('patch', uri, {
-                        'content-type': 'application/json',
-                    }, payload);
-                }),
-                /**
-                 * Get usage stats for a project
-                 *
-                 *
-                 * @param {string} projectId
-                 * @param {string} range
-                 * @throws {AppwriteException}
-                 * @returns {Promise}
-                 */
-                getUsage: (projectId, range) => __awaiter(this, void 0, void 0, function* () {
-                    if (typeof projectId === 'undefined') {
-                        throw new AppwriteException('Missing required parameter: "projectId"');
-                    }
-                    let path = '/projects/{projectId}/usage'.replace('{projectId}', projectId);
-                    let payload = {};
-                    if (typeof range !== 'undefined') {
-                        payload['range'] = range;
-                    }
-                    const uri = new URL(this.config.endpoint + path);
-                    return yield this.call('get', uri, {
-                        'content-type': 'application/json',
-                    }, payload);
-                }),
-                /**
-                 * List Webhooks
-                 *
-                 *
-                 * @param {string} projectId
-                 * @throws {AppwriteException}
-                 * @returns {Promise}
-                 */
-                listWebhooks: (projectId) => __awaiter(this, void 0, void 0, function* () {
-                    if (typeof projectId === 'undefined') {
-                        throw new AppwriteException('Missing required parameter: "projectId"');
-                    }
-                    let path = '/projects/{projectId}/webhooks'.replace('{projectId}', projectId);
-                    let payload = {};
-                    const uri = new URL(this.config.endpoint + path);
-                    return yield this.call('get', uri, {
-                        'content-type': 'application/json',
-                    }, payload);
-                }),
-                /**
-                 * Create Webhook
-                 *
-                 *
-                 * @param {string} projectId
-                 * @param {string} name
-                 * @param {string[]} events
-                 * @param {string} url
-                 * @param {boolean} security
-                 * @param {string} httpUser
-                 * @param {string} httpPass
-                 * @throws {AppwriteException}
-                 * @returns {Promise}
-                 */
-                createWebhook: (projectId, name, events, url, security, httpUser, httpPass) => __awaiter(this, void 0, void 0, function* () {
-                    if (typeof projectId === 'undefined') {
-                        throw new AppwriteException('Missing required parameter: "projectId"');
-                    }
-                    if (typeof name === 'undefined') {
-                        throw new AppwriteException('Missing required parameter: "name"');
-                    }
-                    if (typeof events === 'undefined') {
-                        throw new AppwriteException('Missing required parameter: "events"');
-                    }
-                    if (typeof url === 'undefined') {
-                        throw new AppwriteException('Missing required parameter: "url"');
-                    }
-                    if (typeof security === 'undefined') {
-                        throw new AppwriteException('Missing required parameter: "security"');
-                    }
-                    let path = '/projects/{projectId}/webhooks'.replace('{projectId}', projectId);
-                    let payload = {};
-                    if (typeof name !== 'undefined') {
-                        payload['name'] = name;
-                    }
-                    if (typeof events !== 'undefined') {
-                        payload['events'] = events;
-                    }
-                    if (typeof url !== 'undefined') {
-                        payload['url'] = url;
-                    }
-                    if (typeof security !== 'undefined') {
-                        payload['security'] = security;
-                    }
-                    if (typeof httpUser !== 'undefined') {
-                        payload['httpUser'] = httpUser;
-                    }
-                    if (typeof httpPass !== 'undefined') {
-                        payload['httpPass'] = httpPass;
-                    }
-                    const uri = new URL(this.config.endpoint + path);
-                    return yield this.call('post', uri, {
-                        'content-type': 'application/json',
-                    }, payload);
-                }),
-                /**
-                 * Get Webhook
-                 *
-                 *
-                 * @param {string} projectId
-                 * @param {string} webhookId
-                 * @throws {AppwriteException}
-                 * @returns {Promise}
-                 */
-                getWebhook: (projectId, webhookId) => __awaiter(this, void 0, void 0, function* () {
-                    if (typeof projectId === 'undefined') {
-                        throw new AppwriteException('Missing required parameter: "projectId"');
-                    }
-                    if (typeof webhookId === 'undefined') {
-                        throw new AppwriteException('Missing required parameter: "webhookId"');
-                    }
-                    let path = '/projects/{projectId}/webhooks/{webhookId}'.replace('{projectId}', projectId).replace('{webhookId}', webhookId);
-                    let payload = {};
-                    const uri = new URL(this.config.endpoint + path);
-                    return yield this.call('get', uri, {
-                        'content-type': 'application/json',
-                    }, payload);
-                }),
-                /**
-                 * Update Webhook
-                 *
-                 *
-                 * @param {string} projectId
-                 * @param {string} webhookId
-                 * @param {string} name
-                 * @param {string[]} events
-                 * @param {string} url
-                 * @param {boolean} security
-                 * @param {string} httpUser
-                 * @param {string} httpPass
-                 * @throws {AppwriteException}
-                 * @returns {Promise}
-                 */
-                updateWebhook: (projectId, webhookId, name, events, url, security, httpUser, httpPass) => __awaiter(this, void 0, void 0, function* () {
-                    if (typeof projectId === 'undefined') {
-                        throw new AppwriteException('Missing required parameter: "projectId"');
-                    }
-                    if (typeof webhookId === 'undefined') {
-                        throw new AppwriteException('Missing required parameter: "webhookId"');
-                    }
-                    if (typeof name === 'undefined') {
-                        throw new AppwriteException('Missing required parameter: "name"');
-                    }
-                    if (typeof events === 'undefined') {
-                        throw new AppwriteException('Missing required parameter: "events"');
-                    }
-                    if (typeof url === 'undefined') {
-                        throw new AppwriteException('Missing required parameter: "url"');
-                    }
-                    if (typeof security === 'undefined') {
-                        throw new AppwriteException('Missing required parameter: "security"');
-                    }
-                    let path = '/projects/{projectId}/webhooks/{webhookId}'.replace('{projectId}', projectId).replace('{webhookId}', webhookId);
-                    let payload = {};
-                    if (typeof name !== 'undefined') {
-                        payload['name'] = name;
-                    }
-                    if (typeof events !== 'undefined') {
-                        payload['events'] = events;
-                    }
-                    if (typeof url !== 'undefined') {
-                        payload['url'] = url;
-                    }
-                    if (typeof security !== 'undefined') {
-                        payload['security'] = security;
-                    }
-                    if (typeof httpUser !== 'undefined') {
-                        payload['httpUser'] = httpUser;
-                    }
-                    if (typeof httpPass !== 'undefined') {
-                        payload['httpPass'] = httpPass;
-                    }
-                    const uri = new URL(this.config.endpoint + path);
-                    return yield this.call('put', uri, {
-                        'content-type': 'application/json',
-                    }, payload);
-                }),
-                /**
-                 * Delete Webhook
-                 *
-                 *
-                 * @param {string} projectId
-                 * @param {string} webhookId
-                 * @throws {AppwriteException}
-                 * @returns {Promise}
-                 */
-                deleteWebhook: (projectId, webhookId) => __awaiter(this, void 0, void 0, function* () {
-                    if (typeof projectId === 'undefined') {
-                        throw new AppwriteException('Missing required parameter: "projectId"');
-                    }
-                    if (typeof webhookId === 'undefined') {
-                        throw new AppwriteException('Missing required parameter: "webhookId"');
-                    }
-                    let path = '/projects/{projectId}/webhooks/{webhookId}'.replace('{projectId}', projectId).replace('{webhookId}', webhookId);
-                    let payload = {};
-                    const uri = new URL(this.config.endpoint + path);
-                    return yield this.call('delete', uri, {
-                        'content-type': 'application/json',
-                    }, payload);
-                }),
-                /**
-                 * Update Webhook Signature Key
-                 *
-                 *
-                 * @param {string} projectId
-                 * @param {string} webhookId
-                 * @throws {AppwriteException}
-                 * @returns {Promise}
-                 */
-                updateWebhookSignature: (projectId, webhookId) => __awaiter(this, void 0, void 0, function* () {
-                    if (typeof projectId === 'undefined') {
-                        throw new AppwriteException('Missing required parameter: "projectId"');
-                    }
-                    if (typeof webhookId === 'undefined') {
-                        throw new AppwriteException('Missing required parameter: "webhookId"');
-                    }
-                    let path = '/projects/{projectId}/webhooks/{webhookId}/signature'.replace('{projectId}', projectId).replace('{webhookId}', webhookId);
-                    let payload = {};
-                    const uri = new URL(this.config.endpoint + path);
-                    return yield this.call('patch', uri, {
-                        'content-type': 'application/json',
-                    }, payload);
-                })
-            };
-            this.storage = {
-                /**
-                 * List buckets
-                 *
-                 * Get a list of all the storage buckets. You can use the query params to
-                 * filter your results.
-                 *
-                 * @param {string} search
-                 * @param {number} limit
-                 * @param {number} offset
-                 * @param {string} cursor
-                 * @param {string} cursorDirection
-                 * @param {string} orderType
-                 * @throws {AppwriteException}
-                 * @returns {Promise}
-                 */
-                listBuckets: (search, limit, offset, cursor, cursorDirection, orderType) => __awaiter(this, void 0, void 0, function* () {
-                    let path = '/storage/buckets';
-                    let payload = {};
-                    if (typeof search !== 'undefined') {
-                        payload['search'] = search;
-                    }
-                    if (typeof limit !== 'undefined') {
-                        payload['limit'] = limit;
-                    }
-                    if (typeof offset !== 'undefined') {
-                        payload['offset'] = offset;
-                    }
-                    if (typeof cursor !== 'undefined') {
-                        payload['cursor'] = cursor;
-                    }
-                    if (typeof cursorDirection !== 'undefined') {
-                        payload['cursorDirection'] = cursorDirection;
-                    }
-                    if (typeof orderType !== 'undefined') {
-                        payload['orderType'] = orderType;
-                    }
-                    const uri = new URL(this.config.endpoint + path);
-                    return yield this.call('get', uri, {
-                        'content-type': 'application/json',
-                    }, payload);
-                }),
-                /**
-                 * Create bucket
-                 *
-                 * Create a new storage bucket.
-                 *
-                 * @param {string} bucketId
-                 * @param {string} name
-                 * @param {string} permission
-                 * @param {string[]} read
-                 * @param {string[]} write
-                 * @param {boolean} enabled
-                 * @param {number} maximumFileSize
-                 * @param {string[]} allowedFileExtensions
-                 * @param {boolean} encryption
-                 * @param {boolean} antivirus
-                 * @throws {AppwriteException}
-                 * @returns {Promise}
-                 */
-                createBucket: (bucketId, name, permission, read, write, enabled, maximumFileSize, allowedFileExtensions, encryption, antivirus) => __awaiter(this, void 0, void 0, function* () {
-                    if (typeof bucketId === 'undefined') {
-                        throw new AppwriteException('Missing required parameter: "bucketId"');
-                    }
-                    if (typeof name === 'undefined') {
-                        throw new AppwriteException('Missing required parameter: "name"');
-                    }
-                    if (typeof permission === 'undefined') {
-                        throw new AppwriteException('Missing required parameter: "permission"');
-                    }
-                    let path = '/storage/buckets';
-                    let payload = {};
-                    if (typeof bucketId !== 'undefined') {
-                        payload['bucketId'] = bucketId;
-                    }
-                    if (typeof name !== 'undefined') {
-                        payload['name'] = name;
-                    }
-                    if (typeof permission !== 'undefined') {
-                        payload['permission'] = permission;
-                    }
-                    if (typeof read !== 'undefined') {
-                        payload['read'] = read;
-                    }
-                    if (typeof write !== 'undefined') {
-                        payload['write'] = write;
-                    }
-                    if (typeof enabled !== 'undefined') {
-                        payload['enabled'] = enabled;
-                    }
-                    if (typeof maximumFileSize !== 'undefined') {
-                        payload['maximumFileSize'] = maximumFileSize;
-                    }
-                    if (typeof allowedFileExtensions !== 'undefined') {
-                        payload['allowedFileExtensions'] = allowedFileExtensions;
-                    }
-                    if (typeof encryption !== 'undefined') {
-                        payload['encryption'] = encryption;
-                    }
-                    if (typeof antivirus !== 'undefined') {
-                        payload['antivirus'] = antivirus;
-                    }
-                    const uri = new URL(this.config.endpoint + path);
-                    return yield this.call('post', uri, {
-                        'content-type': 'application/json',
-                    }, payload);
-                }),
-                /**
-                 * Get Bucket
-                 *
-                 * Get a storage bucket by its unique ID. This endpoint response returns a
-                 * JSON object with the storage bucket metadata.
-                 *
-                 * @param {string} bucketId
-                 * @throws {AppwriteException}
-                 * @returns {Promise}
-                 */
-                getBucket: (bucketId) => __awaiter(this, void 0, void 0, function* () {
-                    if (typeof bucketId === 'undefined') {
-                        throw new AppwriteException('Missing required parameter: "bucketId"');
-                    }
-                    let path = '/storage/buckets/{bucketId}'.replace('{bucketId}', bucketId);
-                    let payload = {};
-                    const uri = new URL(this.config.endpoint + path);
-                    return yield this.call('get', uri, {
-                        'content-type': 'application/json',
-                    }, payload);
-                }),
-                /**
-                 * Update Bucket
-                 *
-                 * Update a storage bucket by its unique ID.
-                 *
-                 * @param {string} bucketId
-                 * @param {string} name
-                 * @param {string} permission
-                 * @param {string[]} read
-                 * @param {string[]} write
-                 * @param {boolean} enabled
-                 * @param {number} maximumFileSize
-                 * @param {string[]} allowedFileExtensions
-                 * @param {boolean} encryption
-                 * @param {boolean} antivirus
-                 * @throws {AppwriteException}
-                 * @returns {Promise}
-                 */
-                updateBucket: (bucketId, name, permission, read, write, enabled, maximumFileSize, allowedFileExtensions, encryption, antivirus) => __awaiter(this, void 0, void 0, function* () {
-                    if (typeof bucketId === 'undefined') {
-                        throw new AppwriteException('Missing required parameter: "bucketId"');
-                    }
-                    if (typeof name === 'undefined') {
-                        throw new AppwriteException('Missing required parameter: "name"');
-                    }
-                    if (typeof permission === 'undefined') {
-                        throw new AppwriteException('Missing required parameter: "permission"');
-                    }
-                    let path = '/storage/buckets/{bucketId}'.replace('{bucketId}', bucketId);
-                    let payload = {};
-                    if (typeof name !== 'undefined') {
-                        payload['name'] = name;
-                    }
-                    if (typeof permission !== 'undefined') {
-                        payload['permission'] = permission;
-                    }
-                    if (typeof read !== 'undefined') {
-                        payload['read'] = read;
-                    }
-                    if (typeof write !== 'undefined') {
-                        payload['write'] = write;
-                    }
-                    if (typeof enabled !== 'undefined') {
-                        payload['enabled'] = enabled;
-                    }
-                    if (typeof maximumFileSize !== 'undefined') {
-                        payload['maximumFileSize'] = maximumFileSize;
-                    }
-                    if (typeof allowedFileExtensions !== 'undefined') {
-                        payload['allowedFileExtensions'] = allowedFileExtensions;
-                    }
-                    if (typeof encryption !== 'undefined') {
-                        payload['encryption'] = encryption;
-                    }
-                    if (typeof antivirus !== 'undefined') {
-                        payload['antivirus'] = antivirus;
-                    }
-                    const uri = new URL(this.config.endpoint + path);
-                    return yield this.call('put', uri, {
-                        'content-type': 'application/json',
-                    }, payload);
-                }),
-                /**
-                 * Delete Bucket
-                 *
-                 * Delete a storage bucket by its unique ID.
-                 *
-                 * @param {string} bucketId
-                 * @throws {AppwriteException}
-                 * @returns {Promise}
-                 */
-                deleteBucket: (bucketId) => __awaiter(this, void 0, void 0, function* () {
-                    if (typeof bucketId === 'undefined') {
-                        throw new AppwriteException('Missing required parameter: "bucketId"');
-                    }
-                    let path = '/storage/buckets/{bucketId}'.replace('{bucketId}', bucketId);
-                    let payload = {};
-                    const uri = new URL(this.config.endpoint + path);
-                    return yield this.call('delete', uri, {
-                        'content-type': 'application/json',
-                    }, payload);
-                }),
-                /**
-                 * List Files
-                 *
-                 * Get a list of all the user files. You can use the query params to filter
-                 * your results. On admin mode, this endpoint will return a list of all of the
-                 * project's files. [Learn more about different API modes](/docs/admin).
-                 *
-                 * @param {string} bucketId
-                 * @param {string} search
-                 * @param {number} limit
-                 * @param {number} offset
-                 * @param {string} cursor
-                 * @param {string} cursorDirection
-                 * @param {string} orderType
-                 * @throws {AppwriteException}
-                 * @returns {Promise}
-                 */
-                listFiles: (bucketId, search, limit, offset, cursor, cursorDirection, orderType) => __awaiter(this, void 0, void 0, function* () {
-                    if (typeof bucketId === 'undefined') {
-                        throw new AppwriteException('Missing required parameter: "bucketId"');
-                    }
-                    let path = '/storage/buckets/{bucketId}/files'.replace('{bucketId}', bucketId);
-                    let payload = {};
-                    if (typeof search !== 'undefined') {
-                        payload['search'] = search;
-                    }
-                    if (typeof limit !== 'undefined') {
-                        payload['limit'] = limit;
-                    }
-                    if (typeof offset !== 'undefined') {
-                        payload['offset'] = offset;
-                    }
-                    if (typeof cursor !== 'undefined') {
-                        payload['cursor'] = cursor;
-                    }
-                    if (typeof cursorDirection !== 'undefined') {
-                        payload['cursorDirection'] = cursorDirection;
-                    }
-                    if (typeof orderType !== 'undefined') {
-                        payload['orderType'] = orderType;
-                    }
-                    const uri = new URL(this.config.endpoint + path);
-                    return yield this.call('get', uri, {
-                        'content-type': 'application/json',
-                    }, payload);
-                }),
-                /**
-                 * Create File
-                 *
-                 * Create a new file. Before using this route, you should create a new bucket
-                 * resource using either a [server
-                 * integration](/docs/server/storage#storageCreateBucket) API or directly
-                 * from your Appwrite console.
-                 *
-                 * Larger files should be uploaded using multiple requests with the
-                 * [content-range](https://developer.mozilla.org/en-US/docs/Web/HTTP/Headers/Content-Range)
-                 * header to send a partial request with a maximum supported chunk of `5MB`.
-                 * The `content-range` header values should always be in bytes.
-                 *
-                 * When the first request is sent, the server will return the **File** object,
-                 * and the subsequent part request must include the file's **id** in
-                 * `x-appwrite-id` header to allow the server to know that the partial upload
-                 * is for the existing file and not for a new one.
-                 *
-                 * If you're creating a new file using one of the Appwrite SDKs, all the
-                 * chunking logic will be managed by the SDK internally.
-                 *
-                 *
-                 * @param {string} bucketId
-                 * @param {string} fileId
-                 * @param {File} file
-                 * @param {string[]} read
-                 * @param {string[]} write
-                 * @throws {AppwriteException}
-                 * @returns {Promise}
-                 */
-                createFile: (bucketId, fileId, file, read, write, onProgress = (progress) => { }) => __awaiter(this, void 0, void 0, function* () {
-                    if (typeof bucketId === 'undefined') {
-                        throw new AppwriteException('Missing required parameter: "bucketId"');
-                    }
-                    if (typeof fileId === 'undefined') {
-                        throw new AppwriteException('Missing required parameter: "fileId"');
-                    }
-                    if (typeof file === 'undefined') {
-                        throw new AppwriteException('Missing required parameter: "file"');
-                    }
-                    let path = '/storage/buckets/{bucketId}/files'.replace('{bucketId}', bucketId);
-                    let payload = {};
-                    if (typeof fileId !== 'undefined') {
-                        payload['fileId'] = fileId;
-                    }
-                    if (typeof file !== 'undefined') {
-                        payload['file'] = file;
-                    }
-                    if (typeof read !== 'undefined') {
-                        payload['read'] = read;
-                    }
-                    if (typeof write !== 'undefined') {
-                        payload['write'] = write;
-                    }
-                    const uri = new URL(this.config.endpoint + path);
-                    if (!(file instanceof File)) {
-                        throw new AppwriteException('Parameter "file" has to be a File.');
-                    }
-                    const size = file.size;
-                    if (size <= Appwrite.CHUNK_SIZE) {
-                        return yield this.call('post', uri, {
-                            'content-type': 'multipart/form-data',
-                        }, payload);
-=======
             });
         }
     }
@@ -6861,7 +3385,6 @@
                             chunksTotal: response.chunksTotal,
                             chunksUploaded: response.chunksUploaded
                         });
->>>>>>> 9693c6e9
                     }
                 }
                 return response;
