--- conflicted
+++ resolved
@@ -4960,11 +4960,7 @@
          */
         setEndpoint(endpoint) {
             this.config.endpoint = endpoint;
-<<<<<<< HEAD
             this.config.endpointRealtime = this.config.endpointRealtime || this.config.endpoint.replace('https://', 'wss://').replace('http://', 'ws://');
-=======
-            this.config.endpointRealtime = this.config.endpointRealtime || this.config.endpoint.replace("https://", "wss://").replace("http://", "ws://");
->>>>>>> 3e7605d1
             return this;
         }
         /**
@@ -5071,19 +5067,6 @@
          */
         subscribe(channels, callback) {
             let channelArray = typeof channels === 'string' ? [channels] : channels;
-<<<<<<< HEAD
-            channelArray.forEach(channel => this.realtime.channels.add(channel));
-            const counter = this.realtime.subscriptionsCounter++;
-            this.realtime.subscriptions.set(counter, {
-                channels: channelArray,
-                callback
-            });
-            this.realtime.connect();
-            return () => {
-                this.realtime.subscriptions.delete(counter);
-                this.realtime.cleanUp(channelArray);
-                this.realtime.connect();
-=======
             let savedChannels = [];
             channelArray.forEach((channel, index) => {
                 if (!(channel in this.realtime.channels)) {
@@ -5104,7 +5087,6 @@
                     (_a = this.realtime.socket) === null || _a === void 0 ? void 0 : _a.removeEventListener('message', this.realtime.channels[channel.name][channel.index]);
                     this.realtime.channels[channel.name].splice(channel.index, 1);
                 });
->>>>>>> 3e7605d1
             };
         }
         call(method, url, headers = {}, params = {}) {
