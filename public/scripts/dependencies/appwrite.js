(function (exports, isomorphicFormData, crossFetch) {
    'use strict';

    /*! *****************************************************************************
    Copyright (c) Microsoft Corporation.

    Permission to use, copy, modify, and/or distribute this software for any
    purpose with or without fee is hereby granted.

    THE SOFTWARE IS PROVIDED "AS IS" AND THE AUTHOR DISCLAIMS ALL WARRANTIES WITH
    REGARD TO THIS SOFTWARE INCLUDING ALL IMPLIED WARRANTIES OF MERCHANTABILITY
    AND FITNESS. IN NO EVENT SHALL THE AUTHOR BE LIABLE FOR ANY SPECIAL, DIRECT,
    INDIRECT, OR CONSEQUENTIAL DAMAGES OR ANY DAMAGES WHATSOEVER RESULTING FROM
    LOSS OF USE, DATA OR PROFITS, WHETHER IN AN ACTION OF CONTRACT, NEGLIGENCE OR
    OTHER TORTIOUS ACTION, ARISING OUT OF OR IN CONNECTION WITH THE USE OR
    PERFORMANCE OF THIS SOFTWARE.
    ***************************************************************************** */

    function __awaiter(thisArg, _arguments, P, generator) {
        function adopt(value) { return value instanceof P ? value : new P(function (resolve) { resolve(value); }); }
        return new (P || (P = Promise))(function (resolve, reject) {
            function fulfilled(value) { try { step(generator.next(value)); } catch (e) { reject(e); } }
            function rejected(value) { try { step(generator["throw"](value)); } catch (e) { reject(e); } }
            function step(result) { result.done ? resolve(result.value) : adopt(result.value).then(fulfilled, rejected); }
            step((generator = generator.apply(thisArg, _arguments || [])).next());
        });
    }

    class AppwriteException extends Error {
        constructor(message, code = 0, type = '', response = '') {
            super(message);
            this.name = 'AppwriteException';
            this.message = message;
            this.code = code;
            this.type = type;
            this.response = response;
        }
    }
    class Appwrite {
        constructor() {
            this.config = {
                endpoint: 'https://HOSTNAME/v1',
                endpointRealtime: '',
                project: '',
                key: '',
                jwt: '',
                locale: '',
                mode: '',
            };
            this.headers = {
                'x-sdk-version': 'appwrite:web:6.0.0',
                'X-Appwrite-Response-Format': '0.15.0',
            };
            this.realtime = {
                socket: undefined,
                timeout: undefined,
                url: '',
                channels: new Set(),
                subscriptions: new Map(),
                subscriptionsCounter: 0,
                reconnect: true,
                reconnectAttempts: 0,
                lastMessage: undefined,
                connect: () => {
                    clearTimeout(this.realtime.timeout);
                    this.realtime.timeout = window === null || window === void 0 ? void 0 : window.setTimeout(() => {
                        this.realtime.createSocket();
                    }, 50);
                },
                getTimeout: () => {
                    switch (true) {
                        case this.realtime.reconnectAttempts < 5:
                            return 1000;
                        case this.realtime.reconnectAttempts < 15:
                            return 5000;
                        case this.realtime.reconnectAttempts < 100:
                            return 10000;
                        default:
                            return 60000;
                    }
                },
                createSocket: () => {
                    var _a, _b;
                    if (this.realtime.channels.size < 1)
                        return;
                    const channels = new URLSearchParams();
                    channels.set('project', this.config.project);
                    this.realtime.channels.forEach(channel => {
                        channels.append('channels[]', channel);
                    });
                    const url = this.config.endpointRealtime + '/realtime?' + channels.toString();
                    if (url !== this.realtime.url || // Check if URL is present
                        !this.realtime.socket || // Check if WebSocket has not been created
                        ((_a = this.realtime.socket) === null || _a === void 0 ? void 0 : _a.readyState) > WebSocket.OPEN // Check if WebSocket is CLOSING (3) or CLOSED (4)
                    ) {
                        if (this.realtime.socket &&
                            ((_b = this.realtime.socket) === null || _b === void 0 ? void 0 : _b.readyState) < WebSocket.CLOSING // Close WebSocket if it is CONNECTING (0) or OPEN (1)
                        ) {
                            this.realtime.reconnect = false;
                            this.realtime.socket.close();
                        }
                        this.realtime.url = url;
                        this.realtime.socket = new WebSocket(url);
                        this.realtime.socket.addEventListener('message', this.realtime.onMessage);
                        this.realtime.socket.addEventListener('open', _event => {
                            this.realtime.reconnectAttempts = 0;
                        });
                        this.realtime.socket.addEventListener('close', event => {
                            var _a, _b, _c;
                            if (!this.realtime.reconnect ||
                                (((_b = (_a = this.realtime) === null || _a === void 0 ? void 0 : _a.lastMessage) === null || _b === void 0 ? void 0 : _b.type) === 'error' && // Check if last message was of type error
                                    ((_c = this.realtime) === null || _c === void 0 ? void 0 : _c.lastMessage.data).code === 1008 // Check for policy violation 1008
                                )) {
                                this.realtime.reconnect = true;
                                return;
                            }
                            const timeout = this.realtime.getTimeout();
                            console.error(`Realtime got disconnected. Reconnect will be attempted in ${timeout / 1000} seconds.`, event.reason);
                            setTimeout(() => {
                                this.realtime.reconnectAttempts++;
                                this.realtime.createSocket();
                            }, timeout);
                        });
                    }
                },
                onMessage: (event) => {
                    var _a, _b;
                    try {
                        const message = JSON.parse(event.data);
                        this.realtime.lastMessage = message;
                        switch (message.type) {
                            case 'connected':
                                const cookie = JSON.parse((_a = window.localStorage.getItem('cookieFallback')) !== null && _a !== void 0 ? _a : '{}');
                                const session = cookie === null || cookie === void 0 ? void 0 : cookie[`a_session_${this.config.project}`];
                                const messageData = message.data;
                                if (session && !messageData.user) {
                                    (_b = this.realtime.socket) === null || _b === void 0 ? void 0 : _b.send(JSON.stringify({
                                        type: 'authentication',
                                        data: {
                                            session
                                        }
                                    }));
                                }
                                break;
                            case 'event':
                                let data = message.data;
                                if (data === null || data === void 0 ? void 0 : data.channels) {
                                    const isSubscribed = data.channels.some(channel => this.realtime.channels.has(channel));
                                    if (!isSubscribed)
                                        return;
                                    this.realtime.subscriptions.forEach(subscription => {
                                        if (data.channels.some(channel => subscription.channels.includes(channel))) {
                                            setTimeout(() => subscription.callback(data));
                                        }
                                    });
                                }
                                break;
                            case 'error':
                                throw message.data;
                            default:
                                break;
                        }
                    }
                    catch (e) {
                        console.error(e);
                    }
                },
                cleanUp: channels => {
                    this.realtime.channels.forEach(channel => {
                        if (channels.includes(channel)) {
                            let found = Array.from(this.realtime.subscriptions).some(([_key, subscription]) => {
                                return subscription.channels.includes(channel);
                            });
                            if (!found) {
                                this.realtime.channels.delete(channel);
                            }
                        }
                    });
                }
            };
            this.account = {
                /**
                 * Get Account
                 *
                 * Get currently logged in user data as JSON object.
                 *
                 * @throws {AppwriteException}
                 * @returns {Promise}
                 */
                get: () => __awaiter(this, void 0, void 0, function* () {
                    let path = '/account';
                    let payload = {};
                    const uri = new URL(this.config.endpoint + path);
                    return yield this.call('get', uri, {
                        'content-type': 'application/json',
                    }, payload);
                }),
                /**
                 * Create Account
                 *
                 * Use this endpoint to allow a new user to register a new account in your
                 * project. After the user registration completes successfully, you can use
                 * the [/account/verfication](/docs/client/account#accountCreateVerification)
                 * route to start verifying the user email address. To allow the new user to
                 * login to their new account, you need to create a new [account
                 * session](/docs/client/account#accountCreateSession).
                 *
                 * @param {string} userId
                 * @param {string} email
                 * @param {string} password
                 * @param {string} name
                 * @throws {AppwriteException}
                 * @returns {Promise}
                 */
                create: (userId, email, password, name) => __awaiter(this, void 0, void 0, function* () {
                    if (typeof userId === 'undefined') {
                        throw new AppwriteException('Missing required parameter: "userId"');
                    }
                    if (typeof email === 'undefined') {
                        throw new AppwriteException('Missing required parameter: "email"');
                    }
                    if (typeof password === 'undefined') {
                        throw new AppwriteException('Missing required parameter: "password"');
                    }
                    let path = '/account';
                    let payload = {};
                    if (typeof userId !== 'undefined') {
                        payload['userId'] = userId;
                    }
                    if (typeof email !== 'undefined') {
                        payload['email'] = email;
                    }
                    if (typeof password !== 'undefined') {
                        payload['password'] = password;
                    }
                    if (typeof name !== 'undefined') {
                        payload['name'] = name;
                    }
                    const uri = new URL(this.config.endpoint + path);
                    return yield this.call('post', uri, {
                        'content-type': 'application/json',
                    }, payload);
                }),
                /**
                 * Update Account Email
                 *
                 * Update currently logged in user account email address. After changing user
                 * address, the user confirmation status will get reset. A new confirmation
                 * email is not sent automatically however you can use the send confirmation
                 * email endpoint again to send the confirmation email. For security measures,
                 * user password is required to complete this request.
                 * This endpoint can also be used to convert an anonymous account to a normal
                 * one, by passing an email address and a new password.
                 *
                 *
                 * @param {string} email
                 * @param {string} password
                 * @throws {AppwriteException}
                 * @returns {Promise}
                 */
                updateEmail: (email, password) => __awaiter(this, void 0, void 0, function* () {
                    if (typeof email === 'undefined') {
                        throw new AppwriteException('Missing required parameter: "email"');
                    }
                    if (typeof password === 'undefined') {
                        throw new AppwriteException('Missing required parameter: "password"');
                    }
                    let path = '/account/email';
                    let payload = {};
                    if (typeof email !== 'undefined') {
                        payload['email'] = email;
                    }
                    if (typeof password !== 'undefined') {
                        payload['password'] = password;
                    }
                    const uri = new URL(this.config.endpoint + path);
                    return yield this.call('patch', uri, {
                        'content-type': 'application/json',
                    }, payload);
                }),
                /**
                 * Create Account JWT
                 *
                 * Use this endpoint to create a JSON Web Token. You can use the resulting JWT
                 * to authenticate on behalf of the current user when working with the
                 * Appwrite server-side API and SDKs. The JWT secret is valid for 15 minutes
                 * from its creation and will be invalid if the user will logout in that time
                 * frame.
                 *
                 * @throws {AppwriteException}
                 * @returns {Promise}
                 */
                createJWT: () => __awaiter(this, void 0, void 0, function* () {
                    let path = '/account/jwt';
                    let payload = {};
                    const uri = new URL(this.config.endpoint + path);
                    return yield this.call('post', uri, {
                        'content-type': 'application/json',
                    }, payload);
                }),
                /**
                 * Get Account Logs
                 *
                 * Get currently logged in user list of latest security activity logs. Each
                 * log returns user IP address, location and date and time of log.
                 *
                 * @param {number} limit
                 * @param {number} offset
                 * @throws {AppwriteException}
                 * @returns {Promise}
                 */
                getLogs: (limit, offset) => __awaiter(this, void 0, void 0, function* () {
                    let path = '/account/logs';
                    let payload = {};
                    if (typeof limit !== 'undefined') {
                        payload['limit'] = limit;
                    }
                    if (typeof offset !== 'undefined') {
                        payload['offset'] = offset;
                    }
                    const uri = new URL(this.config.endpoint + path);
                    return yield this.call('get', uri, {
                        'content-type': 'application/json',
                    }, payload);
                }),
                /**
                 * Update Account Name
                 *
                 * Update currently logged in user account name.
                 *
                 * @param {string} name
                 * @throws {AppwriteException}
                 * @returns {Promise}
                 */
                updateName: (name) => __awaiter(this, void 0, void 0, function* () {
                    if (typeof name === 'undefined') {
                        throw new AppwriteException('Missing required parameter: "name"');
                    }
                    let path = '/account/name';
                    let payload = {};
                    if (typeof name !== 'undefined') {
                        payload['name'] = name;
                    }
                    const uri = new URL(this.config.endpoint + path);
                    return yield this.call('patch', uri, {
                        'content-type': 'application/json',
                    }, payload);
                }),
                /**
                 * Update Account Password
                 *
                 * Update currently logged in user password. For validation, user is required
                 * to pass in the new password, and the old password. For users created with
                 * OAuth, Team Invites and Magic URL, oldPassword is optional.
                 *
                 * @param {string} password
                 * @param {string} oldPassword
                 * @throws {AppwriteException}
                 * @returns {Promise}
                 */
                updatePassword: (password, oldPassword) => __awaiter(this, void 0, void 0, function* () {
                    if (typeof password === 'undefined') {
                        throw new AppwriteException('Missing required parameter: "password"');
                    }
                    let path = '/account/password';
                    let payload = {};
                    if (typeof password !== 'undefined') {
                        payload['password'] = password;
                    }
                    if (typeof oldPassword !== 'undefined') {
                        payload['oldPassword'] = oldPassword;
                    }
                    const uri = new URL(this.config.endpoint + path);
                    return yield this.call('patch', uri, {
                        'content-type': 'application/json',
                    }, payload);
                }),
                /**
                 * Update Account Phone
                 *
                 * Update the currently logged in user's phone number. After updating the
                 * phone number, the phone verification status will be reset. A confirmation
                 * SMS is not sent automatically, however you can use the [POST
                 * /account/verification/phone](/docs/client/account#accountCreatePhoneVerification)
                 * endpoint to send a confirmation SMS.
                 *
                 * @param {string} number
                 * @param {string} password
                 * @throws {AppwriteException}
                 * @returns {Promise}
                 */
                updatePhone: (number, password) => __awaiter(this, void 0, void 0, function* () {
                    if (typeof number === 'undefined') {
                        throw new AppwriteException('Missing required parameter: "number"');
                    }
                    if (typeof password === 'undefined') {
                        throw new AppwriteException('Missing required parameter: "password"');
                    }
                    let path = '/account/phone';
                    let payload = {};
                    if (typeof number !== 'undefined') {
                        payload['number'] = number;
                    }
                    if (typeof password !== 'undefined') {
                        payload['password'] = password;
                    }
                    const uri = new URL(this.config.endpoint + path);
                    return yield this.call('patch', uri, {
                        'content-type': 'application/json',
                    }, payload);
                }),
                /**
                 * Get Account Preferences
                 *
                 * Get currently logged in user preferences as a key-value object.
                 *
                 * @throws {AppwriteException}
                 * @returns {Promise}
                 */
                getPrefs: () => __awaiter(this, void 0, void 0, function* () {
                    let path = '/account/prefs';
                    let payload = {};
                    const uri = new URL(this.config.endpoint + path);
                    return yield this.call('get', uri, {
                        'content-type': 'application/json',
                    }, payload);
                }),
                /**
                 * Update Account Preferences
                 *
                 * Update currently logged in user account preferences. The object you pass is
                 * stored as is, and replaces any previous value. The maximum allowed prefs
                 * size is 64kB and throws error if exceeded.
                 *
                 * @param {object} prefs
                 * @throws {AppwriteException}
                 * @returns {Promise}
                 */
                updatePrefs: (prefs) => __awaiter(this, void 0, void 0, function* () {
                    if (typeof prefs === 'undefined') {
                        throw new AppwriteException('Missing required parameter: "prefs"');
                    }
                    let path = '/account/prefs';
                    let payload = {};
                    if (typeof prefs !== 'undefined') {
                        payload['prefs'] = prefs;
                    }
                    const uri = new URL(this.config.endpoint + path);
                    return yield this.call('patch', uri, {
                        'content-type': 'application/json',
                    }, payload);
                }),
                /**
                 * Create Password Recovery
                 *
                 * Sends the user an email with a temporary secret key for password reset.
                 * When the user clicks the confirmation link he is redirected back to your
                 * app password reset URL with the secret key and email address values
                 * attached to the URL query string. Use the query string params to submit a
                 * request to the [PUT
                 * /account/recovery](/docs/client/account#accountUpdateRecovery) endpoint to
                 * complete the process. The verification link sent to the user's email
                 * address is valid for 1 hour.
                 *
                 * @param {string} email
                 * @param {string} url
                 * @throws {AppwriteException}
                 * @returns {Promise}
                 */
                createRecovery: (email, url) => __awaiter(this, void 0, void 0, function* () {
                    if (typeof email === 'undefined') {
                        throw new AppwriteException('Missing required parameter: "email"');
                    }
                    if (typeof url === 'undefined') {
                        throw new AppwriteException('Missing required parameter: "url"');
                    }
                    let path = '/account/recovery';
                    let payload = {};
                    if (typeof email !== 'undefined') {
                        payload['email'] = email;
                    }
                    if (typeof url !== 'undefined') {
                        payload['url'] = url;
                    }
                    const uri = new URL(this.config.endpoint + path);
                    return yield this.call('post', uri, {
                        'content-type': 'application/json',
                    }, payload);
                }),
                /**
                 * Create Password Recovery (confirmation)
                 *
                 * Use this endpoint to complete the user account password reset. Both the
                 * **userId** and **secret** arguments will be passed as query parameters to
                 * the redirect URL you have provided when sending your request to the [POST
                 * /account/recovery](/docs/client/account#accountCreateRecovery) endpoint.
                 *
                 * Please note that in order to avoid a [Redirect
                 * Attack](https://github.com/OWASP/CheatSheetSeries/blob/master/cheatsheets/Unvalidated_Redirects_and_Forwards_Cheat_Sheet.md)
                 * the only valid redirect URLs are the ones from domains you have set when
                 * adding your platforms in the console interface.
                 *
                 * @param {string} userId
                 * @param {string} secret
                 * @param {string} password
                 * @param {string} passwordAgain
                 * @throws {AppwriteException}
                 * @returns {Promise}
                 */
                updateRecovery: (userId, secret, password, passwordAgain) => __awaiter(this, void 0, void 0, function* () {
                    if (typeof userId === 'undefined') {
                        throw new AppwriteException('Missing required parameter: "userId"');
                    }
                    if (typeof secret === 'undefined') {
                        throw new AppwriteException('Missing required parameter: "secret"');
                    }
                    if (typeof password === 'undefined') {
                        throw new AppwriteException('Missing required parameter: "password"');
                    }
                    if (typeof passwordAgain === 'undefined') {
                        throw new AppwriteException('Missing required parameter: "passwordAgain"');
                    }
                    let path = '/account/recovery';
                    let payload = {};
                    if (typeof userId !== 'undefined') {
                        payload['userId'] = userId;
                    }
                    if (typeof secret !== 'undefined') {
                        payload['secret'] = secret;
                    }
                    if (typeof password !== 'undefined') {
                        payload['password'] = password;
                    }
                    if (typeof passwordAgain !== 'undefined') {
                        payload['passwordAgain'] = passwordAgain;
                    }
                    const uri = new URL(this.config.endpoint + path);
                    return yield this.call('put', uri, {
                        'content-type': 'application/json',
                    }, payload);
                }),
                /**
                 * Get Account Sessions
                 *
                 * Get currently logged in user list of active sessions across different
                 * devices.
                 *
                 * @throws {AppwriteException}
                 * @returns {Promise}
                 */
                getSessions: () => __awaiter(this, void 0, void 0, function* () {
                    let path = '/account/sessions';
                    let payload = {};
                    const uri = new URL(this.config.endpoint + path);
                    return yield this.call('get', uri, {
                        'content-type': 'application/json',
                    }, payload);
                }),
                /**
                 * Delete All Account Sessions
                 *
                 * Delete all sessions from the user account and remove any sessions cookies
                 * from the end client.
                 *
                 * @throws {AppwriteException}
                 * @returns {Promise}
                 */
                deleteSessions: () => __awaiter(this, void 0, void 0, function* () {
                    let path = '/account/sessions';
                    let payload = {};
                    const uri = new URL(this.config.endpoint + path);
                    return yield this.call('delete', uri, {
                        'content-type': 'application/json',
                    }, payload);
                }),
                /**
                 * Create Anonymous Session
                 *
                 * Use this endpoint to allow a new user to register an anonymous account in
                 * your project. This route will also create a new session for the user. To
                 * allow the new user to convert an anonymous account to a normal account, you
                 * need to update its [email and
                 * password](/docs/client/account#accountUpdateEmail) or create an [OAuth2
                 * session](/docs/client/account#accountCreateOAuth2Session).
                 *
                 * @throws {AppwriteException}
                 * @returns {Promise}
                 */
                createAnonymousSession: () => __awaiter(this, void 0, void 0, function* () {
                    let path = '/account/sessions/anonymous';
                    let payload = {};
                    const uri = new URL(this.config.endpoint + path);
                    return yield this.call('post', uri, {
                        'content-type': 'application/json',
                    }, payload);
                }),
                /**
                 * Create Account Session with Email
                 *
                 * Allow the user to login into their account by providing a valid email and
                 * password combination. This route will create a new session for the user.
                 *
                 * @param {string} email
                 * @param {string} password
                 * @throws {AppwriteException}
                 * @returns {Promise}
                 */
                createEmailSession: (email, password) => __awaiter(this, void 0, void 0, function* () {
                    if (typeof email === 'undefined') {
                        throw new AppwriteException('Missing required parameter: "email"');
                    }
                    if (typeof password === 'undefined') {
                        throw new AppwriteException('Missing required parameter: "password"');
                    }
                    let path = '/account/sessions/email';
                    let payload = {};
                    if (typeof email !== 'undefined') {
                        payload['email'] = email;
                    }
                    if (typeof password !== 'undefined') {
                        payload['password'] = password;
                    }
                    const uri = new URL(this.config.endpoint + path);
                    return yield this.call('post', uri, {
                        'content-type': 'application/json',
                    }, payload);
                }),
                /**
                 * Create Magic URL session
                 *
                 * Sends the user an email with a secret key for creating a session. If the
                 * provided user ID has not be registered, a new user will be created. When
                 * the user clicks the link in the email, the user is redirected back to the
                 * URL you provided with the secret key and userId values attached to the URL
                 * query string. Use the query string parameters to submit a request to the
                 * [PUT
                 * /account/sessions/magic-url](/docs/client/account#accountUpdateMagicURLSession)
                 * endpoint to complete the login process. The link sent to the user's email
                 * address is valid for 1 hour. If you are on a mobile device you can leave
                 * the URL parameter empty, so that the login completion will be handled by
                 * your Appwrite instance by default.
                 *
                 * @param {string} userId
                 * @param {string} email
                 * @param {string} url
                 * @throws {AppwriteException}
                 * @returns {Promise}
                 */
                createMagicURLSession: (userId, email, url) => __awaiter(this, void 0, void 0, function* () {
                    if (typeof userId === 'undefined') {
                        throw new AppwriteException('Missing required parameter: "userId"');
                    }
                    if (typeof email === 'undefined') {
                        throw new AppwriteException('Missing required parameter: "email"');
                    }
                    let path = '/account/sessions/magic-url';
                    let payload = {};
                    if (typeof userId !== 'undefined') {
                        payload['userId'] = userId;
                    }
                    if (typeof email !== 'undefined') {
                        payload['email'] = email;
                    }
                    if (typeof url !== 'undefined') {
                        payload['url'] = url;
                    }
                    const uri = new URL(this.config.endpoint + path);
                    return yield this.call('post', uri, {
                        'content-type': 'application/json',
                    }, payload);
                }),
                /**
                 * Create Magic URL session (confirmation)
                 *
                 * Use this endpoint to complete creating the session with the Magic URL. Both
                 * the **userId** and **secret** arguments will be passed as query parameters
                 * to the redirect URL you have provided when sending your request to the
                 * [POST
                 * /account/sessions/magic-url](/docs/client/account#accountCreateMagicURLSession)
                 * endpoint.
                 *
                 * Please note that in order to avoid a [Redirect
                 * Attack](https://github.com/OWASP/CheatSheetSeries/blob/master/cheatsheets/Unvalidated_Redirects_and_Forwards_Cheat_Sheet.md)
                 * the only valid redirect URLs are the ones from domains you have set when
                 * adding your platforms in the console interface.
                 *
                 * @param {string} userId
                 * @param {string} secret
                 * @throws {AppwriteException}
                 * @returns {Promise}
                 */
                updateMagicURLSession: (userId, secret) => __awaiter(this, void 0, void 0, function* () {
                    if (typeof userId === 'undefined') {
                        throw new AppwriteException('Missing required parameter: "userId"');
                    }
                    if (typeof secret === 'undefined') {
                        throw new AppwriteException('Missing required parameter: "secret"');
                    }
                    let path = '/account/sessions/magic-url';
                    let payload = {};
                    if (typeof userId !== 'undefined') {
                        payload['userId'] = userId;
                    }
                    if (typeof secret !== 'undefined') {
                        payload['secret'] = secret;
                    }
                    const uri = new URL(this.config.endpoint + path);
                    return yield this.call('put', uri, {
                        'content-type': 'application/json',
                    }, payload);
                }),
                /**
                 * Create Account Session with OAuth2
                 *
                 * Allow the user to login to their account using the OAuth2 provider of their
                 * choice. Each OAuth2 provider should be enabled from the Appwrite console
                 * first. Use the success and failure arguments to provide a redirect URL's
                 * back to your app when login is completed.
                 *
                 * If there is already an active session, the new session will be attached to
                 * the logged-in account. If there are no active sessions, the server will
                 * attempt to look for a user with the same email address as the email
                 * received from the OAuth2 provider and attach the new session to the
                 * existing user. If no matching user is found - the server will create a new
                 * user..
                 *
                 *
                 * @param {string} provider
                 * @param {string} success
                 * @param {string} failure
                 * @param {string[]} scopes
                 * @throws {AppwriteException}
                 * @returns {void|string}
                 */
                createOAuth2Session: (provider, success, failure, scopes) => {
                    if (typeof provider === 'undefined') {
                        throw new AppwriteException('Missing required parameter: "provider"');
                    }
                    let path = '/account/sessions/oauth2/{provider}'.replace('{provider}', provider);
                    let payload = {};
                    if (typeof success !== 'undefined') {
                        payload['success'] = success;
                    }
                    if (typeof failure !== 'undefined') {
                        payload['failure'] = failure;
                    }
                    if (typeof scopes !== 'undefined') {
                        payload['scopes'] = scopes;
                    }
                    const uri = new URL(this.config.endpoint + path);
                    payload['project'] = this.config.project;
                    for (const [key, value] of Object.entries(this.flatten(payload))) {
                        uri.searchParams.append(key, value);
                    }
                    if (typeof window !== 'undefined' && (window === null || window === void 0 ? void 0 : window.location)) {
                        window.location.href = uri.toString();
                    }
                    else {
                        return uri;
                    }
                },
                /**
                 * Create Phone session
                 *
                 * Sends the user an SMS with a secret key for creating a session. If the
                 * provided user ID has not be registered, a new user will be created. Use the
                 * returned user ID and secret and submit a request to the [PUT
                 * /account/sessions/phone](/docs/client/account#accountUpdatePhoneSession)
                 * endpoint to complete the login process. The secret sent to the user's phone
                 * is valid for 15 minutes.
                 *
                 * @param {string} userId
                 * @param {string} number
                 * @throws {AppwriteException}
                 * @returns {Promise}
                 */
                createPhoneSession: (userId, number) => __awaiter(this, void 0, void 0, function* () {
                    if (typeof userId === 'undefined') {
                        throw new AppwriteException('Missing required parameter: "userId"');
                    }
                    if (typeof number === 'undefined') {
                        throw new AppwriteException('Missing required parameter: "number"');
                    }
                    let path = '/account/sessions/phone';
                    let payload = {};
                    if (typeof userId !== 'undefined') {
                        payload['userId'] = userId;
                    }
                    if (typeof number !== 'undefined') {
                        payload['number'] = number;
                    }
                    const uri = new URL(this.config.endpoint + path);
                    return yield this.call('post', uri, {
                        'content-type': 'application/json',
                    }, payload);
                }),
                /**
                 * Create Phone session (confirmation)
                 *
                 * Use this endpoint to complete creating a session with SMS. Use the
                 * **userId** from the
                 * [createPhoneSession](/docs/client/account#accountCreatePhoneSession)
                 * endpoint and the **secret** received via SMS to successfully update and
                 * confirm the phone session.
                 *
                 * @param {string} userId
                 * @param {string} secret
                 * @throws {AppwriteException}
                 * @returns {Promise}
                 */
                updatePhoneSession: (userId, secret) => __awaiter(this, void 0, void 0, function* () {
                    if (typeof userId === 'undefined') {
                        throw new AppwriteException('Missing required parameter: "userId"');
                    }
                    if (typeof secret === 'undefined') {
                        throw new AppwriteException('Missing required parameter: "secret"');
                    }
                    let path = '/account/sessions/phone';
                    let payload = {};
                    if (typeof userId !== 'undefined') {
                        payload['userId'] = userId;
                    }
                    if (typeof secret !== 'undefined') {
                        payload['secret'] = secret;
                    }
                    const uri = new URL(this.config.endpoint + path);
                    return yield this.call('put', uri, {
                        'content-type': 'application/json',
                    }, payload);
                }),
                /**
                 * Get Session By ID
                 *
                 * Use this endpoint to get a logged in user's session using a Session ID.
                 * Inputting 'current' will return the current session being used.
                 *
                 * @param {string} sessionId
                 * @throws {AppwriteException}
                 * @returns {Promise}
                 */
                getSession: (sessionId) => __awaiter(this, void 0, void 0, function* () {
                    if (typeof sessionId === 'undefined') {
                        throw new AppwriteException('Missing required parameter: "sessionId"');
                    }
                    let path = '/account/sessions/{sessionId}'.replace('{sessionId}', sessionId);
                    let payload = {};
                    const uri = new URL(this.config.endpoint + path);
                    return yield this.call('get', uri, {
                        'content-type': 'application/json',
                    }, payload);
                }),
                /**
                 * Update Session (Refresh Tokens)
                 *
                 * Access tokens have limited lifespan and expire to mitigate security risks.
                 * If session was created using an OAuth provider, this route can be used to
                 * "refresh" the access token.
                 *
                 * @param {string} sessionId
                 * @throws {AppwriteException}
                 * @returns {Promise}
                 */
                updateSession: (sessionId) => __awaiter(this, void 0, void 0, function* () {
                    if (typeof sessionId === 'undefined') {
                        throw new AppwriteException('Missing required parameter: "sessionId"');
                    }
                    let path = '/account/sessions/{sessionId}'.replace('{sessionId}', sessionId);
                    let payload = {};
                    const uri = new URL(this.config.endpoint + path);
                    return yield this.call('patch', uri, {
                        'content-type': 'application/json',
                    }, payload);
                }),
                /**
                 * Delete Account Session
                 *
                 * Use this endpoint to log out the currently logged in user from all their
                 * account sessions across all of their different devices. When using the
                 * Session ID argument, only the unique session ID provided is deleted.
                 *
                 *
                 * @param {string} sessionId
                 * @throws {AppwriteException}
                 * @returns {Promise}
                 */
                deleteSession: (sessionId) => __awaiter(this, void 0, void 0, function* () {
                    if (typeof sessionId === 'undefined') {
                        throw new AppwriteException('Missing required parameter: "sessionId"');
                    }
                    let path = '/account/sessions/{sessionId}'.replace('{sessionId}', sessionId);
                    let payload = {};
                    const uri = new URL(this.config.endpoint + path);
                    return yield this.call('delete', uri, {
                        'content-type': 'application/json',
                    }, payload);
                }),
                /**
                 * Update Account Status
                 *
                 * Block the currently logged in user account. Behind the scene, the user
                 * record is not deleted but permanently blocked from any access. To
                 * completely delete a user, use the Users API instead.
                 *
                 * @throws {AppwriteException}
                 * @returns {Promise}
                 */
                updateStatus: () => __awaiter(this, void 0, void 0, function* () {
                    let path = '/account/status';
                    let payload = {};
                    const uri = new URL(this.config.endpoint + path);
                    return yield this.call('patch', uri, {
                        'content-type': 'application/json',
                    }, payload);
                }),
                /**
                 * Create Email Verification
                 *
                 * Use this endpoint to send a verification message to your user email address
                 * to confirm they are the valid owners of that address. Both the **userId**
                 * and **secret** arguments will be passed as query parameters to the URL you
                 * have provided to be attached to the verification email. The provided URL
                 * should redirect the user back to your app and allow you to complete the
                 * verification process by verifying both the **userId** and **secret**
                 * parameters. Learn more about how to [complete the verification
                 * process](/docs/client/account#accountUpdateEmailVerification). The
                 * verification link sent to the user's email address is valid for 7 days.
                 *
                 * Please note that in order to avoid a [Redirect
                 * Attack](https://github.com/OWASP/CheatSheetSeries/blob/master/cheatsheets/Unvalidated_Redirects_and_Forwards_Cheat_Sheet.md),
                 * the only valid redirect URLs are the ones from domains you have set when
                 * adding your platforms in the console interface.
                 *
                 *
                 * @param {string} url
                 * @throws {AppwriteException}
                 * @returns {Promise}
                 */
                createVerification: (url) => __awaiter(this, void 0, void 0, function* () {
                    if (typeof url === 'undefined') {
                        throw new AppwriteException('Missing required parameter: "url"');
                    }
                    let path = '/account/verification';
                    let payload = {};
                    if (typeof url !== 'undefined') {
                        payload['url'] = url;
                    }
                    const uri = new URL(this.config.endpoint + path);
                    return yield this.call('post', uri, {
                        'content-type': 'application/json',
                    }, payload);
                }),
                /**
                 * Create Email Verification (confirmation)
                 *
                 * Use this endpoint to complete the user email verification process. Use both
                 * the **userId** and **secret** parameters that were attached to your app URL
                 * to verify the user email ownership. If confirmed this route will return a
                 * 200 status code.
                 *
                 * @param {string} userId
                 * @param {string} secret
                 * @throws {AppwriteException}
                 * @returns {Promise}
                 */
                updateVerification: (userId, secret) => __awaiter(this, void 0, void 0, function* () {
                    if (typeof userId === 'undefined') {
                        throw new AppwriteException('Missing required parameter: "userId"');
                    }
                    if (typeof secret === 'undefined') {
                        throw new AppwriteException('Missing required parameter: "secret"');
                    }
                    let path = '/account/verification';
                    let payload = {};
                    if (typeof userId !== 'undefined') {
                        payload['userId'] = userId;
                    }
                    if (typeof secret !== 'undefined') {
                        payload['secret'] = secret;
                    }
                    const uri = new URL(this.config.endpoint + path);
                    return yield this.call('put', uri, {
                        'content-type': 'application/json',
                    }, payload);
                }),
                /**
                 * Create Phone Verification
                 *
                 * Use this endpoint to send a verification SMS to the currently logged in
                 * user. This endpoint is meant for use after updating a user's phone number
                 * using the [accountUpdatePhone](/docs/client/account#accountUpdatePhone)
                 * endpoint. Learn more about how to [complete the verification
                 * process](/docs/client/account#accountUpdatePhoneVerification). The
                 * verification code sent to the user's phone number is valid for 15 minutes.
                 *
                 * @throws {AppwriteException}
                 * @returns {Promise}
                 */
                createPhoneVerification: () => __awaiter(this, void 0, void 0, function* () {
                    let path = '/account/verification/phone';
                    let payload = {};
                    const uri = new URL(this.config.endpoint + path);
                    return yield this.call('post', uri, {
                        'content-type': 'application/json',
                    }, payload);
                }),
                /**
                 * Create Phone Verification (confirmation)
                 *
                 * Use this endpoint to complete the user phone verification process. Use the
                 * **userId** and **secret** that were sent to your user's phone number to
                 * verify the user email ownership. If confirmed this route will return a 200
                 * status code.
                 *
                 * @param {string} userId
                 * @param {string} secret
                 * @throws {AppwriteException}
                 * @returns {Promise}
                 */
                updatePhoneVerification: (userId, secret) => __awaiter(this, void 0, void 0, function* () {
                    if (typeof userId === 'undefined') {
                        throw new AppwriteException('Missing required parameter: "userId"');
                    }
                    if (typeof secret === 'undefined') {
                        throw new AppwriteException('Missing required parameter: "secret"');
                    }
                    let path = '/account/verification/phone';
                    let payload = {};
                    if (typeof userId !== 'undefined') {
                        payload['userId'] = userId;
                    }
                    if (typeof secret !== 'undefined') {
                        payload['secret'] = secret;
                    }
                    const uri = new URL(this.config.endpoint + path);
                    return yield this.call('put', uri, {
                        'content-type': 'application/json',
                    }, payload);
                })
            };
            this.avatars = {
                /**
                 * Get Browser Icon
                 *
                 * You can use this endpoint to show different browser icons to your users.
                 * The code argument receives the browser code as it appears in your user [GET
                 * /account/sessions](/docs/client/account#accountGetSessions) endpoint. Use
                 * width, height and quality arguments to change the output settings.
                 *
                 * When one dimension is specified and the other is 0, the image is scaled
                 * with preserved aspect ratio. If both dimensions are 0, the API provides an
                 * image at source quality. If dimensions are not specified, the default size
                 * of image returned is 100x100px.
                 *
                 * @param {string} code
                 * @param {number} width
                 * @param {number} height
                 * @param {number} quality
                 * @throws {AppwriteException}
                 * @returns {URL}
                 */
                getBrowser: (code, width, height, quality) => {
                    if (typeof code === 'undefined') {
                        throw new AppwriteException('Missing required parameter: "code"');
                    }
                    let path = '/avatars/browsers/{code}'.replace('{code}', code);
                    let payload = {};
                    if (typeof width !== 'undefined') {
                        payload['width'] = width;
                    }
                    if (typeof height !== 'undefined') {
                        payload['height'] = height;
                    }
                    if (typeof quality !== 'undefined') {
                        payload['quality'] = quality;
                    }
                    const uri = new URL(this.config.endpoint + path);
                    payload['project'] = this.config.project;
                    for (const [key, value] of Object.entries(this.flatten(payload))) {
                        uri.searchParams.append(key, value);
                    }
                    return uri;
                },
                /**
                 * Get Credit Card Icon
                 *
                 * The credit card endpoint will return you the icon of the credit card
                 * provider you need. Use width, height and quality arguments to change the
                 * output settings.
                 *
                 * When one dimension is specified and the other is 0, the image is scaled
                 * with preserved aspect ratio. If both dimensions are 0, the API provides an
                 * image at source quality. If dimensions are not specified, the default size
                 * of image returned is 100x100px.
                 *
                 *
                 * @param {string} code
                 * @param {number} width
                 * @param {number} height
                 * @param {number} quality
                 * @throws {AppwriteException}
                 * @returns {URL}
                 */
                getCreditCard: (code, width, height, quality) => {
                    if (typeof code === 'undefined') {
                        throw new AppwriteException('Missing required parameter: "code"');
                    }
                    let path = '/avatars/credit-cards/{code}'.replace('{code}', code);
                    let payload = {};
                    if (typeof width !== 'undefined') {
                        payload['width'] = width;
                    }
                    if (typeof height !== 'undefined') {
                        payload['height'] = height;
                    }
                    if (typeof quality !== 'undefined') {
                        payload['quality'] = quality;
                    }
                    const uri = new URL(this.config.endpoint + path);
                    payload['project'] = this.config.project;
                    for (const [key, value] of Object.entries(this.flatten(payload))) {
                        uri.searchParams.append(key, value);
                    }
                    return uri;
                },
                /**
                 * Get Favicon
                 *
                 * Use this endpoint to fetch the favorite icon (AKA favicon) of any remote
                 * website URL.
                 *
                 *
                 * @param {string} url
                 * @throws {AppwriteException}
                 * @returns {URL}
                 */
                getFavicon: (url) => {
                    if (typeof url === 'undefined') {
                        throw new AppwriteException('Missing required parameter: "url"');
                    }
                    let path = '/avatars/favicon';
                    let payload = {};
                    if (typeof url !== 'undefined') {
                        payload['url'] = url;
                    }
                    const uri = new URL(this.config.endpoint + path);
                    payload['project'] = this.config.project;
                    for (const [key, value] of Object.entries(this.flatten(payload))) {
                        uri.searchParams.append(key, value);
                    }
                    return uri;
                },
                /**
                 * Get Country Flag
                 *
                 * You can use this endpoint to show different country flags icons to your
                 * users. The code argument receives the 2 letter country code. Use width,
                 * height and quality arguments to change the output settings.
                 *
                 * When one dimension is specified and the other is 0, the image is scaled
                 * with preserved aspect ratio. If both dimensions are 0, the API provides an
                 * image at source quality. If dimensions are not specified, the default size
                 * of image returned is 100x100px.
                 *
                 *
                 * @param {string} code
                 * @param {number} width
                 * @param {number} height
                 * @param {number} quality
                 * @throws {AppwriteException}
                 * @returns {URL}
                 */
                getFlag: (code, width, height, quality) => {
                    if (typeof code === 'undefined') {
                        throw new AppwriteException('Missing required parameter: "code"');
                    }
                    let path = '/avatars/flags/{code}'.replace('{code}', code);
                    let payload = {};
                    if (typeof width !== 'undefined') {
                        payload['width'] = width;
                    }
                    if (typeof height !== 'undefined') {
                        payload['height'] = height;
                    }
                    if (typeof quality !== 'undefined') {
                        payload['quality'] = quality;
                    }
                    const uri = new URL(this.config.endpoint + path);
                    payload['project'] = this.config.project;
                    for (const [key, value] of Object.entries(this.flatten(payload))) {
                        uri.searchParams.append(key, value);
                    }
                    return uri;
                },
                /**
                 * Get Image from URL
                 *
                 * Use this endpoint to fetch a remote image URL and crop it to any image size
                 * you want. This endpoint is very useful if you need to crop and display
                 * remote images in your app or in case you want to make sure a 3rd party
                 * image is properly served using a TLS protocol.
                 *
                 * When one dimension is specified and the other is 0, the image is scaled
                 * with preserved aspect ratio. If both dimensions are 0, the API provides an
                 * image at source quality. If dimensions are not specified, the default size
                 * of image returned is 400x400px.
                 *
                 *
                 * @param {string} url
                 * @param {number} width
                 * @param {number} height
                 * @throws {AppwriteException}
                 * @returns {URL}
                 */
                getImage: (url, width, height) => {
                    if (typeof url === 'undefined') {
                        throw new AppwriteException('Missing required parameter: "url"');
                    }
                    let path = '/avatars/image';
                    let payload = {};
                    if (typeof url !== 'undefined') {
                        payload['url'] = url;
                    }
                    if (typeof width !== 'undefined') {
                        payload['width'] = width;
                    }
                    if (typeof height !== 'undefined') {
                        payload['height'] = height;
                    }
                    const uri = new URL(this.config.endpoint + path);
                    payload['project'] = this.config.project;
                    for (const [key, value] of Object.entries(this.flatten(payload))) {
                        uri.searchParams.append(key, value);
                    }
                    return uri;
                },
                /**
                 * Get User Initials
                 *
                 * Use this endpoint to show your user initials avatar icon on your website or
                 * app. By default, this route will try to print your logged-in user name or
                 * email initials. You can also overwrite the user name if you pass the 'name'
                 * parameter. If no name is given and no user is logged, an empty avatar will
                 * be returned.
                 *
                 * You can use the color and background params to change the avatar colors. By
                 * default, a random theme will be selected. The random theme will persist for
                 * the user's initials when reloading the same theme will always return for
                 * the same initials.
                 *
                 * When one dimension is specified and the other is 0, the image is scaled
                 * with preserved aspect ratio. If both dimensions are 0, the API provides an
                 * image at source quality. If dimensions are not specified, the default size
                 * of image returned is 100x100px.
                 *
                 *
                 * @param {string} name
                 * @param {number} width
                 * @param {number} height
                 * @param {string} color
                 * @param {string} background
                 * @throws {AppwriteException}
                 * @returns {URL}
                 */
                getInitials: (name, width, height, color, background) => {
                    let path = '/avatars/initials';
                    let payload = {};
                    if (typeof name !== 'undefined') {
                        payload['name'] = name;
                    }
                    if (typeof width !== 'undefined') {
                        payload['width'] = width;
                    }
                    if (typeof height !== 'undefined') {
                        payload['height'] = height;
                    }
                    if (typeof color !== 'undefined') {
                        payload['color'] = color;
                    }
                    if (typeof background !== 'undefined') {
                        payload['background'] = background;
                    }
                    const uri = new URL(this.config.endpoint + path);
                    payload['project'] = this.config.project;
                    for (const [key, value] of Object.entries(this.flatten(payload))) {
                        uri.searchParams.append(key, value);
                    }
                    return uri;
                },
                /**
                 * Get QR Code
                 *
                 * Converts a given plain text to a QR code image. You can use the query
                 * parameters to change the size and style of the resulting image.
                 *
                 *
                 * @param {string} text
                 * @param {number} size
                 * @param {number} margin
                 * @param {boolean} download
                 * @throws {AppwriteException}
                 * @returns {URL}
                 */
                getQR: (text, size, margin, download) => {
                    if (typeof text === 'undefined') {
                        throw new AppwriteException('Missing required parameter: "text"');
                    }
                    let path = '/avatars/qr';
                    let payload = {};
                    if (typeof text !== 'undefined') {
                        payload['text'] = text;
                    }
                    if (typeof size !== 'undefined') {
                        payload['size'] = size;
                    }
                    if (typeof margin !== 'undefined') {
                        payload['margin'] = margin;
                    }
                    if (typeof download !== 'undefined') {
                        payload['download'] = download;
                    }
                    const uri = new URL(this.config.endpoint + path);
                    payload['project'] = this.config.project;
                    for (const [key, value] of Object.entries(this.flatten(payload))) {
                        uri.searchParams.append(key, value);
                    }
                    return uri;
                }
            };
            this.databases = {
                /**
                 * List Databases
                 *
                 *
                 * @param {string} search
                 * @param {number} limit
                 * @param {number} offset
                 * @param {string} cursor
                 * @param {string} cursorDirection
                 * @param {string} orderType
                 * @throws {AppwriteException}
                 * @returns {Promise}
                 */
                list: (search, limit, offset, cursor, cursorDirection, orderType) => __awaiter(this, void 0, void 0, function* () {
                    let path = '/databases';
                    let payload = {};
                    if (typeof search !== 'undefined') {
                        payload['search'] = search;
                    }
                    if (typeof limit !== 'undefined') {
                        payload['limit'] = limit;
                    }
                    if (typeof offset !== 'undefined') {
                        payload['offset'] = offset;
                    }
                    if (typeof cursor !== 'undefined') {
                        payload['cursor'] = cursor;
                    }
                    if (typeof cursorDirection !== 'undefined') {
                        payload['cursorDirection'] = cursorDirection;
                    }
                    if (typeof orderType !== 'undefined') {
                        payload['orderType'] = orderType;
                    }
                    const uri = new URL(this.config.endpoint + path);
                    return yield this.call('get', uri, {
                        'content-type': 'application/json',
                    }, payload);
                }),
                /**
                 * Create Database
                 *
                 *
                 * @param {string} databaseId
                 * @param {string} name
                 * @throws {AppwriteException}
                 * @returns {Promise}
                 */
                create: (databaseId, name) => __awaiter(this, void 0, void 0, function* () {
                    if (typeof databaseId === 'undefined') {
                        throw new AppwriteException('Missing required parameter: "databaseId"');
                    }
                    if (typeof name === 'undefined') {
                        throw new AppwriteException('Missing required parameter: "name"');
                    }
                    let path = '/databases';
                    let payload = {};
                    if (typeof databaseId !== 'undefined') {
                        payload['databaseId'] = databaseId;
                    }
                    if (typeof name !== 'undefined') {
                        payload['name'] = name;
                    }
                    const uri = new URL(this.config.endpoint + path);
                    return yield this.call('post', uri, {
                        'content-type': 'application/json',
                    }, payload);
                }),
                /**
                 * Get usage stats for the database
                 *
                 *
                 * @param {string} range
                 * @throws {AppwriteException}
                 * @returns {Promise}
                 */
                getUsage: (range) => __awaiter(this, void 0, void 0, function* () {
                    let path = '/databases/usage';
                    let payload = {};
                    if (typeof range !== 'undefined') {
                        payload['range'] = range;
                    }
                    const uri = new URL(this.config.endpoint + path);
                    return yield this.call('get', uri, {
                        'content-type': 'application/json',
                    }, payload);
                }),
                /**
                 * Get Database
                 *
                 *
                 * @param {string} databaseId
                 * @throws {AppwriteException}
                 * @returns {Promise}
                 */
                get: (databaseId) => __awaiter(this, void 0, void 0, function* () {
                    if (typeof databaseId === 'undefined') {
                        throw new AppwriteException('Missing required parameter: "databaseId"');
                    }
                    let path = '/databases/{databaseId}'.replace('{databaseId}', databaseId);
                    let payload = {};
                    const uri = new URL(this.config.endpoint + path);
                    return yield this.call('get', uri, {
                        'content-type': 'application/json',
                    }, payload);
                }),
                /**
                 * Update Database
                 *
                 *
                 * @param {string} databaseId
                 * @param {string} name
                 * @throws {AppwriteException}
                 * @returns {Promise}
                 */
                update: (databaseId, name) => __awaiter(this, void 0, void 0, function* () {
                    if (typeof databaseId === 'undefined') {
                        throw new AppwriteException('Missing required parameter: "databaseId"');
                    }
                    if (typeof name === 'undefined') {
                        throw new AppwriteException('Missing required parameter: "name"');
                    }
                    let path = '/databases/{databaseId}'.replace('{databaseId}', databaseId);
                    let payload = {};
                    if (typeof name !== 'undefined') {
                        payload['name'] = name;
                    }
                    const uri = new URL(this.config.endpoint + path);
                    return yield this.call('put', uri, {
                        'content-type': 'application/json',
                    }, payload);
                }),
                /**
                 * Delete Database
                 *
                 *
                 * @param {string} databaseId
                 * @throws {AppwriteException}
                 * @returns {Promise}
                 */
                delete: (databaseId) => __awaiter(this, void 0, void 0, function* () {
                    if (typeof databaseId === 'undefined') {
                        throw new AppwriteException('Missing required parameter: "databaseId"');
                    }
                    let path = '/databases/{databaseId}'.replace('{databaseId}', databaseId);
                    let payload = {};
                    const uri = new URL(this.config.endpoint + path);
                    return yield this.call('delete', uri, {
                        'content-type': 'application/json',
                    }, payload);
                }),
                /**
                 * List Collections
                 *
                 *
                 * @param {string} databaseId
                 * @param {string} search
                 * @param {number} limit
                 * @param {number} offset
                 * @param {string} cursor
                 * @param {string} cursorDirection
                 * @param {string} orderType
                 * @throws {AppwriteException}
                 * @returns {Promise}
                 */
                listCollections: (databaseId, search, limit, offset, cursor, cursorDirection, orderType) => __awaiter(this, void 0, void 0, function* () {
                    if (typeof databaseId === 'undefined') {
                        throw new AppwriteException('Missing required parameter: "databaseId"');
                    }
                    let path = '/databases/{databaseId}/collections'.replace('{databaseId}', databaseId);
                    let payload = {};
                    if (typeof search !== 'undefined') {
                        payload['search'] = search;
                    }
                    if (typeof limit !== 'undefined') {
                        payload['limit'] = limit;
                    }
                    if (typeof offset !== 'undefined') {
                        payload['offset'] = offset;
                    }
                    if (typeof cursor !== 'undefined') {
                        payload['cursor'] = cursor;
                    }
                    if (typeof cursorDirection !== 'undefined') {
                        payload['cursorDirection'] = cursorDirection;
                    }
                    if (typeof orderType !== 'undefined') {
                        payload['orderType'] = orderType;
                    }
                    const uri = new URL(this.config.endpoint + path);
                    return yield this.call('get', uri, {
                        'content-type': 'application/json',
                    }, payload);
                }),
                /**
                 * Create Collection
                 *
                 *
                 * @param {string} databaseId
                 * @param {string} collectionId
                 * @param {string} name
                 * @param {string} permission
                 * @param {string[]} read
                 * @param {string[]} write
                 * @throws {AppwriteException}
                 * @returns {Promise}
                 */
                createCollection: (databaseId, collectionId, name, permission, read, write) => __awaiter(this, void 0, void 0, function* () {
                    if (typeof databaseId === 'undefined') {
                        throw new AppwriteException('Missing required parameter: "databaseId"');
                    }
                    if (typeof collectionId === 'undefined') {
                        throw new AppwriteException('Missing required parameter: "collectionId"');
                    }
                    if (typeof name === 'undefined') {
                        throw new AppwriteException('Missing required parameter: "name"');
                    }
                    if (typeof permission === 'undefined') {
                        throw new AppwriteException('Missing required parameter: "permission"');
                    }
                    if (typeof read === 'undefined') {
                        throw new AppwriteException('Missing required parameter: "read"');
                    }
                    if (typeof write === 'undefined') {
                        throw new AppwriteException('Missing required parameter: "write"');
                    }
                    let path = '/databases/{databaseId}/collections'.replace('{databaseId}', databaseId);
                    let payload = {};
                    if (typeof collectionId !== 'undefined') {
                        payload['collectionId'] = collectionId;
                    }
                    if (typeof name !== 'undefined') {
                        payload['name'] = name;
                    }
                    if (typeof permission !== 'undefined') {
                        payload['permission'] = permission;
                    }
                    if (typeof read !== 'undefined') {
                        payload['read'] = read;
                    }
                    if (typeof write !== 'undefined') {
                        payload['write'] = write;
                    }
                    const uri = new URL(this.config.endpoint + path);
                    return yield this.call('post', uri, {
                        'content-type': 'application/json',
                    }, payload);
                }),
                /**
                 * Get Collection
                 *
                 *
                 * @param {string} databaseId
                 * @param {string} collectionId
                 * @throws {AppwriteException}
                 * @returns {Promise}
                 */
                getCollection: (databaseId, collectionId) => __awaiter(this, void 0, void 0, function* () {
                    if (typeof databaseId === 'undefined') {
                        throw new AppwriteException('Missing required parameter: "databaseId"');
                    }
                    if (typeof collectionId === 'undefined') {
                        throw new AppwriteException('Missing required parameter: "collectionId"');
                    }
                    let path = '/databases/{databaseId}/collections/{collectionId}'.replace('{databaseId}', databaseId).replace('{collectionId}', collectionId);
                    let payload = {};
                    const uri = new URL(this.config.endpoint + path);
                    return yield this.call('get', uri, {
                        'content-type': 'application/json',
                    }, payload);
                }),
                /**
                 * Update Collection
                 *
                 *
                 * @param {string} databaseId
                 * @param {string} collectionId
                 * @param {string} name
                 * @param {string} permission
                 * @param {string[]} read
                 * @param {string[]} write
                 * @param {boolean} enabled
                 * @throws {AppwriteException}
                 * @returns {Promise}
                 */
                updateCollection: (databaseId, collectionId, name, permission, read, write, enabled) => __awaiter(this, void 0, void 0, function* () {
                    if (typeof databaseId === 'undefined') {
                        throw new AppwriteException('Missing required parameter: "databaseId"');
                    }
                    if (typeof collectionId === 'undefined') {
                        throw new AppwriteException('Missing required parameter: "collectionId"');
                    }
                    if (typeof name === 'undefined') {
                        throw new AppwriteException('Missing required parameter: "name"');
                    }
                    if (typeof permission === 'undefined') {
                        throw new AppwriteException('Missing required parameter: "permission"');
                    }
                    let path = '/databases/{databaseId}/collections/{collectionId}'.replace('{databaseId}', databaseId).replace('{collectionId}', collectionId);
                    let payload = {};
                    if (typeof name !== 'undefined') {
                        payload['name'] = name;
                    }
                    if (typeof permission !== 'undefined') {
                        payload['permission'] = permission;
                    }
                    if (typeof read !== 'undefined') {
                        payload['read'] = read;
                    }
                    if (typeof write !== 'undefined') {
                        payload['write'] = write;
                    }
                    if (typeof enabled !== 'undefined') {
                        payload['enabled'] = enabled;
                    }
                    const uri = new URL(this.config.endpoint + path);
                    return yield this.call('put', uri, {
                        'content-type': 'application/json',
                    }, payload);
                }),
                /**
                 * Delete Collection
                 *
                 *
                 * @param {string} databaseId
                 * @param {string} collectionId
                 * @throws {AppwriteException}
                 * @returns {Promise}
                 */
                deleteCollection: (databaseId, collectionId) => __awaiter(this, void 0, void 0, function* () {
                    if (typeof databaseId === 'undefined') {
                        throw new AppwriteException('Missing required parameter: "databaseId"');
                    }
                    if (typeof collectionId === 'undefined') {
                        throw new AppwriteException('Missing required parameter: "collectionId"');
                    }
                    let path = '/databases/{databaseId}/collections/{collectionId}'.replace('{databaseId}', databaseId).replace('{collectionId}', collectionId);
                    let payload = {};
                    const uri = new URL(this.config.endpoint + path);
                    return yield this.call('delete', uri, {
                        'content-type': 'application/json',
                    }, payload);
                }),
                /**
                 * List Attributes
                 *
                 *
                 * @param {string} databaseId
                 * @param {string} collectionId
                 * @throws {AppwriteException}
                 * @returns {Promise}
                 */
                listAttributes: (databaseId, collectionId) => __awaiter(this, void 0, void 0, function* () {
                    if (typeof databaseId === 'undefined') {
                        throw new AppwriteException('Missing required parameter: "databaseId"');
                    }
                    if (typeof collectionId === 'undefined') {
                        throw new AppwriteException('Missing required parameter: "collectionId"');
                    }
                    let path = '/databases/{databaseId}/collections/{collectionId}/attributes'.replace('{databaseId}', databaseId).replace('{collectionId}', collectionId);
                    let payload = {};
                    const uri = new URL(this.config.endpoint + path);
                    return yield this.call('get', uri, {
                        'content-type': 'application/json',
                    }, payload);
                }),
                /**
                 * Create Boolean Attribute
                 *
                 *
                 * @param {string} databaseId
                 * @param {string} collectionId
                 * @param {string} key
                 * @param {boolean} required
                 * @param {boolean} xdefault
                 * @param {boolean} array
                 * @throws {AppwriteException}
                 * @returns {Promise}
                 */
                createBooleanAttribute: (databaseId, collectionId, key, required, xdefault, array) => __awaiter(this, void 0, void 0, function* () {
                    if (typeof databaseId === 'undefined') {
                        throw new AppwriteException('Missing required parameter: "databaseId"');
                    }
                    if (typeof collectionId === 'undefined') {
                        throw new AppwriteException('Missing required parameter: "collectionId"');
                    }
                    if (typeof key === 'undefined') {
                        throw new AppwriteException('Missing required parameter: "key"');
                    }
                    if (typeof required === 'undefined') {
                        throw new AppwriteException('Missing required parameter: "required"');
                    }
                    let path = '/databases/{databaseId}/collections/{collectionId}/attributes/boolean'.replace('{databaseId}', databaseId).replace('{collectionId}', collectionId);
                    let payload = {};
                    if (typeof key !== 'undefined') {
                        payload['key'] = key;
                    }
                    if (typeof required !== 'undefined') {
                        payload['required'] = required;
                    }
                    if (typeof xdefault !== 'undefined') {
                        payload['default'] = xdefault;
                    }
                    if (typeof array !== 'undefined') {
                        payload['array'] = array;
                    }
                    const uri = new URL(this.config.endpoint + path);
                    return yield this.call('post', uri, {
                        'content-type': 'application/json',
                    }, payload);
                }),
                /**
                 * Create DateTime Attribute
                 *
                 *
                 * @param {string} databaseId
                 * @param {string} collectionId
                 * @param {string} key
                 * @param {boolean} required
                 * @param {string} xdefault
                 * @param {boolean} array
                 * @throws {AppwriteException}
                 * @returns {Promise}
                 */
                createDatetimeAttribute: (databaseId, collectionId, key, required, xdefault, array) => __awaiter(this, void 0, void 0, function* () {
                    if (typeof databaseId === 'undefined') {
                        throw new AppwriteException('Missing required parameter: "databaseId"');
                    }
                    if (typeof collectionId === 'undefined') {
                        throw new AppwriteException('Missing required parameter: "collectionId"');
                    }
                    if (typeof key === 'undefined') {
                        throw new AppwriteException('Missing required parameter: "key"');
                    }
                    if (typeof required === 'undefined') {
                        throw new AppwriteException('Missing required parameter: "required"');
                    }
                    let path = '/databases/{databaseId}/collections/{collectionId}/attributes/datetime'.replace('{databaseId}', databaseId).replace('{collectionId}', collectionId);
                    let payload = {};
                    if (typeof key !== 'undefined') {
                        payload['key'] = key;
                    }
                    if (typeof required !== 'undefined') {
                        payload['required'] = required;
                    }
                    if (typeof xdefault !== 'undefined') {
                        payload['default'] = xdefault;
                    }
                    if (typeof array !== 'undefined') {
                        payload['array'] = array;
                    }
                    const uri = new URL(this.config.endpoint + path);
                    return yield this.call('post', uri, {
                        'content-type': 'application/json',
                    }, payload);
                }),
                /**
                 * Create Email Attribute
                 *
                 *
                 * @param {string} databaseId
                 * @param {string} collectionId
                 * @param {string} key
                 * @param {boolean} required
                 * @param {string} xdefault
                 * @param {boolean} array
                 * @throws {AppwriteException}
                 * @returns {Promise}
                 */
                createEmailAttribute: (databaseId, collectionId, key, required, xdefault, array) => __awaiter(this, void 0, void 0, function* () {
                    if (typeof databaseId === 'undefined') {
                        throw new AppwriteException('Missing required parameter: "databaseId"');
                    }
                    if (typeof collectionId === 'undefined') {
                        throw new AppwriteException('Missing required parameter: "collectionId"');
                    }
                    if (typeof key === 'undefined') {
                        throw new AppwriteException('Missing required parameter: "key"');
                    }
                    if (typeof required === 'undefined') {
                        throw new AppwriteException('Missing required parameter: "required"');
                    }
                    let path = '/databases/{databaseId}/collections/{collectionId}/attributes/email'.replace('{databaseId}', databaseId).replace('{collectionId}', collectionId);
                    let payload = {};
                    if (typeof key !== 'undefined') {
                        payload['key'] = key;
                    }
                    if (typeof required !== 'undefined') {
                        payload['required'] = required;
                    }
                    if (typeof xdefault !== 'undefined') {
                        payload['default'] = xdefault;
                    }
                    if (typeof array !== 'undefined') {
                        payload['array'] = array;
                    }
                    const uri = new URL(this.config.endpoint + path);
                    return yield this.call('post', uri, {
                        'content-type': 'application/json',
                    }, payload);
                }),
                /**
                 * Create Enum Attribute
                 *
                 *
                 * @param {string} databaseId
                 * @param {string} collectionId
                 * @param {string} key
                 * @param {string[]} elements
                 * @param {boolean} required
                 * @param {string} xdefault
                 * @param {boolean} array
                 * @throws {AppwriteException}
                 * @returns {Promise}
                 */
                createEnumAttribute: (databaseId, collectionId, key, elements, required, xdefault, array) => __awaiter(this, void 0, void 0, function* () {
                    if (typeof databaseId === 'undefined') {
                        throw new AppwriteException('Missing required parameter: "databaseId"');
                    }
                    if (typeof collectionId === 'undefined') {
                        throw new AppwriteException('Missing required parameter: "collectionId"');
                    }
                    if (typeof key === 'undefined') {
                        throw new AppwriteException('Missing required parameter: "key"');
                    }
                    if (typeof elements === 'undefined') {
                        throw new AppwriteException('Missing required parameter: "elements"');
                    }
                    if (typeof required === 'undefined') {
                        throw new AppwriteException('Missing required parameter: "required"');
                    }
                    let path = '/databases/{databaseId}/collections/{collectionId}/attributes/enum'.replace('{databaseId}', databaseId).replace('{collectionId}', collectionId);
                    let payload = {};
                    if (typeof key !== 'undefined') {
                        payload['key'] = key;
                    }
                    if (typeof elements !== 'undefined') {
                        payload['elements'] = elements;
                    }
                    if (typeof required !== 'undefined') {
                        payload['required'] = required;
                    }
                    if (typeof xdefault !== 'undefined') {
                        payload['default'] = xdefault;
                    }
                    if (typeof array !== 'undefined') {
                        payload['array'] = array;
                    }
                    const uri = new URL(this.config.endpoint + path);
                    return yield this.call('post', uri, {
                        'content-type': 'application/json',
                    }, payload);
                }),
                /**
                 * Create Float Attribute
                 *
                 *
                 * @param {string} databaseId
                 * @param {string} collectionId
                 * @param {string} key
                 * @param {boolean} required
                 * @param {number} min
                 * @param {number} max
                 * @param {number} xdefault
                 * @param {boolean} array
                 * @throws {AppwriteException}
                 * @returns {Promise}
                 */
                createFloatAttribute: (databaseId, collectionId, key, required, min, max, xdefault, array) => __awaiter(this, void 0, void 0, function* () {
                    if (typeof databaseId === 'undefined') {
                        throw new AppwriteException('Missing required parameter: "databaseId"');
                    }
                    if (typeof collectionId === 'undefined') {
                        throw new AppwriteException('Missing required parameter: "collectionId"');
                    }
                    if (typeof key === 'undefined') {
                        throw new AppwriteException('Missing required parameter: "key"');
                    }
                    if (typeof required === 'undefined') {
                        throw new AppwriteException('Missing required parameter: "required"');
                    }
                    let path = '/databases/{databaseId}/collections/{collectionId}/attributes/float'.replace('{databaseId}', databaseId).replace('{collectionId}', collectionId);
                    let payload = {};
                    if (typeof key !== 'undefined') {
                        payload['key'] = key;
                    }
                    if (typeof required !== 'undefined') {
                        payload['required'] = required;
                    }
                    if (typeof min !== 'undefined') {
                        payload['min'] = min;
                    }
                    if (typeof max !== 'undefined') {
                        payload['max'] = max;
                    }
                    if (typeof xdefault !== 'undefined') {
                        payload['default'] = xdefault;
                    }
                    if (typeof array !== 'undefined') {
                        payload['array'] = array;
                    }
                    const uri = new URL(this.config.endpoint + path);
                    return yield this.call('post', uri, {
                        'content-type': 'application/json',
                    }, payload);
                }),
                /**
                 * Create Integer Attribute
                 *
                 *
                 * @param {string} databaseId
                 * @param {string} collectionId
                 * @param {string} key
                 * @param {boolean} required
                 * @param {number} min
                 * @param {number} max
                 * @param {number} xdefault
                 * @param {boolean} array
                 * @throws {AppwriteException}
                 * @returns {Promise}
                 */
                createIntegerAttribute: (databaseId, collectionId, key, required, min, max, xdefault, array) => __awaiter(this, void 0, void 0, function* () {
                    if (typeof databaseId === 'undefined') {
                        throw new AppwriteException('Missing required parameter: "databaseId"');
                    }
                    if (typeof collectionId === 'undefined') {
                        throw new AppwriteException('Missing required parameter: "collectionId"');
                    }
                    if (typeof key === 'undefined') {
                        throw new AppwriteException('Missing required parameter: "key"');
                    }
                    if (typeof required === 'undefined') {
                        throw new AppwriteException('Missing required parameter: "required"');
                    }
                    let path = '/databases/{databaseId}/collections/{collectionId}/attributes/integer'.replace('{databaseId}', databaseId).replace('{collectionId}', collectionId);
                    let payload = {};
                    if (typeof key !== 'undefined') {
                        payload['key'] = key;
                    }
                    if (typeof required !== 'undefined') {
                        payload['required'] = required;
                    }
                    if (typeof min !== 'undefined') {
                        payload['min'] = min;
                    }
                    if (typeof max !== 'undefined') {
                        payload['max'] = max;
                    }
                    if (typeof xdefault !== 'undefined') {
                        payload['default'] = xdefault;
                    }
                    if (typeof array !== 'undefined') {
                        payload['array'] = array;
                    }
                    const uri = new URL(this.config.endpoint + path);
                    return yield this.call('post', uri, {
                        'content-type': 'application/json',
                    }, payload);
                }),
                /**
                 * Create IP Address Attribute
                 *
                 *
                 * @param {string} databaseId
                 * @param {string} collectionId
                 * @param {string} key
                 * @param {boolean} required
                 * @param {string} xdefault
                 * @param {boolean} array
                 * @throws {AppwriteException}
                 * @returns {Promise}
                 */
                createIpAttribute: (databaseId, collectionId, key, required, xdefault, array) => __awaiter(this, void 0, void 0, function* () {
                    if (typeof databaseId === 'undefined') {
                        throw new AppwriteException('Missing required parameter: "databaseId"');
                    }
                    if (typeof collectionId === 'undefined') {
                        throw new AppwriteException('Missing required parameter: "collectionId"');
                    }
                    if (typeof key === 'undefined') {
                        throw new AppwriteException('Missing required parameter: "key"');
                    }
                    if (typeof required === 'undefined') {
                        throw new AppwriteException('Missing required parameter: "required"');
                    }
                    let path = '/databases/{databaseId}/collections/{collectionId}/attributes/ip'.replace('{databaseId}', databaseId).replace('{collectionId}', collectionId);
                    let payload = {};
                    if (typeof key !== 'undefined') {
                        payload['key'] = key;
                    }
                    if (typeof required !== 'undefined') {
                        payload['required'] = required;
                    }
                    if (typeof xdefault !== 'undefined') {
                        payload['default'] = xdefault;
                    }
                    if (typeof array !== 'undefined') {
                        payload['array'] = array;
                    }
                    const uri = new URL(this.config.endpoint + path);
                    return yield this.call('post', uri, {
                        'content-type': 'application/json',
                    }, payload);
                }),
                /**
                 * Create String Attribute
                 *
                 *
                 * @param {string} databaseId
                 * @param {string} collectionId
                 * @param {string} key
                 * @param {number} size
                 * @param {boolean} required
                 * @param {string} xdefault
                 * @param {boolean} array
                 * @throws {AppwriteException}
                 * @returns {Promise}
                 */
                createStringAttribute: (databaseId, collectionId, key, size, required, xdefault, array) => __awaiter(this, void 0, void 0, function* () {
                    if (typeof databaseId === 'undefined') {
                        throw new AppwriteException('Missing required parameter: "databaseId"');
                    }
                    if (typeof collectionId === 'undefined') {
                        throw new AppwriteException('Missing required parameter: "collectionId"');
                    }
                    if (typeof key === 'undefined') {
                        throw new AppwriteException('Missing required parameter: "key"');
                    }
                    if (typeof size === 'undefined') {
                        throw new AppwriteException('Missing required parameter: "size"');
                    }
                    if (typeof required === 'undefined') {
                        throw new AppwriteException('Missing required parameter: "required"');
                    }
                    let path = '/databases/{databaseId}/collections/{collectionId}/attributes/string'.replace('{databaseId}', databaseId).replace('{collectionId}', collectionId);
                    let payload = {};
                    if (typeof key !== 'undefined') {
                        payload['key'] = key;
                    }
                    if (typeof size !== 'undefined') {
                        payload['size'] = size;
                    }
                    if (typeof required !== 'undefined') {
                        payload['required'] = required;
                    }
                    if (typeof xdefault !== 'undefined') {
                        payload['default'] = xdefault;
                    }
                    if (typeof array !== 'undefined') {
                        payload['array'] = array;
                    }
                    const uri = new URL(this.config.endpoint + path);
                    return yield this.call('post', uri, {
                        'content-type': 'application/json',
                    }, payload);
                }),
                /**
                 * Create URL Attribute
                 *
                 *
                 * @param {string} databaseId
                 * @param {string} collectionId
                 * @param {string} key
                 * @param {boolean} required
                 * @param {string} xdefault
                 * @param {boolean} array
                 * @throws {AppwriteException}
                 * @returns {Promise}
                 */
                createUrlAttribute: (databaseId, collectionId, key, required, xdefault, array) => __awaiter(this, void 0, void 0, function* () {
                    if (typeof databaseId === 'undefined') {
                        throw new AppwriteException('Missing required parameter: "databaseId"');
                    }
                    if (typeof collectionId === 'undefined') {
                        throw new AppwriteException('Missing required parameter: "collectionId"');
                    }
                    if (typeof key === 'undefined') {
                        throw new AppwriteException('Missing required parameter: "key"');
                    }
                    if (typeof required === 'undefined') {
                        throw new AppwriteException('Missing required parameter: "required"');
                    }
                    let path = '/databases/{databaseId}/collections/{collectionId}/attributes/url'.replace('{databaseId}', databaseId).replace('{collectionId}', collectionId);
                    let payload = {};
                    if (typeof key !== 'undefined') {
                        payload['key'] = key;
                    }
                    if (typeof required !== 'undefined') {
                        payload['required'] = required;
                    }
                    if (typeof xdefault !== 'undefined') {
                        payload['default'] = xdefault;
                    }
                    if (typeof array !== 'undefined') {
                        payload['array'] = array;
                    }
                    const uri = new URL(this.config.endpoint + path);
                    return yield this.call('post', uri, {
                        'content-type': 'application/json',
                    }, payload);
                }),
                /**
                 * Get Attribute
                 *
                 *
                 * @param {string} databaseId
                 * @param {string} collectionId
                 * @param {string} key
                 * @throws {AppwriteException}
                 * @returns {Promise}
                 */
                getAttribute: (databaseId, collectionId, key) => __awaiter(this, void 0, void 0, function* () {
                    if (typeof databaseId === 'undefined') {
                        throw new AppwriteException('Missing required parameter: "databaseId"');
                    }
                    if (typeof collectionId === 'undefined') {
                        throw new AppwriteException('Missing required parameter: "collectionId"');
                    }
                    if (typeof key === 'undefined') {
                        throw new AppwriteException('Missing required parameter: "key"');
                    }
                    let path = '/databases/{databaseId}/collections/{collectionId}/attributes/{key}'.replace('{databaseId}', databaseId).replace('{collectionId}', collectionId).replace('{key}', key);
                    let payload = {};
                    const uri = new URL(this.config.endpoint + path);
                    return yield this.call('get', uri, {
                        'content-type': 'application/json',
                    }, payload);
                }),
                /**
                 * Delete Attribute
                 *
                 *
                 * @param {string} databaseId
                 * @param {string} collectionId
                 * @param {string} key
                 * @throws {AppwriteException}
                 * @returns {Promise}
                 */
                deleteAttribute: (databaseId, collectionId, key) => __awaiter(this, void 0, void 0, function* () {
                    if (typeof databaseId === 'undefined') {
                        throw new AppwriteException('Missing required parameter: "databaseId"');
                    }
                    if (typeof collectionId === 'undefined') {
                        throw new AppwriteException('Missing required parameter: "collectionId"');
                    }
                    if (typeof key === 'undefined') {
                        throw new AppwriteException('Missing required parameter: "key"');
                    }
                    let path = '/databases/{databaseId}/collections/{collectionId}/attributes/{key}'.replace('{databaseId}', databaseId).replace('{collectionId}', collectionId).replace('{key}', key);
                    let payload = {};
                    const uri = new URL(this.config.endpoint + path);
                    return yield this.call('delete', uri, {
                        'content-type': 'application/json',
                    }, payload);
                }),
                /**
                 * List Documents
                 *
                 *
                 * @param {string} databaseId
                 * @param {string} collectionId
                 * @param {string[]} queries
                 * @param {number} limit
                 * @param {number} offset
                 * @param {string} cursor
                 * @param {string} cursorDirection
                 * @param {string[]} orderAttributes
                 * @param {string[]} orderTypes
                 * @throws {AppwriteException}
                 * @returns {Promise}
                 */
                listDocuments: (databaseId, collectionId, queries, limit, offset, cursor, cursorDirection, orderAttributes, orderTypes) => __awaiter(this, void 0, void 0, function* () {
                    if (typeof databaseId === 'undefined') {
                        throw new AppwriteException('Missing required parameter: "databaseId"');
                    }
                    if (typeof collectionId === 'undefined') {
                        throw new AppwriteException('Missing required parameter: "collectionId"');
                    }
                    let path = '/databases/{databaseId}/collections/{collectionId}/documents'.replace('{databaseId}', databaseId).replace('{collectionId}', collectionId);
                    let payload = {};
                    if (typeof queries !== 'undefined') {
                        payload['queries'] = queries;
                    }
                    if (typeof limit !== 'undefined') {
                        payload['limit'] = limit;
                    }
                    if (typeof offset !== 'undefined') {
                        payload['offset'] = offset;
                    }
                    if (typeof cursor !== 'undefined') {
                        payload['cursor'] = cursor;
                    }
                    if (typeof cursorDirection !== 'undefined') {
                        payload['cursorDirection'] = cursorDirection;
                    }
                    if (typeof orderAttributes !== 'undefined') {
                        payload['orderAttributes'] = orderAttributes;
                    }
                    if (typeof orderTypes !== 'undefined') {
                        payload['orderTypes'] = orderTypes;
                    }
                    const uri = new URL(this.config.endpoint + path);
                    return yield this.call('get', uri, {
                        'content-type': 'application/json',
                    }, payload);
                }),
                /**
                 * Create Document
                 *
<<<<<<< HEAD
=======
                 * Create a new Document. Before using this route, you should create a new
                 * collection resource using either a [server
                 * integration](/docs/server/databases#databasesCreateCollection) API or
                 * directly from your database console.
>>>>>>> 7ea8c3d1
                 *
                 * @param {string} databaseId
                 * @param {string} collectionId
                 * @param {string} documentId
                 * @param {object} data
                 * @param {string[]} read
                 * @param {string[]} write
                 * @throws {AppwriteException}
                 * @returns {Promise}
                 */
                createDocument: (databaseId, collectionId, documentId, data, read, write) => __awaiter(this, void 0, void 0, function* () {
                    if (typeof databaseId === 'undefined') {
                        throw new AppwriteException('Missing required parameter: "databaseId"');
                    }
                    if (typeof collectionId === 'undefined') {
                        throw new AppwriteException('Missing required parameter: "collectionId"');
                    }
                    if (typeof documentId === 'undefined') {
                        throw new AppwriteException('Missing required parameter: "documentId"');
                    }
                    if (typeof data === 'undefined') {
                        throw new AppwriteException('Missing required parameter: "data"');
                    }
                    let path = '/databases/{databaseId}/collections/{collectionId}/documents'.replace('{databaseId}', databaseId).replace('{collectionId}', collectionId);
                    let payload = {};
                    if (typeof documentId !== 'undefined') {
                        payload['documentId'] = documentId;
                    }
                    if (typeof data !== 'undefined') {
                        payload['data'] = data;
                    }
                    if (typeof read !== 'undefined') {
                        payload['read'] = read;
                    }
                    if (typeof write !== 'undefined') {
                        payload['write'] = write;
                    }
                    const uri = new URL(this.config.endpoint + path);
                    return yield this.call('post', uri, {
                        'content-type': 'application/json',
                    }, payload);
                }),
                /**
                 * Get Document
                 *
                 *
                 * @param {string} databaseId
                 * @param {string} collectionId
                 * @param {string} documentId
                 * @throws {AppwriteException}
                 * @returns {Promise}
                 */
                getDocument: (databaseId, collectionId, documentId) => __awaiter(this, void 0, void 0, function* () {
                    if (typeof databaseId === 'undefined') {
                        throw new AppwriteException('Missing required parameter: "databaseId"');
                    }
                    if (typeof collectionId === 'undefined') {
                        throw new AppwriteException('Missing required parameter: "collectionId"');
                    }
                    if (typeof documentId === 'undefined') {
                        throw new AppwriteException('Missing required parameter: "documentId"');
                    }
                    let path = '/databases/{databaseId}/collections/{collectionId}/documents/{documentId}'.replace('{databaseId}', databaseId).replace('{collectionId}', collectionId).replace('{documentId}', documentId);
                    let payload = {};
                    const uri = new URL(this.config.endpoint + path);
                    return yield this.call('get', uri, {
                        'content-type': 'application/json',
                    }, payload);
                }),
                /**
                 * Update Document
                 *
                 *
                 * @param {string} databaseId
                 * @param {string} collectionId
                 * @param {string} documentId
                 * @param {object} data
                 * @param {string[]} read
                 * @param {string[]} write
                 * @throws {AppwriteException}
                 * @returns {Promise}
                 */
                updateDocument: (databaseId, collectionId, documentId, data, read, write) => __awaiter(this, void 0, void 0, function* () {
                    if (typeof databaseId === 'undefined') {
                        throw new AppwriteException('Missing required parameter: "databaseId"');
                    }
                    if (typeof collectionId === 'undefined') {
                        throw new AppwriteException('Missing required parameter: "collectionId"');
                    }
                    if (typeof documentId === 'undefined') {
                        throw new AppwriteException('Missing required parameter: "documentId"');
                    }
                    let path = '/databases/{databaseId}/collections/{collectionId}/documents/{documentId}'.replace('{databaseId}', databaseId).replace('{collectionId}', collectionId).replace('{documentId}', documentId);
                    let payload = {};
                    if (typeof data !== 'undefined') {
                        payload['data'] = data;
                    }
                    if (typeof read !== 'undefined') {
                        payload['read'] = read;
                    }
                    if (typeof write !== 'undefined') {
                        payload['write'] = write;
                    }
                    const uri = new URL(this.config.endpoint + path);
                    return yield this.call('patch', uri, {
                        'content-type': 'application/json',
                    }, payload);
                }),
                /**
                 * Delete Document
                 *
                 *
                 * @param {string} databaseId
                 * @param {string} collectionId
                 * @param {string} documentId
                 * @throws {AppwriteException}
                 * @returns {Promise}
                 */
                deleteDocument: (databaseId, collectionId, documentId) => __awaiter(this, void 0, void 0, function* () {
                    if (typeof databaseId === 'undefined') {
                        throw new AppwriteException('Missing required parameter: "databaseId"');
                    }
                    if (typeof collectionId === 'undefined') {
                        throw new AppwriteException('Missing required parameter: "collectionId"');
                    }
                    if (typeof documentId === 'undefined') {
                        throw new AppwriteException('Missing required parameter: "documentId"');
                    }
                    let path = '/databases/{databaseId}/collections/{collectionId}/documents/{documentId}'.replace('{databaseId}', databaseId).replace('{collectionId}', collectionId).replace('{documentId}', documentId);
                    let payload = {};
                    const uri = new URL(this.config.endpoint + path);
                    return yield this.call('delete', uri, {
                        'content-type': 'application/json',
                    }, payload);
                }),
                /**
                 * List Document Logs
                 *
                 *
                 * @param {string} databaseId
                 * @param {string} collectionId
                 * @param {string} documentId
                 * @param {number} limit
                 * @param {number} offset
                 * @throws {AppwriteException}
                 * @returns {Promise}
                 */
                listDocumentLogs: (databaseId, collectionId, documentId, limit, offset) => __awaiter(this, void 0, void 0, function* () {
                    if (typeof databaseId === 'undefined') {
                        throw new AppwriteException('Missing required parameter: "databaseId"');
                    }
                    if (typeof collectionId === 'undefined') {
                        throw new AppwriteException('Missing required parameter: "collectionId"');
                    }
                    if (typeof documentId === 'undefined') {
                        throw new AppwriteException('Missing required parameter: "documentId"');
                    }
                    let path = '/databases/{databaseId}/collections/{collectionId}/documents/{documentId}/logs'.replace('{databaseId}', databaseId).replace('{collectionId}', collectionId).replace('{documentId}', documentId);
                    let payload = {};
                    if (typeof limit !== 'undefined') {
                        payload['limit'] = limit;
                    }
                    if (typeof offset !== 'undefined') {
                        payload['offset'] = offset;
                    }
                    const uri = new URL(this.config.endpoint + path);
                    return yield this.call('get', uri, {
                        'content-type': 'application/json',
                    }, payload);
                }),
                /**
                 * List Indexes
                 *
                 *
                 * @param {string} databaseId
                 * @param {string} collectionId
                 * @throws {AppwriteException}
                 * @returns {Promise}
                 */
                listIndexes: (databaseId, collectionId) => __awaiter(this, void 0, void 0, function* () {
                    if (typeof databaseId === 'undefined') {
                        throw new AppwriteException('Missing required parameter: "databaseId"');
                    }
                    if (typeof collectionId === 'undefined') {
                        throw new AppwriteException('Missing required parameter: "collectionId"');
                    }
                    let path = '/databases/{databaseId}/collections/{collectionId}/indexes'.replace('{databaseId}', databaseId).replace('{collectionId}', collectionId);
                    let payload = {};
                    const uri = new URL(this.config.endpoint + path);
                    return yield this.call('get', uri, {
                        'content-type': 'application/json',
                    }, payload);
                }),
                /**
                 * Create Index
                 *
                 *
                 * @param {string} databaseId
                 * @param {string} collectionId
                 * @param {string} key
                 * @param {string} type
                 * @param {string[]} attributes
                 * @param {string[]} orders
                 * @throws {AppwriteException}
                 * @returns {Promise}
                 */
                createIndex: (databaseId, collectionId, key, type, attributes, orders) => __awaiter(this, void 0, void 0, function* () {
                    if (typeof databaseId === 'undefined') {
                        throw new AppwriteException('Missing required parameter: "databaseId"');
                    }
                    if (typeof collectionId === 'undefined') {
                        throw new AppwriteException('Missing required parameter: "collectionId"');
                    }
                    if (typeof key === 'undefined') {
                        throw new AppwriteException('Missing required parameter: "key"');
                    }
                    if (typeof type === 'undefined') {
                        throw new AppwriteException('Missing required parameter: "type"');
                    }
                    if (typeof attributes === 'undefined') {
                        throw new AppwriteException('Missing required parameter: "attributes"');
                    }
                    let path = '/databases/{databaseId}/collections/{collectionId}/indexes'.replace('{databaseId}', databaseId).replace('{collectionId}', collectionId);
                    let payload = {};
                    if (typeof key !== 'undefined') {
                        payload['key'] = key;
                    }
                    if (typeof type !== 'undefined') {
                        payload['type'] = type;
                    }
                    if (typeof attributes !== 'undefined') {
                        payload['attributes'] = attributes;
                    }
                    if (typeof orders !== 'undefined') {
                        payload['orders'] = orders;
                    }
                    const uri = new URL(this.config.endpoint + path);
                    return yield this.call('post', uri, {
                        'content-type': 'application/json',
                    }, payload);
                }),
                /**
                 * Get Index
                 *
                 *
                 * @param {string} databaseId
                 * @param {string} collectionId
                 * @param {string} key
                 * @throws {AppwriteException}
                 * @returns {Promise}
                 */
                getIndex: (databaseId, collectionId, key) => __awaiter(this, void 0, void 0, function* () {
                    if (typeof databaseId === 'undefined') {
                        throw new AppwriteException('Missing required parameter: "databaseId"');
                    }
                    if (typeof collectionId === 'undefined') {
                        throw new AppwriteException('Missing required parameter: "collectionId"');
                    }
                    if (typeof key === 'undefined') {
                        throw new AppwriteException('Missing required parameter: "key"');
                    }
                    let path = '/databases/{databaseId}/collections/{collectionId}/indexes/{key}'.replace('{databaseId}', databaseId).replace('{collectionId}', collectionId).replace('{key}', key);
                    let payload = {};
                    const uri = new URL(this.config.endpoint + path);
                    return yield this.call('get', uri, {
                        'content-type': 'application/json',
                    }, payload);
                }),
                /**
                 * Delete Index
                 *
                 *
                 * @param {string} databaseId
                 * @param {string} collectionId
                 * @param {string} key
                 * @throws {AppwriteException}
                 * @returns {Promise}
                 */
                deleteIndex: (databaseId, collectionId, key) => __awaiter(this, void 0, void 0, function* () {
                    if (typeof databaseId === 'undefined') {
                        throw new AppwriteException('Missing required parameter: "databaseId"');
                    }
                    if (typeof collectionId === 'undefined') {
                        throw new AppwriteException('Missing required parameter: "collectionId"');
                    }
                    if (typeof key === 'undefined') {
                        throw new AppwriteException('Missing required parameter: "key"');
                    }
                    let path = '/databases/{databaseId}/collections/{collectionId}/indexes/{key}'.replace('{databaseId}', databaseId).replace('{collectionId}', collectionId).replace('{key}', key);
                    let payload = {};
                    const uri = new URL(this.config.endpoint + path);
                    return yield this.call('delete', uri, {
                        'content-type': 'application/json',
                    }, payload);
                }),
                /**
                 * List Collection Logs
                 *
                 *
                 * @param {string} databaseId
                 * @param {string} collectionId
                 * @param {number} limit
                 * @param {number} offset
                 * @throws {AppwriteException}
                 * @returns {Promise}
                 */
                listCollectionLogs: (databaseId, collectionId, limit, offset) => __awaiter(this, void 0, void 0, function* () {
                    if (typeof databaseId === 'undefined') {
                        throw new AppwriteException('Missing required parameter: "databaseId"');
                    }
                    if (typeof collectionId === 'undefined') {
                        throw new AppwriteException('Missing required parameter: "collectionId"');
                    }
                    let path = '/databases/{databaseId}/collections/{collectionId}/logs'.replace('{databaseId}', databaseId).replace('{collectionId}', collectionId);
                    let payload = {};
                    if (typeof limit !== 'undefined') {
                        payload['limit'] = limit;
                    }
                    if (typeof offset !== 'undefined') {
                        payload['offset'] = offset;
                    }
                    const uri = new URL(this.config.endpoint + path);
                    return yield this.call('get', uri, {
                        'content-type': 'application/json',
                    }, payload);
                }),
                /**
                 * Get usage stats for a collection
                 *
                 *
                 * @param {string} databaseId
                 * @param {string} collectionId
                 * @param {string} range
                 * @throws {AppwriteException}
                 * @returns {Promise}
                 */
                getCollectionUsage: (databaseId, collectionId, range) => __awaiter(this, void 0, void 0, function* () {
                    if (typeof databaseId === 'undefined') {
                        throw new AppwriteException('Missing required parameter: "databaseId"');
                    }
                    if (typeof collectionId === 'undefined') {
                        throw new AppwriteException('Missing required parameter: "collectionId"');
                    }
                    let path = '/databases/{databaseId}/collections/{collectionId}/usage'.replace('{databaseId}', databaseId).replace('{collectionId}', collectionId);
                    let payload = {};
                    if (typeof range !== 'undefined') {
                        payload['range'] = range;
                    }
                    const uri = new URL(this.config.endpoint + path);
                    return yield this.call('get', uri, {
                        'content-type': 'application/json',
                    }, payload);
                }),
                /**
                 * List Collection Logs
                 *
                 *
                 * @param {string} databaseId
                 * @param {number} limit
                 * @param {number} offset
                 * @throws {AppwriteException}
                 * @returns {Promise}
                 */
                listLogs: (databaseId, limit, offset) => __awaiter(this, void 0, void 0, function* () {
                    if (typeof databaseId === 'undefined') {
                        throw new AppwriteException('Missing required parameter: "databaseId"');
                    }
                    let path = '/databases/{databaseId}/logs'.replace('{databaseId}', databaseId);
                    let payload = {};
                    if (typeof limit !== 'undefined') {
                        payload['limit'] = limit;
                    }
                    if (typeof offset !== 'undefined') {
                        payload['offset'] = offset;
                    }
                    const uri = new URL(this.config.endpoint + path);
                    return yield this.call('get', uri, {
                        'content-type': 'application/json',
                    }, payload);
                }),
                /**
                 * Get usage stats for the database
                 *
                 *
                 * @param {string} databaseId
                 * @param {string} range
                 * @throws {AppwriteException}
                 * @returns {Promise}
                 */
                getDatabaseUsage: (databaseId, range) => __awaiter(this, void 0, void 0, function* () {
                    if (typeof databaseId === 'undefined') {
                        throw new AppwriteException('Missing required parameter: "databaseId"');
                    }
                    let path = '/databases/{databaseId}/usage'.replace('{databaseId}', databaseId);
                    let payload = {};
                    if (typeof range !== 'undefined') {
                        payload['range'] = range;
                    }
                    const uri = new URL(this.config.endpoint + path);
                    return yield this.call('get', uri, {
                        'content-type': 'application/json',
                    }, payload);
                })
            };
            this.functions = {
                /**
                 * List Functions
                 *
                 * Get a list of all the project's functions. You can use the query params to
                 * filter your results.
                 *
                 * @param {string} search
                 * @param {number} limit
                 * @param {number} offset
                 * @param {string} cursor
                 * @param {string} cursorDirection
                 * @param {string} orderType
                 * @throws {AppwriteException}
                 * @returns {Promise}
                 */
                list: (search, limit, offset, cursor, cursorDirection, orderType) => __awaiter(this, void 0, void 0, function* () {
                    let path = '/functions';
                    let payload = {};
                    if (typeof search !== 'undefined') {
                        payload['search'] = search;
                    }
                    if (typeof limit !== 'undefined') {
                        payload['limit'] = limit;
                    }
                    if (typeof offset !== 'undefined') {
                        payload['offset'] = offset;
                    }
                    if (typeof cursor !== 'undefined') {
                        payload['cursor'] = cursor;
                    }
                    if (typeof cursorDirection !== 'undefined') {
                        payload['cursorDirection'] = cursorDirection;
                    }
                    if (typeof orderType !== 'undefined') {
                        payload['orderType'] = orderType;
                    }
                    const uri = new URL(this.config.endpoint + path);
                    return yield this.call('get', uri, {
                        'content-type': 'application/json',
                    }, payload);
                }),
                /**
                 * Create Function
                 *
                 * Create a new function. You can pass a list of
                 * [permissions](/docs/permissions) to allow different project users or team
                 * with access to execute the function using the client API.
                 *
                 * @param {string} functionId
                 * @param {string} name
                 * @param {string[]} execute
                 * @param {string} runtime
                 * @param {object} vars
                 * @param {string[]} events
                 * @param {string} schedule
                 * @param {number} timeout
                 * @throws {AppwriteException}
                 * @returns {Promise}
                 */
                create: (functionId, name, execute, runtime, vars, events, schedule, timeout) => __awaiter(this, void 0, void 0, function* () {
                    if (typeof functionId === 'undefined') {
                        throw new AppwriteException('Missing required parameter: "functionId"');
                    }
                    if (typeof name === 'undefined') {
                        throw new AppwriteException('Missing required parameter: "name"');
                    }
                    if (typeof execute === 'undefined') {
                        throw new AppwriteException('Missing required parameter: "execute"');
                    }
                    if (typeof runtime === 'undefined') {
                        throw new AppwriteException('Missing required parameter: "runtime"');
                    }
                    let path = '/functions';
                    let payload = {};
                    if (typeof functionId !== 'undefined') {
                        payload['functionId'] = functionId;
                    }
                    if (typeof name !== 'undefined') {
                        payload['name'] = name;
                    }
                    if (typeof execute !== 'undefined') {
                        payload['execute'] = execute;
                    }
                    if (typeof runtime !== 'undefined') {
                        payload['runtime'] = runtime;
                    }
                    if (typeof vars !== 'undefined') {
                        payload['vars'] = vars;
                    }
                    if (typeof events !== 'undefined') {
                        payload['events'] = events;
                    }
                    if (typeof schedule !== 'undefined') {
                        payload['schedule'] = schedule;
                    }
                    if (typeof timeout !== 'undefined') {
                        payload['timeout'] = timeout;
                    }
                    const uri = new URL(this.config.endpoint + path);
                    return yield this.call('post', uri, {
                        'content-type': 'application/json',
                    }, payload);
                }),
                /**
                 * List runtimes
                 *
                 * Get a list of all runtimes that are currently active on your instance.
                 *
                 * @throws {AppwriteException}
                 * @returns {Promise}
                 */
                listRuntimes: () => __awaiter(this, void 0, void 0, function* () {
                    let path = '/functions/runtimes';
                    let payload = {};
                    const uri = new URL(this.config.endpoint + path);
                    return yield this.call('get', uri, {
                        'content-type': 'application/json',
                    }, payload);
                }),
                /**
                 * Get Function
                 *
                 * Get a function by its unique ID.
                 *
                 * @param {string} functionId
                 * @throws {AppwriteException}
                 * @returns {Promise}
                 */
                get: (functionId) => __awaiter(this, void 0, void 0, function* () {
                    if (typeof functionId === 'undefined') {
                        throw new AppwriteException('Missing required parameter: "functionId"');
                    }
                    let path = '/functions/{functionId}'.replace('{functionId}', functionId);
                    let payload = {};
                    const uri = new URL(this.config.endpoint + path);
                    return yield this.call('get', uri, {
                        'content-type': 'application/json',
                    }, payload);
                }),
                /**
                 * Update Function
                 *
                 * Update function by its unique ID.
                 *
                 * @param {string} functionId
                 * @param {string} name
                 * @param {string[]} execute
                 * @param {object} vars
                 * @param {string[]} events
                 * @param {string} schedule
                 * @param {number} timeout
                 * @throws {AppwriteException}
                 * @returns {Promise}
                 */
                update: (functionId, name, execute, vars, events, schedule, timeout) => __awaiter(this, void 0, void 0, function* () {
                    if (typeof functionId === 'undefined') {
                        throw new AppwriteException('Missing required parameter: "functionId"');
                    }
                    if (typeof name === 'undefined') {
                        throw new AppwriteException('Missing required parameter: "name"');
                    }
                    if (typeof execute === 'undefined') {
                        throw new AppwriteException('Missing required parameter: "execute"');
                    }
                    let path = '/functions/{functionId}'.replace('{functionId}', functionId);
                    let payload = {};
                    if (typeof name !== 'undefined') {
                        payload['name'] = name;
                    }
                    if (typeof execute !== 'undefined') {
                        payload['execute'] = execute;
                    }
                    if (typeof vars !== 'undefined') {
                        payload['vars'] = vars;
                    }
                    if (typeof events !== 'undefined') {
                        payload['events'] = events;
                    }
                    if (typeof schedule !== 'undefined') {
                        payload['schedule'] = schedule;
                    }
                    if (typeof timeout !== 'undefined') {
                        payload['timeout'] = timeout;
                    }
                    const uri = new URL(this.config.endpoint + path);
                    return yield this.call('put', uri, {
                        'content-type': 'application/json',
                    }, payload);
                }),
                /**
                 * Delete Function
                 *
                 * Delete a function by its unique ID.
                 *
                 * @param {string} functionId
                 * @throws {AppwriteException}
                 * @returns {Promise}
                 */
                delete: (functionId) => __awaiter(this, void 0, void 0, function* () {
                    if (typeof functionId === 'undefined') {
                        throw new AppwriteException('Missing required parameter: "functionId"');
                    }
                    let path = '/functions/{functionId}'.replace('{functionId}', functionId);
                    let payload = {};
                    const uri = new URL(this.config.endpoint + path);
                    return yield this.call('delete', uri, {
                        'content-type': 'application/json',
                    }, payload);
                }),
                /**
                 * List Deployments
                 *
                 * Get a list of all the project's code deployments. You can use the query
                 * params to filter your results.
                 *
                 * @param {string} functionId
                 * @param {string} search
                 * @param {number} limit
                 * @param {number} offset
                 * @param {string} cursor
                 * @param {string} cursorDirection
                 * @param {string} orderType
                 * @throws {AppwriteException}
                 * @returns {Promise}
                 */
                listDeployments: (functionId, search, limit, offset, cursor, cursorDirection, orderType) => __awaiter(this, void 0, void 0, function* () {
                    if (typeof functionId === 'undefined') {
                        throw new AppwriteException('Missing required parameter: "functionId"');
                    }
                    let path = '/functions/{functionId}/deployments'.replace('{functionId}', functionId);
                    let payload = {};
                    if (typeof search !== 'undefined') {
                        payload['search'] = search;
                    }
                    if (typeof limit !== 'undefined') {
                        payload['limit'] = limit;
                    }
                    if (typeof offset !== 'undefined') {
                        payload['offset'] = offset;
                    }
                    if (typeof cursor !== 'undefined') {
                        payload['cursor'] = cursor;
                    }
                    if (typeof cursorDirection !== 'undefined') {
                        payload['cursorDirection'] = cursorDirection;
                    }
                    if (typeof orderType !== 'undefined') {
                        payload['orderType'] = orderType;
                    }
                    const uri = new URL(this.config.endpoint + path);
                    return yield this.call('get', uri, {
                        'content-type': 'application/json',
                    }, payload);
                }),
                /**
                 * Create Deployment
                 *
                 * Create a new function code deployment. Use this endpoint to upload a new
                 * version of your code function. To execute your newly uploaded code, you'll
                 * need to update the function's deployment to use your new deployment UID.
                 *
                 * This endpoint accepts a tar.gz file compressed with your code. Make sure to
                 * include any dependencies your code has within the compressed file. You can
                 * learn more about code packaging in the [Appwrite Cloud Functions
                 * tutorial](/docs/functions).
                 *
                 * Use the "command" param to set the entry point used to execute your code.
                 *
                 * @param {string} functionId
                 * @param {string} entrypoint
                 * @param {File} code
                 * @param {boolean} activate
                 * @throws {AppwriteException}
                 * @returns {Promise}
                 */
                createDeployment: (functionId, entrypoint, code, activate, onProgress = (progress) => { }) => __awaiter(this, void 0, void 0, function* () {
                    if (typeof functionId === 'undefined') {
                        throw new AppwriteException('Missing required parameter: "functionId"');
                    }
                    if (typeof entrypoint === 'undefined') {
                        throw new AppwriteException('Missing required parameter: "entrypoint"');
                    }
                    if (typeof code === 'undefined') {
                        throw new AppwriteException('Missing required parameter: "code"');
                    }
                    if (typeof activate === 'undefined') {
                        throw new AppwriteException('Missing required parameter: "activate"');
                    }
                    let path = '/functions/{functionId}/deployments'.replace('{functionId}', functionId);
                    let payload = {};
                    if (typeof entrypoint !== 'undefined') {
                        payload['entrypoint'] = entrypoint;
                    }
                    if (typeof code !== 'undefined') {
                        payload['code'] = code;
                    }
                    if (typeof activate !== 'undefined') {
                        payload['activate'] = activate;
                    }
                    const uri = new URL(this.config.endpoint + path);
                    if (!(code instanceof File)) {
                        throw new AppwriteException('Parameter "code" has to be a File.');
                    }
                    const size = code.size;
                    if (size <= Appwrite.CHUNK_SIZE) {
                        return yield this.call('post', uri, {
                            'content-type': 'multipart/form-data',
                        }, payload);
                    }
                    let id = undefined;
                    let response = undefined;
                    const headers = {
                        'content-type': 'multipart/form-data',
                    };
                    let counter = 0;
                    const totalCounters = Math.ceil(size / Appwrite.CHUNK_SIZE);
                    for (counter; counter < totalCounters; counter++) {
                        const start = (counter * Appwrite.CHUNK_SIZE);
                        const end = Math.min((((counter * Appwrite.CHUNK_SIZE) + Appwrite.CHUNK_SIZE) - 1), size);
                        headers['content-range'] = 'bytes ' + start + '-' + end + '/' + size;
                        if (id) {
                            headers['x-appwrite-id'] = id;
                        }
                        const stream = code.slice(start, end + 1);
                        payload['code'] = new File([stream], code.name);
                        response = yield this.call('post', uri, headers, payload);
                        if (!id) {
                            id = response['$id'];
                        }
                        if (onProgress) {
                            onProgress({
                                $id: response.$id,
                                progress: Math.min((counter + 1) * Appwrite.CHUNK_SIZE - 1, size) / size * 100,
                                sizeUploaded: end,
                                chunksTotal: response.chunksTotal,
                                chunksUploaded: response.chunksUploaded
                            });
                        }
                    }
                    return response;
                }),
                /**
                 * Get Deployment
                 *
                 * Get a code deployment by its unique ID.
                 *
                 * @param {string} functionId
                 * @param {string} deploymentId
                 * @throws {AppwriteException}
                 * @returns {Promise}
                 */
                getDeployment: (functionId, deploymentId) => __awaiter(this, void 0, void 0, function* () {
                    if (typeof functionId === 'undefined') {
                        throw new AppwriteException('Missing required parameter: "functionId"');
                    }
                    if (typeof deploymentId === 'undefined') {
                        throw new AppwriteException('Missing required parameter: "deploymentId"');
                    }
                    let path = '/functions/{functionId}/deployments/{deploymentId}'.replace('{functionId}', functionId).replace('{deploymentId}', deploymentId);
                    let payload = {};
                    const uri = new URL(this.config.endpoint + path);
                    return yield this.call('get', uri, {
                        'content-type': 'application/json',
                    }, payload);
                }),
                /**
                 * Update Function Deployment
                 *
                 * Update the function code deployment ID using the unique function ID. Use
                 * this endpoint to switch the code deployment that should be executed by the
                 * execution endpoint.
                 *
                 * @param {string} functionId
                 * @param {string} deploymentId
                 * @throws {AppwriteException}
                 * @returns {Promise}
                 */
                updateDeployment: (functionId, deploymentId) => __awaiter(this, void 0, void 0, function* () {
                    if (typeof functionId === 'undefined') {
                        throw new AppwriteException('Missing required parameter: "functionId"');
                    }
                    if (typeof deploymentId === 'undefined') {
                        throw new AppwriteException('Missing required parameter: "deploymentId"');
                    }
                    let path = '/functions/{functionId}/deployments/{deploymentId}'.replace('{functionId}', functionId).replace('{deploymentId}', deploymentId);
                    let payload = {};
                    const uri = new URL(this.config.endpoint + path);
                    return yield this.call('patch', uri, {
                        'content-type': 'application/json',
                    }, payload);
                }),
                /**
                 * Delete Deployment
                 *
                 * Delete a code deployment by its unique ID.
                 *
                 * @param {string} functionId
                 * @param {string} deploymentId
                 * @throws {AppwriteException}
                 * @returns {Promise}
                 */
                deleteDeployment: (functionId, deploymentId) => __awaiter(this, void 0, void 0, function* () {
                    if (typeof functionId === 'undefined') {
                        throw new AppwriteException('Missing required parameter: "functionId"');
                    }
                    if (typeof deploymentId === 'undefined') {
                        throw new AppwriteException('Missing required parameter: "deploymentId"');
                    }
                    let path = '/functions/{functionId}/deployments/{deploymentId}'.replace('{functionId}', functionId).replace('{deploymentId}', deploymentId);
                    let payload = {};
                    const uri = new URL(this.config.endpoint + path);
                    return yield this.call('delete', uri, {
                        'content-type': 'application/json',
                    }, payload);
                }),
                /**
                 * Retry Build
                 *
                 *
                 * @param {string} functionId
                 * @param {string} deploymentId
                 * @param {string} buildId
                 * @throws {AppwriteException}
                 * @returns {Promise}
                 */
                retryBuild: (functionId, deploymentId, buildId) => __awaiter(this, void 0, void 0, function* () {
                    if (typeof functionId === 'undefined') {
                        throw new AppwriteException('Missing required parameter: "functionId"');
                    }
                    if (typeof deploymentId === 'undefined') {
                        throw new AppwriteException('Missing required parameter: "deploymentId"');
                    }
                    if (typeof buildId === 'undefined') {
                        throw new AppwriteException('Missing required parameter: "buildId"');
                    }
                    let path = '/functions/{functionId}/deployments/{deploymentId}/builds/{buildId}'.replace('{functionId}', functionId).replace('{deploymentId}', deploymentId).replace('{buildId}', buildId);
                    let payload = {};
                    const uri = new URL(this.config.endpoint + path);
                    return yield this.call('post', uri, {
                        'content-type': 'application/json',
                    }, payload);
                }),
                /**
                 * List Executions
                 *
                 * Get a list of all the current user function execution logs. You can use the
                 * query params to filter your results. On admin mode, this endpoint will
                 * return a list of all of the project's executions. [Learn more about
                 * different API modes](/docs/admin).
                 *
                 * @param {string} functionId
                 * @param {number} limit
                 * @param {number} offset
                 * @param {string} search
                 * @param {string} cursor
                 * @param {string} cursorDirection
                 * @throws {AppwriteException}
                 * @returns {Promise}
                 */
                listExecutions: (functionId, limit, offset, search, cursor, cursorDirection) => __awaiter(this, void 0, void 0, function* () {
                    if (typeof functionId === 'undefined') {
                        throw new AppwriteException('Missing required parameter: "functionId"');
                    }
                    let path = '/functions/{functionId}/executions'.replace('{functionId}', functionId);
                    let payload = {};
                    if (typeof limit !== 'undefined') {
                        payload['limit'] = limit;
                    }
                    if (typeof offset !== 'undefined') {
                        payload['offset'] = offset;
                    }
                    if (typeof search !== 'undefined') {
                        payload['search'] = search;
                    }
                    if (typeof cursor !== 'undefined') {
                        payload['cursor'] = cursor;
                    }
                    if (typeof cursorDirection !== 'undefined') {
                        payload['cursorDirection'] = cursorDirection;
                    }
                    const uri = new URL(this.config.endpoint + path);
                    return yield this.call('get', uri, {
                        'content-type': 'application/json',
                    }, payload);
                }),
                /**
                 * Create Execution
                 *
                 * Trigger a function execution. The returned object will return you the
                 * current execution status. You can ping the `Get Execution` endpoint to get
                 * updates on the current execution status. Once this endpoint is called, your
                 * function execution process will start asynchronously.
                 *
                 * @param {string} functionId
                 * @param {string} data
                 * @param {boolean} async
                 * @throws {AppwriteException}
                 * @returns {Promise}
                 */
                createExecution: (functionId, data, async) => __awaiter(this, void 0, void 0, function* () {
                    if (typeof functionId === 'undefined') {
                        throw new AppwriteException('Missing required parameter: "functionId"');
                    }
                    let path = '/functions/{functionId}/executions'.replace('{functionId}', functionId);
                    let payload = {};
                    if (typeof data !== 'undefined') {
                        payload['data'] = data;
                    }
                    if (typeof async !== 'undefined') {
                        payload['async'] = async;
                    }
                    const uri = new URL(this.config.endpoint + path);
                    return yield this.call('post', uri, {
                        'content-type': 'application/json',
                    }, payload);
                }),
                /**
                 * Get Execution
                 *
                 * Get a function execution log by its unique ID.
                 *
                 * @param {string} functionId
                 * @param {string} executionId
                 * @throws {AppwriteException}
                 * @returns {Promise}
                 */
                getExecution: (functionId, executionId) => __awaiter(this, void 0, void 0, function* () {
                    if (typeof functionId === 'undefined') {
                        throw new AppwriteException('Missing required parameter: "functionId"');
                    }
                    if (typeof executionId === 'undefined') {
                        throw new AppwriteException('Missing required parameter: "executionId"');
                    }
                    let path = '/functions/{functionId}/executions/{executionId}'.replace('{functionId}', functionId).replace('{executionId}', executionId);
                    let payload = {};
                    const uri = new URL(this.config.endpoint + path);
                    return yield this.call('get', uri, {
                        'content-type': 'application/json',
                    }, payload);
                }),
                /**
                 * Get Function Usage
                 *
                 *
                 * @param {string} functionId
                 * @param {string} range
                 * @throws {AppwriteException}
                 * @returns {Promise}
                 */
                getUsage: (functionId, range) => __awaiter(this, void 0, void 0, function* () {
                    if (typeof functionId === 'undefined') {
                        throw new AppwriteException('Missing required parameter: "functionId"');
                    }
                    let path = '/functions/{functionId}/usage'.replace('{functionId}', functionId);
                    let payload = {};
                    if (typeof range !== 'undefined') {
                        payload['range'] = range;
                    }
                    const uri = new URL(this.config.endpoint + path);
                    return yield this.call('get', uri, {
                        'content-type': 'application/json',
                    }, payload);
                })
            };
            this.health = {
                /**
                 * Get HTTP
                 *
                 * Check the Appwrite HTTP server is up and responsive.
                 *
                 * @throws {AppwriteException}
                 * @returns {Promise}
                 */
                get: () => __awaiter(this, void 0, void 0, function* () {
                    let path = '/health';
                    let payload = {};
                    const uri = new URL(this.config.endpoint + path);
                    return yield this.call('get', uri, {
                        'content-type': 'application/json',
                    }, payload);
                }),
                /**
                 * Get Antivirus
                 *
                 * Check the Appwrite Antivirus server is up and connection is successful.
                 *
                 * @throws {AppwriteException}
                 * @returns {Promise}
                 */
                getAntivirus: () => __awaiter(this, void 0, void 0, function* () {
                    let path = '/health/anti-virus';
                    let payload = {};
                    const uri = new URL(this.config.endpoint + path);
                    return yield this.call('get', uri, {
                        'content-type': 'application/json',
                    }, payload);
                }),
                /**
                 * Get Cache
                 *
                 * Check the Appwrite in-memory cache server is up and connection is
                 * successful.
                 *
                 * @throws {AppwriteException}
                 * @returns {Promise}
                 */
                getCache: () => __awaiter(this, void 0, void 0, function* () {
                    let path = '/health/cache';
                    let payload = {};
                    const uri = new URL(this.config.endpoint + path);
                    return yield this.call('get', uri, {
                        'content-type': 'application/json',
                    }, payload);
                }),
                /**
                 * Get DB
                 *
                 * Check the Appwrite database server is up and connection is successful.
                 *
                 * @throws {AppwriteException}
                 * @returns {Promise}
                 */
                getDB: () => __awaiter(this, void 0, void 0, function* () {
                    let path = '/health/db';
                    let payload = {};
                    const uri = new URL(this.config.endpoint + path);
                    return yield this.call('get', uri, {
                        'content-type': 'application/json',
                    }, payload);
                }),
                /**
                 * Get Certificates Queue
                 *
                 * Get the number of certificates that are waiting to be issued against
                 * [Letsencrypt](https://letsencrypt.org/) in the Appwrite internal queue
                 * server.
                 *
                 * @throws {AppwriteException}
                 * @returns {Promise}
                 */
                getQueueCertificates: () => __awaiter(this, void 0, void 0, function* () {
                    let path = '/health/queue/certificates';
                    let payload = {};
                    const uri = new URL(this.config.endpoint + path);
                    return yield this.call('get', uri, {
                        'content-type': 'application/json',
                    }, payload);
                }),
                /**
                 * Get Functions Queue
                 *
                 *
                 * @throws {AppwriteException}
                 * @returns {Promise}
                 */
                getQueueFunctions: () => __awaiter(this, void 0, void 0, function* () {
                    let path = '/health/queue/functions';
                    let payload = {};
                    const uri = new URL(this.config.endpoint + path);
                    return yield this.call('get', uri, {
                        'content-type': 'application/json',
                    }, payload);
                }),
                /**
                 * Get Logs Queue
                 *
                 * Get the number of logs that are waiting to be processed in the Appwrite
                 * internal queue server.
                 *
                 * @throws {AppwriteException}
                 * @returns {Promise}
                 */
                getQueueLogs: () => __awaiter(this, void 0, void 0, function* () {
                    let path = '/health/queue/logs';
                    let payload = {};
                    const uri = new URL(this.config.endpoint + path);
                    return yield this.call('get', uri, {
                        'content-type': 'application/json',
                    }, payload);
                }),
                /**
                 * Get Webhooks Queue
                 *
                 * Get the number of webhooks that are waiting to be processed in the Appwrite
                 * internal queue server.
                 *
                 * @throws {AppwriteException}
                 * @returns {Promise}
                 */
                getQueueWebhooks: () => __awaiter(this, void 0, void 0, function* () {
                    let path = '/health/queue/webhooks';
                    let payload = {};
                    const uri = new URL(this.config.endpoint + path);
                    return yield this.call('get', uri, {
                        'content-type': 'application/json',
                    }, payload);
                }),
                /**
                 * Get Local Storage
                 *
                 * Check the Appwrite local storage device is up and connection is successful.
                 *
                 * @throws {AppwriteException}
                 * @returns {Promise}
                 */
                getStorageLocal: () => __awaiter(this, void 0, void 0, function* () {
                    let path = '/health/storage/local';
                    let payload = {};
                    const uri = new URL(this.config.endpoint + path);
                    return yield this.call('get', uri, {
                        'content-type': 'application/json',
                    }, payload);
                }),
                /**
                 * Get Time
                 *
                 * Check the Appwrite server time is synced with Google remote NTP server. We
                 * use this technology to smoothly handle leap seconds with no disruptive
                 * events. The [Network Time
                 * Protocol](https://en.wikipedia.org/wiki/Network_Time_Protocol) (NTP) is
                 * used by hundreds of millions of computers and devices to synchronize their
                 * clocks over the Internet. If your computer sets its own clock, it likely
                 * uses NTP.
                 *
                 * @throws {AppwriteException}
                 * @returns {Promise}
                 */
                getTime: () => __awaiter(this, void 0, void 0, function* () {
                    let path = '/health/time';
                    let payload = {};
                    const uri = new URL(this.config.endpoint + path);
                    return yield this.call('get', uri, {
                        'content-type': 'application/json',
                    }, payload);
                })
            };
            this.locale = {
                /**
                 * Get User Locale
                 *
                 * Get the current user location based on IP. Returns an object with user
                 * country code, country name, continent name, continent code, ip address and
                 * suggested currency. You can use the locale header to get the data in a
                 * supported language.
                 *
                 * ([IP Geolocation by DB-IP](https://db-ip.com))
                 *
                 * @throws {AppwriteException}
                 * @returns {Promise}
                 */
                get: () => __awaiter(this, void 0, void 0, function* () {
                    let path = '/locale';
                    let payload = {};
                    const uri = new URL(this.config.endpoint + path);
                    return yield this.call('get', uri, {
                        'content-type': 'application/json',
                    }, payload);
                }),
                /**
                 * List Continents
                 *
                 * List of all continents. You can use the locale header to get the data in a
                 * supported language.
                 *
                 * @throws {AppwriteException}
                 * @returns {Promise}
                 */
                getContinents: () => __awaiter(this, void 0, void 0, function* () {
                    let path = '/locale/continents';
                    let payload = {};
                    const uri = new URL(this.config.endpoint + path);
                    return yield this.call('get', uri, {
                        'content-type': 'application/json',
                    }, payload);
                }),
                /**
                 * List Countries
                 *
                 * List of all countries. You can use the locale header to get the data in a
                 * supported language.
                 *
                 * @throws {AppwriteException}
                 * @returns {Promise}
                 */
                getCountries: () => __awaiter(this, void 0, void 0, function* () {
                    let path = '/locale/countries';
                    let payload = {};
                    const uri = new URL(this.config.endpoint + path);
                    return yield this.call('get', uri, {
                        'content-type': 'application/json',
                    }, payload);
                }),
                /**
                 * List EU Countries
                 *
                 * List of all countries that are currently members of the EU. You can use the
                 * locale header to get the data in a supported language.
                 *
                 * @throws {AppwriteException}
                 * @returns {Promise}
                 */
                getCountriesEU: () => __awaiter(this, void 0, void 0, function* () {
                    let path = '/locale/countries/eu';
                    let payload = {};
                    const uri = new URL(this.config.endpoint + path);
                    return yield this.call('get', uri, {
                        'content-type': 'application/json',
                    }, payload);
                }),
                /**
                 * List Countries Phone Codes
                 *
                 * List of all countries phone codes. You can use the locale header to get the
                 * data in a supported language.
                 *
                 * @throws {AppwriteException}
                 * @returns {Promise}
                 */
                getCountriesPhones: () => __awaiter(this, void 0, void 0, function* () {
                    let path = '/locale/countries/phones';
                    let payload = {};
                    const uri = new URL(this.config.endpoint + path);
                    return yield this.call('get', uri, {
                        'content-type': 'application/json',
                    }, payload);
                }),
                /**
                 * List Currencies
                 *
                 * List of all currencies, including currency symbol, name, plural, and
                 * decimal digits for all major and minor currencies. You can use the locale
                 * header to get the data in a supported language.
                 *
                 * @throws {AppwriteException}
                 * @returns {Promise}
                 */
                getCurrencies: () => __awaiter(this, void 0, void 0, function* () {
                    let path = '/locale/currencies';
                    let payload = {};
                    const uri = new URL(this.config.endpoint + path);
                    return yield this.call('get', uri, {
                        'content-type': 'application/json',
                    }, payload);
                }),
                /**
                 * List Languages
                 *
                 * List of all languages classified by ISO 639-1 including 2-letter code, name
                 * in English, and name in the respective language.
                 *
                 * @throws {AppwriteException}
                 * @returns {Promise}
                 */
                getLanguages: () => __awaiter(this, void 0, void 0, function* () {
                    let path = '/locale/languages';
                    let payload = {};
                    const uri = new URL(this.config.endpoint + path);
                    return yield this.call('get', uri, {
                        'content-type': 'application/json',
                    }, payload);
                })
            };
            this.projects = {
                /**
                 * List Projects
                 *
                 *
                 * @param {string} search
                 * @param {number} limit
                 * @param {number} offset
                 * @param {string} cursor
                 * @param {string} cursorDirection
                 * @param {string} orderType
                 * @throws {AppwriteException}
                 * @returns {Promise}
                 */
                list: (search, limit, offset, cursor, cursorDirection, orderType) => __awaiter(this, void 0, void 0, function* () {
                    let path = '/projects';
                    let payload = {};
                    if (typeof search !== 'undefined') {
                        payload['search'] = search;
                    }
                    if (typeof limit !== 'undefined') {
                        payload['limit'] = limit;
                    }
                    if (typeof offset !== 'undefined') {
                        payload['offset'] = offset;
                    }
                    if (typeof cursor !== 'undefined') {
                        payload['cursor'] = cursor;
                    }
                    if (typeof cursorDirection !== 'undefined') {
                        payload['cursorDirection'] = cursorDirection;
                    }
                    if (typeof orderType !== 'undefined') {
                        payload['orderType'] = orderType;
                    }
                    const uri = new URL(this.config.endpoint + path);
                    return yield this.call('get', uri, {
                        'content-type': 'application/json',
                    }, payload);
                }),
                /**
                 * Create Project
                 *
                 *
                 * @param {string} projectId
                 * @param {string} name
                 * @param {string} teamId
                 * @param {string} description
                 * @param {string} logo
                 * @param {string} url
                 * @param {string} legalName
                 * @param {string} legalCountry
                 * @param {string} legalState
                 * @param {string} legalCity
                 * @param {string} legalAddress
                 * @param {string} legalTaxId
                 * @throws {AppwriteException}
                 * @returns {Promise}
                 */
                create: (projectId, name, teamId, description, logo, url, legalName, legalCountry, legalState, legalCity, legalAddress, legalTaxId) => __awaiter(this, void 0, void 0, function* () {
                    if (typeof projectId === 'undefined') {
                        throw new AppwriteException('Missing required parameter: "projectId"');
                    }
                    if (typeof name === 'undefined') {
                        throw new AppwriteException('Missing required parameter: "name"');
                    }
                    if (typeof teamId === 'undefined') {
                        throw new AppwriteException('Missing required parameter: "teamId"');
                    }
                    let path = '/projects';
                    let payload = {};
                    if (typeof projectId !== 'undefined') {
                        payload['projectId'] = projectId;
                    }
                    if (typeof name !== 'undefined') {
                        payload['name'] = name;
                    }
                    if (typeof teamId !== 'undefined') {
                        payload['teamId'] = teamId;
                    }
                    if (typeof description !== 'undefined') {
                        payload['description'] = description;
                    }
                    if (typeof logo !== 'undefined') {
                        payload['logo'] = logo;
                    }
                    if (typeof url !== 'undefined') {
                        payload['url'] = url;
                    }
                    if (typeof legalName !== 'undefined') {
                        payload['legalName'] = legalName;
                    }
                    if (typeof legalCountry !== 'undefined') {
                        payload['legalCountry'] = legalCountry;
                    }
                    if (typeof legalState !== 'undefined') {
                        payload['legalState'] = legalState;
                    }
                    if (typeof legalCity !== 'undefined') {
                        payload['legalCity'] = legalCity;
                    }
                    if (typeof legalAddress !== 'undefined') {
                        payload['legalAddress'] = legalAddress;
                    }
                    if (typeof legalTaxId !== 'undefined') {
                        payload['legalTaxId'] = legalTaxId;
                    }
                    const uri = new URL(this.config.endpoint + path);
                    return yield this.call('post', uri, {
                        'content-type': 'application/json',
                    }, payload);
                }),
                /**
                 * Get Project
                 *
                 *
                 * @param {string} projectId
                 * @throws {AppwriteException}
                 * @returns {Promise}
                 */
                get: (projectId) => __awaiter(this, void 0, void 0, function* () {
                    if (typeof projectId === 'undefined') {
                        throw new AppwriteException('Missing required parameter: "projectId"');
                    }
                    let path = '/projects/{projectId}'.replace('{projectId}', projectId);
                    let payload = {};
                    const uri = new URL(this.config.endpoint + path);
                    return yield this.call('get', uri, {
                        'content-type': 'application/json',
                    }, payload);
                }),
                /**
                 * Update Project
                 *
                 *
                 * @param {string} projectId
                 * @param {string} name
                 * @param {string} description
                 * @param {string} logo
                 * @param {string} url
                 * @param {string} legalName
                 * @param {string} legalCountry
                 * @param {string} legalState
                 * @param {string} legalCity
                 * @param {string} legalAddress
                 * @param {string} legalTaxId
                 * @throws {AppwriteException}
                 * @returns {Promise}
                 */
                update: (projectId, name, description, logo, url, legalName, legalCountry, legalState, legalCity, legalAddress, legalTaxId) => __awaiter(this, void 0, void 0, function* () {
                    if (typeof projectId === 'undefined') {
                        throw new AppwriteException('Missing required parameter: "projectId"');
                    }
                    if (typeof name === 'undefined') {
                        throw new AppwriteException('Missing required parameter: "name"');
                    }
                    let path = '/projects/{projectId}'.replace('{projectId}', projectId);
                    let payload = {};
                    if (typeof name !== 'undefined') {
                        payload['name'] = name;
                    }
                    if (typeof description !== 'undefined') {
                        payload['description'] = description;
                    }
                    if (typeof logo !== 'undefined') {
                        payload['logo'] = logo;
                    }
                    if (typeof url !== 'undefined') {
                        payload['url'] = url;
                    }
                    if (typeof legalName !== 'undefined') {
                        payload['legalName'] = legalName;
                    }
                    if (typeof legalCountry !== 'undefined') {
                        payload['legalCountry'] = legalCountry;
                    }
                    if (typeof legalState !== 'undefined') {
                        payload['legalState'] = legalState;
                    }
                    if (typeof legalCity !== 'undefined') {
                        payload['legalCity'] = legalCity;
                    }
                    if (typeof legalAddress !== 'undefined') {
                        payload['legalAddress'] = legalAddress;
                    }
                    if (typeof legalTaxId !== 'undefined') {
                        payload['legalTaxId'] = legalTaxId;
                    }
                    const uri = new URL(this.config.endpoint + path);
                    return yield this.call('patch', uri, {
                        'content-type': 'application/json',
                    }, payload);
                }),
                /**
                 * Delete Project
                 *
                 *
                 * @param {string} projectId
                 * @param {string} password
                 * @throws {AppwriteException}
                 * @returns {Promise}
                 */
                delete: (projectId, password) => __awaiter(this, void 0, void 0, function* () {
                    if (typeof projectId === 'undefined') {
                        throw new AppwriteException('Missing required parameter: "projectId"');
                    }
                    if (typeof password === 'undefined') {
                        throw new AppwriteException('Missing required parameter: "password"');
                    }
                    let path = '/projects/{projectId}'.replace('{projectId}', projectId);
                    let payload = {};
                    if (typeof password !== 'undefined') {
                        payload['password'] = password;
                    }
                    const uri = new URL(this.config.endpoint + path);
                    return yield this.call('delete', uri, {
                        'content-type': 'application/json',
                    }, payload);
                }),
                /**
                 * Update Project users limit
                 *
                 *
                 * @param {string} projectId
                 * @param {number} limit
                 * @throws {AppwriteException}
                 * @returns {Promise}
                 */
                updateAuthLimit: (projectId, limit) => __awaiter(this, void 0, void 0, function* () {
                    if (typeof projectId === 'undefined') {
                        throw new AppwriteException('Missing required parameter: "projectId"');
                    }
                    if (typeof limit === 'undefined') {
                        throw new AppwriteException('Missing required parameter: "limit"');
                    }
                    let path = '/projects/{projectId}/auth/limit'.replace('{projectId}', projectId);
                    let payload = {};
                    if (typeof limit !== 'undefined') {
                        payload['limit'] = limit;
                    }
                    const uri = new URL(this.config.endpoint + path);
                    return yield this.call('patch', uri, {
                        'content-type': 'application/json',
                    }, payload);
                }),
                /**
                 * Update Project auth method status. Use this endpoint to enable or disable a given auth method for this project.
                 *
                 *
                 * @param {string} projectId
                 * @param {string} method
                 * @param {boolean} status
                 * @throws {AppwriteException}
                 * @returns {Promise}
                 */
                updateAuthStatus: (projectId, method, status) => __awaiter(this, void 0, void 0, function* () {
                    if (typeof projectId === 'undefined') {
                        throw new AppwriteException('Missing required parameter: "projectId"');
                    }
                    if (typeof method === 'undefined') {
                        throw new AppwriteException('Missing required parameter: "method"');
                    }
                    if (typeof status === 'undefined') {
                        throw new AppwriteException('Missing required parameter: "status"');
                    }
                    let path = '/projects/{projectId}/auth/{method}'.replace('{projectId}', projectId).replace('{method}', method);
                    let payload = {};
                    if (typeof status !== 'undefined') {
                        payload['status'] = status;
                    }
                    const uri = new URL(this.config.endpoint + path);
                    return yield this.call('patch', uri, {
                        'content-type': 'application/json',
                    }, payload);
                }),
                /**
                 * List Domains
                 *
                 *
                 * @param {string} projectId
                 * @throws {AppwriteException}
                 * @returns {Promise}
                 */
                listDomains: (projectId) => __awaiter(this, void 0, void 0, function* () {
                    if (typeof projectId === 'undefined') {
                        throw new AppwriteException('Missing required parameter: "projectId"');
                    }
                    let path = '/projects/{projectId}/domains'.replace('{projectId}', projectId);
                    let payload = {};
                    const uri = new URL(this.config.endpoint + path);
                    return yield this.call('get', uri, {
                        'content-type': 'application/json',
                    }, payload);
                }),
                /**
                 * Create Domain
                 *
                 *
                 * @param {string} projectId
                 * @param {string} domain
                 * @throws {AppwriteException}
                 * @returns {Promise}
                 */
                createDomain: (projectId, domain) => __awaiter(this, void 0, void 0, function* () {
                    if (typeof projectId === 'undefined') {
                        throw new AppwriteException('Missing required parameter: "projectId"');
                    }
                    if (typeof domain === 'undefined') {
                        throw new AppwriteException('Missing required parameter: "domain"');
                    }
                    let path = '/projects/{projectId}/domains'.replace('{projectId}', projectId);
                    let payload = {};
                    if (typeof domain !== 'undefined') {
                        payload['domain'] = domain;
                    }
                    const uri = new URL(this.config.endpoint + path);
                    return yield this.call('post', uri, {
                        'content-type': 'application/json',
                    }, payload);
                }),
                /**
                 * Get Domain
                 *
                 *
                 * @param {string} projectId
                 * @param {string} domainId
                 * @throws {AppwriteException}
                 * @returns {Promise}
                 */
                getDomain: (projectId, domainId) => __awaiter(this, void 0, void 0, function* () {
                    if (typeof projectId === 'undefined') {
                        throw new AppwriteException('Missing required parameter: "projectId"');
                    }
                    if (typeof domainId === 'undefined') {
                        throw new AppwriteException('Missing required parameter: "domainId"');
                    }
                    let path = '/projects/{projectId}/domains/{domainId}'.replace('{projectId}', projectId).replace('{domainId}', domainId);
                    let payload = {};
                    const uri = new URL(this.config.endpoint + path);
                    return yield this.call('get', uri, {
                        'content-type': 'application/json',
                    }, payload);
                }),
                /**
                 * Delete Domain
                 *
                 *
                 * @param {string} projectId
                 * @param {string} domainId
                 * @throws {AppwriteException}
                 * @returns {Promise}
                 */
                deleteDomain: (projectId, domainId) => __awaiter(this, void 0, void 0, function* () {
                    if (typeof projectId === 'undefined') {
                        throw new AppwriteException('Missing required parameter: "projectId"');
                    }
                    if (typeof domainId === 'undefined') {
                        throw new AppwriteException('Missing required parameter: "domainId"');
                    }
                    let path = '/projects/{projectId}/domains/{domainId}'.replace('{projectId}', projectId).replace('{domainId}', domainId);
                    let payload = {};
                    const uri = new URL(this.config.endpoint + path);
                    return yield this.call('delete', uri, {
                        'content-type': 'application/json',
                    }, payload);
                }),
                /**
                 * Update Domain Verification Status
                 *
                 *
                 * @param {string} projectId
                 * @param {string} domainId
                 * @throws {AppwriteException}
                 * @returns {Promise}
                 */
                updateDomainVerification: (projectId, domainId) => __awaiter(this, void 0, void 0, function* () {
                    if (typeof projectId === 'undefined') {
                        throw new AppwriteException('Missing required parameter: "projectId"');
                    }
                    if (typeof domainId === 'undefined') {
                        throw new AppwriteException('Missing required parameter: "domainId"');
                    }
                    let path = '/projects/{projectId}/domains/{domainId}/verification'.replace('{projectId}', projectId).replace('{domainId}', domainId);
                    let payload = {};
                    const uri = new URL(this.config.endpoint + path);
                    return yield this.call('patch', uri, {
                        'content-type': 'application/json',
                    }, payload);
                }),
                /**
                 * List Keys
                 *
                 *
                 * @param {string} projectId
                 * @throws {AppwriteException}
                 * @returns {Promise}
                 */
                listKeys: (projectId) => __awaiter(this, void 0, void 0, function* () {
                    if (typeof projectId === 'undefined') {
                        throw new AppwriteException('Missing required parameter: "projectId"');
                    }
                    let path = '/projects/{projectId}/keys'.replace('{projectId}', projectId);
                    let payload = {};
                    const uri = new URL(this.config.endpoint + path);
                    return yield this.call('get', uri, {
                        'content-type': 'application/json',
                    }, payload);
                }),
                /**
                 * Create Key
                 *
                 *
                 * @param {string} projectId
                 * @param {string} name
                 * @param {string[]} scopes
                 * @param {string} expire
                 * @throws {AppwriteException}
                 * @returns {Promise}
                 */
                createKey: (projectId, name, scopes, expire) => __awaiter(this, void 0, void 0, function* () {
                    if (typeof projectId === 'undefined') {
                        throw new AppwriteException('Missing required parameter: "projectId"');
                    }
                    if (typeof name === 'undefined') {
                        throw new AppwriteException('Missing required parameter: "name"');
                    }
                    if (typeof scopes === 'undefined') {
                        throw new AppwriteException('Missing required parameter: "scopes"');
                    }
                    let path = '/projects/{projectId}/keys'.replace('{projectId}', projectId);
                    let payload = {};
                    if (typeof name !== 'undefined') {
                        payload['name'] = name;
                    }
                    if (typeof scopes !== 'undefined') {
                        payload['scopes'] = scopes;
                    }
                    if (typeof expire !== 'undefined') {
                        payload['expire'] = expire;
                    }
                    const uri = new URL(this.config.endpoint + path);
                    return yield this.call('post', uri, {
                        'content-type': 'application/json',
                    }, payload);
                }),
                /**
                 * Get Key
                 *
                 *
                 * @param {string} projectId
                 * @param {string} keyId
                 * @throws {AppwriteException}
                 * @returns {Promise}
                 */
                getKey: (projectId, keyId) => __awaiter(this, void 0, void 0, function* () {
                    if (typeof projectId === 'undefined') {
                        throw new AppwriteException('Missing required parameter: "projectId"');
                    }
                    if (typeof keyId === 'undefined') {
                        throw new AppwriteException('Missing required parameter: "keyId"');
                    }
                    let path = '/projects/{projectId}/keys/{keyId}'.replace('{projectId}', projectId).replace('{keyId}', keyId);
                    let payload = {};
                    const uri = new URL(this.config.endpoint + path);
                    return yield this.call('get', uri, {
                        'content-type': 'application/json',
                    }, payload);
                }),
                /**
                 * Update Key
                 *
                 *
                 * @param {string} projectId
                 * @param {string} keyId
                 * @param {string} name
                 * @param {string[]} scopes
                 * @param {string} expire
                 * @throws {AppwriteException}
                 * @returns {Promise}
                 */
                updateKey: (projectId, keyId, name, scopes, expire) => __awaiter(this, void 0, void 0, function* () {
                    if (typeof projectId === 'undefined') {
                        throw new AppwriteException('Missing required parameter: "projectId"');
                    }
                    if (typeof keyId === 'undefined') {
                        throw new AppwriteException('Missing required parameter: "keyId"');
                    }
                    if (typeof name === 'undefined') {
                        throw new AppwriteException('Missing required parameter: "name"');
                    }
                    if (typeof scopes === 'undefined') {
                        throw new AppwriteException('Missing required parameter: "scopes"');
                    }
                    let path = '/projects/{projectId}/keys/{keyId}'.replace('{projectId}', projectId).replace('{keyId}', keyId);
                    let payload = {};
                    if (typeof name !== 'undefined') {
                        payload['name'] = name;
                    }
                    if (typeof scopes !== 'undefined') {
                        payload['scopes'] = scopes;
                    }
                    if (typeof expire !== 'undefined') {
                        payload['expire'] = expire;
                    }
                    const uri = new URL(this.config.endpoint + path);
                    return yield this.call('put', uri, {
                        'content-type': 'application/json',
                    }, payload);
                }),
                /**
                 * Delete Key
                 *
                 *
                 * @param {string} projectId
                 * @param {string} keyId
                 * @throws {AppwriteException}
                 * @returns {Promise}
                 */
                deleteKey: (projectId, keyId) => __awaiter(this, void 0, void 0, function* () {
                    if (typeof projectId === 'undefined') {
                        throw new AppwriteException('Missing required parameter: "projectId"');
                    }
                    if (typeof keyId === 'undefined') {
                        throw new AppwriteException('Missing required parameter: "keyId"');
                    }
                    let path = '/projects/{projectId}/keys/{keyId}'.replace('{projectId}', projectId).replace('{keyId}', keyId);
                    let payload = {};
                    const uri = new URL(this.config.endpoint + path);
                    return yield this.call('delete', uri, {
                        'content-type': 'application/json',
                    }, payload);
                }),
                /**
                 * Update Project OAuth2
                 *
                 *
                 * @param {string} projectId
                 * @param {string} provider
                 * @param {string} appId
                 * @param {string} secret
                 * @throws {AppwriteException}
                 * @returns {Promise}
                 */
                updateOAuth2: (projectId, provider, appId, secret) => __awaiter(this, void 0, void 0, function* () {
                    if (typeof projectId === 'undefined') {
                        throw new AppwriteException('Missing required parameter: "projectId"');
                    }
                    if (typeof provider === 'undefined') {
                        throw new AppwriteException('Missing required parameter: "provider"');
                    }
                    let path = '/projects/{projectId}/oauth2'.replace('{projectId}', projectId);
                    let payload = {};
                    if (typeof provider !== 'undefined') {
                        payload['provider'] = provider;
                    }
                    if (typeof appId !== 'undefined') {
                        payload['appId'] = appId;
                    }
                    if (typeof secret !== 'undefined') {
                        payload['secret'] = secret;
                    }
                    const uri = new URL(this.config.endpoint + path);
                    return yield this.call('patch', uri, {
                        'content-type': 'application/json',
                    }, payload);
                }),
                /**
                 * List Platforms
                 *
                 *
                 * @param {string} projectId
                 * @throws {AppwriteException}
                 * @returns {Promise}
                 */
                listPlatforms: (projectId) => __awaiter(this, void 0, void 0, function* () {
                    if (typeof projectId === 'undefined') {
                        throw new AppwriteException('Missing required parameter: "projectId"');
                    }
                    let path = '/projects/{projectId}/platforms'.replace('{projectId}', projectId);
                    let payload = {};
                    const uri = new URL(this.config.endpoint + path);
                    return yield this.call('get', uri, {
                        'content-type': 'application/json',
                    }, payload);
                }),
                /**
                 * Create Platform
                 *
                 *
                 * @param {string} projectId
                 * @param {string} type
                 * @param {string} name
                 * @param {string} key
                 * @param {string} store
                 * @param {string} hostname
                 * @throws {AppwriteException}
                 * @returns {Promise}
                 */
                createPlatform: (projectId, type, name, key, store, hostname) => __awaiter(this, void 0, void 0, function* () {
                    if (typeof projectId === 'undefined') {
                        throw new AppwriteException('Missing required parameter: "projectId"');
                    }
                    if (typeof type === 'undefined') {
                        throw new AppwriteException('Missing required parameter: "type"');
                    }
                    if (typeof name === 'undefined') {
                        throw new AppwriteException('Missing required parameter: "name"');
                    }
                    let path = '/projects/{projectId}/platforms'.replace('{projectId}', projectId);
                    let payload = {};
                    if (typeof type !== 'undefined') {
                        payload['type'] = type;
                    }
                    if (typeof name !== 'undefined') {
                        payload['name'] = name;
                    }
                    if (typeof key !== 'undefined') {
                        payload['key'] = key;
                    }
                    if (typeof store !== 'undefined') {
                        payload['store'] = store;
                    }
                    if (typeof hostname !== 'undefined') {
                        payload['hostname'] = hostname;
                    }
                    const uri = new URL(this.config.endpoint + path);
                    return yield this.call('post', uri, {
                        'content-type': 'application/json',
                    }, payload);
                }),
                /**
                 * Get Platform
                 *
                 *
                 * @param {string} projectId
                 * @param {string} platformId
                 * @throws {AppwriteException}
                 * @returns {Promise}
                 */
                getPlatform: (projectId, platformId) => __awaiter(this, void 0, void 0, function* () {
                    if (typeof projectId === 'undefined') {
                        throw new AppwriteException('Missing required parameter: "projectId"');
                    }
                    if (typeof platformId === 'undefined') {
                        throw new AppwriteException('Missing required parameter: "platformId"');
                    }
                    let path = '/projects/{projectId}/platforms/{platformId}'.replace('{projectId}', projectId).replace('{platformId}', platformId);
                    let payload = {};
                    const uri = new URL(this.config.endpoint + path);
                    return yield this.call('get', uri, {
                        'content-type': 'application/json',
                    }, payload);
                }),
                /**
                 * Update Platform
                 *
                 *
                 * @param {string} projectId
                 * @param {string} platformId
                 * @param {string} name
                 * @param {string} key
                 * @param {string} store
                 * @param {string} hostname
                 * @throws {AppwriteException}
                 * @returns {Promise}
                 */
                updatePlatform: (projectId, platformId, name, key, store, hostname) => __awaiter(this, void 0, void 0, function* () {
                    if (typeof projectId === 'undefined') {
                        throw new AppwriteException('Missing required parameter: "projectId"');
                    }
                    if (typeof platformId === 'undefined') {
                        throw new AppwriteException('Missing required parameter: "platformId"');
                    }
                    if (typeof name === 'undefined') {
                        throw new AppwriteException('Missing required parameter: "name"');
                    }
                    let path = '/projects/{projectId}/platforms/{platformId}'.replace('{projectId}', projectId).replace('{platformId}', platformId);
                    let payload = {};
                    if (typeof name !== 'undefined') {
                        payload['name'] = name;
                    }
                    if (typeof key !== 'undefined') {
                        payload['key'] = key;
                    }
                    if (typeof store !== 'undefined') {
                        payload['store'] = store;
                    }
                    if (typeof hostname !== 'undefined') {
                        payload['hostname'] = hostname;
                    }
                    const uri = new URL(this.config.endpoint + path);
                    return yield this.call('put', uri, {
                        'content-type': 'application/json',
                    }, payload);
                }),
                /**
                 * Delete Platform
                 *
                 *
                 * @param {string} projectId
                 * @param {string} platformId
                 * @throws {AppwriteException}
                 * @returns {Promise}
                 */
                deletePlatform: (projectId, platformId) => __awaiter(this, void 0, void 0, function* () {
                    if (typeof projectId === 'undefined') {
                        throw new AppwriteException('Missing required parameter: "projectId"');
                    }
                    if (typeof platformId === 'undefined') {
                        throw new AppwriteException('Missing required parameter: "platformId"');
                    }
                    let path = '/projects/{projectId}/platforms/{platformId}'.replace('{projectId}', projectId).replace('{platformId}', platformId);
                    let payload = {};
                    const uri = new URL(this.config.endpoint + path);
                    return yield this.call('delete', uri, {
                        'content-type': 'application/json',
                    }, payload);
                }),
                /**
                 * Update service status
                 *
                 *
                 * @param {string} projectId
                 * @param {string} service
                 * @param {boolean} status
                 * @throws {AppwriteException}
                 * @returns {Promise}
                 */
                updateServiceStatus: (projectId, service, status) => __awaiter(this, void 0, void 0, function* () {
                    if (typeof projectId === 'undefined') {
                        throw new AppwriteException('Missing required parameter: "projectId"');
                    }
                    if (typeof service === 'undefined') {
                        throw new AppwriteException('Missing required parameter: "service"');
                    }
                    if (typeof status === 'undefined') {
                        throw new AppwriteException('Missing required parameter: "status"');
                    }
                    let path = '/projects/{projectId}/service'.replace('{projectId}', projectId);
                    let payload = {};
                    if (typeof service !== 'undefined') {
                        payload['service'] = service;
                    }
                    if (typeof status !== 'undefined') {
                        payload['status'] = status;
                    }
                    const uri = new URL(this.config.endpoint + path);
                    return yield this.call('patch', uri, {
                        'content-type': 'application/json',
                    }, payload);
                }),
                /**
                 * Get usage stats for a project
                 *
                 *
                 * @param {string} projectId
                 * @param {string} range
                 * @throws {AppwriteException}
                 * @returns {Promise}
                 */
                getUsage: (projectId, range) => __awaiter(this, void 0, void 0, function* () {
                    if (typeof projectId === 'undefined') {
                        throw new AppwriteException('Missing required parameter: "projectId"');
                    }
                    let path = '/projects/{projectId}/usage'.replace('{projectId}', projectId);
                    let payload = {};
                    if (typeof range !== 'undefined') {
                        payload['range'] = range;
                    }
                    const uri = new URL(this.config.endpoint + path);
                    return yield this.call('get', uri, {
                        'content-type': 'application/json',
                    }, payload);
                }),
                /**
                 * List Webhooks
                 *
                 *
                 * @param {string} projectId
                 * @throws {AppwriteException}
                 * @returns {Promise}
                 */
                listWebhooks: (projectId) => __awaiter(this, void 0, void 0, function* () {
                    if (typeof projectId === 'undefined') {
                        throw new AppwriteException('Missing required parameter: "projectId"');
                    }
                    let path = '/projects/{projectId}/webhooks'.replace('{projectId}', projectId);
                    let payload = {};
                    const uri = new URL(this.config.endpoint + path);
                    return yield this.call('get', uri, {
                        'content-type': 'application/json',
                    }, payload);
                }),
                /**
                 * Create Webhook
                 *
                 *
                 * @param {string} projectId
                 * @param {string} name
                 * @param {string[]} events
                 * @param {string} url
                 * @param {boolean} security
                 * @param {string} httpUser
                 * @param {string} httpPass
                 * @throws {AppwriteException}
                 * @returns {Promise}
                 */
                createWebhook: (projectId, name, events, url, security, httpUser, httpPass) => __awaiter(this, void 0, void 0, function* () {
                    if (typeof projectId === 'undefined') {
                        throw new AppwriteException('Missing required parameter: "projectId"');
                    }
                    if (typeof name === 'undefined') {
                        throw new AppwriteException('Missing required parameter: "name"');
                    }
                    if (typeof events === 'undefined') {
                        throw new AppwriteException('Missing required parameter: "events"');
                    }
                    if (typeof url === 'undefined') {
                        throw new AppwriteException('Missing required parameter: "url"');
                    }
                    if (typeof security === 'undefined') {
                        throw new AppwriteException('Missing required parameter: "security"');
                    }
                    let path = '/projects/{projectId}/webhooks'.replace('{projectId}', projectId);
                    let payload = {};
                    if (typeof name !== 'undefined') {
                        payload['name'] = name;
                    }
                    if (typeof events !== 'undefined') {
                        payload['events'] = events;
                    }
                    if (typeof url !== 'undefined') {
                        payload['url'] = url;
                    }
                    if (typeof security !== 'undefined') {
                        payload['security'] = security;
                    }
                    if (typeof httpUser !== 'undefined') {
                        payload['httpUser'] = httpUser;
                    }
                    if (typeof httpPass !== 'undefined') {
                        payload['httpPass'] = httpPass;
                    }
                    const uri = new URL(this.config.endpoint + path);
                    return yield this.call('post', uri, {
                        'content-type': 'application/json',
                    }, payload);
                }),
                /**
                 * Get Webhook
                 *
                 *
                 * @param {string} projectId
                 * @param {string} webhookId
                 * @throws {AppwriteException}
                 * @returns {Promise}
                 */
                getWebhook: (projectId, webhookId) => __awaiter(this, void 0, void 0, function* () {
                    if (typeof projectId === 'undefined') {
                        throw new AppwriteException('Missing required parameter: "projectId"');
                    }
                    if (typeof webhookId === 'undefined') {
                        throw new AppwriteException('Missing required parameter: "webhookId"');
                    }
                    let path = '/projects/{projectId}/webhooks/{webhookId}'.replace('{projectId}', projectId).replace('{webhookId}', webhookId);
                    let payload = {};
                    const uri = new URL(this.config.endpoint + path);
                    return yield this.call('get', uri, {
                        'content-type': 'application/json',
                    }, payload);
                }),
                /**
                 * Update Webhook
                 *
                 *
                 * @param {string} projectId
                 * @param {string} webhookId
                 * @param {string} name
                 * @param {string[]} events
                 * @param {string} url
                 * @param {boolean} security
                 * @param {string} httpUser
                 * @param {string} httpPass
                 * @throws {AppwriteException}
                 * @returns {Promise}
                 */
                updateWebhook: (projectId, webhookId, name, events, url, security, httpUser, httpPass) => __awaiter(this, void 0, void 0, function* () {
                    if (typeof projectId === 'undefined') {
                        throw new AppwriteException('Missing required parameter: "projectId"');
                    }
                    if (typeof webhookId === 'undefined') {
                        throw new AppwriteException('Missing required parameter: "webhookId"');
                    }
                    if (typeof name === 'undefined') {
                        throw new AppwriteException('Missing required parameter: "name"');
                    }
                    if (typeof events === 'undefined') {
                        throw new AppwriteException('Missing required parameter: "events"');
                    }
                    if (typeof url === 'undefined') {
                        throw new AppwriteException('Missing required parameter: "url"');
                    }
                    if (typeof security === 'undefined') {
                        throw new AppwriteException('Missing required parameter: "security"');
                    }
                    let path = '/projects/{projectId}/webhooks/{webhookId}'.replace('{projectId}', projectId).replace('{webhookId}', webhookId);
                    let payload = {};
                    if (typeof name !== 'undefined') {
                        payload['name'] = name;
                    }
                    if (typeof events !== 'undefined') {
                        payload['events'] = events;
                    }
                    if (typeof url !== 'undefined') {
                        payload['url'] = url;
                    }
                    if (typeof security !== 'undefined') {
                        payload['security'] = security;
                    }
                    if (typeof httpUser !== 'undefined') {
                        payload['httpUser'] = httpUser;
                    }
                    if (typeof httpPass !== 'undefined') {
                        payload['httpPass'] = httpPass;
                    }
                    const uri = new URL(this.config.endpoint + path);
                    return yield this.call('put', uri, {
                        'content-type': 'application/json',
                    }, payload);
                }),
                /**
                 * Delete Webhook
                 *
                 *
                 * @param {string} projectId
                 * @param {string} webhookId
                 * @throws {AppwriteException}
                 * @returns {Promise}
                 */
                deleteWebhook: (projectId, webhookId) => __awaiter(this, void 0, void 0, function* () {
                    if (typeof projectId === 'undefined') {
                        throw new AppwriteException('Missing required parameter: "projectId"');
                    }
                    if (typeof webhookId === 'undefined') {
                        throw new AppwriteException('Missing required parameter: "webhookId"');
                    }
                    let path = '/projects/{projectId}/webhooks/{webhookId}'.replace('{projectId}', projectId).replace('{webhookId}', webhookId);
                    let payload = {};
                    const uri = new URL(this.config.endpoint + path);
                    return yield this.call('delete', uri, {
                        'content-type': 'application/json',
                    }, payload);
                }),
                /**
                 * Update Webhook Signature Key
                 *
                 *
                 * @param {string} projectId
                 * @param {string} webhookId
                 * @throws {AppwriteException}
                 * @returns {Promise}
                 */
                updateWebhookSignature: (projectId, webhookId) => __awaiter(this, void 0, void 0, function* () {
                    if (typeof projectId === 'undefined') {
                        throw new AppwriteException('Missing required parameter: "projectId"');
                    }
                    if (typeof webhookId === 'undefined') {
                        throw new AppwriteException('Missing required parameter: "webhookId"');
                    }
                    let path = '/projects/{projectId}/webhooks/{webhookId}/signature'.replace('{projectId}', projectId).replace('{webhookId}', webhookId);
                    let payload = {};
                    const uri = new URL(this.config.endpoint + path);
                    return yield this.call('patch', uri, {
                        'content-type': 'application/json',
                    }, payload);
                })
            };
            this.storage = {
                /**
                 * List buckets
                 *
                 * Get a list of all the storage buckets. You can use the query params to
                 * filter your results.
                 *
                 * @param {string} search
                 * @param {number} limit
                 * @param {number} offset
                 * @param {string} cursor
                 * @param {string} cursorDirection
                 * @param {string} orderType
                 * @throws {AppwriteException}
                 * @returns {Promise}
                 */
                listBuckets: (search, limit, offset, cursor, cursorDirection, orderType) => __awaiter(this, void 0, void 0, function* () {
                    let path = '/storage/buckets';
                    let payload = {};
                    if (typeof search !== 'undefined') {
                        payload['search'] = search;
                    }
                    if (typeof limit !== 'undefined') {
                        payload['limit'] = limit;
                    }
                    if (typeof offset !== 'undefined') {
                        payload['offset'] = offset;
                    }
                    if (typeof cursor !== 'undefined') {
                        payload['cursor'] = cursor;
                    }
                    if (typeof cursorDirection !== 'undefined') {
                        payload['cursorDirection'] = cursorDirection;
                    }
                    if (typeof orderType !== 'undefined') {
                        payload['orderType'] = orderType;
                    }
                    const uri = new URL(this.config.endpoint + path);
                    return yield this.call('get', uri, {
                        'content-type': 'application/json',
                    }, payload);
                }),
                /**
                 * Create bucket
                 *
                 * Create a new storage bucket.
                 *
                 * @param {string} bucketId
                 * @param {string} name
                 * @param {string} permission
                 * @param {string[]} read
                 * @param {string[]} write
                 * @param {boolean} enabled
                 * @param {number} maximumFileSize
                 * @param {string[]} allowedFileExtensions
                 * @param {boolean} encryption
                 * @param {boolean} antivirus
                 * @throws {AppwriteException}
                 * @returns {Promise}
                 */
                createBucket: (bucketId, name, permission, read, write, enabled, maximumFileSize, allowedFileExtensions, encryption, antivirus) => __awaiter(this, void 0, void 0, function* () {
                    if (typeof bucketId === 'undefined') {
                        throw new AppwriteException('Missing required parameter: "bucketId"');
                    }
                    if (typeof name === 'undefined') {
                        throw new AppwriteException('Missing required parameter: "name"');
                    }
                    if (typeof permission === 'undefined') {
                        throw new AppwriteException('Missing required parameter: "permission"');
                    }
                    let path = '/storage/buckets';
                    let payload = {};
                    if (typeof bucketId !== 'undefined') {
                        payload['bucketId'] = bucketId;
                    }
                    if (typeof name !== 'undefined') {
                        payload['name'] = name;
                    }
                    if (typeof permission !== 'undefined') {
                        payload['permission'] = permission;
                    }
                    if (typeof read !== 'undefined') {
                        payload['read'] = read;
                    }
                    if (typeof write !== 'undefined') {
                        payload['write'] = write;
                    }
                    if (typeof enabled !== 'undefined') {
                        payload['enabled'] = enabled;
                    }
                    if (typeof maximumFileSize !== 'undefined') {
                        payload['maximumFileSize'] = maximumFileSize;
                    }
                    if (typeof allowedFileExtensions !== 'undefined') {
                        payload['allowedFileExtensions'] = allowedFileExtensions;
                    }
                    if (typeof encryption !== 'undefined') {
                        payload['encryption'] = encryption;
                    }
                    if (typeof antivirus !== 'undefined') {
                        payload['antivirus'] = antivirus;
                    }
                    const uri = new URL(this.config.endpoint + path);
                    return yield this.call('post', uri, {
                        'content-type': 'application/json',
                    }, payload);
                }),
                /**
                 * Get Bucket
                 *
                 * Get a storage bucket by its unique ID. This endpoint response returns a
                 * JSON object with the storage bucket metadata.
                 *
                 * @param {string} bucketId
                 * @throws {AppwriteException}
                 * @returns {Promise}
                 */
                getBucket: (bucketId) => __awaiter(this, void 0, void 0, function* () {
                    if (typeof bucketId === 'undefined') {
                        throw new AppwriteException('Missing required parameter: "bucketId"');
                    }
                    let path = '/storage/buckets/{bucketId}'.replace('{bucketId}', bucketId);
                    let payload = {};
                    const uri = new URL(this.config.endpoint + path);
                    return yield this.call('get', uri, {
                        'content-type': 'application/json',
                    }, payload);
                }),
                /**
                 * Update Bucket
                 *
                 * Update a storage bucket by its unique ID.
                 *
                 * @param {string} bucketId
                 * @param {string} name
                 * @param {string} permission
                 * @param {string[]} read
                 * @param {string[]} write
                 * @param {boolean} enabled
                 * @param {number} maximumFileSize
                 * @param {string[]} allowedFileExtensions
                 * @param {boolean} encryption
                 * @param {boolean} antivirus
                 * @throws {AppwriteException}
                 * @returns {Promise}
                 */
                updateBucket: (bucketId, name, permission, read, write, enabled, maximumFileSize, allowedFileExtensions, encryption, antivirus) => __awaiter(this, void 0, void 0, function* () {
                    if (typeof bucketId === 'undefined') {
                        throw new AppwriteException('Missing required parameter: "bucketId"');
                    }
                    if (typeof name === 'undefined') {
                        throw new AppwriteException('Missing required parameter: "name"');
                    }
                    if (typeof permission === 'undefined') {
                        throw new AppwriteException('Missing required parameter: "permission"');
                    }
                    let path = '/storage/buckets/{bucketId}'.replace('{bucketId}', bucketId);
                    let payload = {};
                    if (typeof name !== 'undefined') {
                        payload['name'] = name;
                    }
                    if (typeof permission !== 'undefined') {
                        payload['permission'] = permission;
                    }
                    if (typeof read !== 'undefined') {
                        payload['read'] = read;
                    }
                    if (typeof write !== 'undefined') {
                        payload['write'] = write;
                    }
                    if (typeof enabled !== 'undefined') {
                        payload['enabled'] = enabled;
                    }
                    if (typeof maximumFileSize !== 'undefined') {
                        payload['maximumFileSize'] = maximumFileSize;
                    }
                    if (typeof allowedFileExtensions !== 'undefined') {
                        payload['allowedFileExtensions'] = allowedFileExtensions;
                    }
                    if (typeof encryption !== 'undefined') {
                        payload['encryption'] = encryption;
                    }
                    if (typeof antivirus !== 'undefined') {
                        payload['antivirus'] = antivirus;
                    }
                    const uri = new URL(this.config.endpoint + path);
                    return yield this.call('put', uri, {
                        'content-type': 'application/json',
                    }, payload);
                }),
                /**
                 * Delete Bucket
                 *
                 * Delete a storage bucket by its unique ID.
                 *
                 * @param {string} bucketId
                 * @throws {AppwriteException}
                 * @returns {Promise}
                 */
                deleteBucket: (bucketId) => __awaiter(this, void 0, void 0, function* () {
                    if (typeof bucketId === 'undefined') {
                        throw new AppwriteException('Missing required parameter: "bucketId"');
                    }
                    let path = '/storage/buckets/{bucketId}'.replace('{bucketId}', bucketId);
                    let payload = {};
                    const uri = new URL(this.config.endpoint + path);
                    return yield this.call('delete', uri, {
                        'content-type': 'application/json',
                    }, payload);
                }),
                /**
                 * List Files
                 *
                 * Get a list of all the user files. You can use the query params to filter
                 * your results. On admin mode, this endpoint will return a list of all of the
                 * project's files. [Learn more about different API modes](/docs/admin).
                 *
                 * @param {string} bucketId
                 * @param {string} search
                 * @param {number} limit
                 * @param {number} offset
                 * @param {string} cursor
                 * @param {string} cursorDirection
                 * @param {string} orderType
                 * @throws {AppwriteException}
                 * @returns {Promise}
                 */
                listFiles: (bucketId, search, limit, offset, cursor, cursorDirection, orderType) => __awaiter(this, void 0, void 0, function* () {
                    if (typeof bucketId === 'undefined') {
                        throw new AppwriteException('Missing required parameter: "bucketId"');
                    }
                    let path = '/storage/buckets/{bucketId}/files'.replace('{bucketId}', bucketId);
                    let payload = {};
                    if (typeof search !== 'undefined') {
                        payload['search'] = search;
                    }
                    if (typeof limit !== 'undefined') {
                        payload['limit'] = limit;
                    }
                    if (typeof offset !== 'undefined') {
                        payload['offset'] = offset;
                    }
                    if (typeof cursor !== 'undefined') {
                        payload['cursor'] = cursor;
                    }
                    if (typeof cursorDirection !== 'undefined') {
                        payload['cursorDirection'] = cursorDirection;
                    }
                    if (typeof orderType !== 'undefined') {
                        payload['orderType'] = orderType;
                    }
                    const uri = new URL(this.config.endpoint + path);
                    return yield this.call('get', uri, {
                        'content-type': 'application/json',
                    }, payload);
                }),
                /**
                 * Create File
                 *
                 * Create a new file. Before using this route, you should create a new bucket
                 * resource using either a [server
                 * integration](/docs/server/storage#storageCreateBucket) API or directly
                 * from your Appwrite console.
                 *
                 * Larger files should be uploaded using multiple requests with the
                 * [content-range](https://developer.mozilla.org/en-US/docs/Web/HTTP/Headers/Content-Range)
                 * header to send a partial request with a maximum supported chunk of `5MB`.
                 * The `content-range` header values should always be in bytes.
                 *
                 * When the first request is sent, the server will return the **File** object,
                 * and the subsequent part request must include the file's **id** in
                 * `x-appwrite-id` header to allow the server to know that the partial upload
                 * is for the existing file and not for a new one.
                 *
                 * If you're creating a new file using one of the Appwrite SDKs, all the
                 * chunking logic will be managed by the SDK internally.
                 *
                 *
                 * @param {string} bucketId
                 * @param {string} fileId
                 * @param {File} file
                 * @param {string[]} read
                 * @param {string[]} write
                 * @throws {AppwriteException}
                 * @returns {Promise}
                 */
                createFile: (bucketId, fileId, file, read, write, onProgress = (progress) => { }) => __awaiter(this, void 0, void 0, function* () {
                    if (typeof bucketId === 'undefined') {
                        throw new AppwriteException('Missing required parameter: "bucketId"');
                    }
                    if (typeof fileId === 'undefined') {
                        throw new AppwriteException('Missing required parameter: "fileId"');
                    }
                    if (typeof file === 'undefined') {
                        throw new AppwriteException('Missing required parameter: "file"');
                    }
                    let path = '/storage/buckets/{bucketId}/files'.replace('{bucketId}', bucketId);
                    let payload = {};
                    if (typeof fileId !== 'undefined') {
                        payload['fileId'] = fileId;
                    }
                    if (typeof file !== 'undefined') {
                        payload['file'] = file;
                    }
                    if (typeof read !== 'undefined') {
                        payload['read'] = read;
                    }
                    if (typeof write !== 'undefined') {
                        payload['write'] = write;
                    }
                    const uri = new URL(this.config.endpoint + path);
                    if (!(file instanceof File)) {
                        throw new AppwriteException('Parameter "file" has to be a File.');
                    }
                    const size = file.size;
                    if (size <= Appwrite.CHUNK_SIZE) {
                        return yield this.call('post', uri, {
                            'content-type': 'multipart/form-data',
                        }, payload);
                    }
                    let id = undefined;
                    let response = undefined;
                    const headers = {
                        'content-type': 'multipart/form-data',
                    };
                    let counter = 0;
                    const totalCounters = Math.ceil(size / Appwrite.CHUNK_SIZE);
                    if (fileId != 'unique()') {
                        try {
                            response = yield this.call('GET', new URL(this.config.endpoint + path + '/' + fileId), headers);
                            counter = response.chunksUploaded;
                        }
                        catch (e) {
                        }
                    }
                    for (counter; counter < totalCounters; counter++) {
                        const start = (counter * Appwrite.CHUNK_SIZE);
                        const end = Math.min((((counter * Appwrite.CHUNK_SIZE) + Appwrite.CHUNK_SIZE) - 1), size);
                        headers['content-range'] = 'bytes ' + start + '-' + end + '/' + size;
                        if (id) {
                            headers['x-appwrite-id'] = id;
                        }
                        const stream = file.slice(start, end + 1);
                        payload['file'] = new File([stream], file.name);
                        response = yield this.call('post', uri, headers, payload);
                        if (!id) {
                            id = response['$id'];
                        }
                        if (onProgress) {
                            onProgress({
                                $id: response.$id,
                                progress: Math.min((counter + 1) * Appwrite.CHUNK_SIZE - 1, size) / size * 100,
                                sizeUploaded: end,
                                chunksTotal: response.chunksTotal,
                                chunksUploaded: response.chunksUploaded
                            });
                        }
                    }
                    return response;
                }),
                /**
                 * Get File
                 *
                 * Get a file by its unique ID. This endpoint response returns a JSON object
                 * with the file metadata.
                 *
                 * @param {string} bucketId
                 * @param {string} fileId
                 * @throws {AppwriteException}
                 * @returns {Promise}
                 */
                getFile: (bucketId, fileId) => __awaiter(this, void 0, void 0, function* () {
                    if (typeof bucketId === 'undefined') {
                        throw new AppwriteException('Missing required parameter: "bucketId"');
                    }
                    if (typeof fileId === 'undefined') {
                        throw new AppwriteException('Missing required parameter: "fileId"');
                    }
                    let path = '/storage/buckets/{bucketId}/files/{fileId}'.replace('{bucketId}', bucketId).replace('{fileId}', fileId);
                    let payload = {};
                    const uri = new URL(this.config.endpoint + path);
                    return yield this.call('get', uri, {
                        'content-type': 'application/json',
                    }, payload);
                }),
                /**
                 * Update File
                 *
                 * Update a file by its unique ID. Only users with write permissions have
                 * access to update this resource.
                 *
                 * @param {string} bucketId
                 * @param {string} fileId
                 * @param {string[]} read
                 * @param {string[]} write
                 * @throws {AppwriteException}
                 * @returns {Promise}
                 */
                updateFile: (bucketId, fileId, read, write) => __awaiter(this, void 0, void 0, function* () {
                    if (typeof bucketId === 'undefined') {
                        throw new AppwriteException('Missing required parameter: "bucketId"');
                    }
                    if (typeof fileId === 'undefined') {
                        throw new AppwriteException('Missing required parameter: "fileId"');
                    }
                    let path = '/storage/buckets/{bucketId}/files/{fileId}'.replace('{bucketId}', bucketId).replace('{fileId}', fileId);
                    let payload = {};
                    if (typeof read !== 'undefined') {
                        payload['read'] = read;
                    }
                    if (typeof write !== 'undefined') {
                        payload['write'] = write;
                    }
                    const uri = new URL(this.config.endpoint + path);
                    return yield this.call('put', uri, {
                        'content-type': 'application/json',
                    }, payload);
                }),
                /**
                 * Delete File
                 *
                 * Delete a file by its unique ID. Only users with write permissions have
                 * access to delete this resource.
                 *
                 * @param {string} bucketId
                 * @param {string} fileId
                 * @throws {AppwriteException}
                 * @returns {Promise}
                 */
                deleteFile: (bucketId, fileId) => __awaiter(this, void 0, void 0, function* () {
                    if (typeof bucketId === 'undefined') {
                        throw new AppwriteException('Missing required parameter: "bucketId"');
                    }
                    if (typeof fileId === 'undefined') {
                        throw new AppwriteException('Missing required parameter: "fileId"');
                    }
                    let path = '/storage/buckets/{bucketId}/files/{fileId}'.replace('{bucketId}', bucketId).replace('{fileId}', fileId);
                    let payload = {};
                    const uri = new URL(this.config.endpoint + path);
                    return yield this.call('delete', uri, {
                        'content-type': 'application/json',
                    }, payload);
                }),
                /**
                 * Get File for Download
                 *
                 * Get a file content by its unique ID. The endpoint response return with a
                 * 'Content-Disposition: attachment' header that tells the browser to start
                 * downloading the file to user downloads directory.
                 *
                 * @param {string} bucketId
                 * @param {string} fileId
                 * @throws {AppwriteException}
                 * @returns {URL}
                 */
                getFileDownload: (bucketId, fileId) => {
                    if (typeof bucketId === 'undefined') {
                        throw new AppwriteException('Missing required parameter: "bucketId"');
                    }
                    if (typeof fileId === 'undefined') {
                        throw new AppwriteException('Missing required parameter: "fileId"');
                    }
                    let path = '/storage/buckets/{bucketId}/files/{fileId}/download'.replace('{bucketId}', bucketId).replace('{fileId}', fileId);
                    let payload = {};
                    const uri = new URL(this.config.endpoint + path);
                    payload['project'] = this.config.project;
                    for (const [key, value] of Object.entries(this.flatten(payload))) {
                        uri.searchParams.append(key, value);
                    }
                    return uri;
                },
                /**
                 * Get File Preview
                 *
                 * Get a file preview image. Currently, this method supports preview for image
                 * files (jpg, png, and gif), other supported formats, like pdf, docs, slides,
                 * and spreadsheets, will return the file icon image. You can also pass query
                 * string arguments for cutting and resizing your preview image. Preview is
                 * supported only for image files smaller than 10MB.
                 *
                 * @param {string} bucketId
                 * @param {string} fileId
                 * @param {number} width
                 * @param {number} height
                 * @param {string} gravity
                 * @param {number} quality
                 * @param {number} borderWidth
                 * @param {string} borderColor
                 * @param {number} borderRadius
                 * @param {number} opacity
                 * @param {number} rotation
                 * @param {string} background
                 * @param {string} output
                 * @throws {AppwriteException}
                 * @returns {URL}
                 */
                getFilePreview: (bucketId, fileId, width, height, gravity, quality, borderWidth, borderColor, borderRadius, opacity, rotation, background, output) => {
                    if (typeof bucketId === 'undefined') {
                        throw new AppwriteException('Missing required parameter: "bucketId"');
                    }
                    if (typeof fileId === 'undefined') {
                        throw new AppwriteException('Missing required parameter: "fileId"');
                    }
                    let path = '/storage/buckets/{bucketId}/files/{fileId}/preview'.replace('{bucketId}', bucketId).replace('{fileId}', fileId);
                    let payload = {};
                    if (typeof width !== 'undefined') {
                        payload['width'] = width;
                    }
                    if (typeof height !== 'undefined') {
                        payload['height'] = height;
                    }
                    if (typeof gravity !== 'undefined') {
                        payload['gravity'] = gravity;
                    }
                    if (typeof quality !== 'undefined') {
                        payload['quality'] = quality;
                    }
                    if (typeof borderWidth !== 'undefined') {
                        payload['borderWidth'] = borderWidth;
                    }
                    if (typeof borderColor !== 'undefined') {
                        payload['borderColor'] = borderColor;
                    }
                    if (typeof borderRadius !== 'undefined') {
                        payload['borderRadius'] = borderRadius;
                    }
                    if (typeof opacity !== 'undefined') {
                        payload['opacity'] = opacity;
                    }
                    if (typeof rotation !== 'undefined') {
                        payload['rotation'] = rotation;
                    }
                    if (typeof background !== 'undefined') {
                        payload['background'] = background;
                    }
                    if (typeof output !== 'undefined') {
                        payload['output'] = output;
                    }
                    const uri = new URL(this.config.endpoint + path);
                    payload['project'] = this.config.project;
                    for (const [key, value] of Object.entries(this.flatten(payload))) {
                        uri.searchParams.append(key, value);
                    }
                    return uri;
                },
                /**
                 * Get File for View
                 *
                 * Get a file content by its unique ID. This endpoint is similar to the
                 * download method but returns with no  'Content-Disposition: attachment'
                 * header.
                 *
                 * @param {string} bucketId
                 * @param {string} fileId
                 * @throws {AppwriteException}
                 * @returns {URL}
                 */
                getFileView: (bucketId, fileId) => {
                    if (typeof bucketId === 'undefined') {
                        throw new AppwriteException('Missing required parameter: "bucketId"');
                    }
                    if (typeof fileId === 'undefined') {
                        throw new AppwriteException('Missing required parameter: "fileId"');
                    }
                    let path = '/storage/buckets/{bucketId}/files/{fileId}/view'.replace('{bucketId}', bucketId).replace('{fileId}', fileId);
                    let payload = {};
                    const uri = new URL(this.config.endpoint + path);
                    payload['project'] = this.config.project;
                    for (const [key, value] of Object.entries(this.flatten(payload))) {
                        uri.searchParams.append(key, value);
                    }
                    return uri;
                },
                /**
                 * Get usage stats for storage
                 *
                 *
                 * @param {string} range
                 * @throws {AppwriteException}
                 * @returns {Promise}
                 */
                getUsage: (range) => __awaiter(this, void 0, void 0, function* () {
                    let path = '/storage/usage';
                    let payload = {};
                    if (typeof range !== 'undefined') {
                        payload['range'] = range;
                    }
                    const uri = new URL(this.config.endpoint + path);
                    return yield this.call('get', uri, {
                        'content-type': 'application/json',
                    }, payload);
                }),
                /**
                 * Get usage stats for a storage bucket
                 *
                 *
                 * @param {string} bucketId
                 * @param {string} range
                 * @throws {AppwriteException}
                 * @returns {Promise}
                 */
                getBucketUsage: (bucketId, range) => __awaiter(this, void 0, void 0, function* () {
                    if (typeof bucketId === 'undefined') {
                        throw new AppwriteException('Missing required parameter: "bucketId"');
                    }
                    let path = '/storage/{bucketId}/usage'.replace('{bucketId}', bucketId);
                    let payload = {};
                    if (typeof range !== 'undefined') {
                        payload['range'] = range;
                    }
                    const uri = new URL(this.config.endpoint + path);
                    return yield this.call('get', uri, {
                        'content-type': 'application/json',
                    }, payload);
                })
            };
            this.teams = {
                /**
                 * List Teams
                 *
                 * Get a list of all the teams in which the current user is a member. You can
                 * use the parameters to filter your results.
                 *
                 * In admin mode, this endpoint returns a list of all the teams in the current
                 * project. [Learn more about different API modes](/docs/admin).
                 *
                 * @param {string} search
                 * @param {number} limit
                 * @param {number} offset
                 * @param {string} cursor
                 * @param {string} cursorDirection
                 * @param {string} orderType
                 * @throws {AppwriteException}
                 * @returns {Promise}
                 */
                list: (search, limit, offset, cursor, cursorDirection, orderType) => __awaiter(this, void 0, void 0, function* () {
                    let path = '/teams';
                    let payload = {};
                    if (typeof search !== 'undefined') {
                        payload['search'] = search;
                    }
                    if (typeof limit !== 'undefined') {
                        payload['limit'] = limit;
                    }
                    if (typeof offset !== 'undefined') {
                        payload['offset'] = offset;
                    }
                    if (typeof cursor !== 'undefined') {
                        payload['cursor'] = cursor;
                    }
                    if (typeof cursorDirection !== 'undefined') {
                        payload['cursorDirection'] = cursorDirection;
                    }
                    if (typeof orderType !== 'undefined') {
                        payload['orderType'] = orderType;
                    }
                    const uri = new URL(this.config.endpoint + path);
                    return yield this.call('get', uri, {
                        'content-type': 'application/json',
                    }, payload);
                }),
                /**
                 * Create Team
                 *
                 * Create a new team. The user who creates the team will automatically be
                 * assigned as the owner of the team. Only the users with the owner role can
                 * invite new members, add new owners and delete or update the team.
                 *
                 * @param {string} teamId
                 * @param {string} name
                 * @param {string[]} roles
                 * @throws {AppwriteException}
                 * @returns {Promise}
                 */
                create: (teamId, name, roles) => __awaiter(this, void 0, void 0, function* () {
                    if (typeof teamId === 'undefined') {
                        throw new AppwriteException('Missing required parameter: "teamId"');
                    }
                    if (typeof name === 'undefined') {
                        throw new AppwriteException('Missing required parameter: "name"');
                    }
                    let path = '/teams';
                    let payload = {};
                    if (typeof teamId !== 'undefined') {
                        payload['teamId'] = teamId;
                    }
                    if (typeof name !== 'undefined') {
                        payload['name'] = name;
                    }
                    if (typeof roles !== 'undefined') {
                        payload['roles'] = roles;
                    }
                    const uri = new URL(this.config.endpoint + path);
                    return yield this.call('post', uri, {
                        'content-type': 'application/json',
                    }, payload);
                }),
                /**
                 * Get Team
                 *
                 * Get a team by its ID. All team members have read access for this resource.
                 *
                 * @param {string} teamId
                 * @throws {AppwriteException}
                 * @returns {Promise}
                 */
                get: (teamId) => __awaiter(this, void 0, void 0, function* () {
                    if (typeof teamId === 'undefined') {
                        throw new AppwriteException('Missing required parameter: "teamId"');
                    }
                    let path = '/teams/{teamId}'.replace('{teamId}', teamId);
                    let payload = {};
                    const uri = new URL(this.config.endpoint + path);
                    return yield this.call('get', uri, {
                        'content-type': 'application/json',
                    }, payload);
                }),
                /**
                 * Update Team
                 *
                 * Update a team using its ID. Only members with the owner role can update the
                 * team.
                 *
                 * @param {string} teamId
                 * @param {string} name
                 * @throws {AppwriteException}
                 * @returns {Promise}
                 */
                update: (teamId, name) => __awaiter(this, void 0, void 0, function* () {
                    if (typeof teamId === 'undefined') {
                        throw new AppwriteException('Missing required parameter: "teamId"');
                    }
                    if (typeof name === 'undefined') {
                        throw new AppwriteException('Missing required parameter: "name"');
                    }
                    let path = '/teams/{teamId}'.replace('{teamId}', teamId);
                    let payload = {};
                    if (typeof name !== 'undefined') {
                        payload['name'] = name;
                    }
                    const uri = new URL(this.config.endpoint + path);
                    return yield this.call('put', uri, {
                        'content-type': 'application/json',
                    }, payload);
                }),
                /**
                 * Delete Team
                 *
                 * Delete a team using its ID. Only team members with the owner role can
                 * delete the team.
                 *
                 * @param {string} teamId
                 * @throws {AppwriteException}
                 * @returns {Promise}
                 */
                delete: (teamId) => __awaiter(this, void 0, void 0, function* () {
                    if (typeof teamId === 'undefined') {
                        throw new AppwriteException('Missing required parameter: "teamId"');
                    }
                    let path = '/teams/{teamId}'.replace('{teamId}', teamId);
                    let payload = {};
                    const uri = new URL(this.config.endpoint + path);
                    return yield this.call('delete', uri, {
                        'content-type': 'application/json',
                    }, payload);
                }),
                /**
                 * List Team Logs
                 *
                 * Get the team activity logs list by its unique ID.
                 *
                 * @param {string} teamId
                 * @param {number} limit
                 * @param {number} offset
                 * @throws {AppwriteException}
                 * @returns {Promise}
                 */
                listLogs: (teamId, limit, offset) => __awaiter(this, void 0, void 0, function* () {
                    if (typeof teamId === 'undefined') {
                        throw new AppwriteException('Missing required parameter: "teamId"');
                    }
                    let path = '/teams/{teamId}/logs'.replace('{teamId}', teamId);
                    let payload = {};
                    if (typeof limit !== 'undefined') {
                        payload['limit'] = limit;
                    }
                    if (typeof offset !== 'undefined') {
                        payload['offset'] = offset;
                    }
                    const uri = new URL(this.config.endpoint + path);
                    return yield this.call('get', uri, {
                        'content-type': 'application/json',
                    }, payload);
                }),
                /**
                 * Get Team Memberships
                 *
                 * Use this endpoint to list a team's members using the team's ID. All team
                 * members have read access to this endpoint.
                 *
                 * @param {string} teamId
                 * @param {string} search
                 * @param {number} limit
                 * @param {number} offset
                 * @param {string} cursor
                 * @param {string} cursorDirection
                 * @param {string} orderType
                 * @throws {AppwriteException}
                 * @returns {Promise}
                 */
                getMemberships: (teamId, search, limit, offset, cursor, cursorDirection, orderType) => __awaiter(this, void 0, void 0, function* () {
                    if (typeof teamId === 'undefined') {
                        throw new AppwriteException('Missing required parameter: "teamId"');
                    }
                    let path = '/teams/{teamId}/memberships'.replace('{teamId}', teamId);
                    let payload = {};
                    if (typeof search !== 'undefined') {
                        payload['search'] = search;
                    }
                    if (typeof limit !== 'undefined') {
                        payload['limit'] = limit;
                    }
                    if (typeof offset !== 'undefined') {
                        payload['offset'] = offset;
                    }
                    if (typeof cursor !== 'undefined') {
                        payload['cursor'] = cursor;
                    }
                    if (typeof cursorDirection !== 'undefined') {
                        payload['cursorDirection'] = cursorDirection;
                    }
                    if (typeof orderType !== 'undefined') {
                        payload['orderType'] = orderType;
                    }
                    const uri = new URL(this.config.endpoint + path);
                    return yield this.call('get', uri, {
                        'content-type': 'application/json',
                    }, payload);
                }),
                /**
                 * Create Team Membership
                 *
                 * Invite a new member to join your team. If initiated from the client SDK, an
                 * email with a link to join the team will be sent to the member's email
                 * address and an account will be created for them should they not be signed
                 * up already. If initiated from server-side SDKs, the new member will
                 * automatically be added to the team.
                 *
                 * Use the 'url' parameter to redirect the user from the invitation email back
                 * to your app. When the user is redirected, use the [Update Team Membership
                 * Status](/docs/client/teams#teamsUpdateMembershipStatus) endpoint to allow
                 * the user to accept the invitation to the team.
                 *
                 * Please note that to avoid a [Redirect
                 * Attack](https://github.com/OWASP/CheatSheetSeries/blob/master/cheatsheets/Unvalidated_Redirects_and_Forwards_Cheat_Sheet.md)
                 * the only valid redirect URL's are the once from domains you have set when
                 * adding your platforms in the console interface.
                 *
                 * @param {string} teamId
                 * @param {string} email
                 * @param {string[]} roles
                 * @param {string} url
                 * @param {string} name
                 * @throws {AppwriteException}
                 * @returns {Promise}
                 */
                createMembership: (teamId, email, roles, url, name) => __awaiter(this, void 0, void 0, function* () {
                    if (typeof teamId === 'undefined') {
                        throw new AppwriteException('Missing required parameter: "teamId"');
                    }
                    if (typeof email === 'undefined') {
                        throw new AppwriteException('Missing required parameter: "email"');
                    }
                    if (typeof roles === 'undefined') {
                        throw new AppwriteException('Missing required parameter: "roles"');
                    }
                    if (typeof url === 'undefined') {
                        throw new AppwriteException('Missing required parameter: "url"');
                    }
                    let path = '/teams/{teamId}/memberships'.replace('{teamId}', teamId);
                    let payload = {};
                    if (typeof email !== 'undefined') {
                        payload['email'] = email;
                    }
                    if (typeof roles !== 'undefined') {
                        payload['roles'] = roles;
                    }
                    if (typeof url !== 'undefined') {
                        payload['url'] = url;
                    }
                    if (typeof name !== 'undefined') {
                        payload['name'] = name;
                    }
                    const uri = new URL(this.config.endpoint + path);
                    return yield this.call('post', uri, {
                        'content-type': 'application/json',
                    }, payload);
                }),
                /**
                 * Get Team Membership
                 *
                 * Get a team member by the membership unique id. All team members have read
                 * access for this resource.
                 *
                 * @param {string} teamId
                 * @param {string} membershipId
                 * @throws {AppwriteException}
                 * @returns {Promise}
                 */
                getMembership: (teamId, membershipId) => __awaiter(this, void 0, void 0, function* () {
                    if (typeof teamId === 'undefined') {
                        throw new AppwriteException('Missing required parameter: "teamId"');
                    }
                    if (typeof membershipId === 'undefined') {
                        throw new AppwriteException('Missing required parameter: "membershipId"');
                    }
                    let path = '/teams/{teamId}/memberships/{membershipId}'.replace('{teamId}', teamId).replace('{membershipId}', membershipId);
                    let payload = {};
                    const uri = new URL(this.config.endpoint + path);
                    return yield this.call('get', uri, {
                        'content-type': 'application/json',
                    }, payload);
                }),
                /**
                 * Update Membership Roles
                 *
                 * Modify the roles of a team member. Only team members with the owner role
                 * have access to this endpoint. Learn more about [roles and
                 * permissions](/docs/permissions).
                 *
                 * @param {string} teamId
                 * @param {string} membershipId
                 * @param {string[]} roles
                 * @throws {AppwriteException}
                 * @returns {Promise}
                 */
                updateMembershipRoles: (teamId, membershipId, roles) => __awaiter(this, void 0, void 0, function* () {
                    if (typeof teamId === 'undefined') {
                        throw new AppwriteException('Missing required parameter: "teamId"');
                    }
                    if (typeof membershipId === 'undefined') {
                        throw new AppwriteException('Missing required parameter: "membershipId"');
                    }
                    if (typeof roles === 'undefined') {
                        throw new AppwriteException('Missing required parameter: "roles"');
                    }
                    let path = '/teams/{teamId}/memberships/{membershipId}'.replace('{teamId}', teamId).replace('{membershipId}', membershipId);
                    let payload = {};
                    if (typeof roles !== 'undefined') {
                        payload['roles'] = roles;
                    }
                    const uri = new URL(this.config.endpoint + path);
                    return yield this.call('patch', uri, {
                        'content-type': 'application/json',
                    }, payload);
                }),
                /**
                 * Delete Team Membership
                 *
                 * This endpoint allows a user to leave a team or for a team owner to delete
                 * the membership of any other team member. You can also use this endpoint to
                 * delete a user membership even if it is not accepted.
                 *
                 * @param {string} teamId
                 * @param {string} membershipId
                 * @throws {AppwriteException}
                 * @returns {Promise}
                 */
                deleteMembership: (teamId, membershipId) => __awaiter(this, void 0, void 0, function* () {
                    if (typeof teamId === 'undefined') {
                        throw new AppwriteException('Missing required parameter: "teamId"');
                    }
                    if (typeof membershipId === 'undefined') {
                        throw new AppwriteException('Missing required parameter: "membershipId"');
                    }
                    let path = '/teams/{teamId}/memberships/{membershipId}'.replace('{teamId}', teamId).replace('{membershipId}', membershipId);
                    let payload = {};
                    const uri = new URL(this.config.endpoint + path);
                    return yield this.call('delete', uri, {
                        'content-type': 'application/json',
                    }, payload);
                }),
                /**
                 * Update Team Membership Status
                 *
                 * Use this endpoint to allow a user to accept an invitation to join a team
                 * after being redirected back to your app from the invitation email received
                 * by the user.
                 *
                 * If the request is successful, a session for the user is automatically
                 * created.
                 *
                 *
                 * @param {string} teamId
                 * @param {string} membershipId
                 * @param {string} userId
                 * @param {string} secret
                 * @throws {AppwriteException}
                 * @returns {Promise}
                 */
                updateMembershipStatus: (teamId, membershipId, userId, secret) => __awaiter(this, void 0, void 0, function* () {
                    if (typeof teamId === 'undefined') {
                        throw new AppwriteException('Missing required parameter: "teamId"');
                    }
                    if (typeof membershipId === 'undefined') {
                        throw new AppwriteException('Missing required parameter: "membershipId"');
                    }
                    if (typeof userId === 'undefined') {
                        throw new AppwriteException('Missing required parameter: "userId"');
                    }
                    if (typeof secret === 'undefined') {
                        throw new AppwriteException('Missing required parameter: "secret"');
                    }
                    let path = '/teams/{teamId}/memberships/{membershipId}/status'.replace('{teamId}', teamId).replace('{membershipId}', membershipId);
                    let payload = {};
                    if (typeof userId !== 'undefined') {
                        payload['userId'] = userId;
                    }
                    if (typeof secret !== 'undefined') {
                        payload['secret'] = secret;
                    }
                    const uri = new URL(this.config.endpoint + path);
                    return yield this.call('patch', uri, {
                        'content-type': 'application/json',
                    }, payload);
                })
            };
            this.users = {
                /**
                 * List Users
                 *
                 * Get a list of all the project's users. You can use the query params to
                 * filter your results.
                 *
                 * @param {string} search
                 * @param {number} limit
                 * @param {number} offset
                 * @param {string} cursor
                 * @param {string} cursorDirection
                 * @param {string} orderType
                 * @throws {AppwriteException}
                 * @returns {Promise}
                 */
                list: (search, limit, offset, cursor, cursorDirection, orderType) => __awaiter(this, void 0, void 0, function* () {
                    let path = '/users';
                    let payload = {};
                    if (typeof search !== 'undefined') {
                        payload['search'] = search;
                    }
                    if (typeof limit !== 'undefined') {
                        payload['limit'] = limit;
                    }
                    if (typeof offset !== 'undefined') {
                        payload['offset'] = offset;
                    }
                    if (typeof cursor !== 'undefined') {
                        payload['cursor'] = cursor;
                    }
                    if (typeof cursorDirection !== 'undefined') {
                        payload['cursorDirection'] = cursorDirection;
                    }
                    if (typeof orderType !== 'undefined') {
                        payload['orderType'] = orderType;
                    }
                    const uri = new URL(this.config.endpoint + path);
                    return yield this.call('get', uri, {
                        'content-type': 'application/json',
                    }, payload);
                }),
                /**
                 * Create User
                 *
                 * Create a new user.
                 *
                 * @param {string} userId
                 * @param {string} email
                 * @param {string} password
                 * @param {string} name
                 * @throws {AppwriteException}
                 * @returns {Promise}
                 */
                create: (userId, email, password, name) => __awaiter(this, void 0, void 0, function* () {
                    if (typeof userId === 'undefined') {
                        throw new AppwriteException('Missing required parameter: "userId"');
                    }
                    if (typeof email === 'undefined') {
                        throw new AppwriteException('Missing required parameter: "email"');
                    }
                    if (typeof password === 'undefined') {
                        throw new AppwriteException('Missing required parameter: "password"');
                    }
                    let path = '/users';
                    let payload = {};
                    if (typeof userId !== 'undefined') {
                        payload['userId'] = userId;
                    }
                    if (typeof email !== 'undefined') {
                        payload['email'] = email;
                    }
                    if (typeof password !== 'undefined') {
                        payload['password'] = password;
                    }
                    if (typeof name !== 'undefined') {
                        payload['name'] = name;
                    }
                    const uri = new URL(this.config.endpoint + path);
                    return yield this.call('post', uri, {
                        'content-type': 'application/json',
                    }, payload);
                }),
                /**
                 * Get usage stats for the users API
                 *
                 *
                 * @param {string} range
                 * @param {string} provider
                 * @throws {AppwriteException}
                 * @returns {Promise}
                 */
                getUsage: (range, provider) => __awaiter(this, void 0, void 0, function* () {
                    let path = '/users/usage';
                    let payload = {};
                    if (typeof range !== 'undefined') {
                        payload['range'] = range;
                    }
                    if (typeof provider !== 'undefined') {
                        payload['provider'] = provider;
                    }
                    const uri = new URL(this.config.endpoint + path);
                    return yield this.call('get', uri, {
                        'content-type': 'application/json',
                    }, payload);
                }),
                /**
                 * Get User
                 *
                 * Get a user by its unique ID.
                 *
                 * @param {string} userId
                 * @throws {AppwriteException}
                 * @returns {Promise}
                 */
                get: (userId) => __awaiter(this, void 0, void 0, function* () {
                    if (typeof userId === 'undefined') {
                        throw new AppwriteException('Missing required parameter: "userId"');
                    }
                    let path = '/users/{userId}'.replace('{userId}', userId);
                    let payload = {};
                    const uri = new URL(this.config.endpoint + path);
                    return yield this.call('get', uri, {
                        'content-type': 'application/json',
                    }, payload);
                }),
                /**
                 * Delete User
                 *
                 * Delete a user by its unique ID, thereby releasing it's ID. Since ID is
                 * released and can be reused, all user-related resources like documents or
                 * storage files should be deleted before user deletion. If you want to keep
                 * ID reserved, use the [updateStatus](/docs/server/users#usersUpdateStatus)
                 * endpoint instead.
                 *
                 * @param {string} userId
                 * @throws {AppwriteException}
                 * @returns {Promise}
                 */
                delete: (userId) => __awaiter(this, void 0, void 0, function* () {
                    if (typeof userId === 'undefined') {
                        throw new AppwriteException('Missing required parameter: "userId"');
                    }
                    let path = '/users/{userId}'.replace('{userId}', userId);
                    let payload = {};
                    const uri = new URL(this.config.endpoint + path);
                    return yield this.call('delete', uri, {
                        'content-type': 'application/json',
                    }, payload);
                }),
                /**
                 * Update Email
                 *
                 * Update the user email by its unique ID.
                 *
                 * @param {string} userId
                 * @param {string} email
                 * @throws {AppwriteException}
                 * @returns {Promise}
                 */
                updateEmail: (userId, email) => __awaiter(this, void 0, void 0, function* () {
                    if (typeof userId === 'undefined') {
                        throw new AppwriteException('Missing required parameter: "userId"');
                    }
                    if (typeof email === 'undefined') {
                        throw new AppwriteException('Missing required parameter: "email"');
                    }
                    let path = '/users/{userId}/email'.replace('{userId}', userId);
                    let payload = {};
                    if (typeof email !== 'undefined') {
                        payload['email'] = email;
                    }
                    const uri = new URL(this.config.endpoint + path);
                    return yield this.call('patch', uri, {
                        'content-type': 'application/json',
                    }, payload);
                }),
                /**
                 * Get User Logs
                 *
                 * Get the user activity logs list by its unique ID.
                 *
                 * @param {string} userId
                 * @param {number} limit
                 * @param {number} offset
                 * @throws {AppwriteException}
                 * @returns {Promise}
                 */
                getLogs: (userId, limit, offset) => __awaiter(this, void 0, void 0, function* () {
                    if (typeof userId === 'undefined') {
                        throw new AppwriteException('Missing required parameter: "userId"');
                    }
                    let path = '/users/{userId}/logs'.replace('{userId}', userId);
                    let payload = {};
                    if (typeof limit !== 'undefined') {
                        payload['limit'] = limit;
                    }
                    if (typeof offset !== 'undefined') {
                        payload['offset'] = offset;
                    }
                    const uri = new URL(this.config.endpoint + path);
                    return yield this.call('get', uri, {
                        'content-type': 'application/json',
                    }, payload);
                }),
                /**
                 * Get User Memberships
                 *
                 * Get the user membership list by its unique ID.
                 *
                 * @param {string} userId
                 * @throws {AppwriteException}
                 * @returns {Promise}
                 */
                getMemberships: (userId) => __awaiter(this, void 0, void 0, function* () {
                    if (typeof userId === 'undefined') {
                        throw new AppwriteException('Missing required parameter: "userId"');
                    }
                    let path = '/users/{userId}/memberships'.replace('{userId}', userId);
                    let payload = {};
                    const uri = new URL(this.config.endpoint + path);
                    return yield this.call('get', uri, {
                        'content-type': 'application/json',
                    }, payload);
                }),
                /**
                 * Update Name
                 *
                 * Update the user name by its unique ID.
                 *
                 * @param {string} userId
                 * @param {string} name
                 * @throws {AppwriteException}
                 * @returns {Promise}
                 */
                updateName: (userId, name) => __awaiter(this, void 0, void 0, function* () {
                    if (typeof userId === 'undefined') {
                        throw new AppwriteException('Missing required parameter: "userId"');
                    }
                    if (typeof name === 'undefined') {
                        throw new AppwriteException('Missing required parameter: "name"');
                    }
                    let path = '/users/{userId}/name'.replace('{userId}', userId);
                    let payload = {};
                    if (typeof name !== 'undefined') {
                        payload['name'] = name;
                    }
                    const uri = new URL(this.config.endpoint + path);
                    return yield this.call('patch', uri, {
                        'content-type': 'application/json',
                    }, payload);
                }),
                /**
                 * Update Password
                 *
                 * Update the user password by its unique ID.
                 *
                 * @param {string} userId
                 * @param {string} password
                 * @throws {AppwriteException}
                 * @returns {Promise}
                 */
                updatePassword: (userId, password) => __awaiter(this, void 0, void 0, function* () {
                    if (typeof userId === 'undefined') {
                        throw new AppwriteException('Missing required parameter: "userId"');
                    }
                    if (typeof password === 'undefined') {
                        throw new AppwriteException('Missing required parameter: "password"');
                    }
                    let path = '/users/{userId}/password'.replace('{userId}', userId);
                    let payload = {};
                    if (typeof password !== 'undefined') {
                        payload['password'] = password;
                    }
                    const uri = new URL(this.config.endpoint + path);
                    return yield this.call('patch', uri, {
                        'content-type': 'application/json',
                    }, payload);
                }),
                /**
                 * Update Phone
                 *
                 * Update the user phone by its unique ID.
                 *
                 * @param {string} userId
                 * @param {string} number
                 * @throws {AppwriteException}
                 * @returns {Promise}
                 */
                updatePhone: (userId, number) => __awaiter(this, void 0, void 0, function* () {
                    if (typeof userId === 'undefined') {
                        throw new AppwriteException('Missing required parameter: "userId"');
                    }
                    if (typeof number === 'undefined') {
                        throw new AppwriteException('Missing required parameter: "number"');
                    }
                    let path = '/users/{userId}/phone'.replace('{userId}', userId);
                    let payload = {};
                    if (typeof number !== 'undefined') {
                        payload['number'] = number;
                    }
                    const uri = new URL(this.config.endpoint + path);
                    return yield this.call('patch', uri, {
                        'content-type': 'application/json',
                    }, payload);
                }),
                /**
                 * Get User Preferences
                 *
                 * Get the user preferences by its unique ID.
                 *
                 * @param {string} userId
                 * @throws {AppwriteException}
                 * @returns {Promise}
                 */
                getPrefs: (userId) => __awaiter(this, void 0, void 0, function* () {
                    if (typeof userId === 'undefined') {
                        throw new AppwriteException('Missing required parameter: "userId"');
                    }
                    let path = '/users/{userId}/prefs'.replace('{userId}', userId);
                    let payload = {};
                    const uri = new URL(this.config.endpoint + path);
                    return yield this.call('get', uri, {
                        'content-type': 'application/json',
                    }, payload);
                }),
                /**
                 * Update User Preferences
                 *
                 * Update the user preferences by its unique ID. The object you pass is stored
                 * as is, and replaces any previous value. The maximum allowed prefs size is
                 * 64kB and throws error if exceeded.
                 *
                 * @param {string} userId
                 * @param {object} prefs
                 * @throws {AppwriteException}
                 * @returns {Promise}
                 */
                updatePrefs: (userId, prefs) => __awaiter(this, void 0, void 0, function* () {
                    if (typeof userId === 'undefined') {
                        throw new AppwriteException('Missing required parameter: "userId"');
                    }
                    if (typeof prefs === 'undefined') {
                        throw new AppwriteException('Missing required parameter: "prefs"');
                    }
                    let path = '/users/{userId}/prefs'.replace('{userId}', userId);
                    let payload = {};
                    if (typeof prefs !== 'undefined') {
                        payload['prefs'] = prefs;
                    }
                    const uri = new URL(this.config.endpoint + path);
                    return yield this.call('patch', uri, {
                        'content-type': 'application/json',
                    }, payload);
                }),
                /**
                 * Get User Sessions
                 *
                 * Get the user sessions list by its unique ID.
                 *
                 * @param {string} userId
                 * @throws {AppwriteException}
                 * @returns {Promise}
                 */
                getSessions: (userId) => __awaiter(this, void 0, void 0, function* () {
                    if (typeof userId === 'undefined') {
                        throw new AppwriteException('Missing required parameter: "userId"');
                    }
                    let path = '/users/{userId}/sessions'.replace('{userId}', userId);
                    let payload = {};
                    const uri = new URL(this.config.endpoint + path);
                    return yield this.call('get', uri, {
                        'content-type': 'application/json',
                    }, payload);
                }),
                /**
                 * Delete User Sessions
                 *
                 * Delete all user's sessions by using the user's unique ID.
                 *
                 * @param {string} userId
                 * @throws {AppwriteException}
                 * @returns {Promise}
                 */
                deleteSessions: (userId) => __awaiter(this, void 0, void 0, function* () {
                    if (typeof userId === 'undefined') {
                        throw new AppwriteException('Missing required parameter: "userId"');
                    }
                    let path = '/users/{userId}/sessions'.replace('{userId}', userId);
                    let payload = {};
                    const uri = new URL(this.config.endpoint + path);
                    return yield this.call('delete', uri, {
                        'content-type': 'application/json',
                    }, payload);
                }),
                /**
                 * Delete User Session
                 *
                 * Delete a user sessions by its unique ID.
                 *
                 * @param {string} userId
                 * @param {string} sessionId
                 * @throws {AppwriteException}
                 * @returns {Promise}
                 */
                deleteSession: (userId, sessionId) => __awaiter(this, void 0, void 0, function* () {
                    if (typeof userId === 'undefined') {
                        throw new AppwriteException('Missing required parameter: "userId"');
                    }
                    if (typeof sessionId === 'undefined') {
                        throw new AppwriteException('Missing required parameter: "sessionId"');
                    }
                    let path = '/users/{userId}/sessions/{sessionId}'.replace('{userId}', userId).replace('{sessionId}', sessionId);
                    let payload = {};
                    const uri = new URL(this.config.endpoint + path);
                    return yield this.call('delete', uri, {
                        'content-type': 'application/json',
                    }, payload);
                }),
                /**
                 * Update User Status
                 *
                 * Update the user status by its unique ID. Use this endpoint as an
                 * alternative to deleting a user if you want to keep user's ID reserved.
                 *
                 * @param {string} userId
                 * @param {boolean} status
                 * @throws {AppwriteException}
                 * @returns {Promise}
                 */
                updateStatus: (userId, status) => __awaiter(this, void 0, void 0, function* () {
                    if (typeof userId === 'undefined') {
                        throw new AppwriteException('Missing required parameter: "userId"');
                    }
                    if (typeof status === 'undefined') {
                        throw new AppwriteException('Missing required parameter: "status"');
                    }
                    let path = '/users/{userId}/status'.replace('{userId}', userId);
                    let payload = {};
                    if (typeof status !== 'undefined') {
                        payload['status'] = status;
                    }
                    const uri = new URL(this.config.endpoint + path);
                    return yield this.call('patch', uri, {
                        'content-type': 'application/json',
                    }, payload);
                }),
                /**
                 * Update Email Verification
                 *
                 * Update the user email verification status by its unique ID.
                 *
                 * @param {string} userId
                 * @param {boolean} emailVerification
                 * @throws {AppwriteException}
                 * @returns {Promise}
                 */
                updateEmailVerification: (userId, emailVerification) => __awaiter(this, void 0, void 0, function* () {
                    if (typeof userId === 'undefined') {
                        throw new AppwriteException('Missing required parameter: "userId"');
                    }
                    if (typeof emailVerification === 'undefined') {
                        throw new AppwriteException('Missing required parameter: "emailVerification"');
                    }
                    let path = '/users/{userId}/verification'.replace('{userId}', userId);
                    let payload = {};
                    if (typeof emailVerification !== 'undefined') {
                        payload['emailVerification'] = emailVerification;
                    }
                    const uri = new URL(this.config.endpoint + path);
                    return yield this.call('patch', uri, {
                        'content-type': 'application/json',
                    }, payload);
                }),
                /**
                 * Update Phone Verification
                 *
                 * Update the user phone verification status by its unique ID.
                 *
                 * @param {string} userId
                 * @param {boolean} phoneVerification
                 * @throws {AppwriteException}
                 * @returns {Promise}
                 */
                updatePhoneVerification: (userId, phoneVerification) => __awaiter(this, void 0, void 0, function* () {
                    if (typeof userId === 'undefined') {
                        throw new AppwriteException('Missing required parameter: "userId"');
                    }
                    if (typeof phoneVerification === 'undefined') {
                        throw new AppwriteException('Missing required parameter: "phoneVerification"');
                    }
                    let path = '/users/{userId}/verification/phone'.replace('{userId}', userId);
                    let payload = {};
                    if (typeof phoneVerification !== 'undefined') {
                        payload['phoneVerification'] = phoneVerification;
                    }
                    const uri = new URL(this.config.endpoint + path);
                    return yield this.call('patch', uri, {
                        'content-type': 'application/json',
                    }, payload);
                })
            };
        }
        /**
         * Set Endpoint
         *
         * Your project endpoint
         *
         * @param {string} endpoint
         *
         * @returns {this}
         */
        setEndpoint(endpoint) {
            this.config.endpoint = endpoint;
            this.config.endpointRealtime = this.config.endpointRealtime || this.config.endpoint.replace('https://', 'wss://').replace('http://', 'ws://');
            return this;
        }
        /**
         * Set Realtime Endpoint
         *
         * @param {string} endpointRealtime
         *
         * @returns {this}
         */
        setEndpointRealtime(endpointRealtime) {
            this.config.endpointRealtime = endpointRealtime;
            return this;
        }
        /**
         * Set Project
         *
         * Your project ID
         *
         * @param value string
         *
         * @return {this}
         */
        setProject(value) {
            this.headers['X-Appwrite-Project'] = value;
            this.config.project = value;
            return this;
        }
        /**
         * Set Key
         *
         * Your secret API key
         *
         * @param value string
         *
         * @return {this}
         */
        setKey(value) {
            this.headers['X-Appwrite-Key'] = value;
            this.config.key = value;
            return this;
        }
        /**
         * Set JWT
         *
         * Your secret JSON Web Token
         *
         * @param value string
         *
         * @return {this}
         */
        setJWT(value) {
            this.headers['X-Appwrite-JWT'] = value;
            this.config.jwt = value;
            return this;
        }
        /**
         * Set Locale
         *
         * @param value string
         *
         * @return {this}
         */
        setLocale(value) {
            this.headers['X-Appwrite-Locale'] = value;
            this.config.locale = value;
            return this;
        }
        /**
         * Set Mode
         *
         * @param value string
         *
         * @return {this}
         */
        setMode(value) {
            this.headers['X-Appwrite-Mode'] = value;
            this.config.mode = value;
            return this;
        }
        /**
         * Subscribes to Appwrite events and passes you the payload in realtime.
         *
         * @param {string|string[]} channels
         * Channel to subscribe - pass a single channel as a string or multiple with an array of strings.
         *
         * Possible channels are:
         * - account
         * - collections
         * - collections.[ID]
         * - collections.[ID].documents
         * - documents
         * - documents.[ID]
         * - files
         * - files.[ID]
         * - executions
         * - executions.[ID]
         * - functions.[ID]
         * - teams
         * - teams.[ID]
         * - memberships
         * - memberships.[ID]
         * @param {(payload: RealtimeMessage) => void} callback Is called on every realtime update.
         * @returns {() => void} Unsubscribes from events.
         */
        subscribe(channels, callback) {
            let channelArray = typeof channels === 'string' ? [channels] : channels;
            channelArray.forEach(channel => this.realtime.channels.add(channel));
            const counter = this.realtime.subscriptionsCounter++;
            this.realtime.subscriptions.set(counter, {
                channels: channelArray,
                callback
            });
            this.realtime.connect();
            return () => {
                this.realtime.subscriptions.delete(counter);
                this.realtime.cleanUp(channelArray);
                this.realtime.connect();
            };
        }
        call(method, url, headers = {}, params = {}) {
            var _a, _b;
            return __awaiter(this, void 0, void 0, function* () {
                method = method.toUpperCase();
                headers = Object.assign({}, this.headers, headers);
                let options = {
                    method,
                    headers,
                    credentials: 'include'
                };
                if (typeof window !== 'undefined' && window.localStorage) {
                    headers['X-Fallback-Cookies'] = (_a = window.localStorage.getItem('cookieFallback')) !== null && _a !== void 0 ? _a : '';
                }
                if (method === 'GET') {
                    for (const [key, value] of Object.entries(this.flatten(params))) {
                        url.searchParams.append(key, value);
                    }
                }
                else {
                    switch (headers['content-type']) {
                        case 'application/json':
                            options.body = JSON.stringify(params);
                            break;
                        case 'multipart/form-data':
                            let formData = new FormData();
                            for (const key in params) {
                                if (Array.isArray(params[key])) {
                                    params[key].forEach((value) => {
                                        formData.append(key + '[]', value);
                                    });
                                }
                                else {
                                    formData.append(key, params[key]);
                                }
                            }
                            options.body = formData;
                            delete headers['content-type'];
                            break;
                    }
                }
                try {
                    let data = null;
                    const response = yield crossFetch.fetch(url.toString(), options);
                    if ((_b = response.headers.get('content-type')) === null || _b === void 0 ? void 0 : _b.includes('application/json')) {
                        data = yield response.json();
                    }
                    else {
                        data = {
                            message: yield response.text()
                        };
                    }
                    if (400 <= response.status) {
                        throw new AppwriteException(data === null || data === void 0 ? void 0 : data.message, response.status, data === null || data === void 0 ? void 0 : data.type, data);
                    }
                    const cookieFallback = response.headers.get('X-Fallback-Cookies');
                    if (typeof window !== 'undefined' && window.localStorage && cookieFallback) {
                        window.console.warn('Appwrite is using localStorage for session management. Increase your security by adding a custom domain as your API endpoint.');
                        window.localStorage.setItem('cookieFallback', cookieFallback);
                    }
                    return data;
                }
                catch (e) {
                    if (e instanceof AppwriteException) {
                        throw e;
                    }
                    throw new AppwriteException(e.message);
                }
            });
        }
        flatten(data, prefix = '') {
            let output = {};
            for (const key in data) {
                let value = data[key];
                let finalKey = prefix ? `${prefix}[${key}]` : key;
                if (Array.isArray(value)) {
                    output = Object.assign(output, this.flatten(value, finalKey));
                }
                else {
                    output[finalKey] = value;
                }
            }
            return output;
        }
    }
    Appwrite.CHUNK_SIZE = 5 * 1024 * 1024; // 5MB
    class Query {
    }
    Query.equal = (attribute, value) => Query.addQuery(attribute, "equal", value);
    Query.notEqual = (attribute, value) => Query.addQuery(attribute, "notEqual", value);
    Query.lesser = (attribute, value) => Query.addQuery(attribute, "lesser", value);
    Query.lesserEqual = (attribute, value) => Query.addQuery(attribute, "lesserEqual", value);
    Query.greater = (attribute, value) => Query.addQuery(attribute, "greater", value);
    Query.greaterEqual = (attribute, value) => Query.addQuery(attribute, "greaterEqual", value);
    Query.search = (attribute, value) => Query.addQuery(attribute, "search", value);
    Query.addQuery = (attribute, oper, value) => value instanceof Array
        ? `${attribute}.${oper}(${value
        .map((v) => Query.parseValues(v))
        .join(",")})`
        : `${attribute}.${oper}(${Query.parseValues(value)})`;
    Query.parseValues = (value) => typeof value === "string" || value instanceof String
        ? `"${value}"`
        : `${value}`;

    exports.Appwrite = Appwrite;
    exports.Query = Query;

    Object.defineProperty(exports, '__esModule', { value: true });

}(this.window = this.window || {}, null, window));<|MERGE_RESOLUTION|>--- conflicted
+++ resolved
@@ -2236,13 +2236,10 @@
                 /**
                  * Create Document
                  *
-<<<<<<< HEAD
-=======
                  * Create a new Document. Before using this route, you should create a new
                  * collection resource using either a [server
                  * integration](/docs/server/databases#databasesCreateCollection) API or
                  * directly from your database console.
->>>>>>> 7ea8c3d1
                  *
                  * @param {string} databaseId
                  * @param {string} collectionId
