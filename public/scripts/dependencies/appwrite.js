(function (exports, isomorphicFormData, crossFetch) {
    'use strict';

    /******************************************************************************
    Copyright (c) Microsoft Corporation.

    Permission to use, copy, modify, and/or distribute this software for any
    purpose with or without fee is hereby granted.

    THE SOFTWARE IS PROVIDED "AS IS" AND THE AUTHOR DISCLAIMS ALL WARRANTIES WITH
    REGARD TO THIS SOFTWARE INCLUDING ALL IMPLIED WARRANTIES OF MERCHANTABILITY
    AND FITNESS. IN NO EVENT SHALL THE AUTHOR BE LIABLE FOR ANY SPECIAL, DIRECT,
    INDIRECT, OR CONSEQUENTIAL DAMAGES OR ANY DAMAGES WHATSOEVER RESULTING FROM
    LOSS OF USE, DATA OR PROFITS, WHETHER IN AN ACTION OF CONTRACT, NEGLIGENCE OR
    OTHER TORTIOUS ACTION, ARISING OUT OF OR IN CONNECTION WITH THE USE OR
    PERFORMANCE OF THIS SOFTWARE.
    ***************************************************************************** */

    function __awaiter(thisArg, _arguments, P, generator) {
        function adopt(value) { return value instanceof P ? value : new P(function (resolve) { resolve(value); }); }
        return new (P || (P = Promise))(function (resolve, reject) {
            function fulfilled(value) { try { step(generator.next(value)); } catch (e) { reject(e); } }
            function rejected(value) { try { step(generator["throw"](value)); } catch (e) { reject(e); } }
            function step(result) { result.done ? resolve(result.value) : adopt(result.value).then(fulfilled, rejected); }
            step((generator = generator.apply(thisArg, _arguments || [])).next());
        });
    }

    class Service {
        constructor(client) {
            this.client = client;
        }
        static flatten(data, prefix = '') {
            let output = {};
            for (const key in data) {
                let value = data[key];
                let finalKey = prefix ? `${prefix}[${key}]` : key;
                if (Array.isArray(value)) {
                    output = Object.assign(output, this.flatten(value, finalKey));
                }
                else {
                    output[finalKey] = value;
                }
            }
            return output;
        }
    }
    Service.CHUNK_SIZE = 5 * 1024 * 1024; // 5MB

    class Query {
    }
    Query.equal = (attribute, value) => Query.addQuery(attribute, 'equal', value);
    Query.notEqual = (attribute, value) => Query.addQuery(attribute, 'notEqual', value);
    Query.lesser = (attribute, value) => Query.addQuery(attribute, 'lesser', value);
    Query.lesserEqual = (attribute, value) => Query.addQuery(attribute, 'lesserEqual', value);
    Query.greater = (attribute, value) => Query.addQuery(attribute, 'greater', value);
    Query.greaterEqual = (attribute, value) => Query.addQuery(attribute, 'greaterEqual', value);
    Query.search = (attribute, value) => Query.addQuery(attribute, 'search', value);
    Query.addQuery = (attribute, oper, value) => value instanceof Array
        ? `${attribute}.${oper}(${value
        .map((v) => Query.parseValues(v))
        .join(',')})`
        : `${attribute}.${oper}(${Query.parseValues(value)})`;
    Query.parseValues = (value) => typeof value === 'string' || value instanceof String
        ? `"${value}"`
        : `${value}`;

    class AppwriteException extends Error {
        constructor(message, code = 0, type = '', response = '') {
            super(message);
            this.name = 'AppwriteException';
            this.message = message;
            this.code = code;
            this.type = type;
            this.response = response;
        }
    }
    class Client {
        constructor() {
            this.config = {
                endpoint: 'https://HOSTNAME/v1',
                endpointRealtime: '',
                project: '',
                key: '',
                jwt: '',
                locale: '',
                mode: '',
            };
            this.headers = {
                'x-sdk-version': 'appwrite:web:6.0.0',
                'X-Appwrite-Response-Format': '0.15.0',
            };
            this.realtime = {
                socket: undefined,
                timeout: undefined,
                url: '',
                channels: new Set(),
                subscriptions: new Map(),
                subscriptionsCounter: 0,
                reconnect: true,
                reconnectAttempts: 0,
                lastMessage: undefined,
                connect: () => {
                    clearTimeout(this.realtime.timeout);
                    this.realtime.timeout = window === null || window === void 0 ? void 0 : window.setTimeout(() => {
                        this.realtime.createSocket();
                    }, 50);
                },
                getTimeout: () => {
                    switch (true) {
                        case this.realtime.reconnectAttempts < 5:
                            return 1000;
                        case this.realtime.reconnectAttempts < 15:
                            return 5000;
                        case this.realtime.reconnectAttempts < 100:
                            return 10000;
                        default:
                            return 60000;
                    }
                },
                createSocket: () => {
                    var _a, _b;
                    if (this.realtime.channels.size < 1)
                        return;
                    const channels = new URLSearchParams();
                    channels.set('project', this.config.project);
                    this.realtime.channels.forEach(channel => {
                        channels.append('channels[]', channel);
                    });
                    const url = this.config.endpointRealtime + '/realtime?' + channels.toString();
                    if (url !== this.realtime.url || // Check if URL is present
                        !this.realtime.socket || // Check if WebSocket has not been created
                        ((_a = this.realtime.socket) === null || _a === void 0 ? void 0 : _a.readyState) > WebSocket.OPEN // Check if WebSocket is CLOSING (3) or CLOSED (4)
                    ) {
                        if (this.realtime.socket &&
                            ((_b = this.realtime.socket) === null || _b === void 0 ? void 0 : _b.readyState) < WebSocket.CLOSING // Close WebSocket if it is CONNECTING (0) or OPEN (1)
                        ) {
                            this.realtime.reconnect = false;
                            this.realtime.socket.close();
                        }
                        this.realtime.url = url;
                        this.realtime.socket = new WebSocket(url);
                        this.realtime.socket.addEventListener('message', this.realtime.onMessage);
                        this.realtime.socket.addEventListener('open', _event => {
                            this.realtime.reconnectAttempts = 0;
                        });
                        this.realtime.socket.addEventListener('close', event => {
                            var _a, _b, _c;
                            if (!this.realtime.reconnect ||
                                (((_b = (_a = this.realtime) === null || _a === void 0 ? void 0 : _a.lastMessage) === null || _b === void 0 ? void 0 : _b.type) === 'error' && // Check if last message was of type error
                                    ((_c = this.realtime) === null || _c === void 0 ? void 0 : _c.lastMessage.data).code === 1008 // Check for policy violation 1008
                                )) {
                                this.realtime.reconnect = true;
                                return;
                            }
                            const timeout = this.realtime.getTimeout();
                            console.error(`Realtime got disconnected. Reconnect will be attempted in ${timeout / 1000} seconds.`, event.reason);
                            setTimeout(() => {
                                this.realtime.reconnectAttempts++;
                                this.realtime.createSocket();
                            }, timeout);
                        });
                    }
                },
                onMessage: (event) => {
                    var _a, _b;
                    try {
                        const message = JSON.parse(event.data);
                        this.realtime.lastMessage = message;
                        switch (message.type) {
                            case 'connected':
                                const cookie = JSON.parse((_a = window.localStorage.getItem('cookieFallback')) !== null && _a !== void 0 ? _a : '{}');
                                const session = cookie === null || cookie === void 0 ? void 0 : cookie[`a_session_${this.config.project}`];
                                const messageData = message.data;
                                if (session && !messageData.user) {
                                    (_b = this.realtime.socket) === null || _b === void 0 ? void 0 : _b.send(JSON.stringify({
                                        type: 'authentication',
                                        data: {
                                            session
                                        }
                                    }));
                                }
                                break;
                            case 'event':
                                let data = message.data;
                                if (data === null || data === void 0 ? void 0 : data.channels) {
                                    const isSubscribed = data.channels.some(channel => this.realtime.channels.has(channel));
                                    if (!isSubscribed)
                                        return;
                                    this.realtime.subscriptions.forEach(subscription => {
                                        if (data.channels.some(channel => subscription.channels.includes(channel))) {
                                            setTimeout(() => subscription.callback(data));
                                        }
                                    });
                                }
                                break;
                            case 'error':
                                throw message.data;
                            default:
                                break;
                        }
                    }
                    catch (e) {
                        console.error(e);
                    }
                },
                cleanUp: channels => {
                    this.realtime.channels.forEach(channel => {
                        if (channels.includes(channel)) {
                            let found = Array.from(this.realtime.subscriptions).some(([_key, subscription]) => {
                                return subscription.channels.includes(channel);
                            });
                            if (!found) {
                                this.realtime.channels.delete(channel);
                            }
                        }
                    });
                }
            };
<<<<<<< HEAD
            this.account = {
                /**
                 * Get Account
                 *
                 * Get currently logged in user data as JSON object.
                 *
                 * @throws {AppwriteException}
                 * @returns {Promise}
                 */
                get: () => __awaiter(this, void 0, void 0, function* () {
                    let path = '/account';
                    let payload = {};
                    const uri = new URL(this.config.endpoint + path);
                    return yield this.call('get', uri, {
                        'content-type': 'application/json',
                    }, payload);
                }),
                /**
                 * Create Account
                 *
                 * Use this endpoint to allow a new user to register a new account in your
                 * project. After the user registration completes successfully, you can use
                 * the [/account/verfication](/docs/client/account#accountCreateVerification)
                 * route to start verifying the user email address. To allow the new user to
                 * login to their new account, you need to create a new [account
                 * session](/docs/client/account#accountCreateSession).
                 *
                 * @param {string} userId
                 * @param {string} email
                 * @param {string} password
                 * @param {string} name
                 * @throws {AppwriteException}
                 * @returns {Promise}
                 */
                create: (userId, email, password, name) => __awaiter(this, void 0, void 0, function* () {
                    if (typeof userId === 'undefined') {
                        throw new AppwriteException('Missing required parameter: "userId"');
                    }
                    if (typeof email === 'undefined') {
                        throw new AppwriteException('Missing required parameter: "email"');
                    }
                    if (typeof password === 'undefined') {
                        throw new AppwriteException('Missing required parameter: "password"');
                    }
                    let path = '/account';
                    let payload = {};
                    if (typeof userId !== 'undefined') {
                        payload['userId'] = userId;
                    }
                    if (typeof email !== 'undefined') {
                        payload['email'] = email;
                    }
                    if (typeof password !== 'undefined') {
                        payload['password'] = password;
                    }
                    if (typeof name !== 'undefined') {
                        payload['name'] = name;
                    }
                    const uri = new URL(this.config.endpoint + path);
                    return yield this.call('post', uri, {
                        'content-type': 'application/json',
                    }, payload);
                }),
                /**
                 * Update Account Email
                 *
                 * Update currently logged in user account email address. After changing user
                 * address, the user confirmation status will get reset. A new confirmation
                 * email is not sent automatically however you can use the send confirmation
                 * email endpoint again to send the confirmation email. For security measures,
                 * user password is required to complete this request.
                 * This endpoint can also be used to convert an anonymous account to a normal
                 * one, by passing an email address and a new password.
                 *
                 *
                 * @param {string} email
                 * @param {string} password
                 * @throws {AppwriteException}
                 * @returns {Promise}
                 */
                updateEmail: (email, password) => __awaiter(this, void 0, void 0, function* () {
                    if (typeof email === 'undefined') {
                        throw new AppwriteException('Missing required parameter: "email"');
                    }
                    if (typeof password === 'undefined') {
                        throw new AppwriteException('Missing required parameter: "password"');
                    }
                    let path = '/account/email';
                    let payload = {};
                    if (typeof email !== 'undefined') {
                        payload['email'] = email;
                    }
                    if (typeof password !== 'undefined') {
                        payload['password'] = password;
                    }
                    const uri = new URL(this.config.endpoint + path);
                    return yield this.call('patch', uri, {
                        'content-type': 'application/json',
                    }, payload);
                }),
                /**
                 * Create Account JWT
                 *
                 * Use this endpoint to create a JSON Web Token. You can use the resulting JWT
                 * to authenticate on behalf of the current user when working with the
                 * Appwrite server-side API and SDKs. The JWT secret is valid for 15 minutes
                 * from its creation and will be invalid if the user will logout in that time
                 * frame.
                 *
                 * @throws {AppwriteException}
                 * @returns {Promise}
                 */
                createJWT: () => __awaiter(this, void 0, void 0, function* () {
                    let path = '/account/jwt';
                    let payload = {};
                    const uri = new URL(this.config.endpoint + path);
                    return yield this.call('post', uri, {
                        'content-type': 'application/json',
                    }, payload);
                }),
                /**
                 * Get Account Logs
                 *
                 * Get currently logged in user list of latest security activity logs. Each
                 * log returns user IP address, location and date and time of log.
                 *
                 * @param {number} limit
                 * @param {number} offset
                 * @throws {AppwriteException}
                 * @returns {Promise}
                 */
                getLogs: (limit, offset) => __awaiter(this, void 0, void 0, function* () {
                    let path = '/account/logs';
                    let payload = {};
                    if (typeof limit !== 'undefined') {
                        payload['limit'] = limit;
                    }
                    if (typeof offset !== 'undefined') {
                        payload['offset'] = offset;
                    }
                    const uri = new URL(this.config.endpoint + path);
                    return yield this.call('get', uri, {
                        'content-type': 'application/json',
                    }, payload);
                }),
                /**
                 * Update Account Name
                 *
                 * Update currently logged in user account name.
                 *
                 * @param {string} name
                 * @throws {AppwriteException}
                 * @returns {Promise}
                 */
                updateName: (name) => __awaiter(this, void 0, void 0, function* () {
                    if (typeof name === 'undefined') {
                        throw new AppwriteException('Missing required parameter: "name"');
                    }
                    let path = '/account/name';
                    let payload = {};
                    if (typeof name !== 'undefined') {
                        payload['name'] = name;
                    }
                    const uri = new URL(this.config.endpoint + path);
                    return yield this.call('patch', uri, {
                        'content-type': 'application/json',
                    }, payload);
                }),
                /**
                 * Update Account Password
                 *
                 * Update currently logged in user password. For validation, user is required
                 * to pass in the new password, and the old password. For users created with
                 * OAuth, Team Invites and Magic URL, oldPassword is optional.
                 *
                 * @param {string} password
                 * @param {string} oldPassword
                 * @throws {AppwriteException}
                 * @returns {Promise}
                 */
                updatePassword: (password, oldPassword) => __awaiter(this, void 0, void 0, function* () {
                    if (typeof password === 'undefined') {
                        throw new AppwriteException('Missing required parameter: "password"');
                    }
                    let path = '/account/password';
                    let payload = {};
                    if (typeof password !== 'undefined') {
                        payload['password'] = password;
                    }
                    if (typeof oldPassword !== 'undefined') {
                        payload['oldPassword'] = oldPassword;
                    }
                    const uri = new URL(this.config.endpoint + path);
                    return yield this.call('patch', uri, {
                        'content-type': 'application/json',
                    }, payload);
                }),
                /**
                 * Update Account Phone
                 *
                 * Update the currently logged in user's phone number. After updating the
                 * phone number, the phone verification status will be reset. A confirmation
                 * SMS is not sent automatically, however you can use the [POST
                 * /account/verification/phone](/docs/client/account#accountCreatePhoneVerification)
                 * endpoint to send a confirmation SMS.
                 *
                 * @param {string} number
                 * @param {string} password
                 * @throws {AppwriteException}
                 * @returns {Promise}
                 */
                updatePhone: (number, password) => __awaiter(this, void 0, void 0, function* () {
                    if (typeof number === 'undefined') {
                        throw new AppwriteException('Missing required parameter: "number"');
                    }
                    if (typeof password === 'undefined') {
                        throw new AppwriteException('Missing required parameter: "password"');
                    }
                    let path = '/account/phone';
                    let payload = {};
                    if (typeof number !== 'undefined') {
                        payload['number'] = number;
                    }
                    if (typeof password !== 'undefined') {
                        payload['password'] = password;
                    }
                    const uri = new URL(this.config.endpoint + path);
                    return yield this.call('patch', uri, {
                        'content-type': 'application/json',
                    }, payload);
                }),
                /**
                 * Get Account Preferences
                 *
                 * Get currently logged in user preferences as a key-value object.
                 *
                 * @throws {AppwriteException}
                 * @returns {Promise}
                 */
                getPrefs: () => __awaiter(this, void 0, void 0, function* () {
                    let path = '/account/prefs';
                    let payload = {};
                    const uri = new URL(this.config.endpoint + path);
                    return yield this.call('get', uri, {
                        'content-type': 'application/json',
                    }, payload);
                }),
                /**
                 * Update Account Preferences
                 *
                 * Update currently logged in user account preferences. The object you pass is
                 * stored as is, and replaces any previous value. The maximum allowed prefs
                 * size is 64kB and throws error if exceeded.
                 *
                 * @param {object} prefs
                 * @throws {AppwriteException}
                 * @returns {Promise}
                 */
                updatePrefs: (prefs) => __awaiter(this, void 0, void 0, function* () {
                    if (typeof prefs === 'undefined') {
                        throw new AppwriteException('Missing required parameter: "prefs"');
                    }
                    let path = '/account/prefs';
                    let payload = {};
                    if (typeof prefs !== 'undefined') {
                        payload['prefs'] = prefs;
                    }
                    const uri = new URL(this.config.endpoint + path);
                    return yield this.call('patch', uri, {
                        'content-type': 'application/json',
                    }, payload);
                }),
                /**
                 * Create Password Recovery
                 *
                 * Sends the user an email with a temporary secret key for password reset.
                 * When the user clicks the confirmation link he is redirected back to your
                 * app password reset URL with the secret key and email address values
                 * attached to the URL query string. Use the query string params to submit a
                 * request to the [PUT
                 * /account/recovery](/docs/client/account#accountUpdateRecovery) endpoint to
                 * complete the process. The verification link sent to the user's email
                 * address is valid for 1 hour.
                 *
                 * @param {string} email
                 * @param {string} url
                 * @throws {AppwriteException}
                 * @returns {Promise}
                 */
                createRecovery: (email, url) => __awaiter(this, void 0, void 0, function* () {
                    if (typeof email === 'undefined') {
                        throw new AppwriteException('Missing required parameter: "email"');
                    }
                    if (typeof url === 'undefined') {
                        throw new AppwriteException('Missing required parameter: "url"');
                    }
                    let path = '/account/recovery';
                    let payload = {};
                    if (typeof email !== 'undefined') {
                        payload['email'] = email;
                    }
                    if (typeof url !== 'undefined') {
                        payload['url'] = url;
                    }
                    const uri = new URL(this.config.endpoint + path);
                    return yield this.call('post', uri, {
                        'content-type': 'application/json',
                    }, payload);
                }),
                /**
                 * Create Password Recovery (confirmation)
                 *
                 * Use this endpoint to complete the user account password reset. Both the
                 * **userId** and **secret** arguments will be passed as query parameters to
                 * the redirect URL you have provided when sending your request to the [POST
                 * /account/recovery](/docs/client/account#accountCreateRecovery) endpoint.
                 *
                 * Please note that in order to avoid a [Redirect
                 * Attack](https://github.com/OWASP/CheatSheetSeries/blob/master/cheatsheets/Unvalidated_Redirects_and_Forwards_Cheat_Sheet.md)
                 * the only valid redirect URLs are the ones from domains you have set when
                 * adding your platforms in the console interface.
                 *
                 * @param {string} userId
                 * @param {string} secret
                 * @param {string} password
                 * @param {string} passwordAgain
                 * @throws {AppwriteException}
                 * @returns {Promise}
                 */
                updateRecovery: (userId, secret, password, passwordAgain) => __awaiter(this, void 0, void 0, function* () {
                    if (typeof userId === 'undefined') {
                        throw new AppwriteException('Missing required parameter: "userId"');
                    }
                    if (typeof secret === 'undefined') {
                        throw new AppwriteException('Missing required parameter: "secret"');
=======
        }
        /**
         * Set Endpoint
         *
         * Your project endpoint
         *
         * @param {string} endpoint
         *
         * @returns {this}
         */
        setEndpoint(endpoint) {
            this.config.endpoint = endpoint;
            this.config.endpointRealtime = this.config.endpointRealtime || this.config.endpoint.replace('https://', 'wss://').replace('http://', 'ws://');
            return this;
        }
        /**
         * Set Realtime Endpoint
         *
         * @param {string} endpointRealtime
         *
         * @returns {this}
         */
        setEndpointRealtime(endpointRealtime) {
            this.config.endpointRealtime = endpointRealtime;
            return this;
        }
        /**
         * Set Project
         *
         * Your project ID
         *
         * @param value string
         *
         * @return {this}
         */
        setProject(value) {
            this.headers['X-Appwrite-Project'] = value;
            this.config.project = value;
            return this;
        }
        /**
         * Set Key
         *
         * Your secret API key
         *
         * @param value string
         *
         * @return {this}
         */
        setKey(value) {
            this.headers['X-Appwrite-Key'] = value;
            this.config.key = value;
            return this;
        }
        /**
         * Set JWT
         *
         * Your secret JSON Web Token
         *
         * @param value string
         *
         * @return {this}
         */
        setJWT(value) {
            this.headers['X-Appwrite-JWT'] = value;
            this.config.jwt = value;
            return this;
        }
        /**
         * Set Locale
         *
         * @param value string
         *
         * @return {this}
         */
        setLocale(value) {
            this.headers['X-Appwrite-Locale'] = value;
            this.config.locale = value;
            return this;
        }
        /**
         * Set Mode
         *
         * @param value string
         *
         * @return {this}
         */
        setMode(value) {
            this.headers['X-Appwrite-Mode'] = value;
            this.config.mode = value;
            return this;
        }
        /**
         * Subscribes to Appwrite events and passes you the payload in realtime.
         *
         * @param {string|string[]} channels
         * Channel to subscribe - pass a single channel as a string or multiple with an array of strings.
         *
         * Possible channels are:
         * - account
         * - collections
         * - collections.[ID]
         * - collections.[ID].documents
         * - documents
         * - documents.[ID]
         * - files
         * - files.[ID]
         * - executions
         * - executions.[ID]
         * - functions.[ID]
         * - teams
         * - teams.[ID]
         * - memberships
         * - memberships.[ID]
         * @param {(payload: RealtimeMessage) => void} callback Is called on every realtime update.
         * @returns {() => void} Unsubscribes from events.
         */
        subscribe(channels, callback) {
            let channelArray = typeof channels === 'string' ? [channels] : channels;
            channelArray.forEach(channel => this.realtime.channels.add(channel));
            const counter = this.realtime.subscriptionsCounter++;
            this.realtime.subscriptions.set(counter, {
                channels: channelArray,
                callback
            });
            this.realtime.connect();
            return () => {
                this.realtime.subscriptions.delete(counter);
                this.realtime.cleanUp(channelArray);
                this.realtime.connect();
            };
        }
        call(method, url, headers = {}, params = {}) {
            var _a, _b;
            return __awaiter(this, void 0, void 0, function* () {
                method = method.toUpperCase();
                headers = Object.assign({}, this.headers, headers);
                let options = {
                    method,
                    headers,
                    credentials: 'include'
                };
                if (typeof window !== 'undefined' && window.localStorage) {
                    headers['X-Fallback-Cookies'] = (_a = window.localStorage.getItem('cookieFallback')) !== null && _a !== void 0 ? _a : '';
                }
                if (method === 'GET') {
                    for (const [key, value] of Object.entries(Service.flatten(params))) {
                        url.searchParams.append(key, value);
>>>>>>> bfe73ed9
                    }
                }
                else {
                    switch (headers['content-type']) {
                        case 'application/json':
                            options.body = JSON.stringify(params);
                            break;
                        case 'multipart/form-data':
                            let formData = new FormData();
                            for (const key in params) {
                                if (Array.isArray(params[key])) {
                                    params[key].forEach((value) => {
                                        formData.append(key + '[]', value);
                                    });
                                }
                                else {
                                    formData.append(key, params[key]);
                                }
                            }
                            options.body = formData;
                            delete headers['content-type'];
                            break;
                    }
                }
                try {
                    let data = null;
                    const response = yield crossFetch.fetch(url.toString(), options);
                    if ((_b = response.headers.get('content-type')) === null || _b === void 0 ? void 0 : _b.includes('application/json')) {
                        data = yield response.json();
                    }
                    else {
                        data = {
                            message: yield response.text()
                        };
                    }
                    if (400 <= response.status) {
                        throw new AppwriteException(data === null || data === void 0 ? void 0 : data.message, response.status, data === null || data === void 0 ? void 0 : data.type, data);
                    }
                    const cookieFallback = response.headers.get('X-Fallback-Cookies');
                    if (typeof window !== 'undefined' && window.localStorage && cookieFallback) {
                        window.console.warn('Appwrite is using localStorage for session management. Increase your security by adding a custom domain as your API endpoint.');
                        window.localStorage.setItem('cookieFallback', cookieFallback);
                    }
                    return data;
                }
                catch (e) {
                    if (e instanceof AppwriteException) {
                        throw e;
                    }
<<<<<<< HEAD
                    const uri = new URL(this.config.endpoint + path);
                    return yield this.call('put', uri, {
                        'content-type': 'application/json',
                    }, payload);
                }),
                /**
                 * Get Account Sessions
                 *
                 * Get currently logged in user list of active sessions across different
                 * devices.
                 *
                 * @throws {AppwriteException}
                 * @returns {Promise}
                 */
                getSessions: () => __awaiter(this, void 0, void 0, function* () {
                    let path = '/account/sessions';
                    let payload = {};
                    const uri = new URL(this.config.endpoint + path);
                    return yield this.call('get', uri, {
                        'content-type': 'application/json',
                    }, payload);
                }),
                /**
                 * Delete All Account Sessions
                 *
                 * Delete all sessions from the user account and remove any sessions cookies
                 * from the end client.
                 *
                 * @throws {AppwriteException}
                 * @returns {Promise}
                 */
                deleteSessions: () => __awaiter(this, void 0, void 0, function* () {
                    let path = '/account/sessions';
                    let payload = {};
                    const uri = new URL(this.config.endpoint + path);
                    return yield this.call('delete', uri, {
                        'content-type': 'application/json',
                    }, payload);
                }),
                /**
                 * Create Anonymous Session
                 *
                 * Use this endpoint to allow a new user to register an anonymous account in
                 * your project. This route will also create a new session for the user. To
                 * allow the new user to convert an anonymous account to a normal account, you
                 * need to update its [email and
                 * password](/docs/client/account#accountUpdateEmail) or create an [OAuth2
                 * session](/docs/client/account#accountCreateOAuth2Session).
                 *
                 * @throws {AppwriteException}
                 * @returns {Promise}
                 */
                createAnonymousSession: () => __awaiter(this, void 0, void 0, function* () {
                    let path = '/account/sessions/anonymous';
                    let payload = {};
                    const uri = new URL(this.config.endpoint + path);
                    return yield this.call('post', uri, {
                        'content-type': 'application/json',
                    }, payload);
                }),
                /**
                 * Create Account Session with Email
                 *
                 * Allow the user to login into their account by providing a valid email and
                 * password combination. This route will create a new session for the user.
                 *
                 * @param {string} email
                 * @param {string} password
                 * @throws {AppwriteException}
                 * @returns {Promise}
                 */
                createEmailSession: (email, password) => __awaiter(this, void 0, void 0, function* () {
                    if (typeof email === 'undefined') {
                        throw new AppwriteException('Missing required parameter: "email"');
                    }
                    if (typeof password === 'undefined') {
                        throw new AppwriteException('Missing required parameter: "password"');
                    }
                    let path = '/account/sessions/email';
                    let payload = {};
                    if (typeof email !== 'undefined') {
                        payload['email'] = email;
                    }
                    if (typeof password !== 'undefined') {
                        payload['password'] = password;
                    }
                    const uri = new URL(this.config.endpoint + path);
                    return yield this.call('post', uri, {
                        'content-type': 'application/json',
                    }, payload);
                }),
                /**
                 * Create Magic URL session
                 *
                 * Sends the user an email with a secret key for creating a session. If the
                 * provided user ID has not be registered, a new user will be created. When
                 * the user clicks the link in the email, the user is redirected back to the
                 * URL you provided with the secret key and userId values attached to the URL
                 * query string. Use the query string parameters to submit a request to the
                 * [PUT
                 * /account/sessions/magic-url](/docs/client/account#accountUpdateMagicURLSession)
                 * endpoint to complete the login process. The link sent to the user's email
                 * address is valid for 1 hour. If you are on a mobile device you can leave
                 * the URL parameter empty, so that the login completion will be handled by
                 * your Appwrite instance by default.
                 *
                 * @param {string} userId
                 * @param {string} email
                 * @param {string} url
                 * @throws {AppwriteException}
                 * @returns {Promise}
                 */
                createMagicURLSession: (userId, email, url) => __awaiter(this, void 0, void 0, function* () {
                    if (typeof userId === 'undefined') {
                        throw new AppwriteException('Missing required parameter: "userId"');
                    }
                    if (typeof email === 'undefined') {
                        throw new AppwriteException('Missing required parameter: "email"');
                    }
                    let path = '/account/sessions/magic-url';
                    let payload = {};
                    if (typeof userId !== 'undefined') {
                        payload['userId'] = userId;
                    }
                    if (typeof email !== 'undefined') {
                        payload['email'] = email;
                    }
                    if (typeof url !== 'undefined') {
                        payload['url'] = url;
                    }
                    const uri = new URL(this.config.endpoint + path);
                    return yield this.call('post', uri, {
                        'content-type': 'application/json',
                    }, payload);
                }),
                /**
                 * Create Magic URL session (confirmation)
                 *
                 * Use this endpoint to complete creating the session with the Magic URL. Both
                 * the **userId** and **secret** arguments will be passed as query parameters
                 * to the redirect URL you have provided when sending your request to the
                 * [POST
                 * /account/sessions/magic-url](/docs/client/account#accountCreateMagicURLSession)
                 * endpoint.
                 *
                 * Please note that in order to avoid a [Redirect
                 * Attack](https://github.com/OWASP/CheatSheetSeries/blob/master/cheatsheets/Unvalidated_Redirects_and_Forwards_Cheat_Sheet.md)
                 * the only valid redirect URLs are the ones from domains you have set when
                 * adding your platforms in the console interface.
                 *
                 * @param {string} userId
                 * @param {string} secret
                 * @throws {AppwriteException}
                 * @returns {Promise}
                 */
                updateMagicURLSession: (userId, secret) => __awaiter(this, void 0, void 0, function* () {
                    if (typeof userId === 'undefined') {
                        throw new AppwriteException('Missing required parameter: "userId"');
                    }
                    if (typeof secret === 'undefined') {
                        throw new AppwriteException('Missing required parameter: "secret"');
                    }
                    let path = '/account/sessions/magic-url';
                    let payload = {};
                    if (typeof userId !== 'undefined') {
                        payload['userId'] = userId;
                    }
                    if (typeof secret !== 'undefined') {
                        payload['secret'] = secret;
                    }
                    const uri = new URL(this.config.endpoint + path);
                    return yield this.call('put', uri, {
                        'content-type': 'application/json',
                    }, payload);
                }),
                /**
                 * Create Account Session with OAuth2
                 *
                 * Allow the user to login to their account using the OAuth2 provider of their
                 * choice. Each OAuth2 provider should be enabled from the Appwrite console
                 * first. Use the success and failure arguments to provide a redirect URL's
                 * back to your app when login is completed.
                 *
                 * If there is already an active session, the new session will be attached to
                 * the logged-in account. If there are no active sessions, the server will
                 * attempt to look for a user with the same email address as the email
                 * received from the OAuth2 provider and attach the new session to the
                 * existing user. If no matching user is found - the server will create a new
                 * user..
                 *
                 *
                 * @param {string} provider
                 * @param {string} success
                 * @param {string} failure
                 * @param {string[]} scopes
                 * @throws {AppwriteException}
                 * @returns {void|string}
                 */
                createOAuth2Session: (provider, success, failure, scopes) => {
                    if (typeof provider === 'undefined') {
                        throw new AppwriteException('Missing required parameter: "provider"');
                    }
                    let path = '/account/sessions/oauth2/{provider}'.replace('{provider}', provider);
                    let payload = {};
                    if (typeof success !== 'undefined') {
                        payload['success'] = success;
                    }
                    if (typeof failure !== 'undefined') {
                        payload['failure'] = failure;
                    }
                    if (typeof scopes !== 'undefined') {
                        payload['scopes'] = scopes;
                    }
                    const uri = new URL(this.config.endpoint + path);
                    payload['project'] = this.config.project;
                    for (const [key, value] of Object.entries(this.flatten(payload))) {
                        uri.searchParams.append(key, value);
                    }
                    if (typeof window !== 'undefined' && (window === null || window === void 0 ? void 0 : window.location)) {
                        window.location.href = uri.toString();
                    }
                    else {
                        return uri;
                    }
                },
                /**
                 * Create Phone session
                 *
                 * Sends the user an SMS with a secret key for creating a session. If the
                 * provided user ID has not be registered, a new user will be created. Use the
                 * returned user ID and secret and submit a request to the [PUT
                 * /account/sessions/phone](/docs/client/account#accountUpdatePhoneSession)
                 * endpoint to complete the login process. The secret sent to the user's phone
                 * is valid for 15 minutes.
                 *
                 * @param {string} userId
                 * @param {string} number
                 * @throws {AppwriteException}
                 * @returns {Promise}
                 */
                createPhoneSession: (userId, number) => __awaiter(this, void 0, void 0, function* () {
                    if (typeof userId === 'undefined') {
                        throw new AppwriteException('Missing required parameter: "userId"');
                    }
                    if (typeof number === 'undefined') {
                        throw new AppwriteException('Missing required parameter: "number"');
                    }
                    let path = '/account/sessions/phone';
                    let payload = {};
                    if (typeof userId !== 'undefined') {
                        payload['userId'] = userId;
                    }
                    if (typeof number !== 'undefined') {
                        payload['number'] = number;
                    }
                    const uri = new URL(this.config.endpoint + path);
                    return yield this.call('post', uri, {
                        'content-type': 'application/json',
                    }, payload);
                }),
                /**
                 * Create Phone session (confirmation)
                 *
                 * Use this endpoint to complete creating a session with SMS. Use the
                 * **userId** from the
                 * [createPhoneSession](/docs/client/account#accountCreatePhoneSession)
                 * endpoint and the **secret** received via SMS to successfully update and
                 * confirm the phone session.
                 *
                 * @param {string} userId
                 * @param {string} secret
                 * @throws {AppwriteException}
                 * @returns {Promise}
                 */
                updatePhoneSession: (userId, secret) => __awaiter(this, void 0, void 0, function* () {
                    if (typeof userId === 'undefined') {
                        throw new AppwriteException('Missing required parameter: "userId"');
                    }
                    if (typeof secret === 'undefined') {
                        throw new AppwriteException('Missing required parameter: "secret"');
                    }
                    let path = '/account/sessions/phone';
                    let payload = {};
                    if (typeof userId !== 'undefined') {
                        payload['userId'] = userId;
                    }
                    if (typeof secret !== 'undefined') {
                        payload['secret'] = secret;
                    }
                    const uri = new URL(this.config.endpoint + path);
                    return yield this.call('put', uri, {
                        'content-type': 'application/json',
                    }, payload);
                }),
                /**
                 * Get Session By ID
                 *
                 * Use this endpoint to get a logged in user's session using a Session ID.
                 * Inputting 'current' will return the current session being used.
                 *
                 * @param {string} sessionId
                 * @throws {AppwriteException}
                 * @returns {Promise}
                 */
                getSession: (sessionId) => __awaiter(this, void 0, void 0, function* () {
                    if (typeof sessionId === 'undefined') {
                        throw new AppwriteException('Missing required parameter: "sessionId"');
                    }
                    let path = '/account/sessions/{sessionId}'.replace('{sessionId}', sessionId);
                    let payload = {};
                    const uri = new URL(this.config.endpoint + path);
                    return yield this.call('get', uri, {
                        'content-type': 'application/json',
                    }, payload);
                }),
                /**
                 * Update Session (Refresh Tokens)
                 *
                 * Access tokens have limited lifespan and expire to mitigate security risks.
                 * If session was created using an OAuth provider, this route can be used to
                 * "refresh" the access token.
                 *
                 * @param {string} sessionId
                 * @throws {AppwriteException}
                 * @returns {Promise}
                 */
                updateSession: (sessionId) => __awaiter(this, void 0, void 0, function* () {
                    if (typeof sessionId === 'undefined') {
                        throw new AppwriteException('Missing required parameter: "sessionId"');
                    }
                    let path = '/account/sessions/{sessionId}'.replace('{sessionId}', sessionId);
                    let payload = {};
                    const uri = new URL(this.config.endpoint + path);
                    return yield this.call('patch', uri, {
                        'content-type': 'application/json',
                    }, payload);
                }),
                /**
                 * Delete Account Session
                 *
                 * Use this endpoint to log out the currently logged in user from all their
                 * account sessions across all of their different devices. When using the
                 * Session ID argument, only the unique session ID provided is deleted.
                 *
                 *
                 * @param {string} sessionId
                 * @throws {AppwriteException}
                 * @returns {Promise}
                 */
                deleteSession: (sessionId) => __awaiter(this, void 0, void 0, function* () {
                    if (typeof sessionId === 'undefined') {
                        throw new AppwriteException('Missing required parameter: "sessionId"');
                    }
                    let path = '/account/sessions/{sessionId}'.replace('{sessionId}', sessionId);
                    let payload = {};
                    const uri = new URL(this.config.endpoint + path);
                    return yield this.call('delete', uri, {
                        'content-type': 'application/json',
                    }, payload);
                }),
                /**
                 * Update Account Status
                 *
                 * Block the currently logged in user account. Behind the scene, the user
                 * record is not deleted but permanently blocked from any access. To
                 * completely delete a user, use the Users API instead.
                 *
                 * @throws {AppwriteException}
                 * @returns {Promise}
                 */
                updateStatus: () => __awaiter(this, void 0, void 0, function* () {
                    let path = '/account/status';
                    let payload = {};
                    const uri = new URL(this.config.endpoint + path);
                    return yield this.call('patch', uri, {
                        'content-type': 'application/json',
                    }, payload);
                }),
                /**
                 * Create Email Verification
                 *
                 * Use this endpoint to send a verification message to your user email address
                 * to confirm they are the valid owners of that address. Both the **userId**
                 * and **secret** arguments will be passed as query parameters to the URL you
                 * have provided to be attached to the verification email. The provided URL
                 * should redirect the user back to your app and allow you to complete the
                 * verification process by verifying both the **userId** and **secret**
                 * parameters. Learn more about how to [complete the verification
                 * process](/docs/client/account#accountUpdateEmailVerification). The
                 * verification link sent to the user's email address is valid for 7 days.
                 *
                 * Please note that in order to avoid a [Redirect
                 * Attack](https://github.com/OWASP/CheatSheetSeries/blob/master/cheatsheets/Unvalidated_Redirects_and_Forwards_Cheat_Sheet.md),
                 * the only valid redirect URLs are the ones from domains you have set when
                 * adding your platforms in the console interface.
                 *
                 *
                 * @param {string} url
                 * @throws {AppwriteException}
                 * @returns {Promise}
                 */
                createVerification: (url) => __awaiter(this, void 0, void 0, function* () {
                    if (typeof url === 'undefined') {
                        throw new AppwriteException('Missing required parameter: "url"');
                    }
                    let path = '/account/verification';
                    let payload = {};
                    if (typeof url !== 'undefined') {
                        payload['url'] = url;
                    }
                    const uri = new URL(this.config.endpoint + path);
                    return yield this.call('post', uri, {
                        'content-type': 'application/json',
                    }, payload);
                }),
                /**
                 * Create Email Verification (confirmation)
                 *
                 * Use this endpoint to complete the user email verification process. Use both
                 * the **userId** and **secret** parameters that were attached to your app URL
                 * to verify the user email ownership. If confirmed this route will return a
                 * 200 status code.
                 *
                 * @param {string} userId
                 * @param {string} secret
                 * @throws {AppwriteException}
                 * @returns {Promise}
                 */
                updateVerification: (userId, secret) => __awaiter(this, void 0, void 0, function* () {
                    if (typeof userId === 'undefined') {
                        throw new AppwriteException('Missing required parameter: "userId"');
                    }
                    if (typeof secret === 'undefined') {
                        throw new AppwriteException('Missing required parameter: "secret"');
                    }
                    let path = '/account/verification';
                    let payload = {};
                    if (typeof userId !== 'undefined') {
                        payload['userId'] = userId;
                    }
                    if (typeof secret !== 'undefined') {
                        payload['secret'] = secret;
                    }
                    const uri = new URL(this.config.endpoint + path);
                    return yield this.call('put', uri, {
                        'content-type': 'application/json',
                    }, payload);
                }),
                /**
                 * Create Phone Verification
                 *
                 * Use this endpoint to send a verification SMS to the currently logged in
                 * user. This endpoint is meant for use after updating a user's phone number
                 * using the [accountUpdatePhone](/docs/client/account#accountUpdatePhone)
                 * endpoint. Learn more about how to [complete the verification
                 * process](/docs/client/account#accountUpdatePhoneVerification). The
                 * verification code sent to the user's phone number is valid for 15 minutes.
                 *
                 * @throws {AppwriteException}
                 * @returns {Promise}
                 */
                createPhoneVerification: () => __awaiter(this, void 0, void 0, function* () {
                    let path = '/account/verification/phone';
                    let payload = {};
                    const uri = new URL(this.config.endpoint + path);
                    return yield this.call('post', uri, {
                        'content-type': 'application/json',
                    }, payload);
                }),
                /**
                 * Create Phone Verification (confirmation)
                 *
                 * Use this endpoint to complete the user phone verification process. Use the
                 * **userId** and **secret** that were sent to your user's phone number to
                 * verify the user email ownership. If confirmed this route will return a 200
                 * status code.
                 *
                 * @param {string} userId
                 * @param {string} secret
                 * @throws {AppwriteException}
                 * @returns {Promise}
                 */
                updatePhoneVerification: (userId, secret) => __awaiter(this, void 0, void 0, function* () {
                    if (typeof userId === 'undefined') {
                        throw new AppwriteException('Missing required parameter: "userId"');
                    }
                    if (typeof secret === 'undefined') {
                        throw new AppwriteException('Missing required parameter: "secret"');
                    }
                    let path = '/account/verification/phone';
                    let payload = {};
                    if (typeof userId !== 'undefined') {
                        payload['userId'] = userId;
                    }
                    if (typeof secret !== 'undefined') {
                        payload['secret'] = secret;
                    }
                    const uri = new URL(this.config.endpoint + path);
                    return yield this.call('put', uri, {
                        'content-type': 'application/json',
                    }, payload);
                })
            };
            this.avatars = {
                /**
                 * Get Browser Icon
                 *
                 * You can use this endpoint to show different browser icons to your users.
                 * The code argument receives the browser code as it appears in your user [GET
                 * /account/sessions](/docs/client/account#accountGetSessions) endpoint. Use
                 * width, height and quality arguments to change the output settings.
                 *
                 * When one dimension is specified and the other is 0, the image is scaled
                 * with preserved aspect ratio. If both dimensions are 0, the API provides an
                 * image at source quality. If dimensions are not specified, the default size
                 * of image returned is 100x100px.
                 *
                 * @param {string} code
                 * @param {number} width
                 * @param {number} height
                 * @param {number} quality
                 * @throws {AppwriteException}
                 * @returns {URL}
                 */
                getBrowser: (code, width, height, quality) => {
                    if (typeof code === 'undefined') {
                        throw new AppwriteException('Missing required parameter: "code"');
                    }
                    let path = '/avatars/browsers/{code}'.replace('{code}', code);
                    let payload = {};
                    if (typeof width !== 'undefined') {
                        payload['width'] = width;
                    }
                    if (typeof height !== 'undefined') {
                        payload['height'] = height;
                    }
                    if (typeof quality !== 'undefined') {
                        payload['quality'] = quality;
                    }
                    const uri = new URL(this.config.endpoint + path);
                    payload['project'] = this.config.project;
                    for (const [key, value] of Object.entries(this.flatten(payload))) {
                        uri.searchParams.append(key, value);
                    }
                    return uri;
                },
                /**
                 * Get Credit Card Icon
                 *
                 * The credit card endpoint will return you the icon of the credit card
                 * provider you need. Use width, height and quality arguments to change the
                 * output settings.
                 *
                 * When one dimension is specified and the other is 0, the image is scaled
                 * with preserved aspect ratio. If both dimensions are 0, the API provides an
                 * image at source quality. If dimensions are not specified, the default size
                 * of image returned is 100x100px.
                 *
                 *
                 * @param {string} code
                 * @param {number} width
                 * @param {number} height
                 * @param {number} quality
                 * @throws {AppwriteException}
                 * @returns {URL}
                 */
                getCreditCard: (code, width, height, quality) => {
                    if (typeof code === 'undefined') {
                        throw new AppwriteException('Missing required parameter: "code"');
                    }
                    let path = '/avatars/credit-cards/{code}'.replace('{code}', code);
                    let payload = {};
                    if (typeof width !== 'undefined') {
                        payload['width'] = width;
                    }
                    if (typeof height !== 'undefined') {
                        payload['height'] = height;
                    }
                    if (typeof quality !== 'undefined') {
                        payload['quality'] = quality;
                    }
                    const uri = new URL(this.config.endpoint + path);
                    payload['project'] = this.config.project;
                    for (const [key, value] of Object.entries(this.flatten(payload))) {
                        uri.searchParams.append(key, value);
                    }
                    return uri;
                },
                /**
                 * Get Favicon
                 *
                 * Use this endpoint to fetch the favorite icon (AKA favicon) of any remote
                 * website URL.
                 *
                 *
                 * @param {string} url
                 * @throws {AppwriteException}
                 * @returns {URL}
                 */
                getFavicon: (url) => {
                    if (typeof url === 'undefined') {
                        throw new AppwriteException('Missing required parameter: "url"');
                    }
                    let path = '/avatars/favicon';
                    let payload = {};
                    if (typeof url !== 'undefined') {
                        payload['url'] = url;
                    }
                    const uri = new URL(this.config.endpoint + path);
                    payload['project'] = this.config.project;
                    for (const [key, value] of Object.entries(this.flatten(payload))) {
                        uri.searchParams.append(key, value);
                    }
                    return uri;
                },
                /**
                 * Get Country Flag
                 *
                 * You can use this endpoint to show different country flags icons to your
                 * users. The code argument receives the 2 letter country code. Use width,
                 * height and quality arguments to change the output settings.
                 *
                 * When one dimension is specified and the other is 0, the image is scaled
                 * with preserved aspect ratio. If both dimensions are 0, the API provides an
                 * image at source quality. If dimensions are not specified, the default size
                 * of image returned is 100x100px.
                 *
                 *
                 * @param {string} code
                 * @param {number} width
                 * @param {number} height
                 * @param {number} quality
                 * @throws {AppwriteException}
                 * @returns {URL}
                 */
                getFlag: (code, width, height, quality) => {
                    if (typeof code === 'undefined') {
                        throw new AppwriteException('Missing required parameter: "code"');
                    }
                    let path = '/avatars/flags/{code}'.replace('{code}', code);
                    let payload = {};
                    if (typeof width !== 'undefined') {
                        payload['width'] = width;
                    }
                    if (typeof height !== 'undefined') {
                        payload['height'] = height;
                    }
                    if (typeof quality !== 'undefined') {
                        payload['quality'] = quality;
                    }
                    const uri = new URL(this.config.endpoint + path);
                    payload['project'] = this.config.project;
                    for (const [key, value] of Object.entries(this.flatten(payload))) {
                        uri.searchParams.append(key, value);
                    }
                    return uri;
                },
                /**
                 * Get Image from URL
                 *
                 * Use this endpoint to fetch a remote image URL and crop it to any image size
                 * you want. This endpoint is very useful if you need to crop and display
                 * remote images in your app or in case you want to make sure a 3rd party
                 * image is properly served using a TLS protocol.
                 *
                 * When one dimension is specified and the other is 0, the image is scaled
                 * with preserved aspect ratio. If both dimensions are 0, the API provides an
                 * image at source quality. If dimensions are not specified, the default size
                 * of image returned is 400x400px.
                 *
                 *
                 * @param {string} url
                 * @param {number} width
                 * @param {number} height
                 * @throws {AppwriteException}
                 * @returns {URL}
                 */
                getImage: (url, width, height) => {
                    if (typeof url === 'undefined') {
                        throw new AppwriteException('Missing required parameter: "url"');
                    }
                    let path = '/avatars/image';
                    let payload = {};
                    if (typeof url !== 'undefined') {
                        payload['url'] = url;
                    }
                    if (typeof width !== 'undefined') {
                        payload['width'] = width;
                    }
                    if (typeof height !== 'undefined') {
                        payload['height'] = height;
                    }
                    const uri = new URL(this.config.endpoint + path);
                    payload['project'] = this.config.project;
                    for (const [key, value] of Object.entries(this.flatten(payload))) {
                        uri.searchParams.append(key, value);
                    }
                    return uri;
                },
                /**
                 * Get User Initials
                 *
                 * Use this endpoint to show your user initials avatar icon on your website or
                 * app. By default, this route will try to print your logged-in user name or
                 * email initials. You can also overwrite the user name if you pass the 'name'
                 * parameter. If no name is given and no user is logged, an empty avatar will
                 * be returned.
                 *
                 * You can use the color and background params to change the avatar colors. By
                 * default, a random theme will be selected. The random theme will persist for
                 * the user's initials when reloading the same theme will always return for
                 * the same initials.
                 *
                 * When one dimension is specified and the other is 0, the image is scaled
                 * with preserved aspect ratio. If both dimensions are 0, the API provides an
                 * image at source quality. If dimensions are not specified, the default size
                 * of image returned is 100x100px.
                 *
                 *
                 * @param {string} name
                 * @param {number} width
                 * @param {number} height
                 * @param {string} color
                 * @param {string} background
                 * @throws {AppwriteException}
                 * @returns {URL}
                 */
                getInitials: (name, width, height, color, background) => {
                    let path = '/avatars/initials';
                    let payload = {};
                    if (typeof name !== 'undefined') {
                        payload['name'] = name;
                    }
                    if (typeof width !== 'undefined') {
                        payload['width'] = width;
                    }
                    if (typeof height !== 'undefined') {
                        payload['height'] = height;
                    }
                    if (typeof color !== 'undefined') {
                        payload['color'] = color;
                    }
                    if (typeof background !== 'undefined') {
                        payload['background'] = background;
                    }
                    const uri = new URL(this.config.endpoint + path);
                    payload['project'] = this.config.project;
                    for (const [key, value] of Object.entries(this.flatten(payload))) {
                        uri.searchParams.append(key, value);
                    }
                    return uri;
                },
                /**
                 * Get QR Code
                 *
                 * Converts a given plain text to a QR code image. You can use the query
                 * parameters to change the size and style of the resulting image.
                 *
                 *
                 * @param {string} text
                 * @param {number} size
                 * @param {number} margin
                 * @param {boolean} download
                 * @throws {AppwriteException}
                 * @returns {URL}
                 */
                getQR: (text, size, margin, download) => {
                    if (typeof text === 'undefined') {
                        throw new AppwriteException('Missing required parameter: "text"');
                    }
                    let path = '/avatars/qr';
                    let payload = {};
                    if (typeof text !== 'undefined') {
                        payload['text'] = text;
                    }
                    if (typeof size !== 'undefined') {
                        payload['size'] = size;
                    }
                    if (typeof margin !== 'undefined') {
                        payload['margin'] = margin;
                    }
                    if (typeof download !== 'undefined') {
                        payload['download'] = download;
                    }
                    const uri = new URL(this.config.endpoint + path);
                    payload['project'] = this.config.project;
                    for (const [key, value] of Object.entries(this.flatten(payload))) {
                        uri.searchParams.append(key, value);
                    }
                    return uri;
                }
            };
            this.databases = {
                /**
                 * List Databases
                 *
                 * Get a list of all databases from the current Appwrite project. You can use
                 * the search parameter to filter your results.
                 *
                 * @param {string} search
                 * @param {number} limit
                 * @param {number} offset
                 * @param {string} cursor
                 * @param {string} cursorDirection
                 * @param {string} orderType
                 * @throws {AppwriteException}
                 * @returns {Promise}
                 */
                list: (search, limit, offset, cursor, cursorDirection, orderType) => __awaiter(this, void 0, void 0, function* () {
                    let path = '/databases';
                    let payload = {};
                    if (typeof search !== 'undefined') {
                        payload['search'] = search;
                    }
                    if (typeof limit !== 'undefined') {
                        payload['limit'] = limit;
                    }
                    if (typeof offset !== 'undefined') {
                        payload['offset'] = offset;
                    }
                    if (typeof cursor !== 'undefined') {
                        payload['cursor'] = cursor;
                    }
                    if (typeof cursorDirection !== 'undefined') {
                        payload['cursorDirection'] = cursorDirection;
                    }
                    if (typeof orderType !== 'undefined') {
                        payload['orderType'] = orderType;
                    }
                    const uri = new URL(this.config.endpoint + path);
                    return yield this.call('get', uri, {
                        'content-type': 'application/json',
                    }, payload);
                }),
                /**
                 * Create Database
                 *
                 * Create a new Database.
                 *
                 *
                 * @param {string} databaseId
                 * @param {string} name
                 * @throws {AppwriteException}
                 * @returns {Promise}
                 */
                create: (databaseId, name) => __awaiter(this, void 0, void 0, function* () {
                    if (typeof databaseId === 'undefined') {
                        throw new AppwriteException('Missing required parameter: "databaseId"');
                    }
                    if (typeof name === 'undefined') {
                        throw new AppwriteException('Missing required parameter: "name"');
                    }
                    let path = '/databases';
                    let payload = {};
                    if (typeof databaseId !== 'undefined') {
                        payload['databaseId'] = databaseId;
                    }
                    if (typeof name !== 'undefined') {
                        payload['name'] = name;
                    }
                    const uri = new URL(this.config.endpoint + path);
                    return yield this.call('post', uri, {
                        'content-type': 'application/json',
                    }, payload);
                }),
                /**
                 * Get usage stats for the database
                 *
                 *
                 * @param {string} range
                 * @throws {AppwriteException}
                 * @returns {Promise}
                 */
                getUsage: (range) => __awaiter(this, void 0, void 0, function* () {
                    let path = '/databases/usage';
                    let payload = {};
                    if (typeof range !== 'undefined') {
                        payload['range'] = range;
                    }
                    const uri = new URL(this.config.endpoint + path);
                    return yield this.call('get', uri, {
                        'content-type': 'application/json',
                    }, payload);
                }),
                /**
                 * Get Database
                 *
                 * Get a database by its unique ID. This endpoint response returns a JSON
                 * object with the database metadata.
                 *
                 * @param {string} databaseId
                 * @throws {AppwriteException}
                 * @returns {Promise}
                 */
                get: (databaseId) => __awaiter(this, void 0, void 0, function* () {
                    if (typeof databaseId === 'undefined') {
                        throw new AppwriteException('Missing required parameter: "databaseId"');
                    }
                    let path = '/databases/{databaseId}'.replace('{databaseId}', databaseId);
                    let payload = {};
                    const uri = new URL(this.config.endpoint + path);
                    return yield this.call('get', uri, {
                        'content-type': 'application/json',
                    }, payload);
                }),
                /**
                 * Update Database
                 *
                 * Update a database by its unique ID.
                 *
                 * @param {string} databaseId
                 * @param {string} name
                 * @throws {AppwriteException}
                 * @returns {Promise}
                 */
                update: (databaseId, name) => __awaiter(this, void 0, void 0, function* () {
                    if (typeof databaseId === 'undefined') {
                        throw new AppwriteException('Missing required parameter: "databaseId"');
                    }
                    if (typeof name === 'undefined') {
                        throw new AppwriteException('Missing required parameter: "name"');
                    }
                    let path = '/databases/{databaseId}'.replace('{databaseId}', databaseId);
                    let payload = {};
                    if (typeof name !== 'undefined') {
                        payload['name'] = name;
                    }
                    const uri = new URL(this.config.endpoint + path);
                    return yield this.call('put', uri, {
                        'content-type': 'application/json',
                    }, payload);
                }),
                /**
                 * Delete Database
                 *
                 * Delete a database by its unique ID. Only API keys with with databases.write
                 * scope can delete a database.
                 *
                 * @param {string} databaseId
                 * @throws {AppwriteException}
                 * @returns {Promise}
                 */
                delete: (databaseId) => __awaiter(this, void 0, void 0, function* () {
                    if (typeof databaseId === 'undefined') {
                        throw new AppwriteException('Missing required parameter: "databaseId"');
                    }
                    let path = '/databases/{databaseId}'.replace('{databaseId}', databaseId);
                    let payload = {};
                    const uri = new URL(this.config.endpoint + path);
                    return yield this.call('delete', uri, {
                        'content-type': 'application/json',
                    }, payload);
                }),
                /**
                 * List Collections
                 *
                 * Get a list of all collections that belong to the provided databaseId. You
                 * can use the search parameter to filter your results.
                 *
                 * @param {string} databaseId
                 * @param {string} search
                 * @param {number} limit
                 * @param {number} offset
                 * @param {string} cursor
                 * @param {string} cursorDirection
                 * @param {string} orderType
                 * @throws {AppwriteException}
                 * @returns {Promise}
                 */
                listCollections: (databaseId, search, limit, offset, cursor, cursorDirection, orderType) => __awaiter(this, void 0, void 0, function* () {
                    if (typeof databaseId === 'undefined') {
                        throw new AppwriteException('Missing required parameter: "databaseId"');
                    }
                    let path = '/databases/{databaseId}/collections'.replace('{databaseId}', databaseId);
                    let payload = {};
                    if (typeof search !== 'undefined') {
                        payload['search'] = search;
                    }
                    if (typeof limit !== 'undefined') {
                        payload['limit'] = limit;
                    }
                    if (typeof offset !== 'undefined') {
                        payload['offset'] = offset;
                    }
                    if (typeof cursor !== 'undefined') {
                        payload['cursor'] = cursor;
                    }
                    if (typeof cursorDirection !== 'undefined') {
                        payload['cursorDirection'] = cursorDirection;
                    }
                    if (typeof orderType !== 'undefined') {
                        payload['orderType'] = orderType;
                    }
                    const uri = new URL(this.config.endpoint + path);
                    return yield this.call('get', uri, {
                        'content-type': 'application/json',
                    }, payload);
                }),
                /**
                 * Create Collection
                 *
                 * Create a new Collection. Before using this route, you should create a new
                 * database resource using either a [server
                 * integration](/docs/server/database#databaseCreateCollection) API or
                 * directly from your database console.
                 *
                 * @param {string} databaseId
                 * @param {string} collectionId
                 * @param {string} name
                 * @param {string} permission
                 * @param {string[]} read
                 * @param {string[]} write
                 * @throws {AppwriteException}
                 * @returns {Promise}
                 */
                createCollection: (databaseId, collectionId, name, permission, read, write) => __awaiter(this, void 0, void 0, function* () {
                    if (typeof databaseId === 'undefined') {
                        throw new AppwriteException('Missing required parameter: "databaseId"');
                    }
                    if (typeof collectionId === 'undefined') {
                        throw new AppwriteException('Missing required parameter: "collectionId"');
                    }
                    if (typeof name === 'undefined') {
                        throw new AppwriteException('Missing required parameter: "name"');
                    }
                    if (typeof permission === 'undefined') {
                        throw new AppwriteException('Missing required parameter: "permission"');
                    }
                    if (typeof read === 'undefined') {
                        throw new AppwriteException('Missing required parameter: "read"');
                    }
                    if (typeof write === 'undefined') {
                        throw new AppwriteException('Missing required parameter: "write"');
                    }
                    let path = '/databases/{databaseId}/collections'.replace('{databaseId}', databaseId);
                    let payload = {};
                    if (typeof collectionId !== 'undefined') {
                        payload['collectionId'] = collectionId;
                    }
                    if (typeof name !== 'undefined') {
                        payload['name'] = name;
                    }
                    if (typeof permission !== 'undefined') {
                        payload['permission'] = permission;
                    }
                    if (typeof read !== 'undefined') {
                        payload['read'] = read;
                    }
                    if (typeof write !== 'undefined') {
                        payload['write'] = write;
                    }
                    const uri = new URL(this.config.endpoint + path);
                    return yield this.call('post', uri, {
                        'content-type': 'application/json',
                    }, payload);
                }),
                /**
                 * Get Collection
                 *
                 * Get a collection by its unique ID. This endpoint response returns a JSON
                 * object with the collection metadata.
                 *
                 * @param {string} databaseId
                 * @param {string} collectionId
                 * @throws {AppwriteException}
                 * @returns {Promise}
                 */
                getCollection: (databaseId, collectionId) => __awaiter(this, void 0, void 0, function* () {
                    if (typeof databaseId === 'undefined') {
                        throw new AppwriteException('Missing required parameter: "databaseId"');
                    }
                    if (typeof collectionId === 'undefined') {
                        throw new AppwriteException('Missing required parameter: "collectionId"');
                    }
                    let path = '/databases/{databaseId}/collections/{collectionId}'.replace('{databaseId}', databaseId).replace('{collectionId}', collectionId);
                    let payload = {};
                    const uri = new URL(this.config.endpoint + path);
                    return yield this.call('get', uri, {
                        'content-type': 'application/json',
                    }, payload);
                }),
                /**
                 * Update Collection
                 *
                 * Update a collection by its unique ID.
                 *
                 * @param {string} databaseId
                 * @param {string} collectionId
                 * @param {string} name
                 * @param {string} permission
                 * @param {string[]} read
                 * @param {string[]} write
                 * @param {boolean} enabled
                 * @throws {AppwriteException}
                 * @returns {Promise}
                 */
                updateCollection: (databaseId, collectionId, name, permission, read, write, enabled) => __awaiter(this, void 0, void 0, function* () {
                    if (typeof databaseId === 'undefined') {
                        throw new AppwriteException('Missing required parameter: "databaseId"');
                    }
                    if (typeof collectionId === 'undefined') {
                        throw new AppwriteException('Missing required parameter: "collectionId"');
                    }
                    if (typeof name === 'undefined') {
                        throw new AppwriteException('Missing required parameter: "name"');
                    }
                    if (typeof permission === 'undefined') {
                        throw new AppwriteException('Missing required parameter: "permission"');
                    }
                    let path = '/databases/{databaseId}/collections/{collectionId}'.replace('{databaseId}', databaseId).replace('{collectionId}', collectionId);
                    let payload = {};
                    if (typeof name !== 'undefined') {
                        payload['name'] = name;
                    }
                    if (typeof permission !== 'undefined') {
                        payload['permission'] = permission;
                    }
                    if (typeof read !== 'undefined') {
                        payload['read'] = read;
                    }
                    if (typeof write !== 'undefined') {
                        payload['write'] = write;
                    }
                    if (typeof enabled !== 'undefined') {
                        payload['enabled'] = enabled;
                    }
                    const uri = new URL(this.config.endpoint + path);
                    return yield this.call('put', uri, {
                        'content-type': 'application/json',
                    }, payload);
                }),
                /**
                 * Delete Collection
                 *
                 * Delete a collection by its unique ID. Only users with write permissions
                 * have access to delete this resource.
                 *
                 * @param {string} databaseId
                 * @param {string} collectionId
                 * @throws {AppwriteException}
                 * @returns {Promise}
                 */
                deleteCollection: (databaseId, collectionId) => __awaiter(this, void 0, void 0, function* () {
                    if (typeof databaseId === 'undefined') {
                        throw new AppwriteException('Missing required parameter: "databaseId"');
                    }
                    if (typeof collectionId === 'undefined') {
                        throw new AppwriteException('Missing required parameter: "collectionId"');
                    }
                    let path = '/databases/{databaseId}/collections/{collectionId}'.replace('{databaseId}', databaseId).replace('{collectionId}', collectionId);
                    let payload = {};
                    const uri = new URL(this.config.endpoint + path);
                    return yield this.call('delete', uri, {
                        'content-type': 'application/json',
                    }, payload);
                }),
                /**
                 * List Attributes
                 *
                 *
                 * @param {string} databaseId
                 * @param {string} collectionId
                 * @throws {AppwriteException}
                 * @returns {Promise}
                 */
                listAttributes: (databaseId, collectionId) => __awaiter(this, void 0, void 0, function* () {
                    if (typeof databaseId === 'undefined') {
                        throw new AppwriteException('Missing required parameter: "databaseId"');
                    }
                    if (typeof collectionId === 'undefined') {
                        throw new AppwriteException('Missing required parameter: "collectionId"');
                    }
                    let path = '/databases/{databaseId}/collections/{collectionId}/attributes'.replace('{databaseId}', databaseId).replace('{collectionId}', collectionId);
                    let payload = {};
                    const uri = new URL(this.config.endpoint + path);
                    return yield this.call('get', uri, {
                        'content-type': 'application/json',
                    }, payload);
                }),
                /**
                 * Create Boolean Attribute
                 *
                 * Create a boolean attribute.
                 *
                 *
                 * @param {string} databaseId
                 * @param {string} collectionId
                 * @param {string} key
                 * @param {boolean} required
                 * @param {boolean} xdefault
                 * @param {boolean} array
                 * @throws {AppwriteException}
                 * @returns {Promise}
                 */
                createBooleanAttribute: (databaseId, collectionId, key, required, xdefault, array) => __awaiter(this, void 0, void 0, function* () {
                    if (typeof databaseId === 'undefined') {
                        throw new AppwriteException('Missing required parameter: "databaseId"');
                    }
                    if (typeof collectionId === 'undefined') {
                        throw new AppwriteException('Missing required parameter: "collectionId"');
                    }
                    if (typeof key === 'undefined') {
                        throw new AppwriteException('Missing required parameter: "key"');
                    }
                    if (typeof required === 'undefined') {
                        throw new AppwriteException('Missing required parameter: "required"');
                    }
                    let path = '/databases/{databaseId}/collections/{collectionId}/attributes/boolean'.replace('{databaseId}', databaseId).replace('{collectionId}', collectionId);
                    let payload = {};
                    if (typeof key !== 'undefined') {
                        payload['key'] = key;
                    }
                    if (typeof required !== 'undefined') {
                        payload['required'] = required;
                    }
                    if (typeof xdefault !== 'undefined') {
                        payload['default'] = xdefault;
                    }
                    if (typeof array !== 'undefined') {
                        payload['array'] = array;
                    }
                    const uri = new URL(this.config.endpoint + path);
                    return yield this.call('post', uri, {
                        'content-type': 'application/json',
                    }, payload);
                }),
                /**
                 * Create Email Attribute
                 *
                 * Create an email attribute.
                 *
                 *
                 * @param {string} databaseId
                 * @param {string} collectionId
                 * @param {string} key
                 * @param {boolean} required
                 * @param {string} xdefault
                 * @param {boolean} array
                 * @throws {AppwriteException}
                 * @returns {Promise}
                 */
                createEmailAttribute: (databaseId, collectionId, key, required, xdefault, array) => __awaiter(this, void 0, void 0, function* () {
                    if (typeof databaseId === 'undefined') {
                        throw new AppwriteException('Missing required parameter: "databaseId"');
                    }
                    if (typeof collectionId === 'undefined') {
                        throw new AppwriteException('Missing required parameter: "collectionId"');
                    }
                    if (typeof key === 'undefined') {
                        throw new AppwriteException('Missing required parameter: "key"');
                    }
                    if (typeof required === 'undefined') {
                        throw new AppwriteException('Missing required parameter: "required"');
                    }
                    let path = '/databases/{databaseId}/collections/{collectionId}/attributes/email'.replace('{databaseId}', databaseId).replace('{collectionId}', collectionId);
                    let payload = {};
                    if (typeof key !== 'undefined') {
                        payload['key'] = key;
                    }
                    if (typeof required !== 'undefined') {
                        payload['required'] = required;
                    }
                    if (typeof xdefault !== 'undefined') {
                        payload['default'] = xdefault;
                    }
                    if (typeof array !== 'undefined') {
                        payload['array'] = array;
                    }
                    const uri = new URL(this.config.endpoint + path);
                    return yield this.call('post', uri, {
                        'content-type': 'application/json',
                    }, payload);
                }),
                /**
                 * Create Enum Attribute
                 *
                 *
                 * @param {string} databaseId
                 * @param {string} collectionId
                 * @param {string} key
                 * @param {string[]} elements
                 * @param {boolean} required
                 * @param {string} xdefault
                 * @param {boolean} array
                 * @throws {AppwriteException}
                 * @returns {Promise}
                 */
                createEnumAttribute: (databaseId, collectionId, key, elements, required, xdefault, array) => __awaiter(this, void 0, void 0, function* () {
                    if (typeof databaseId === 'undefined') {
                        throw new AppwriteException('Missing required parameter: "databaseId"');
                    }
                    if (typeof collectionId === 'undefined') {
                        throw new AppwriteException('Missing required parameter: "collectionId"');
                    }
                    if (typeof key === 'undefined') {
                        throw new AppwriteException('Missing required parameter: "key"');
                    }
                    if (typeof elements === 'undefined') {
                        throw new AppwriteException('Missing required parameter: "elements"');
                    }
                    if (typeof required === 'undefined') {
                        throw new AppwriteException('Missing required parameter: "required"');
                    }
                    let path = '/databases/{databaseId}/collections/{collectionId}/attributes/enum'.replace('{databaseId}', databaseId).replace('{collectionId}', collectionId);
                    let payload = {};
                    if (typeof key !== 'undefined') {
                        payload['key'] = key;
                    }
                    if (typeof elements !== 'undefined') {
                        payload['elements'] = elements;
                    }
                    if (typeof required !== 'undefined') {
                        payload['required'] = required;
                    }
                    if (typeof xdefault !== 'undefined') {
                        payload['default'] = xdefault;
                    }
                    if (typeof array !== 'undefined') {
                        payload['array'] = array;
                    }
                    const uri = new URL(this.config.endpoint + path);
                    return yield this.call('post', uri, {
                        'content-type': 'application/json',
                    }, payload);
                }),
                /**
                 * Create Float Attribute
                 *
                 * Create a float attribute. Optionally, minimum and maximum values can be
                 * provided.
                 *
                 *
                 * @param {string} databaseId
                 * @param {string} collectionId
                 * @param {string} key
                 * @param {boolean} required
                 * @param {number} min
                 * @param {number} max
                 * @param {number} xdefault
                 * @param {boolean} array
                 * @throws {AppwriteException}
                 * @returns {Promise}
                 */
                createFloatAttribute: (databaseId, collectionId, key, required, min, max, xdefault, array) => __awaiter(this, void 0, void 0, function* () {
                    if (typeof databaseId === 'undefined') {
                        throw new AppwriteException('Missing required parameter: "databaseId"');
                    }
                    if (typeof collectionId === 'undefined') {
                        throw new AppwriteException('Missing required parameter: "collectionId"');
                    }
                    if (typeof key === 'undefined') {
                        throw new AppwriteException('Missing required parameter: "key"');
                    }
                    if (typeof required === 'undefined') {
                        throw new AppwriteException('Missing required parameter: "required"');
                    }
                    let path = '/databases/{databaseId}/collections/{collectionId}/attributes/float'.replace('{databaseId}', databaseId).replace('{collectionId}', collectionId);
                    let payload = {};
                    if (typeof key !== 'undefined') {
                        payload['key'] = key;
                    }
                    if (typeof required !== 'undefined') {
                        payload['required'] = required;
                    }
                    if (typeof min !== 'undefined') {
                        payload['min'] = min;
                    }
                    if (typeof max !== 'undefined') {
                        payload['max'] = max;
                    }
                    if (typeof xdefault !== 'undefined') {
                        payload['default'] = xdefault;
                    }
                    if (typeof array !== 'undefined') {
                        payload['array'] = array;
                    }
                    const uri = new URL(this.config.endpoint + path);
                    return yield this.call('post', uri, {
                        'content-type': 'application/json',
                    }, payload);
                }),
                /**
                 * Create Integer Attribute
                 *
                 * Create an integer attribute. Optionally, minimum and maximum values can be
                 * provided.
                 *
                 *
                 * @param {string} databaseId
                 * @param {string} collectionId
                 * @param {string} key
                 * @param {boolean} required
                 * @param {number} min
                 * @param {number} max
                 * @param {number} xdefault
                 * @param {boolean} array
                 * @throws {AppwriteException}
                 * @returns {Promise}
                 */
                createIntegerAttribute: (databaseId, collectionId, key, required, min, max, xdefault, array) => __awaiter(this, void 0, void 0, function* () {
                    if (typeof databaseId === 'undefined') {
                        throw new AppwriteException('Missing required parameter: "databaseId"');
                    }
                    if (typeof collectionId === 'undefined') {
                        throw new AppwriteException('Missing required parameter: "collectionId"');
                    }
                    if (typeof key === 'undefined') {
                        throw new AppwriteException('Missing required parameter: "key"');
                    }
                    if (typeof required === 'undefined') {
                        throw new AppwriteException('Missing required parameter: "required"');
                    }
                    let path = '/databases/{databaseId}/collections/{collectionId}/attributes/integer'.replace('{databaseId}', databaseId).replace('{collectionId}', collectionId);
                    let payload = {};
                    if (typeof key !== 'undefined') {
                        payload['key'] = key;
                    }
                    if (typeof required !== 'undefined') {
                        payload['required'] = required;
                    }
                    if (typeof min !== 'undefined') {
                        payload['min'] = min;
                    }
                    if (typeof max !== 'undefined') {
                        payload['max'] = max;
                    }
                    if (typeof xdefault !== 'undefined') {
                        payload['default'] = xdefault;
                    }
                    if (typeof array !== 'undefined') {
                        payload['array'] = array;
                    }
                    const uri = new URL(this.config.endpoint + path);
                    return yield this.call('post', uri, {
                        'content-type': 'application/json',
                    }, payload);
                }),
                /**
                 * Create IP Address Attribute
                 *
                 * Create IP address attribute.
                 *
                 *
                 * @param {string} databaseId
                 * @param {string} collectionId
                 * @param {string} key
                 * @param {boolean} required
                 * @param {string} xdefault
                 * @param {boolean} array
                 * @throws {AppwriteException}
                 * @returns {Promise}
                 */
                createIpAttribute: (databaseId, collectionId, key, required, xdefault, array) => __awaiter(this, void 0, void 0, function* () {
                    if (typeof databaseId === 'undefined') {
                        throw new AppwriteException('Missing required parameter: "databaseId"');
                    }
                    if (typeof collectionId === 'undefined') {
                        throw new AppwriteException('Missing required parameter: "collectionId"');
                    }
                    if (typeof key === 'undefined') {
                        throw new AppwriteException('Missing required parameter: "key"');
                    }
                    if (typeof required === 'undefined') {
                        throw new AppwriteException('Missing required parameter: "required"');
                    }
                    let path = '/databases/{databaseId}/collections/{collectionId}/attributes/ip'.replace('{databaseId}', databaseId).replace('{collectionId}', collectionId);
                    let payload = {};
                    if (typeof key !== 'undefined') {
                        payload['key'] = key;
                    }
                    if (typeof required !== 'undefined') {
                        payload['required'] = required;
                    }
                    if (typeof xdefault !== 'undefined') {
                        payload['default'] = xdefault;
                    }
                    if (typeof array !== 'undefined') {
                        payload['array'] = array;
                    }
                    const uri = new URL(this.config.endpoint + path);
                    return yield this.call('post', uri, {
                        'content-type': 'application/json',
                    }, payload);
                }),
                /**
                 * Create String Attribute
                 *
                 * Create a string attribute.
                 *
                 *
                 * @param {string} databaseId
                 * @param {string} collectionId
                 * @param {string} key
                 * @param {number} size
                 * @param {boolean} required
                 * @param {string} xdefault
                 * @param {boolean} array
                 * @throws {AppwriteException}
                 * @returns {Promise}
                 */
                createStringAttribute: (databaseId, collectionId, key, size, required, xdefault, array) => __awaiter(this, void 0, void 0, function* () {
                    if (typeof databaseId === 'undefined') {
                        throw new AppwriteException('Missing required parameter: "databaseId"');
                    }
                    if (typeof collectionId === 'undefined') {
                        throw new AppwriteException('Missing required parameter: "collectionId"');
                    }
                    if (typeof key === 'undefined') {
                        throw new AppwriteException('Missing required parameter: "key"');
                    }
                    if (typeof size === 'undefined') {
                        throw new AppwriteException('Missing required parameter: "size"');
                    }
                    if (typeof required === 'undefined') {
                        throw new AppwriteException('Missing required parameter: "required"');
                    }
                    let path = '/databases/{databaseId}/collections/{collectionId}/attributes/string'.replace('{databaseId}', databaseId).replace('{collectionId}', collectionId);
                    let payload = {};
                    if (typeof key !== 'undefined') {
                        payload['key'] = key;
                    }
                    if (typeof size !== 'undefined') {
                        payload['size'] = size;
                    }
                    if (typeof required !== 'undefined') {
                        payload['required'] = required;
                    }
                    if (typeof xdefault !== 'undefined') {
                        payload['default'] = xdefault;
                    }
                    if (typeof array !== 'undefined') {
                        payload['array'] = array;
                    }
                    const uri = new URL(this.config.endpoint + path);
                    return yield this.call('post', uri, {
                        'content-type': 'application/json',
                    }, payload);
                }),
                /**
                 * Create URL Attribute
                 *
                 * Create a URL attribute.
                 *
                 *
                 * @param {string} databaseId
                 * @param {string} collectionId
                 * @param {string} key
                 * @param {boolean} required
                 * @param {string} xdefault
                 * @param {boolean} array
                 * @throws {AppwriteException}
                 * @returns {Promise}
                 */
                createUrlAttribute: (databaseId, collectionId, key, required, xdefault, array) => __awaiter(this, void 0, void 0, function* () {
                    if (typeof databaseId === 'undefined') {
                        throw new AppwriteException('Missing required parameter: "databaseId"');
                    }
                    if (typeof collectionId === 'undefined') {
                        throw new AppwriteException('Missing required parameter: "collectionId"');
                    }
                    if (typeof key === 'undefined') {
                        throw new AppwriteException('Missing required parameter: "key"');
                    }
                    if (typeof required === 'undefined') {
                        throw new AppwriteException('Missing required parameter: "required"');
                    }
                    let path = '/databases/{databaseId}/collections/{collectionId}/attributes/url'.replace('{databaseId}', databaseId).replace('{collectionId}', collectionId);
                    let payload = {};
                    if (typeof key !== 'undefined') {
                        payload['key'] = key;
                    }
                    if (typeof required !== 'undefined') {
                        payload['required'] = required;
                    }
                    if (typeof xdefault !== 'undefined') {
                        payload['default'] = xdefault;
                    }
                    if (typeof array !== 'undefined') {
                        payload['array'] = array;
                    }
                    const uri = new URL(this.config.endpoint + path);
                    return yield this.call('post', uri, {
                        'content-type': 'application/json',
                    }, payload);
                }),
                /**
                 * Get Attribute
                 *
                 *
                 * @param {string} databaseId
                 * @param {string} collectionId
                 * @param {string} key
                 * @throws {AppwriteException}
                 * @returns {Promise}
                 */
                getAttribute: (databaseId, collectionId, key) => __awaiter(this, void 0, void 0, function* () {
                    if (typeof databaseId === 'undefined') {
                        throw new AppwriteException('Missing required parameter: "databaseId"');
                    }
                    if (typeof collectionId === 'undefined') {
                        throw new AppwriteException('Missing required parameter: "collectionId"');
                    }
                    if (typeof key === 'undefined') {
                        throw new AppwriteException('Missing required parameter: "key"');
                    }
                    let path = '/databases/{databaseId}/collections/{collectionId}/attributes/{key}'.replace('{databaseId}', databaseId).replace('{collectionId}', collectionId).replace('{key}', key);
                    let payload = {};
                    const uri = new URL(this.config.endpoint + path);
                    return yield this.call('get', uri, {
                        'content-type': 'application/json',
                    }, payload);
                }),
                /**
                 * Delete Attribute
                 *
                 *
                 * @param {string} databaseId
                 * @param {string} collectionId
                 * @param {string} key
                 * @throws {AppwriteException}
                 * @returns {Promise}
                 */
                deleteAttribute: (databaseId, collectionId, key) => __awaiter(this, void 0, void 0, function* () {
                    if (typeof databaseId === 'undefined') {
                        throw new AppwriteException('Missing required parameter: "databaseId"');
                    }
                    if (typeof collectionId === 'undefined') {
                        throw new AppwriteException('Missing required parameter: "collectionId"');
                    }
                    if (typeof key === 'undefined') {
                        throw new AppwriteException('Missing required parameter: "key"');
                    }
                    let path = '/databases/{databaseId}/collections/{collectionId}/attributes/{key}'.replace('{databaseId}', databaseId).replace('{collectionId}', collectionId).replace('{key}', key);
                    let payload = {};
                    const uri = new URL(this.config.endpoint + path);
                    return yield this.call('delete', uri, {
                        'content-type': 'application/json',
                    }, payload);
                }),
                /**
                 * List Documents
                 *
                 * Get a list of all the user's documents in a given collection. You can use
                 * the query params to filter your results. On admin mode, this endpoint will
                 * return a list of all of documents belonging to the provided collectionId.
                 * [Learn more about different API modes](/docs/admin).
                 *
                 * @param {string} databaseId
                 * @param {string} collectionId
                 * @param {string[]} queries
                 * @param {number} limit
                 * @param {number} offset
                 * @param {string} cursor
                 * @param {string} cursorDirection
                 * @param {string[]} orderAttributes
                 * @param {string[]} orderTypes
                 * @throws {AppwriteException}
                 * @returns {Promise}
                 */
                listDocuments: (databaseId, collectionId, queries, limit, offset, cursor, cursorDirection, orderAttributes, orderTypes) => __awaiter(this, void 0, void 0, function* () {
                    if (typeof databaseId === 'undefined') {
                        throw new AppwriteException('Missing required parameter: "databaseId"');
                    }
                    if (typeof collectionId === 'undefined') {
                        throw new AppwriteException('Missing required parameter: "collectionId"');
                    }
                    let path = '/databases/{databaseId}/collections/{collectionId}/documents'.replace('{databaseId}', databaseId).replace('{collectionId}', collectionId);
                    let payload = {};
                    if (typeof queries !== 'undefined') {
                        payload['queries'] = queries;
                    }
                    if (typeof limit !== 'undefined') {
                        payload['limit'] = limit;
                    }
                    if (typeof offset !== 'undefined') {
                        payload['offset'] = offset;
                    }
                    if (typeof cursor !== 'undefined') {
                        payload['cursor'] = cursor;
                    }
                    if (typeof cursorDirection !== 'undefined') {
                        payload['cursorDirection'] = cursorDirection;
                    }
                    if (typeof orderAttributes !== 'undefined') {
                        payload['orderAttributes'] = orderAttributes;
                    }
                    if (typeof orderTypes !== 'undefined') {
                        payload['orderTypes'] = orderTypes;
                    }
                    const uri = new URL(this.config.endpoint + path);
                    return yield this.call('get', uri, {
                        'content-type': 'application/json',
                    }, payload);
                }),
                /**
                 * Create Document
                 *
                 * Create a new Document. Before using this route, you should create a new
                 * collection resource using either a [server
                 * integration](/docs/server/database#databaseCreateCollection) API or
                 * directly from your database console.
                 *
                 * @param {string} databaseId
                 * @param {string} collectionId
                 * @param {string} documentId
                 * @param {object} data
                 * @param {string[]} read
                 * @param {string[]} write
                 * @throws {AppwriteException}
                 * @returns {Promise}
                 */
                createDocument: (databaseId, collectionId, documentId, data, read, write) => __awaiter(this, void 0, void 0, function* () {
                    if (typeof databaseId === 'undefined') {
                        throw new AppwriteException('Missing required parameter: "databaseId"');
                    }
                    if (typeof collectionId === 'undefined') {
                        throw new AppwriteException('Missing required parameter: "collectionId"');
                    }
                    if (typeof documentId === 'undefined') {
                        throw new AppwriteException('Missing required parameter: "documentId"');
                    }
                    if (typeof data === 'undefined') {
                        throw new AppwriteException('Missing required parameter: "data"');
                    }
                    let path = '/databases/{databaseId}/collections/{collectionId}/documents'.replace('{databaseId}', databaseId).replace('{collectionId}', collectionId);
                    let payload = {};
                    if (typeof documentId !== 'undefined') {
                        payload['documentId'] = documentId;
                    }
                    if (typeof data !== 'undefined') {
                        payload['data'] = data;
                    }
                    if (typeof read !== 'undefined') {
                        payload['read'] = read;
                    }
                    if (typeof write !== 'undefined') {
                        payload['write'] = write;
                    }
                    const uri = new URL(this.config.endpoint + path);
                    return yield this.call('post', uri, {
                        'content-type': 'application/json',
                    }, payload);
                }),
                /**
                 * Get Document
                 *
                 * Get a document by its unique ID. This endpoint response returns a JSON
                 * object with the document data.
                 *
                 * @param {string} databaseId
                 * @param {string} collectionId
                 * @param {string} documentId
                 * @throws {AppwriteException}
                 * @returns {Promise}
                 */
                getDocument: (databaseId, collectionId, documentId) => __awaiter(this, void 0, void 0, function* () {
                    if (typeof databaseId === 'undefined') {
                        throw new AppwriteException('Missing required parameter: "databaseId"');
                    }
                    if (typeof collectionId === 'undefined') {
                        throw new AppwriteException('Missing required parameter: "collectionId"');
                    }
                    if (typeof documentId === 'undefined') {
                        throw new AppwriteException('Missing required parameter: "documentId"');
                    }
                    let path = '/databases/{databaseId}/collections/{collectionId}/documents/{documentId}'.replace('{databaseId}', databaseId).replace('{collectionId}', collectionId).replace('{documentId}', documentId);
                    let payload = {};
                    const uri = new URL(this.config.endpoint + path);
                    return yield this.call('get', uri, {
                        'content-type': 'application/json',
                    }, payload);
                }),
                /**
                 * Update Document
                 *
                 * Update a document by its unique ID. Using the patch method you can pass
                 * only specific fields that will get updated.
                 *
                 * @param {string} databaseId
                 * @param {string} collectionId
                 * @param {string} documentId
                 * @param {object} data
                 * @param {string[]} read
                 * @param {string[]} write
                 * @throws {AppwriteException}
                 * @returns {Promise}
                 */
                updateDocument: (databaseId, collectionId, documentId, data, read, write) => __awaiter(this, void 0, void 0, function* () {
                    if (typeof databaseId === 'undefined') {
                        throw new AppwriteException('Missing required parameter: "databaseId"');
                    }
                    if (typeof collectionId === 'undefined') {
                        throw new AppwriteException('Missing required parameter: "collectionId"');
                    }
                    if (typeof documentId === 'undefined') {
                        throw new AppwriteException('Missing required parameter: "documentId"');
                    }
                    let path = '/databases/{databaseId}/collections/{collectionId}/documents/{documentId}'.replace('{databaseId}', databaseId).replace('{collectionId}', collectionId).replace('{documentId}', documentId);
                    let payload = {};
                    if (typeof data !== 'undefined') {
                        payload['data'] = data;
                    }
                    if (typeof read !== 'undefined') {
                        payload['read'] = read;
                    }
                    if (typeof write !== 'undefined') {
                        payload['write'] = write;
                    }
                    const uri = new URL(this.config.endpoint + path);
                    return yield this.call('patch', uri, {
                        'content-type': 'application/json',
                    }, payload);
                }),
                /**
                 * Delete Document
                 *
                 * Delete a document by its unique ID.
                 *
                 * @param {string} databaseId
                 * @param {string} collectionId
                 * @param {string} documentId
                 * @throws {AppwriteException}
                 * @returns {Promise}
                 */
                deleteDocument: (databaseId, collectionId, documentId) => __awaiter(this, void 0, void 0, function* () {
                    if (typeof databaseId === 'undefined') {
                        throw new AppwriteException('Missing required parameter: "databaseId"');
                    }
                    if (typeof collectionId === 'undefined') {
                        throw new AppwriteException('Missing required parameter: "collectionId"');
                    }
                    if (typeof documentId === 'undefined') {
                        throw new AppwriteException('Missing required parameter: "documentId"');
                    }
                    let path = '/databases/{databaseId}/collections/{collectionId}/documents/{documentId}'.replace('{databaseId}', databaseId).replace('{collectionId}', collectionId).replace('{documentId}', documentId);
                    let payload = {};
                    const uri = new URL(this.config.endpoint + path);
                    return yield this.call('delete', uri, {
                        'content-type': 'application/json',
                    }, payload);
                }),
                /**
                 * List Document Logs
                 *
                 * Get the document activity logs list by its unique ID.
                 *
                 * @param {string} databaseId
                 * @param {string} collectionId
                 * @param {string} documentId
                 * @param {number} limit
                 * @param {number} offset
                 * @throws {AppwriteException}
                 * @returns {Promise}
                 */
                listDocumentLogs: (databaseId, collectionId, documentId, limit, offset) => __awaiter(this, void 0, void 0, function* () {
                    if (typeof databaseId === 'undefined') {
                        throw new AppwriteException('Missing required parameter: "databaseId"');
                    }
                    if (typeof collectionId === 'undefined') {
                        throw new AppwriteException('Missing required parameter: "collectionId"');
                    }
                    if (typeof documentId === 'undefined') {
                        throw new AppwriteException('Missing required parameter: "documentId"');
                    }
                    let path = '/databases/{databaseId}/collections/{collectionId}/documents/{documentId}/logs'.replace('{databaseId}', databaseId).replace('{collectionId}', collectionId).replace('{documentId}', documentId);
                    let payload = {};
                    if (typeof limit !== 'undefined') {
                        payload['limit'] = limit;
                    }
                    if (typeof offset !== 'undefined') {
                        payload['offset'] = offset;
                    }
                    const uri = new URL(this.config.endpoint + path);
                    return yield this.call('get', uri, {
                        'content-type': 'application/json',
                    }, payload);
                }),
                /**
                 * List Indexes
                 *
                 *
                 * @param {string} databaseId
                 * @param {string} collectionId
                 * @throws {AppwriteException}
                 * @returns {Promise}
                 */
                listIndexes: (databaseId, collectionId) => __awaiter(this, void 0, void 0, function* () {
                    if (typeof databaseId === 'undefined') {
                        throw new AppwriteException('Missing required parameter: "databaseId"');
                    }
                    if (typeof collectionId === 'undefined') {
                        throw new AppwriteException('Missing required parameter: "collectionId"');
                    }
                    let path = '/databases/{databaseId}/collections/{collectionId}/indexes'.replace('{databaseId}', databaseId).replace('{collectionId}', collectionId);
                    let payload = {};
                    const uri = new URL(this.config.endpoint + path);
                    return yield this.call('get', uri, {
                        'content-type': 'application/json',
                    }, payload);
                }),
                /**
                 * Create Index
                 *
                 *
                 * @param {string} databaseId
                 * @param {string} collectionId
                 * @param {string} key
                 * @param {string} type
                 * @param {string[]} attributes
                 * @param {string[]} orders
                 * @throws {AppwriteException}
                 * @returns {Promise}
                 */
                createIndex: (databaseId, collectionId, key, type, attributes, orders) => __awaiter(this, void 0, void 0, function* () {
                    if (typeof databaseId === 'undefined') {
                        throw new AppwriteException('Missing required parameter: "databaseId"');
                    }
                    if (typeof collectionId === 'undefined') {
                        throw new AppwriteException('Missing required parameter: "collectionId"');
                    }
                    if (typeof key === 'undefined') {
                        throw new AppwriteException('Missing required parameter: "key"');
                    }
                    if (typeof type === 'undefined') {
                        throw new AppwriteException('Missing required parameter: "type"');
                    }
                    if (typeof attributes === 'undefined') {
                        throw new AppwriteException('Missing required parameter: "attributes"');
                    }
                    let path = '/databases/{databaseId}/collections/{collectionId}/indexes'.replace('{databaseId}', databaseId).replace('{collectionId}', collectionId);
                    let payload = {};
                    if (typeof key !== 'undefined') {
                        payload['key'] = key;
                    }
                    if (typeof type !== 'undefined') {
                        payload['type'] = type;
                    }
                    if (typeof attributes !== 'undefined') {
                        payload['attributes'] = attributes;
                    }
                    if (typeof orders !== 'undefined') {
                        payload['orders'] = orders;
                    }
                    const uri = new URL(this.config.endpoint + path);
                    return yield this.call('post', uri, {
                        'content-type': 'application/json',
                    }, payload);
                }),
                /**
                 * Get Index
                 *
                 *
                 * @param {string} databaseId
                 * @param {string} collectionId
                 * @param {string} key
                 * @throws {AppwriteException}
                 * @returns {Promise}
                 */
                getIndex: (databaseId, collectionId, key) => __awaiter(this, void 0, void 0, function* () {
                    if (typeof databaseId === 'undefined') {
                        throw new AppwriteException('Missing required parameter: "databaseId"');
                    }
                    if (typeof collectionId === 'undefined') {
                        throw new AppwriteException('Missing required parameter: "collectionId"');
                    }
                    if (typeof key === 'undefined') {
                        throw new AppwriteException('Missing required parameter: "key"');
                    }
                    let path = '/databases/{databaseId}/collections/{collectionId}/indexes/{key}'.replace('{databaseId}', databaseId).replace('{collectionId}', collectionId).replace('{key}', key);
                    let payload = {};
                    const uri = new URL(this.config.endpoint + path);
                    return yield this.call('get', uri, {
                        'content-type': 'application/json',
                    }, payload);
                }),
                /**
                 * Delete Index
                 *
                 *
                 * @param {string} databaseId
                 * @param {string} collectionId
                 * @param {string} key
                 * @throws {AppwriteException}
                 * @returns {Promise}
                 */
                deleteIndex: (databaseId, collectionId, key) => __awaiter(this, void 0, void 0, function* () {
                    if (typeof databaseId === 'undefined') {
                        throw new AppwriteException('Missing required parameter: "databaseId"');
                    }
                    if (typeof collectionId === 'undefined') {
                        throw new AppwriteException('Missing required parameter: "collectionId"');
                    }
                    if (typeof key === 'undefined') {
                        throw new AppwriteException('Missing required parameter: "key"');
                    }
                    let path = '/databases/{databaseId}/collections/{collectionId}/indexes/{key}'.replace('{databaseId}', databaseId).replace('{collectionId}', collectionId).replace('{key}', key);
                    let payload = {};
                    const uri = new URL(this.config.endpoint + path);
                    return yield this.call('delete', uri, {
                        'content-type': 'application/json',
                    }, payload);
                }),
                /**
                 * List Collection Logs
                 *
                 * Get the collection activity logs list by its unique ID.
                 *
                 * @param {string} databaseId
                 * @param {string} collectionId
                 * @param {number} limit
                 * @param {number} offset
                 * @throws {AppwriteException}
                 * @returns {Promise}
                 */
                listCollectionLogs: (databaseId, collectionId, limit, offset) => __awaiter(this, void 0, void 0, function* () {
                    if (typeof databaseId === 'undefined') {
                        throw new AppwriteException('Missing required parameter: "databaseId"');
                    }
                    if (typeof collectionId === 'undefined') {
                        throw new AppwriteException('Missing required parameter: "collectionId"');
                    }
                    let path = '/databases/{databaseId}/collections/{collectionId}/logs'.replace('{databaseId}', databaseId).replace('{collectionId}', collectionId);
                    let payload = {};
                    if (typeof limit !== 'undefined') {
                        payload['limit'] = limit;
                    }
                    if (typeof offset !== 'undefined') {
                        payload['offset'] = offset;
                    }
                    const uri = new URL(this.config.endpoint + path);
                    return yield this.call('get', uri, {
                        'content-type': 'application/json',
                    }, payload);
                }),
                /**
                 * Get usage stats for a collection
                 *
                 *
                 * @param {string} databaseId
                 * @param {string} collectionId
                 * @param {string} range
                 * @throws {AppwriteException}
                 * @returns {Promise}
                 */
                getCollectionUsage: (databaseId, collectionId, range) => __awaiter(this, void 0, void 0, function* () {
                    if (typeof databaseId === 'undefined') {
                        throw new AppwriteException('Missing required parameter: "databaseId"');
                    }
                    if (typeof collectionId === 'undefined') {
                        throw new AppwriteException('Missing required parameter: "collectionId"');
                    }
                    let path = '/databases/{databaseId}/collections/{collectionId}/usage'.replace('{databaseId}', databaseId).replace('{collectionId}', collectionId);
                    let payload = {};
                    if (typeof range !== 'undefined') {
                        payload['range'] = range;
                    }
                    const uri = new URL(this.config.endpoint + path);
                    return yield this.call('get', uri, {
                        'content-type': 'application/json',
                    }, payload);
                }),
                /**
                 * List Collection Logs
                 *
                 * Get the collection activity logs list by its unique ID.
                 *
                 * @param {string} databaseId
                 * @param {number} limit
                 * @param {number} offset
                 * @throws {AppwriteException}
                 * @returns {Promise}
                 */
                listLogs: (databaseId, limit, offset) => __awaiter(this, void 0, void 0, function* () {
                    if (typeof databaseId === 'undefined') {
                        throw new AppwriteException('Missing required parameter: "databaseId"');
                    }
                    let path = '/databases/{databaseId}/logs'.replace('{databaseId}', databaseId);
                    let payload = {};
                    if (typeof limit !== 'undefined') {
                        payload['limit'] = limit;
                    }
                    if (typeof offset !== 'undefined') {
                        payload['offset'] = offset;
                    }
                    const uri = new URL(this.config.endpoint + path);
                    return yield this.call('get', uri, {
                        'content-type': 'application/json',
                    }, payload);
                }),
                /**
                 * Get usage stats for the database
                 *
                 *
                 * @param {string} databaseId
                 * @param {string} range
                 * @throws {AppwriteException}
                 * @returns {Promise}
                 */
                getDatabaseUsage: (databaseId, range) => __awaiter(this, void 0, void 0, function* () {
                    if (typeof databaseId === 'undefined') {
                        throw new AppwriteException('Missing required parameter: "databaseId"');
                    }
                    let path = '/databases/{databaseId}/usage'.replace('{databaseId}', databaseId);
                    let payload = {};
                    if (typeof range !== 'undefined') {
                        payload['range'] = range;
                    }
                    const uri = new URL(this.config.endpoint + path);
                    return yield this.call('get', uri, {
                        'content-type': 'application/json',
                    }, payload);
                })
            };
            this.functions = {
                /**
                 * List Functions
                 *
                 * Get a list of all the project's functions. You can use the query params to
                 * filter your results.
                 *
                 * @param {string} search
                 * @param {number} limit
                 * @param {number} offset
                 * @param {string} cursor
                 * @param {string} cursorDirection
                 * @param {string} orderType
                 * @throws {AppwriteException}
                 * @returns {Promise}
                 */
                list: (search, limit, offset, cursor, cursorDirection, orderType) => __awaiter(this, void 0, void 0, function* () {
                    let path = '/functions';
                    let payload = {};
                    if (typeof search !== 'undefined') {
                        payload['search'] = search;
                    }
                    if (typeof limit !== 'undefined') {
                        payload['limit'] = limit;
                    }
                    if (typeof offset !== 'undefined') {
                        payload['offset'] = offset;
                    }
                    if (typeof cursor !== 'undefined') {
                        payload['cursor'] = cursor;
                    }
                    if (typeof cursorDirection !== 'undefined') {
                        payload['cursorDirection'] = cursorDirection;
                    }
                    if (typeof orderType !== 'undefined') {
                        payload['orderType'] = orderType;
                    }
                    const uri = new URL(this.config.endpoint + path);
                    return yield this.call('get', uri, {
                        'content-type': 'application/json',
                    }, payload);
                }),
                /**
                 * Create Function
                 *
                 * Create a new function. You can pass a list of
                 * [permissions](/docs/permissions) to allow different project users or team
                 * with access to execute the function using the client API.
                 *
                 * @param {string} functionId
                 * @param {string} name
                 * @param {string[]} execute
                 * @param {string} runtime
                 * @param {string[]} events
                 * @param {string} schedule
                 * @param {number} timeout
                 * @throws {AppwriteException}
                 * @returns {Promise}
                 */
                create: (functionId, name, execute, runtime, events, schedule, timeout) => __awaiter(this, void 0, void 0, function* () {
                    if (typeof functionId === 'undefined') {
                        throw new AppwriteException('Missing required parameter: "functionId"');
                    }
                    if (typeof name === 'undefined') {
                        throw new AppwriteException('Missing required parameter: "name"');
                    }
                    if (typeof execute === 'undefined') {
                        throw new AppwriteException('Missing required parameter: "execute"');
                    }
                    if (typeof runtime === 'undefined') {
                        throw new AppwriteException('Missing required parameter: "runtime"');
                    }
                    let path = '/functions';
                    let payload = {};
                    if (typeof functionId !== 'undefined') {
                        payload['functionId'] = functionId;
                    }
                    if (typeof name !== 'undefined') {
                        payload['name'] = name;
                    }
                    if (typeof execute !== 'undefined') {
                        payload['execute'] = execute;
                    }
                    if (typeof runtime !== 'undefined') {
                        payload['runtime'] = runtime;
                    }
                    if (typeof events !== 'undefined') {
                        payload['events'] = events;
                    }
                    if (typeof schedule !== 'undefined') {
                        payload['schedule'] = schedule;
                    }
                    if (typeof timeout !== 'undefined') {
                        payload['timeout'] = timeout;
                    }
                    const uri = new URL(this.config.endpoint + path);
                    return yield this.call('post', uri, {
                        'content-type': 'application/json',
                    }, payload);
                }),
                /**
                 * List runtimes
                 *
                 * Get a list of all runtimes that are currently active on your instance.
                 *
                 * @throws {AppwriteException}
                 * @returns {Promise}
                 */
                listRuntimes: () => __awaiter(this, void 0, void 0, function* () {
                    let path = '/functions/runtimes';
                    let payload = {};
                    const uri = new URL(this.config.endpoint + path);
                    return yield this.call('get', uri, {
                        'content-type': 'application/json',
                    }, payload);
                }),
                /**
                 * List Variables
                 *
                 *
                 * @param {string} functionId
                 * @throws {AppwriteException}
                 * @returns {Promise}
                 */
                listVariables: (functionId) => __awaiter(this, void 0, void 0, function* () {
                    if (typeof functionId === 'undefined') {
                        throw new AppwriteException('Missing required parameter: "functionId"');
                    }
                    let path = '/functions/variables/{functionId}'.replace('{functionId}', functionId);
                    let payload = {};
                    const uri = new URL(this.config.endpoint + path);
                    return yield this.call('get', uri, {
                        'content-type': 'application/json',
                    }, payload);
                }),
                /**
                 * Create Variable
                 *
                 *
                 * @param {string} functionId
                 * @param {string} key
                 * @param {string} value
                 * @throws {AppwriteException}
                 * @returns {Promise}
                 */
                createVariable: (functionId, key, value) => __awaiter(this, void 0, void 0, function* () {
                    if (typeof functionId === 'undefined') {
                        throw new AppwriteException('Missing required parameter: "functionId"');
                    }
                    if (typeof key === 'undefined') {
                        throw new AppwriteException('Missing required parameter: "key"');
                    }
                    if (typeof value === 'undefined') {
                        throw new AppwriteException('Missing required parameter: "value"');
                    }
                    let path = '/functions/variables/{functionId}'.replace('{functionId}', functionId);
                    let payload = {};
                    if (typeof key !== 'undefined') {
                        payload['key'] = key;
                    }
                    if (typeof value !== 'undefined') {
                        payload['value'] = value;
                    }
                    const uri = new URL(this.config.endpoint + path);
                    return yield this.call('post', uri, {
                        'content-type': 'application/json',
                    }, payload);
                }),
                /**
                 * Get Variable
                 *
                 *
                 * @param {string} functionId
                 * @param {string} variableId
                 * @throws {AppwriteException}
                 * @returns {Promise}
                 */
                getVariable: (functionId, variableId) => __awaiter(this, void 0, void 0, function* () {
                    if (typeof functionId === 'undefined') {
                        throw new AppwriteException('Missing required parameter: "functionId"');
                    }
                    if (typeof variableId === 'undefined') {
                        throw new AppwriteException('Missing required parameter: "variableId"');
                    }
                    let path = '/functions/variables/{functionId}/{variableId}'.replace('{functionId}', functionId).replace('{variableId}', variableId);
                    let payload = {};
                    const uri = new URL(this.config.endpoint + path);
                    return yield this.call('get', uri, {
                        'content-type': 'application/json',
                    }, payload);
                }),
                /**
                 * Update Variable
                 *
                 *
                 * @param {string} functionId
                 * @param {string} variableId
                 * @param {string} key
                 * @param {string} value
                 * @throws {AppwriteException}
                 * @returns {Promise}
                 */
                updateVariable: (functionId, variableId, key, value) => __awaiter(this, void 0, void 0, function* () {
                    if (typeof functionId === 'undefined') {
                        throw new AppwriteException('Missing required parameter: "functionId"');
                    }
                    if (typeof variableId === 'undefined') {
                        throw new AppwriteException('Missing required parameter: "variableId"');
                    }
                    let path = '/functions/variables/{functionId}/{variableId}'.replace('{functionId}', functionId).replace('{variableId}', variableId);
                    let payload = {};
                    if (typeof key !== 'undefined') {
                        payload['key'] = key;
                    }
                    if (typeof value !== 'undefined') {
                        payload['value'] = value;
                    }
                    const uri = new URL(this.config.endpoint + path);
                    return yield this.call('put', uri, {
                        'content-type': 'application/json',
                    }, payload);
                }),
                /**
                 * Delete Variable
                 *
                 *
                 * @param {string} functionId
                 * @param {string} variableId
                 * @throws {AppwriteException}
                 * @returns {Promise}
                 */
                deleteVariable: (functionId, variableId) => __awaiter(this, void 0, void 0, function* () {
                    if (typeof functionId === 'undefined') {
                        throw new AppwriteException('Missing required parameter: "functionId"');
                    }
                    if (typeof variableId === 'undefined') {
                        throw new AppwriteException('Missing required parameter: "variableId"');
                    }
                    let path = '/functions/variables/{functionId}/{variableId}'.replace('{functionId}', functionId).replace('{variableId}', variableId);
                    let payload = {};
                    const uri = new URL(this.config.endpoint + path);
                    return yield this.call('delete', uri, {
                        'content-type': 'application/json',
                    }, payload);
                }),
                /**
                 * Get Function
                 *
                 * Get a function by its unique ID.
                 *
                 * @param {string} functionId
                 * @throws {AppwriteException}
                 * @returns {Promise}
                 */
                get: (functionId) => __awaiter(this, void 0, void 0, function* () {
                    if (typeof functionId === 'undefined') {
                        throw new AppwriteException('Missing required parameter: "functionId"');
                    }
                    let path = '/functions/{functionId}'.replace('{functionId}', functionId);
                    let payload = {};
                    const uri = new URL(this.config.endpoint + path);
                    return yield this.call('get', uri, {
                        'content-type': 'application/json',
                    }, payload);
                }),
                /**
                 * Update Function
                 *
                 * Update function by its unique ID.
                 *
                 * @param {string} functionId
                 * @param {string} name
                 * @param {string[]} execute
                 * @param {string[]} events
                 * @param {string} schedule
                 * @param {number} timeout
                 * @throws {AppwriteException}
                 * @returns {Promise}
                 */
                update: (functionId, name, execute, events, schedule, timeout) => __awaiter(this, void 0, void 0, function* () {
                    if (typeof functionId === 'undefined') {
                        throw new AppwriteException('Missing required parameter: "functionId"');
                    }
                    if (typeof name === 'undefined') {
                        throw new AppwriteException('Missing required parameter: "name"');
                    }
                    if (typeof execute === 'undefined') {
                        throw new AppwriteException('Missing required parameter: "execute"');
                    }
                    let path = '/functions/{functionId}'.replace('{functionId}', functionId);
                    let payload = {};
                    if (typeof name !== 'undefined') {
                        payload['name'] = name;
                    }
                    if (typeof execute !== 'undefined') {
                        payload['execute'] = execute;
                    }
                    if (typeof events !== 'undefined') {
                        payload['events'] = events;
                    }
                    if (typeof schedule !== 'undefined') {
                        payload['schedule'] = schedule;
                    }
                    if (typeof timeout !== 'undefined') {
                        payload['timeout'] = timeout;
                    }
                    const uri = new URL(this.config.endpoint + path);
                    return yield this.call('put', uri, {
                        'content-type': 'application/json',
                    }, payload);
                }),
                /**
                 * Delete Function
                 *
                 * Delete a function by its unique ID.
                 *
                 * @param {string} functionId
                 * @throws {AppwriteException}
                 * @returns {Promise}
                 */
                delete: (functionId) => __awaiter(this, void 0, void 0, function* () {
                    if (typeof functionId === 'undefined') {
                        throw new AppwriteException('Missing required parameter: "functionId"');
                    }
                    let path = '/functions/{functionId}'.replace('{functionId}', functionId);
                    let payload = {};
                    const uri = new URL(this.config.endpoint + path);
                    return yield this.call('delete', uri, {
                        'content-type': 'application/json',
                    }, payload);
                }),
                /**
                 * List Deployments
                 *
                 * Get a list of all the project's code deployments. You can use the query
                 * params to filter your results.
                 *
                 * @param {string} functionId
                 * @param {string} search
                 * @param {number} limit
                 * @param {number} offset
                 * @param {string} cursor
                 * @param {string} cursorDirection
                 * @param {string} orderType
                 * @throws {AppwriteException}
                 * @returns {Promise}
                 */
                listDeployments: (functionId, search, limit, offset, cursor, cursorDirection, orderType) => __awaiter(this, void 0, void 0, function* () {
                    if (typeof functionId === 'undefined') {
                        throw new AppwriteException('Missing required parameter: "functionId"');
                    }
                    let path = '/functions/{functionId}/deployments'.replace('{functionId}', functionId);
                    let payload = {};
                    if (typeof search !== 'undefined') {
                        payload['search'] = search;
                    }
                    if (typeof limit !== 'undefined') {
                        payload['limit'] = limit;
                    }
                    if (typeof offset !== 'undefined') {
                        payload['offset'] = offset;
                    }
                    if (typeof cursor !== 'undefined') {
                        payload['cursor'] = cursor;
                    }
                    if (typeof cursorDirection !== 'undefined') {
                        payload['cursorDirection'] = cursorDirection;
                    }
                    if (typeof orderType !== 'undefined') {
                        payload['orderType'] = orderType;
                    }
                    const uri = new URL(this.config.endpoint + path);
                    return yield this.call('get', uri, {
                        'content-type': 'application/json',
                    }, payload);
                }),
                /**
                 * Create Deployment
                 *
                 * Create a new function code deployment. Use this endpoint to upload a new
                 * version of your code function. To execute your newly uploaded code, you'll
                 * need to update the function's deployment to use your new deployment UID.
                 *
                 * This endpoint accepts a tar.gz file compressed with your code. Make sure to
                 * include any dependencies your code has within the compressed file. You can
                 * learn more about code packaging in the [Appwrite Cloud Functions
                 * tutorial](/docs/functions).
                 *
                 * Use the "command" param to set the entry point used to execute your code.
                 *
                 * @param {string} functionId
                 * @param {string} entrypoint
                 * @param {File} code
                 * @param {boolean} activate
                 * @throws {AppwriteException}
                 * @returns {Promise}
                 */
                createDeployment: (functionId, entrypoint, code, activate, onProgress = (progress) => { }) => __awaiter(this, void 0, void 0, function* () {
                    if (typeof functionId === 'undefined') {
                        throw new AppwriteException('Missing required parameter: "functionId"');
                    }
                    if (typeof entrypoint === 'undefined') {
                        throw new AppwriteException('Missing required parameter: "entrypoint"');
                    }
                    if (typeof code === 'undefined') {
                        throw new AppwriteException('Missing required parameter: "code"');
                    }
                    if (typeof activate === 'undefined') {
                        throw new AppwriteException('Missing required parameter: "activate"');
                    }
                    let path = '/functions/{functionId}/deployments'.replace('{functionId}', functionId);
                    let payload = {};
                    if (typeof entrypoint !== 'undefined') {
                        payload['entrypoint'] = entrypoint;
                    }
                    if (typeof code !== 'undefined') {
                        payload['code'] = code;
                    }
                    if (typeof activate !== 'undefined') {
                        payload['activate'] = activate;
                    }
                    const uri = new URL(this.config.endpoint + path);
                    if (!(code instanceof File)) {
                        throw new AppwriteException('Parameter "code" has to be a File.');
                    }
                    const size = code.size;
                    if (size <= Appwrite.CHUNK_SIZE) {
                        return yield this.call('post', uri, {
                            'content-type': 'multipart/form-data',
                        }, payload);
                    }
                    let id = undefined;
                    let response = undefined;
                    const headers = {
                        'content-type': 'multipart/form-data',
                    };
                    let counter = 0;
                    const totalCounters = Math.ceil(size / Appwrite.CHUNK_SIZE);
                    for (counter; counter < totalCounters; counter++) {
                        const start = (counter * Appwrite.CHUNK_SIZE);
                        const end = Math.min((((counter * Appwrite.CHUNK_SIZE) + Appwrite.CHUNK_SIZE) - 1), size);
                        headers['content-range'] = 'bytes ' + start + '-' + end + '/' + size;
                        if (id) {
                            headers['x-appwrite-id'] = id;
                        }
                        const stream = code.slice(start, end + 1);
                        payload['code'] = new File([stream], code.name);
                        response = yield this.call('post', uri, headers, payload);
                        if (!id) {
                            id = response['$id'];
                        }
                        if (onProgress) {
                            onProgress({
                                $id: response.$id,
                                progress: Math.min((counter + 1) * Appwrite.CHUNK_SIZE - 1, size) / size * 100,
                                sizeUploaded: end,
                                chunksTotal: response.chunksTotal,
                                chunksUploaded: response.chunksUploaded
                            });
                        }
                    }
                    return response;
                }),
                /**
                 * Get Deployment
                 *
                 * Get a code deployment by its unique ID.
                 *
                 * @param {string} functionId
                 * @param {string} deploymentId
                 * @throws {AppwriteException}
                 * @returns {Promise}
                 */
                getDeployment: (functionId, deploymentId) => __awaiter(this, void 0, void 0, function* () {
                    if (typeof functionId === 'undefined') {
                        throw new AppwriteException('Missing required parameter: "functionId"');
                    }
                    if (typeof deploymentId === 'undefined') {
                        throw new AppwriteException('Missing required parameter: "deploymentId"');
                    }
                    let path = '/functions/{functionId}/deployments/{deploymentId}'.replace('{functionId}', functionId).replace('{deploymentId}', deploymentId);
                    let payload = {};
                    const uri = new URL(this.config.endpoint + path);
                    return yield this.call('get', uri, {
                        'content-type': 'application/json',
                    }, payload);
                }),
                /**
                 * Update Function Deployment
                 *
                 * Update the function code deployment ID using the unique function ID. Use
                 * this endpoint to switch the code deployment that should be executed by the
                 * execution endpoint.
                 *
                 * @param {string} functionId
                 * @param {string} deploymentId
                 * @throws {AppwriteException}
                 * @returns {Promise}
                 */
                updateDeployment: (functionId, deploymentId) => __awaiter(this, void 0, void 0, function* () {
                    if (typeof functionId === 'undefined') {
                        throw new AppwriteException('Missing required parameter: "functionId"');
                    }
                    if (typeof deploymentId === 'undefined') {
                        throw new AppwriteException('Missing required parameter: "deploymentId"');
                    }
                    let path = '/functions/{functionId}/deployments/{deploymentId}'.replace('{functionId}', functionId).replace('{deploymentId}', deploymentId);
                    let payload = {};
                    const uri = new URL(this.config.endpoint + path);
                    return yield this.call('patch', uri, {
                        'content-type': 'application/json',
                    }, payload);
                }),
                /**
                 * Delete Deployment
                 *
                 * Delete a code deployment by its unique ID.
                 *
                 * @param {string} functionId
                 * @param {string} deploymentId
                 * @throws {AppwriteException}
                 * @returns {Promise}
                 */
                deleteDeployment: (functionId, deploymentId) => __awaiter(this, void 0, void 0, function* () {
                    if (typeof functionId === 'undefined') {
                        throw new AppwriteException('Missing required parameter: "functionId"');
                    }
                    if (typeof deploymentId === 'undefined') {
                        throw new AppwriteException('Missing required parameter: "deploymentId"');
                    }
                    let path = '/functions/{functionId}/deployments/{deploymentId}'.replace('{functionId}', functionId).replace('{deploymentId}', deploymentId);
                    let payload = {};
                    const uri = new URL(this.config.endpoint + path);
                    return yield this.call('delete', uri, {
                        'content-type': 'application/json',
                    }, payload);
                }),
                /**
                 * Retry Build
                 *
                 *
                 * @param {string} functionId
                 * @param {string} deploymentId
                 * @param {string} buildId
                 * @throws {AppwriteException}
                 * @returns {Promise}
                 */
                retryBuild: (functionId, deploymentId, buildId) => __awaiter(this, void 0, void 0, function* () {
                    if (typeof functionId === 'undefined') {
                        throw new AppwriteException('Missing required parameter: "functionId"');
                    }
                    if (typeof deploymentId === 'undefined') {
                        throw new AppwriteException('Missing required parameter: "deploymentId"');
                    }
                    if (typeof buildId === 'undefined') {
                        throw new AppwriteException('Missing required parameter: "buildId"');
                    }
                    let path = '/functions/{functionId}/deployments/{deploymentId}/builds/{buildId}'.replace('{functionId}', functionId).replace('{deploymentId}', deploymentId).replace('{buildId}', buildId);
                    let payload = {};
                    const uri = new URL(this.config.endpoint + path);
                    return yield this.call('post', uri, {
                        'content-type': 'application/json',
                    }, payload);
                }),
                /**
                 * List Executions
                 *
                 * Get a list of all the current user function execution logs. You can use the
                 * query params to filter your results. On admin mode, this endpoint will
                 * return a list of all of the project's executions. [Learn more about
                 * different API modes](/docs/admin).
                 *
                 * @param {string} functionId
                 * @param {number} limit
                 * @param {number} offset
                 * @param {string} search
                 * @param {string} cursor
                 * @param {string} cursorDirection
                 * @throws {AppwriteException}
                 * @returns {Promise}
                 */
                listExecutions: (functionId, limit, offset, search, cursor, cursorDirection) => __awaiter(this, void 0, void 0, function* () {
                    if (typeof functionId === 'undefined') {
                        throw new AppwriteException('Missing required parameter: "functionId"');
                    }
                    let path = '/functions/{functionId}/executions'.replace('{functionId}', functionId);
                    let payload = {};
                    if (typeof limit !== 'undefined') {
                        payload['limit'] = limit;
                    }
                    if (typeof offset !== 'undefined') {
                        payload['offset'] = offset;
                    }
                    if (typeof search !== 'undefined') {
                        payload['search'] = search;
                    }
                    if (typeof cursor !== 'undefined') {
                        payload['cursor'] = cursor;
                    }
                    if (typeof cursorDirection !== 'undefined') {
                        payload['cursorDirection'] = cursorDirection;
                    }
                    const uri = new URL(this.config.endpoint + path);
                    return yield this.call('get', uri, {
                        'content-type': 'application/json',
                    }, payload);
                }),
                /**
                 * Create Execution
                 *
                 * Trigger a function execution. The returned object will return you the
                 * current execution status. You can ping the `Get Execution` endpoint to get
                 * updates on the current execution status. Once this endpoint is called, your
                 * function execution process will start asynchronously.
                 *
                 * @param {string} functionId
                 * @param {string} data
                 * @param {boolean} async
                 * @throws {AppwriteException}
                 * @returns {Promise}
                 */
                createExecution: (functionId, data, async) => __awaiter(this, void 0, void 0, function* () {
                    if (typeof functionId === 'undefined') {
                        throw new AppwriteException('Missing required parameter: "functionId"');
                    }
                    let path = '/functions/{functionId}/executions'.replace('{functionId}', functionId);
                    let payload = {};
                    if (typeof data !== 'undefined') {
                        payload['data'] = data;
                    }
                    if (typeof async !== 'undefined') {
                        payload['async'] = async;
                    }
                    const uri = new URL(this.config.endpoint + path);
                    return yield this.call('post', uri, {
                        'content-type': 'application/json',
                    }, payload);
                }),
                /**
                 * Get Execution
                 *
                 * Get a function execution log by its unique ID.
                 *
                 * @param {string} functionId
                 * @param {string} executionId
                 * @throws {AppwriteException}
                 * @returns {Promise}
                 */
                getExecution: (functionId, executionId) => __awaiter(this, void 0, void 0, function* () {
                    if (typeof functionId === 'undefined') {
                        throw new AppwriteException('Missing required parameter: "functionId"');
                    }
                    if (typeof executionId === 'undefined') {
                        throw new AppwriteException('Missing required parameter: "executionId"');
                    }
                    let path = '/functions/{functionId}/executions/{executionId}'.replace('{functionId}', functionId).replace('{executionId}', executionId);
                    let payload = {};
                    const uri = new URL(this.config.endpoint + path);
                    return yield this.call('get', uri, {
                        'content-type': 'application/json',
                    }, payload);
                }),
                /**
                 * Get Function Usage
                 *
                 *
                 * @param {string} functionId
                 * @param {string} range
                 * @throws {AppwriteException}
                 * @returns {Promise}
                 */
                getUsage: (functionId, range) => __awaiter(this, void 0, void 0, function* () {
                    if (typeof functionId === 'undefined') {
                        throw new AppwriteException('Missing required parameter: "functionId"');
                    }
                    let path = '/functions/{functionId}/usage'.replace('{functionId}', functionId);
                    let payload = {};
                    if (typeof range !== 'undefined') {
                        payload['range'] = range;
                    }
                    const uri = new URL(this.config.endpoint + path);
                    return yield this.call('get', uri, {
                        'content-type': 'application/json',
                    }, payload);
                })
            };
            this.health = {
                /**
                 * Get HTTP
                 *
                 * Check the Appwrite HTTP server is up and responsive.
                 *
                 * @throws {AppwriteException}
                 * @returns {Promise}
                 */
                get: () => __awaiter(this, void 0, void 0, function* () {
                    let path = '/health';
                    let payload = {};
                    const uri = new URL(this.config.endpoint + path);
                    return yield this.call('get', uri, {
                        'content-type': 'application/json',
                    }, payload);
                }),
                /**
                 * Get Antivirus
                 *
                 * Check the Appwrite Antivirus server is up and connection is successful.
                 *
                 * @throws {AppwriteException}
                 * @returns {Promise}
                 */
                getAntivirus: () => __awaiter(this, void 0, void 0, function* () {
                    let path = '/health/anti-virus';
                    let payload = {};
                    const uri = new URL(this.config.endpoint + path);
                    return yield this.call('get', uri, {
                        'content-type': 'application/json',
                    }, payload);
                }),
                /**
                 * Get Cache
                 *
                 * Check the Appwrite in-memory cache server is up and connection is
                 * successful.
                 *
                 * @throws {AppwriteException}
                 * @returns {Promise}
                 */
                getCache: () => __awaiter(this, void 0, void 0, function* () {
                    let path = '/health/cache';
                    let payload = {};
                    const uri = new URL(this.config.endpoint + path);
                    return yield this.call('get', uri, {
                        'content-type': 'application/json',
                    }, payload);
                }),
                /**
                 * Get DB
                 *
                 * Check the Appwrite database server is up and connection is successful.
                 *
                 * @throws {AppwriteException}
                 * @returns {Promise}
                 */
                getDB: () => __awaiter(this, void 0, void 0, function* () {
                    let path = '/health/db';
                    let payload = {};
                    const uri = new URL(this.config.endpoint + path);
                    return yield this.call('get', uri, {
                        'content-type': 'application/json',
                    }, payload);
                }),
                /**
                 * Get Certificates Queue
                 *
                 * Get the number of certificates that are waiting to be issued against
                 * [Letsencrypt](https://letsencrypt.org/) in the Appwrite internal queue
                 * server.
                 *
                 * @throws {AppwriteException}
                 * @returns {Promise}
                 */
                getQueueCertificates: () => __awaiter(this, void 0, void 0, function* () {
                    let path = '/health/queue/certificates';
                    let payload = {};
                    const uri = new URL(this.config.endpoint + path);
                    return yield this.call('get', uri, {
                        'content-type': 'application/json',
                    }, payload);
                }),
                /**
                 * Get Functions Queue
                 *
                 *
                 * @throws {AppwriteException}
                 * @returns {Promise}
                 */
                getQueueFunctions: () => __awaiter(this, void 0, void 0, function* () {
                    let path = '/health/queue/functions';
                    let payload = {};
                    const uri = new URL(this.config.endpoint + path);
                    return yield this.call('get', uri, {
                        'content-type': 'application/json',
                    }, payload);
                }),
                /**
                 * Get Logs Queue
                 *
                 * Get the number of logs that are waiting to be processed in the Appwrite
                 * internal queue server.
                 *
                 * @throws {AppwriteException}
                 * @returns {Promise}
                 */
                getQueueLogs: () => __awaiter(this, void 0, void 0, function* () {
                    let path = '/health/queue/logs';
                    let payload = {};
                    const uri = new URL(this.config.endpoint + path);
                    return yield this.call('get', uri, {
                        'content-type': 'application/json',
                    }, payload);
                }),
                /**
                 * Get Webhooks Queue
                 *
                 * Get the number of webhooks that are waiting to be processed in the Appwrite
                 * internal queue server.
                 *
                 * @throws {AppwriteException}
                 * @returns {Promise}
                 */
                getQueueWebhooks: () => __awaiter(this, void 0, void 0, function* () {
                    let path = '/health/queue/webhooks';
                    let payload = {};
                    const uri = new URL(this.config.endpoint + path);
                    return yield this.call('get', uri, {
                        'content-type': 'application/json',
                    }, payload);
                }),
                /**
                 * Get Local Storage
                 *
                 * Check the Appwrite local storage device is up and connection is successful.
                 *
                 * @throws {AppwriteException}
                 * @returns {Promise}
                 */
                getStorageLocal: () => __awaiter(this, void 0, void 0, function* () {
                    let path = '/health/storage/local';
                    let payload = {};
                    const uri = new URL(this.config.endpoint + path);
                    return yield this.call('get', uri, {
                        'content-type': 'application/json',
                    }, payload);
                }),
                /**
                 * Get Time
                 *
                 * Check the Appwrite server time is synced with Google remote NTP server. We
                 * use this technology to smoothly handle leap seconds with no disruptive
                 * events. The [Network Time
                 * Protocol](https://en.wikipedia.org/wiki/Network_Time_Protocol) (NTP) is
                 * used by hundreds of millions of computers and devices to synchronize their
                 * clocks over the Internet. If your computer sets its own clock, it likely
                 * uses NTP.
                 *
                 * @throws {AppwriteException}
                 * @returns {Promise}
                 */
                getTime: () => __awaiter(this, void 0, void 0, function* () {
                    let path = '/health/time';
                    let payload = {};
                    const uri = new URL(this.config.endpoint + path);
                    return yield this.call('get', uri, {
                        'content-type': 'application/json',
                    }, payload);
                })
            };
            this.locale = {
                /**
                 * Get User Locale
                 *
                 * Get the current user location based on IP. Returns an object with user
                 * country code, country name, continent name, continent code, ip address and
                 * suggested currency. You can use the locale header to get the data in a
                 * supported language.
                 *
                 * ([IP Geolocation by DB-IP](https://db-ip.com))
                 *
                 * @throws {AppwriteException}
                 * @returns {Promise}
                 */
                get: () => __awaiter(this, void 0, void 0, function* () {
                    let path = '/locale';
                    let payload = {};
                    const uri = new URL(this.config.endpoint + path);
                    return yield this.call('get', uri, {
                        'content-type': 'application/json',
                    }, payload);
                }),
                /**
                 * List Continents
                 *
                 * List of all continents. You can use the locale header to get the data in a
                 * supported language.
                 *
                 * @throws {AppwriteException}
                 * @returns {Promise}
                 */
                getContinents: () => __awaiter(this, void 0, void 0, function* () {
                    let path = '/locale/continents';
                    let payload = {};
                    const uri = new URL(this.config.endpoint + path);
                    return yield this.call('get', uri, {
                        'content-type': 'application/json',
                    }, payload);
                }),
                /**
                 * List Countries
                 *
                 * List of all countries. You can use the locale header to get the data in a
                 * supported language.
                 *
                 * @throws {AppwriteException}
                 * @returns {Promise}
                 */
                getCountries: () => __awaiter(this, void 0, void 0, function* () {
                    let path = '/locale/countries';
                    let payload = {};
                    const uri = new URL(this.config.endpoint + path);
                    return yield this.call('get', uri, {
                        'content-type': 'application/json',
                    }, payload);
                }),
                /**
                 * List EU Countries
                 *
                 * List of all countries that are currently members of the EU. You can use the
                 * locale header to get the data in a supported language.
                 *
                 * @throws {AppwriteException}
                 * @returns {Promise}
                 */
                getCountriesEU: () => __awaiter(this, void 0, void 0, function* () {
                    let path = '/locale/countries/eu';
                    let payload = {};
                    const uri = new URL(this.config.endpoint + path);
                    return yield this.call('get', uri, {
                        'content-type': 'application/json',
                    }, payload);
                }),
                /**
                 * List Countries Phone Codes
                 *
                 * List of all countries phone codes. You can use the locale header to get the
                 * data in a supported language.
                 *
                 * @throws {AppwriteException}
                 * @returns {Promise}
                 */
                getCountriesPhones: () => __awaiter(this, void 0, void 0, function* () {
                    let path = '/locale/countries/phones';
                    let payload = {};
                    const uri = new URL(this.config.endpoint + path);
                    return yield this.call('get', uri, {
                        'content-type': 'application/json',
                    }, payload);
                }),
                /**
                 * List Currencies
                 *
                 * List of all currencies, including currency symbol, name, plural, and
                 * decimal digits for all major and minor currencies. You can use the locale
                 * header to get the data in a supported language.
                 *
                 * @throws {AppwriteException}
                 * @returns {Promise}
                 */
                getCurrencies: () => __awaiter(this, void 0, void 0, function* () {
                    let path = '/locale/currencies';
                    let payload = {};
                    const uri = new URL(this.config.endpoint + path);
                    return yield this.call('get', uri, {
                        'content-type': 'application/json',
                    }, payload);
                }),
                /**
                 * List Languages
                 *
                 * List of all languages classified by ISO 639-1 including 2-letter code, name
                 * in English, and name in the respective language.
                 *
                 * @throws {AppwriteException}
                 * @returns {Promise}
                 */
                getLanguages: () => __awaiter(this, void 0, void 0, function* () {
                    let path = '/locale/languages';
                    let payload = {};
                    const uri = new URL(this.config.endpoint + path);
                    return yield this.call('get', uri, {
                        'content-type': 'application/json',
                    }, payload);
                })
            };
            this.projects = {
                /**
                 * List Projects
                 *
                 *
                 * @param {string} search
                 * @param {number} limit
                 * @param {number} offset
                 * @param {string} cursor
                 * @param {string} cursorDirection
                 * @param {string} orderType
                 * @throws {AppwriteException}
                 * @returns {Promise}
                 */
                list: (search, limit, offset, cursor, cursorDirection, orderType) => __awaiter(this, void 0, void 0, function* () {
                    let path = '/projects';
                    let payload = {};
                    if (typeof search !== 'undefined') {
                        payload['search'] = search;
                    }
                    if (typeof limit !== 'undefined') {
                        payload['limit'] = limit;
                    }
                    if (typeof offset !== 'undefined') {
                        payload['offset'] = offset;
                    }
                    if (typeof cursor !== 'undefined') {
                        payload['cursor'] = cursor;
                    }
                    if (typeof cursorDirection !== 'undefined') {
                        payload['cursorDirection'] = cursorDirection;
                    }
                    if (typeof orderType !== 'undefined') {
                        payload['orderType'] = orderType;
                    }
                    const uri = new URL(this.config.endpoint + path);
                    return yield this.call('get', uri, {
                        'content-type': 'application/json',
                    }, payload);
                }),
                /**
                 * Create Project
                 *
                 *
                 * @param {string} projectId
                 * @param {string} name
                 * @param {string} teamId
                 * @param {string} description
                 * @param {string} logo
                 * @param {string} url
                 * @param {string} legalName
                 * @param {string} legalCountry
                 * @param {string} legalState
                 * @param {string} legalCity
                 * @param {string} legalAddress
                 * @param {string} legalTaxId
                 * @throws {AppwriteException}
                 * @returns {Promise}
                 */
                create: (projectId, name, teamId, description, logo, url, legalName, legalCountry, legalState, legalCity, legalAddress, legalTaxId) => __awaiter(this, void 0, void 0, function* () {
                    if (typeof projectId === 'undefined') {
                        throw new AppwriteException('Missing required parameter: "projectId"');
                    }
                    if (typeof name === 'undefined') {
                        throw new AppwriteException('Missing required parameter: "name"');
                    }
                    if (typeof teamId === 'undefined') {
                        throw new AppwriteException('Missing required parameter: "teamId"');
                    }
                    let path = '/projects';
                    let payload = {};
                    if (typeof projectId !== 'undefined') {
                        payload['projectId'] = projectId;
                    }
                    if (typeof name !== 'undefined') {
                        payload['name'] = name;
                    }
                    if (typeof teamId !== 'undefined') {
                        payload['teamId'] = teamId;
                    }
                    if (typeof description !== 'undefined') {
                        payload['description'] = description;
                    }
                    if (typeof logo !== 'undefined') {
                        payload['logo'] = logo;
                    }
                    if (typeof url !== 'undefined') {
                        payload['url'] = url;
                    }
                    if (typeof legalName !== 'undefined') {
                        payload['legalName'] = legalName;
                    }
                    if (typeof legalCountry !== 'undefined') {
                        payload['legalCountry'] = legalCountry;
                    }
                    if (typeof legalState !== 'undefined') {
                        payload['legalState'] = legalState;
                    }
                    if (typeof legalCity !== 'undefined') {
                        payload['legalCity'] = legalCity;
                    }
                    if (typeof legalAddress !== 'undefined') {
                        payload['legalAddress'] = legalAddress;
                    }
                    if (typeof legalTaxId !== 'undefined') {
                        payload['legalTaxId'] = legalTaxId;
                    }
                    const uri = new URL(this.config.endpoint + path);
                    return yield this.call('post', uri, {
                        'content-type': 'application/json',
                    }, payload);
                }),
                /**
                 * Get Project
                 *
                 *
                 * @param {string} projectId
                 * @throws {AppwriteException}
                 * @returns {Promise}
                 */
                get: (projectId) => __awaiter(this, void 0, void 0, function* () {
                    if (typeof projectId === 'undefined') {
                        throw new AppwriteException('Missing required parameter: "projectId"');
                    }
                    let path = '/projects/{projectId}'.replace('{projectId}', projectId);
                    let payload = {};
                    const uri = new URL(this.config.endpoint + path);
                    return yield this.call('get', uri, {
                        'content-type': 'application/json',
                    }, payload);
                }),
                /**
                 * Update Project
                 *
                 *
                 * @param {string} projectId
                 * @param {string} name
                 * @param {string} description
                 * @param {string} logo
                 * @param {string} url
                 * @param {string} legalName
                 * @param {string} legalCountry
                 * @param {string} legalState
                 * @param {string} legalCity
                 * @param {string} legalAddress
                 * @param {string} legalTaxId
                 * @throws {AppwriteException}
                 * @returns {Promise}
                 */
                update: (projectId, name, description, logo, url, legalName, legalCountry, legalState, legalCity, legalAddress, legalTaxId) => __awaiter(this, void 0, void 0, function* () {
                    if (typeof projectId === 'undefined') {
                        throw new AppwriteException('Missing required parameter: "projectId"');
                    }
                    if (typeof name === 'undefined') {
                        throw new AppwriteException('Missing required parameter: "name"');
                    }
                    let path = '/projects/{projectId}'.replace('{projectId}', projectId);
                    let payload = {};
                    if (typeof name !== 'undefined') {
                        payload['name'] = name;
                    }
                    if (typeof description !== 'undefined') {
                        payload['description'] = description;
                    }
                    if (typeof logo !== 'undefined') {
                        payload['logo'] = logo;
                    }
                    if (typeof url !== 'undefined') {
                        payload['url'] = url;
                    }
                    if (typeof legalName !== 'undefined') {
                        payload['legalName'] = legalName;
                    }
                    if (typeof legalCountry !== 'undefined') {
                        payload['legalCountry'] = legalCountry;
                    }
                    if (typeof legalState !== 'undefined') {
                        payload['legalState'] = legalState;
                    }
                    if (typeof legalCity !== 'undefined') {
                        payload['legalCity'] = legalCity;
                    }
                    if (typeof legalAddress !== 'undefined') {
                        payload['legalAddress'] = legalAddress;
                    }
                    if (typeof legalTaxId !== 'undefined') {
                        payload['legalTaxId'] = legalTaxId;
                    }
                    const uri = new URL(this.config.endpoint + path);
                    return yield this.call('patch', uri, {
                        'content-type': 'application/json',
                    }, payload);
                }),
                /**
                 * Delete Project
                 *
                 *
                 * @param {string} projectId
                 * @param {string} password
                 * @throws {AppwriteException}
                 * @returns {Promise}
                 */
                delete: (projectId, password) => __awaiter(this, void 0, void 0, function* () {
                    if (typeof projectId === 'undefined') {
                        throw new AppwriteException('Missing required parameter: "projectId"');
                    }
                    if (typeof password === 'undefined') {
                        throw new AppwriteException('Missing required parameter: "password"');
                    }
                    let path = '/projects/{projectId}'.replace('{projectId}', projectId);
                    let payload = {};
                    if (typeof password !== 'undefined') {
                        payload['password'] = password;
                    }
                    const uri = new URL(this.config.endpoint + path);
                    return yield this.call('delete', uri, {
                        'content-type': 'application/json',
                    }, payload);
                }),
                /**
                 * Update Project users limit
                 *
                 *
                 * @param {string} projectId
                 * @param {number} limit
                 * @throws {AppwriteException}
                 * @returns {Promise}
                 */
                updateAuthLimit: (projectId, limit) => __awaiter(this, void 0, void 0, function* () {
                    if (typeof projectId === 'undefined') {
                        throw new AppwriteException('Missing required parameter: "projectId"');
                    }
                    if (typeof limit === 'undefined') {
                        throw new AppwriteException('Missing required parameter: "limit"');
                    }
                    let path = '/projects/{projectId}/auth/limit'.replace('{projectId}', projectId);
                    let payload = {};
                    if (typeof limit !== 'undefined') {
                        payload['limit'] = limit;
                    }
                    const uri = new URL(this.config.endpoint + path);
                    return yield this.call('patch', uri, {
                        'content-type': 'application/json',
                    }, payload);
                }),
                /**
                 * Update Project auth method status. Use this endpoint to enable or disable a given auth method for this project.
                 *
                 *
                 * @param {string} projectId
                 * @param {string} method
                 * @param {boolean} status
                 * @throws {AppwriteException}
                 * @returns {Promise}
                 */
                updateAuthStatus: (projectId, method, status) => __awaiter(this, void 0, void 0, function* () {
                    if (typeof projectId === 'undefined') {
                        throw new AppwriteException('Missing required parameter: "projectId"');
                    }
                    if (typeof method === 'undefined') {
                        throw new AppwriteException('Missing required parameter: "method"');
                    }
                    if (typeof status === 'undefined') {
                        throw new AppwriteException('Missing required parameter: "status"');
                    }
                    let path = '/projects/{projectId}/auth/{method}'.replace('{projectId}', projectId).replace('{method}', method);
                    let payload = {};
                    if (typeof status !== 'undefined') {
                        payload['status'] = status;
                    }
                    const uri = new URL(this.config.endpoint + path);
                    return yield this.call('patch', uri, {
                        'content-type': 'application/json',
                    }, payload);
                }),
                /**
                 * List Domains
                 *
                 *
                 * @param {string} projectId
                 * @throws {AppwriteException}
                 * @returns {Promise}
                 */
                listDomains: (projectId) => __awaiter(this, void 0, void 0, function* () {
                    if (typeof projectId === 'undefined') {
                        throw new AppwriteException('Missing required parameter: "projectId"');
                    }
                    let path = '/projects/{projectId}/domains'.replace('{projectId}', projectId);
                    let payload = {};
                    const uri = new URL(this.config.endpoint + path);
                    return yield this.call('get', uri, {
                        'content-type': 'application/json',
                    }, payload);
                }),
                /**
                 * Create Domain
                 *
                 *
                 * @param {string} projectId
                 * @param {string} domain
                 * @throws {AppwriteException}
                 * @returns {Promise}
                 */
                createDomain: (projectId, domain) => __awaiter(this, void 0, void 0, function* () {
                    if (typeof projectId === 'undefined') {
                        throw new AppwriteException('Missing required parameter: "projectId"');
                    }
                    if (typeof domain === 'undefined') {
                        throw new AppwriteException('Missing required parameter: "domain"');
                    }
                    let path = '/projects/{projectId}/domains'.replace('{projectId}', projectId);
                    let payload = {};
                    if (typeof domain !== 'undefined') {
                        payload['domain'] = domain;
                    }
                    const uri = new URL(this.config.endpoint + path);
                    return yield this.call('post', uri, {
                        'content-type': 'application/json',
                    }, payload);
                }),
                /**
                 * Get Domain
                 *
                 *
                 * @param {string} projectId
                 * @param {string} domainId
                 * @throws {AppwriteException}
                 * @returns {Promise}
                 */
                getDomain: (projectId, domainId) => __awaiter(this, void 0, void 0, function* () {
                    if (typeof projectId === 'undefined') {
                        throw new AppwriteException('Missing required parameter: "projectId"');
                    }
                    if (typeof domainId === 'undefined') {
                        throw new AppwriteException('Missing required parameter: "domainId"');
                    }
                    let path = '/projects/{projectId}/domains/{domainId}'.replace('{projectId}', projectId).replace('{domainId}', domainId);
                    let payload = {};
                    const uri = new URL(this.config.endpoint + path);
                    return yield this.call('get', uri, {
                        'content-type': 'application/json',
                    }, payload);
                }),
                /**
                 * Delete Domain
                 *
                 *
                 * @param {string} projectId
                 * @param {string} domainId
                 * @throws {AppwriteException}
                 * @returns {Promise}
                 */
                deleteDomain: (projectId, domainId) => __awaiter(this, void 0, void 0, function* () {
                    if (typeof projectId === 'undefined') {
                        throw new AppwriteException('Missing required parameter: "projectId"');
                    }
                    if (typeof domainId === 'undefined') {
                        throw new AppwriteException('Missing required parameter: "domainId"');
                    }
                    let path = '/projects/{projectId}/domains/{domainId}'.replace('{projectId}', projectId).replace('{domainId}', domainId);
                    let payload = {};
                    const uri = new URL(this.config.endpoint + path);
                    return yield this.call('delete', uri, {
                        'content-type': 'application/json',
                    }, payload);
                }),
                /**
                 * Update Domain Verification Status
                 *
                 *
                 * @param {string} projectId
                 * @param {string} domainId
                 * @throws {AppwriteException}
                 * @returns {Promise}
                 */
                updateDomainVerification: (projectId, domainId) => __awaiter(this, void 0, void 0, function* () {
                    if (typeof projectId === 'undefined') {
                        throw new AppwriteException('Missing required parameter: "projectId"');
                    }
                    if (typeof domainId === 'undefined') {
                        throw new AppwriteException('Missing required parameter: "domainId"');
                    }
                    let path = '/projects/{projectId}/domains/{domainId}/verification'.replace('{projectId}', projectId).replace('{domainId}', domainId);
                    let payload = {};
                    const uri = new URL(this.config.endpoint + path);
                    return yield this.call('patch', uri, {
                        'content-type': 'application/json',
                    }, payload);
                }),
                /**
                 * List Keys
                 *
                 *
                 * @param {string} projectId
                 * @throws {AppwriteException}
                 * @returns {Promise}
                 */
                listKeys: (projectId) => __awaiter(this, void 0, void 0, function* () {
                    if (typeof projectId === 'undefined') {
                        throw new AppwriteException('Missing required parameter: "projectId"');
                    }
                    let path = '/projects/{projectId}/keys'.replace('{projectId}', projectId);
                    let payload = {};
                    const uri = new URL(this.config.endpoint + path);
                    return yield this.call('get', uri, {
                        'content-type': 'application/json',
                    }, payload);
                }),
                /**
                 * Create Key
                 *
                 *
                 * @param {string} projectId
                 * @param {string} name
                 * @param {string[]} scopes
                 * @param {number} expire
                 * @throws {AppwriteException}
                 * @returns {Promise}
                 */
                createKey: (projectId, name, scopes, expire) => __awaiter(this, void 0, void 0, function* () {
                    if (typeof projectId === 'undefined') {
                        throw new AppwriteException('Missing required parameter: "projectId"');
                    }
                    if (typeof name === 'undefined') {
                        throw new AppwriteException('Missing required parameter: "name"');
                    }
                    if (typeof scopes === 'undefined') {
                        throw new AppwriteException('Missing required parameter: "scopes"');
                    }
                    let path = '/projects/{projectId}/keys'.replace('{projectId}', projectId);
                    let payload = {};
                    if (typeof name !== 'undefined') {
                        payload['name'] = name;
                    }
                    if (typeof scopes !== 'undefined') {
                        payload['scopes'] = scopes;
                    }
                    if (typeof expire !== 'undefined') {
                        payload['expire'] = expire;
                    }
                    const uri = new URL(this.config.endpoint + path);
                    return yield this.call('post', uri, {
                        'content-type': 'application/json',
                    }, payload);
                }),
                /**
                 * Get Key
                 *
                 *
                 * @param {string} projectId
                 * @param {string} keyId
                 * @throws {AppwriteException}
                 * @returns {Promise}
                 */
                getKey: (projectId, keyId) => __awaiter(this, void 0, void 0, function* () {
                    if (typeof projectId === 'undefined') {
                        throw new AppwriteException('Missing required parameter: "projectId"');
                    }
                    if (typeof keyId === 'undefined') {
                        throw new AppwriteException('Missing required parameter: "keyId"');
                    }
                    let path = '/projects/{projectId}/keys/{keyId}'.replace('{projectId}', projectId).replace('{keyId}', keyId);
                    let payload = {};
                    const uri = new URL(this.config.endpoint + path);
                    return yield this.call('get', uri, {
                        'content-type': 'application/json',
                    }, payload);
                }),
                /**
                 * Update Key
                 *
                 *
                 * @param {string} projectId
                 * @param {string} keyId
                 * @param {string} name
                 * @param {string[]} scopes
                 * @param {number} expire
                 * @throws {AppwriteException}
                 * @returns {Promise}
                 */
                updateKey: (projectId, keyId, name, scopes, expire) => __awaiter(this, void 0, void 0, function* () {
                    if (typeof projectId === 'undefined') {
                        throw new AppwriteException('Missing required parameter: "projectId"');
                    }
                    if (typeof keyId === 'undefined') {
                        throw new AppwriteException('Missing required parameter: "keyId"');
                    }
                    if (typeof name === 'undefined') {
                        throw new AppwriteException('Missing required parameter: "name"');
                    }
                    if (typeof scopes === 'undefined') {
                        throw new AppwriteException('Missing required parameter: "scopes"');
                    }
                    let path = '/projects/{projectId}/keys/{keyId}'.replace('{projectId}', projectId).replace('{keyId}', keyId);
                    let payload = {};
                    if (typeof name !== 'undefined') {
                        payload['name'] = name;
                    }
                    if (typeof scopes !== 'undefined') {
                        payload['scopes'] = scopes;
                    }
                    if (typeof expire !== 'undefined') {
                        payload['expire'] = expire;
                    }
                    const uri = new URL(this.config.endpoint + path);
                    return yield this.call('put', uri, {
                        'content-type': 'application/json',
                    }, payload);
                }),
                /**
                 * Delete Key
                 *
                 *
                 * @param {string} projectId
                 * @param {string} keyId
                 * @throws {AppwriteException}
                 * @returns {Promise}
                 */
                deleteKey: (projectId, keyId) => __awaiter(this, void 0, void 0, function* () {
                    if (typeof projectId === 'undefined') {
                        throw new AppwriteException('Missing required parameter: "projectId"');
                    }
                    if (typeof keyId === 'undefined') {
                        throw new AppwriteException('Missing required parameter: "keyId"');
                    }
                    let path = '/projects/{projectId}/keys/{keyId}'.replace('{projectId}', projectId).replace('{keyId}', keyId);
                    let payload = {};
                    const uri = new URL(this.config.endpoint + path);
                    return yield this.call('delete', uri, {
                        'content-type': 'application/json',
                    }, payload);
                }),
                /**
                 * Update Project OAuth2
                 *
                 *
                 * @param {string} projectId
                 * @param {string} provider
                 * @param {string} appId
                 * @param {string} secret
                 * @throws {AppwriteException}
                 * @returns {Promise}
                 */
                updateOAuth2: (projectId, provider, appId, secret) => __awaiter(this, void 0, void 0, function* () {
                    if (typeof projectId === 'undefined') {
                        throw new AppwriteException('Missing required parameter: "projectId"');
                    }
                    if (typeof provider === 'undefined') {
                        throw new AppwriteException('Missing required parameter: "provider"');
                    }
                    let path = '/projects/{projectId}/oauth2'.replace('{projectId}', projectId);
                    let payload = {};
                    if (typeof provider !== 'undefined') {
                        payload['provider'] = provider;
                    }
                    if (typeof appId !== 'undefined') {
                        payload['appId'] = appId;
                    }
                    if (typeof secret !== 'undefined') {
                        payload['secret'] = secret;
                    }
                    const uri = new URL(this.config.endpoint + path);
                    return yield this.call('patch', uri, {
                        'content-type': 'application/json',
                    }, payload);
                }),
                /**
                 * List Platforms
                 *
                 *
                 * @param {string} projectId
                 * @throws {AppwriteException}
                 * @returns {Promise}
                 */
                listPlatforms: (projectId) => __awaiter(this, void 0, void 0, function* () {
                    if (typeof projectId === 'undefined') {
                        throw new AppwriteException('Missing required parameter: "projectId"');
                    }
                    let path = '/projects/{projectId}/platforms'.replace('{projectId}', projectId);
                    let payload = {};
                    const uri = new URL(this.config.endpoint + path);
                    return yield this.call('get', uri, {
                        'content-type': 'application/json',
                    }, payload);
                }),
                /**
                 * Create Platform
                 *
                 *
                 * @param {string} projectId
                 * @param {string} type
                 * @param {string} name
                 * @param {string} key
                 * @param {string} store
                 * @param {string} hostname
                 * @throws {AppwriteException}
                 * @returns {Promise}
                 */
                createPlatform: (projectId, type, name, key, store, hostname) => __awaiter(this, void 0, void 0, function* () {
                    if (typeof projectId === 'undefined') {
                        throw new AppwriteException('Missing required parameter: "projectId"');
                    }
                    if (typeof type === 'undefined') {
                        throw new AppwriteException('Missing required parameter: "type"');
                    }
                    if (typeof name === 'undefined') {
                        throw new AppwriteException('Missing required parameter: "name"');
                    }
                    let path = '/projects/{projectId}/platforms'.replace('{projectId}', projectId);
                    let payload = {};
                    if (typeof type !== 'undefined') {
                        payload['type'] = type;
                    }
                    if (typeof name !== 'undefined') {
                        payload['name'] = name;
                    }
                    if (typeof key !== 'undefined') {
                        payload['key'] = key;
                    }
                    if (typeof store !== 'undefined') {
                        payload['store'] = store;
                    }
                    if (typeof hostname !== 'undefined') {
                        payload['hostname'] = hostname;
                    }
                    const uri = new URL(this.config.endpoint + path);
                    return yield this.call('post', uri, {
                        'content-type': 'application/json',
                    }, payload);
                }),
                /**
                 * Get Platform
                 *
                 *
                 * @param {string} projectId
                 * @param {string} platformId
                 * @throws {AppwriteException}
                 * @returns {Promise}
                 */
                getPlatform: (projectId, platformId) => __awaiter(this, void 0, void 0, function* () {
                    if (typeof projectId === 'undefined') {
                        throw new AppwriteException('Missing required parameter: "projectId"');
                    }
                    if (typeof platformId === 'undefined') {
                        throw new AppwriteException('Missing required parameter: "platformId"');
                    }
                    let path = '/projects/{projectId}/platforms/{platformId}'.replace('{projectId}', projectId).replace('{platformId}', platformId);
                    let payload = {};
                    const uri = new URL(this.config.endpoint + path);
                    return yield this.call('get', uri, {
                        'content-type': 'application/json',
                    }, payload);
                }),
                /**
                 * Update Platform
                 *
                 *
                 * @param {string} projectId
                 * @param {string} platformId
                 * @param {string} name
                 * @param {string} key
                 * @param {string} store
                 * @param {string} hostname
                 * @throws {AppwriteException}
                 * @returns {Promise}
                 */
                updatePlatform: (projectId, platformId, name, key, store, hostname) => __awaiter(this, void 0, void 0, function* () {
                    if (typeof projectId === 'undefined') {
                        throw new AppwriteException('Missing required parameter: "projectId"');
                    }
                    if (typeof platformId === 'undefined') {
                        throw new AppwriteException('Missing required parameter: "platformId"');
                    }
                    if (typeof name === 'undefined') {
                        throw new AppwriteException('Missing required parameter: "name"');
                    }
                    let path = '/projects/{projectId}/platforms/{platformId}'.replace('{projectId}', projectId).replace('{platformId}', platformId);
                    let payload = {};
                    if (typeof name !== 'undefined') {
                        payload['name'] = name;
                    }
                    if (typeof key !== 'undefined') {
                        payload['key'] = key;
                    }
                    if (typeof store !== 'undefined') {
                        payload['store'] = store;
                    }
                    if (typeof hostname !== 'undefined') {
                        payload['hostname'] = hostname;
                    }
                    const uri = new URL(this.config.endpoint + path);
                    return yield this.call('put', uri, {
                        'content-type': 'application/json',
                    }, payload);
                }),
                /**
                 * Delete Platform
                 *
                 *
                 * @param {string} projectId
                 * @param {string} platformId
                 * @throws {AppwriteException}
                 * @returns {Promise}
                 */
                deletePlatform: (projectId, platformId) => __awaiter(this, void 0, void 0, function* () {
                    if (typeof projectId === 'undefined') {
                        throw new AppwriteException('Missing required parameter: "projectId"');
                    }
                    if (typeof platformId === 'undefined') {
                        throw new AppwriteException('Missing required parameter: "platformId"');
                    }
                    let path = '/projects/{projectId}/platforms/{platformId}'.replace('{projectId}', projectId).replace('{platformId}', platformId);
                    let payload = {};
                    const uri = new URL(this.config.endpoint + path);
                    return yield this.call('delete', uri, {
                        'content-type': 'application/json',
                    }, payload);
                }),
                /**
                 * Update service status
                 *
                 *
                 * @param {string} projectId
                 * @param {string} service
                 * @param {boolean} status
                 * @throws {AppwriteException}
                 * @returns {Promise}
                 */
                updateServiceStatus: (projectId, service, status) => __awaiter(this, void 0, void 0, function* () {
                    if (typeof projectId === 'undefined') {
                        throw new AppwriteException('Missing required parameter: "projectId"');
                    }
                    if (typeof service === 'undefined') {
                        throw new AppwriteException('Missing required parameter: "service"');
                    }
                    if (typeof status === 'undefined') {
                        throw new AppwriteException('Missing required parameter: "status"');
                    }
                    let path = '/projects/{projectId}/service'.replace('{projectId}', projectId);
                    let payload = {};
                    if (typeof service !== 'undefined') {
                        payload['service'] = service;
                    }
                    if (typeof status !== 'undefined') {
                        payload['status'] = status;
                    }
                    const uri = new URL(this.config.endpoint + path);
                    return yield this.call('patch', uri, {
                        'content-type': 'application/json',
                    }, payload);
                }),
                /**
                 * Get usage stats for a project
                 *
                 *
                 * @param {string} projectId
                 * @param {string} range
                 * @throws {AppwriteException}
                 * @returns {Promise}
                 */
                getUsage: (projectId, range) => __awaiter(this, void 0, void 0, function* () {
                    if (typeof projectId === 'undefined') {
                        throw new AppwriteException('Missing required parameter: "projectId"');
                    }
                    let path = '/projects/{projectId}/usage'.replace('{projectId}', projectId);
                    let payload = {};
                    if (typeof range !== 'undefined') {
                        payload['range'] = range;
                    }
                    const uri = new URL(this.config.endpoint + path);
                    return yield this.call('get', uri, {
                        'content-type': 'application/json',
                    }, payload);
                }),
                /**
                 * List Webhooks
                 *
                 *
                 * @param {string} projectId
                 * @throws {AppwriteException}
                 * @returns {Promise}
                 */
                listWebhooks: (projectId) => __awaiter(this, void 0, void 0, function* () {
                    if (typeof projectId === 'undefined') {
                        throw new AppwriteException('Missing required parameter: "projectId"');
                    }
                    let path = '/projects/{projectId}/webhooks'.replace('{projectId}', projectId);
                    let payload = {};
                    const uri = new URL(this.config.endpoint + path);
                    return yield this.call('get', uri, {
                        'content-type': 'application/json',
                    }, payload);
                }),
                /**
                 * Create Webhook
                 *
                 *
                 * @param {string} projectId
                 * @param {string} name
                 * @param {string[]} events
                 * @param {string} url
                 * @param {boolean} security
                 * @param {string} httpUser
                 * @param {string} httpPass
                 * @throws {AppwriteException}
                 * @returns {Promise}
                 */
                createWebhook: (projectId, name, events, url, security, httpUser, httpPass) => __awaiter(this, void 0, void 0, function* () {
                    if (typeof projectId === 'undefined') {
                        throw new AppwriteException('Missing required parameter: "projectId"');
                    }
                    if (typeof name === 'undefined') {
                        throw new AppwriteException('Missing required parameter: "name"');
                    }
                    if (typeof events === 'undefined') {
                        throw new AppwriteException('Missing required parameter: "events"');
                    }
                    if (typeof url === 'undefined') {
                        throw new AppwriteException('Missing required parameter: "url"');
                    }
                    if (typeof security === 'undefined') {
                        throw new AppwriteException('Missing required parameter: "security"');
                    }
                    let path = '/projects/{projectId}/webhooks'.replace('{projectId}', projectId);
                    let payload = {};
                    if (typeof name !== 'undefined') {
                        payload['name'] = name;
                    }
                    if (typeof events !== 'undefined') {
                        payload['events'] = events;
                    }
                    if (typeof url !== 'undefined') {
                        payload['url'] = url;
                    }
                    if (typeof security !== 'undefined') {
                        payload['security'] = security;
                    }
                    if (typeof httpUser !== 'undefined') {
                        payload['httpUser'] = httpUser;
                    }
                    if (typeof httpPass !== 'undefined') {
                        payload['httpPass'] = httpPass;
                    }
                    const uri = new URL(this.config.endpoint + path);
                    return yield this.call('post', uri, {
                        'content-type': 'application/json',
                    }, payload);
                }),
                /**
                 * Get Webhook
                 *
                 *
                 * @param {string} projectId
                 * @param {string} webhookId
                 * @throws {AppwriteException}
                 * @returns {Promise}
                 */
                getWebhook: (projectId, webhookId) => __awaiter(this, void 0, void 0, function* () {
                    if (typeof projectId === 'undefined') {
                        throw new AppwriteException('Missing required parameter: "projectId"');
                    }
                    if (typeof webhookId === 'undefined') {
                        throw new AppwriteException('Missing required parameter: "webhookId"');
                    }
                    let path = '/projects/{projectId}/webhooks/{webhookId}'.replace('{projectId}', projectId).replace('{webhookId}', webhookId);
                    let payload = {};
                    const uri = new URL(this.config.endpoint + path);
                    return yield this.call('get', uri, {
                        'content-type': 'application/json',
                    }, payload);
                }),
                /**
                 * Update Webhook
                 *
                 *
                 * @param {string} projectId
                 * @param {string} webhookId
                 * @param {string} name
                 * @param {string[]} events
                 * @param {string} url
                 * @param {boolean} security
                 * @param {string} httpUser
                 * @param {string} httpPass
                 * @throws {AppwriteException}
                 * @returns {Promise}
                 */
                updateWebhook: (projectId, webhookId, name, events, url, security, httpUser, httpPass) => __awaiter(this, void 0, void 0, function* () {
                    if (typeof projectId === 'undefined') {
                        throw new AppwriteException('Missing required parameter: "projectId"');
                    }
                    if (typeof webhookId === 'undefined') {
                        throw new AppwriteException('Missing required parameter: "webhookId"');
                    }
                    if (typeof name === 'undefined') {
                        throw new AppwriteException('Missing required parameter: "name"');
                    }
                    if (typeof events === 'undefined') {
                        throw new AppwriteException('Missing required parameter: "events"');
                    }
                    if (typeof url === 'undefined') {
                        throw new AppwriteException('Missing required parameter: "url"');
                    }
                    if (typeof security === 'undefined') {
                        throw new AppwriteException('Missing required parameter: "security"');
                    }
                    let path = '/projects/{projectId}/webhooks/{webhookId}'.replace('{projectId}', projectId).replace('{webhookId}', webhookId);
                    let payload = {};
                    if (typeof name !== 'undefined') {
                        payload['name'] = name;
                    }
                    if (typeof events !== 'undefined') {
                        payload['events'] = events;
                    }
                    if (typeof url !== 'undefined') {
                        payload['url'] = url;
                    }
                    if (typeof security !== 'undefined') {
                        payload['security'] = security;
                    }
                    if (typeof httpUser !== 'undefined') {
                        payload['httpUser'] = httpUser;
                    }
                    if (typeof httpPass !== 'undefined') {
                        payload['httpPass'] = httpPass;
                    }
                    const uri = new URL(this.config.endpoint + path);
                    return yield this.call('put', uri, {
                        'content-type': 'application/json',
                    }, payload);
                }),
                /**
                 * Delete Webhook
                 *
                 *
                 * @param {string} projectId
                 * @param {string} webhookId
                 * @throws {AppwriteException}
                 * @returns {Promise}
                 */
                deleteWebhook: (projectId, webhookId) => __awaiter(this, void 0, void 0, function* () {
                    if (typeof projectId === 'undefined') {
                        throw new AppwriteException('Missing required parameter: "projectId"');
                    }
                    if (typeof webhookId === 'undefined') {
                        throw new AppwriteException('Missing required parameter: "webhookId"');
                    }
                    let path = '/projects/{projectId}/webhooks/{webhookId}'.replace('{projectId}', projectId).replace('{webhookId}', webhookId);
                    let payload = {};
                    const uri = new URL(this.config.endpoint + path);
                    return yield this.call('delete', uri, {
                        'content-type': 'application/json',
                    }, payload);
                }),
                /**
                 * Update Webhook Signature Key
                 *
                 *
                 * @param {string} projectId
                 * @param {string} webhookId
                 * @throws {AppwriteException}
                 * @returns {Promise}
                 */
                updateWebhookSignature: (projectId, webhookId) => __awaiter(this, void 0, void 0, function* () {
                    if (typeof projectId === 'undefined') {
                        throw new AppwriteException('Missing required parameter: "projectId"');
                    }
                    if (typeof webhookId === 'undefined') {
                        throw new AppwriteException('Missing required parameter: "webhookId"');
                    }
                    let path = '/projects/{projectId}/webhooks/{webhookId}/signature'.replace('{projectId}', projectId).replace('{webhookId}', webhookId);
                    let payload = {};
                    const uri = new URL(this.config.endpoint + path);
                    return yield this.call('patch', uri, {
                        'content-type': 'application/json',
                    }, payload);
                })
            };
            this.storage = {
                /**
                 * List buckets
                 *
                 * Get a list of all the storage buckets. You can use the query params to
                 * filter your results.
                 *
                 * @param {string} search
                 * @param {number} limit
                 * @param {number} offset
                 * @param {string} cursor
                 * @param {string} cursorDirection
                 * @param {string} orderType
                 * @throws {AppwriteException}
                 * @returns {Promise}
                 */
                listBuckets: (search, limit, offset, cursor, cursorDirection, orderType) => __awaiter(this, void 0, void 0, function* () {
                    let path = '/storage/buckets';
                    let payload = {};
                    if (typeof search !== 'undefined') {
                        payload['search'] = search;
                    }
                    if (typeof limit !== 'undefined') {
                        payload['limit'] = limit;
                    }
                    if (typeof offset !== 'undefined') {
                        payload['offset'] = offset;
                    }
                    if (typeof cursor !== 'undefined') {
                        payload['cursor'] = cursor;
                    }
                    if (typeof cursorDirection !== 'undefined') {
                        payload['cursorDirection'] = cursorDirection;
                    }
                    if (typeof orderType !== 'undefined') {
                        payload['orderType'] = orderType;
                    }
                    const uri = new URL(this.config.endpoint + path);
                    return yield this.call('get', uri, {
                        'content-type': 'application/json',
                    }, payload);
                }),
                /**
                 * Create bucket
                 *
                 * Create a new storage bucket.
                 *
                 * @param {string} bucketId
                 * @param {string} name
                 * @param {string} permission
                 * @param {string[]} read
                 * @param {string[]} write
                 * @param {boolean} enabled
                 * @param {number} maximumFileSize
                 * @param {string[]} allowedFileExtensions
                 * @param {boolean} encryption
                 * @param {boolean} antivirus
                 * @throws {AppwriteException}
                 * @returns {Promise}
                 */
                createBucket: (bucketId, name, permission, read, write, enabled, maximumFileSize, allowedFileExtensions, encryption, antivirus) => __awaiter(this, void 0, void 0, function* () {
                    if (typeof bucketId === 'undefined') {
                        throw new AppwriteException('Missing required parameter: "bucketId"');
                    }
                    if (typeof name === 'undefined') {
                        throw new AppwriteException('Missing required parameter: "name"');
                    }
                    if (typeof permission === 'undefined') {
                        throw new AppwriteException('Missing required parameter: "permission"');
                    }
                    let path = '/storage/buckets';
                    let payload = {};
                    if (typeof bucketId !== 'undefined') {
                        payload['bucketId'] = bucketId;
                    }
                    if (typeof name !== 'undefined') {
                        payload['name'] = name;
                    }
                    if (typeof permission !== 'undefined') {
                        payload['permission'] = permission;
                    }
                    if (typeof read !== 'undefined') {
                        payload['read'] = read;
                    }
                    if (typeof write !== 'undefined') {
                        payload['write'] = write;
                    }
                    if (typeof enabled !== 'undefined') {
                        payload['enabled'] = enabled;
                    }
                    if (typeof maximumFileSize !== 'undefined') {
                        payload['maximumFileSize'] = maximumFileSize;
                    }
                    if (typeof allowedFileExtensions !== 'undefined') {
                        payload['allowedFileExtensions'] = allowedFileExtensions;
                    }
                    if (typeof encryption !== 'undefined') {
                        payload['encryption'] = encryption;
                    }
                    if (typeof antivirus !== 'undefined') {
                        payload['antivirus'] = antivirus;
                    }
                    const uri = new URL(this.config.endpoint + path);
                    return yield this.call('post', uri, {
                        'content-type': 'application/json',
                    }, payload);
                }),
                /**
                 * Get Bucket
                 *
                 * Get a storage bucket by its unique ID. This endpoint response returns a
                 * JSON object with the storage bucket metadata.
                 *
                 * @param {string} bucketId
                 * @throws {AppwriteException}
                 * @returns {Promise}
                 */
                getBucket: (bucketId) => __awaiter(this, void 0, void 0, function* () {
                    if (typeof bucketId === 'undefined') {
                        throw new AppwriteException('Missing required parameter: "bucketId"');
                    }
                    let path = '/storage/buckets/{bucketId}'.replace('{bucketId}', bucketId);
                    let payload = {};
                    const uri = new URL(this.config.endpoint + path);
                    return yield this.call('get', uri, {
                        'content-type': 'application/json',
                    }, payload);
                }),
                /**
                 * Update Bucket
                 *
                 * Update a storage bucket by its unique ID.
                 *
                 * @param {string} bucketId
                 * @param {string} name
                 * @param {string} permission
                 * @param {string[]} read
                 * @param {string[]} write
                 * @param {boolean} enabled
                 * @param {number} maximumFileSize
                 * @param {string[]} allowedFileExtensions
                 * @param {boolean} encryption
                 * @param {boolean} antivirus
                 * @throws {AppwriteException}
                 * @returns {Promise}
                 */
                updateBucket: (bucketId, name, permission, read, write, enabled, maximumFileSize, allowedFileExtensions, encryption, antivirus) => __awaiter(this, void 0, void 0, function* () {
                    if (typeof bucketId === 'undefined') {
                        throw new AppwriteException('Missing required parameter: "bucketId"');
                    }
                    if (typeof name === 'undefined') {
                        throw new AppwriteException('Missing required parameter: "name"');
                    }
                    if (typeof permission === 'undefined') {
                        throw new AppwriteException('Missing required parameter: "permission"');
                    }
                    let path = '/storage/buckets/{bucketId}'.replace('{bucketId}', bucketId);
                    let payload = {};
                    if (typeof name !== 'undefined') {
                        payload['name'] = name;
                    }
                    if (typeof permission !== 'undefined') {
                        payload['permission'] = permission;
                    }
                    if (typeof read !== 'undefined') {
                        payload['read'] = read;
                    }
                    if (typeof write !== 'undefined') {
                        payload['write'] = write;
                    }
                    if (typeof enabled !== 'undefined') {
                        payload['enabled'] = enabled;
                    }
                    if (typeof maximumFileSize !== 'undefined') {
                        payload['maximumFileSize'] = maximumFileSize;
                    }
                    if (typeof allowedFileExtensions !== 'undefined') {
                        payload['allowedFileExtensions'] = allowedFileExtensions;
                    }
                    if (typeof encryption !== 'undefined') {
                        payload['encryption'] = encryption;
                    }
                    if (typeof antivirus !== 'undefined') {
                        payload['antivirus'] = antivirus;
                    }
                    const uri = new URL(this.config.endpoint + path);
                    return yield this.call('put', uri, {
                        'content-type': 'application/json',
                    }, payload);
                }),
                /**
                 * Delete Bucket
                 *
                 * Delete a storage bucket by its unique ID.
                 *
                 * @param {string} bucketId
                 * @throws {AppwriteException}
                 * @returns {Promise}
                 */
                deleteBucket: (bucketId) => __awaiter(this, void 0, void 0, function* () {
                    if (typeof bucketId === 'undefined') {
                        throw new AppwriteException('Missing required parameter: "bucketId"');
                    }
                    let path = '/storage/buckets/{bucketId}'.replace('{bucketId}', bucketId);
                    let payload = {};
                    const uri = new URL(this.config.endpoint + path);
                    return yield this.call('delete', uri, {
                        'content-type': 'application/json',
                    }, payload);
                }),
                /**
                 * List Files
                 *
                 * Get a list of all the user files. You can use the query params to filter
                 * your results. On admin mode, this endpoint will return a list of all of the
                 * project's files. [Learn more about different API modes](/docs/admin).
                 *
                 * @param {string} bucketId
                 * @param {string} search
                 * @param {number} limit
                 * @param {number} offset
                 * @param {string} cursor
                 * @param {string} cursorDirection
                 * @param {string} orderType
                 * @throws {AppwriteException}
                 * @returns {Promise}
                 */
                listFiles: (bucketId, search, limit, offset, cursor, cursorDirection, orderType) => __awaiter(this, void 0, void 0, function* () {
                    if (typeof bucketId === 'undefined') {
                        throw new AppwriteException('Missing required parameter: "bucketId"');
                    }
                    let path = '/storage/buckets/{bucketId}/files'.replace('{bucketId}', bucketId);
                    let payload = {};
                    if (typeof search !== 'undefined') {
                        payload['search'] = search;
                    }
                    if (typeof limit !== 'undefined') {
                        payload['limit'] = limit;
                    }
                    if (typeof offset !== 'undefined') {
                        payload['offset'] = offset;
                    }
                    if (typeof cursor !== 'undefined') {
                        payload['cursor'] = cursor;
                    }
                    if (typeof cursorDirection !== 'undefined') {
                        payload['cursorDirection'] = cursorDirection;
                    }
                    if (typeof orderType !== 'undefined') {
                        payload['orderType'] = orderType;
                    }
                    const uri = new URL(this.config.endpoint + path);
                    return yield this.call('get', uri, {
                        'content-type': 'application/json',
=======
                    throw new AppwriteException(e.message);
                }
            });
        }
    }

    class Account extends Service {
        constructor(client) {
            super(client);
        }
        /**
         * Get Account
         *
         * Get currently logged in user data as JSON object.
         *
         * @throws {AppwriteException}
         * @returns {Promise}
         */
        get() {
            return __awaiter(this, void 0, void 0, function* () {
                let path = '/account';
                let payload = {};
                const uri = new URL(this.client.config.endpoint + path);
                return yield this.client.call('get', uri, {
                    'content-type': 'application/json',
                }, payload);
            });
        }
        /**
         * Create Account
         *
         * Use this endpoint to allow a new user to register a new account in your
         * project. After the user registration completes successfully, you can use
         * the [/account/verfication](/docs/client/account#accountCreateVerification)
         * route to start verifying the user email address. To allow the new user to
         * login to their new account, you need to create a new [account
         * session](/docs/client/account#accountCreateSession).
         *
         * @param {string} userId
         * @param {string} email
         * @param {string} password
         * @param {string} name
         * @throws {AppwriteException}
         * @returns {Promise}
         */
        create(userId, email, password, name) {
            return __awaiter(this, void 0, void 0, function* () {
                if (typeof userId === 'undefined') {
                    throw new AppwriteException('Missing required parameter: "userId"');
                }
                if (typeof email === 'undefined') {
                    throw new AppwriteException('Missing required parameter: "email"');
                }
                if (typeof password === 'undefined') {
                    throw new AppwriteException('Missing required parameter: "password"');
                }
                let path = '/account';
                let payload = {};
                if (typeof userId !== 'undefined') {
                    payload['userId'] = userId;
                }
                if (typeof email !== 'undefined') {
                    payload['email'] = email;
                }
                if (typeof password !== 'undefined') {
                    payload['password'] = password;
                }
                if (typeof name !== 'undefined') {
                    payload['name'] = name;
                }
                const uri = new URL(this.client.config.endpoint + path);
                return yield this.client.call('post', uri, {
                    'content-type': 'application/json',
                }, payload);
            });
        }
        /**
         * Update Account Email
         *
         * Update currently logged in user account email address. After changing user
         * address, the user confirmation status will get reset. A new confirmation
         * email is not sent automatically however you can use the send confirmation
         * email endpoint again to send the confirmation email. For security measures,
         * user password is required to complete this request.
         * This endpoint can also be used to convert an anonymous account to a normal
         * one, by passing an email address and a new password.
         *
         *
         * @param {string} email
         * @param {string} password
         * @throws {AppwriteException}
         * @returns {Promise}
         */
        updateEmail(email, password) {
            return __awaiter(this, void 0, void 0, function* () {
                if (typeof email === 'undefined') {
                    throw new AppwriteException('Missing required parameter: "email"');
                }
                if (typeof password === 'undefined') {
                    throw new AppwriteException('Missing required parameter: "password"');
                }
                let path = '/account/email';
                let payload = {};
                if (typeof email !== 'undefined') {
                    payload['email'] = email;
                }
                if (typeof password !== 'undefined') {
                    payload['password'] = password;
                }
                const uri = new URL(this.client.config.endpoint + path);
                return yield this.client.call('patch', uri, {
                    'content-type': 'application/json',
                }, payload);
            });
        }
        /**
         * Create Account JWT
         *
         * Use this endpoint to create a JSON Web Token. You can use the resulting JWT
         * to authenticate on behalf of the current user when working with the
         * Appwrite server-side API and SDKs. The JWT secret is valid for 15 minutes
         * from its creation and will be invalid if the user will logout in that time
         * frame.
         *
         * @throws {AppwriteException}
         * @returns {Promise}
         */
        createJWT() {
            return __awaiter(this, void 0, void 0, function* () {
                let path = '/account/jwt';
                let payload = {};
                const uri = new URL(this.client.config.endpoint + path);
                return yield this.client.call('post', uri, {
                    'content-type': 'application/json',
                }, payload);
            });
        }
        /**
         * Get Account Logs
         *
         * Get currently logged in user list of latest security activity logs. Each
         * log returns user IP address, location and date and time of log.
         *
         * @param {number} limit
         * @param {number} offset
         * @throws {AppwriteException}
         * @returns {Promise}
         */
        getLogs(limit, offset) {
            return __awaiter(this, void 0, void 0, function* () {
                let path = '/account/logs';
                let payload = {};
                if (typeof limit !== 'undefined') {
                    payload['limit'] = limit;
                }
                if (typeof offset !== 'undefined') {
                    payload['offset'] = offset;
                }
                const uri = new URL(this.client.config.endpoint + path);
                return yield this.client.call('get', uri, {
                    'content-type': 'application/json',
                }, payload);
            });
        }
        /**
         * Update Account Name
         *
         * Update currently logged in user account name.
         *
         * @param {string} name
         * @throws {AppwriteException}
         * @returns {Promise}
         */
        updateName(name) {
            return __awaiter(this, void 0, void 0, function* () {
                if (typeof name === 'undefined') {
                    throw new AppwriteException('Missing required parameter: "name"');
                }
                let path = '/account/name';
                let payload = {};
                if (typeof name !== 'undefined') {
                    payload['name'] = name;
                }
                const uri = new URL(this.client.config.endpoint + path);
                return yield this.client.call('patch', uri, {
                    'content-type': 'application/json',
                }, payload);
            });
        }
        /**
         * Update Account Password
         *
         * Update currently logged in user password. For validation, user is required
         * to pass in the new password, and the old password. For users created with
         * OAuth, Team Invites and Magic URL, oldPassword is optional.
         *
         * @param {string} password
         * @param {string} oldPassword
         * @throws {AppwriteException}
         * @returns {Promise}
         */
        updatePassword(password, oldPassword) {
            return __awaiter(this, void 0, void 0, function* () {
                if (typeof password === 'undefined') {
                    throw new AppwriteException('Missing required parameter: "password"');
                }
                let path = '/account/password';
                let payload = {};
                if (typeof password !== 'undefined') {
                    payload['password'] = password;
                }
                if (typeof oldPassword !== 'undefined') {
                    payload['oldPassword'] = oldPassword;
                }
                const uri = new URL(this.client.config.endpoint + path);
                return yield this.client.call('patch', uri, {
                    'content-type': 'application/json',
                }, payload);
            });
        }
        /**
         * Update Account Phone
         *
         * Update the currently logged in user's phone number. After updating the
         * phone number, the phone verification status will be reset. A confirmation
         * SMS is not sent automatically, however you can use the [POST
         * /account/verification/phone](/docs/client/account#accountCreatePhoneVerification)
         * endpoint to send a confirmation SMS.
         *
         * @param {string} number
         * @param {string} password
         * @throws {AppwriteException}
         * @returns {Promise}
         */
        updatePhone(number, password) {
            return __awaiter(this, void 0, void 0, function* () {
                if (typeof number === 'undefined') {
                    throw new AppwriteException('Missing required parameter: "number"');
                }
                if (typeof password === 'undefined') {
                    throw new AppwriteException('Missing required parameter: "password"');
                }
                let path = '/account/phone';
                let payload = {};
                if (typeof number !== 'undefined') {
                    payload['number'] = number;
                }
                if (typeof password !== 'undefined') {
                    payload['password'] = password;
                }
                const uri = new URL(this.client.config.endpoint + path);
                return yield this.client.call('patch', uri, {
                    'content-type': 'application/json',
                }, payload);
            });
        }
        /**
         * Get Account Preferences
         *
         * Get currently logged in user preferences as a key-value object.
         *
         * @throws {AppwriteException}
         * @returns {Promise}
         */
        getPrefs() {
            return __awaiter(this, void 0, void 0, function* () {
                let path = '/account/prefs';
                let payload = {};
                const uri = new URL(this.client.config.endpoint + path);
                return yield this.client.call('get', uri, {
                    'content-type': 'application/json',
                }, payload);
            });
        }
        /**
         * Update Account Preferences
         *
         * Update currently logged in user account preferences. The object you pass is
         * stored as is, and replaces any previous value. The maximum allowed prefs
         * size is 64kB and throws error if exceeded.
         *
         * @param {Partial<Preferences>} prefs
         * @throws {AppwriteException}
         * @returns {Promise}
         */
        updatePrefs(prefs) {
            return __awaiter(this, void 0, void 0, function* () {
                if (typeof prefs === 'undefined') {
                    throw new AppwriteException('Missing required parameter: "prefs"');
                }
                let path = '/account/prefs';
                let payload = {};
                if (typeof prefs !== 'undefined') {
                    payload['prefs'] = prefs;
                }
                const uri = new URL(this.client.config.endpoint + path);
                return yield this.client.call('patch', uri, {
                    'content-type': 'application/json',
                }, payload);
            });
        }
        /**
         * Create Password Recovery
         *
         * Sends the user an email with a temporary secret key for password reset.
         * When the user clicks the confirmation link he is redirected back to your
         * app password reset URL with the secret key and email address values
         * attached to the URL query string. Use the query string params to submit a
         * request to the [PUT
         * /account/recovery](/docs/client/account#accountUpdateRecovery) endpoint to
         * complete the process. The verification link sent to the user's email
         * address is valid for 1 hour.
         *
         * @param {string} email
         * @param {string} url
         * @throws {AppwriteException}
         * @returns {Promise}
         */
        createRecovery(email, url) {
            return __awaiter(this, void 0, void 0, function* () {
                if (typeof email === 'undefined') {
                    throw new AppwriteException('Missing required parameter: "email"');
                }
                if (typeof url === 'undefined') {
                    throw new AppwriteException('Missing required parameter: "url"');
                }
                let path = '/account/recovery';
                let payload = {};
                if (typeof email !== 'undefined') {
                    payload['email'] = email;
                }
                if (typeof url !== 'undefined') {
                    payload['url'] = url;
                }
                const uri = new URL(this.client.config.endpoint + path);
                return yield this.client.call('post', uri, {
                    'content-type': 'application/json',
                }, payload);
            });
        }
        /**
         * Create Password Recovery (confirmation)
         *
         * Use this endpoint to complete the user account password reset. Both the
         * **userId** and **secret** arguments will be passed as query parameters to
         * the redirect URL you have provided when sending your request to the [POST
         * /account/recovery](/docs/client/account#accountCreateRecovery) endpoint.
         *
         * Please note that in order to avoid a [Redirect
         * Attack](https://github.com/OWASP/CheatSheetSeries/blob/master/cheatsheets/Unvalidated_Redirects_and_Forwards_Cheat_Sheet.md)
         * the only valid redirect URLs are the ones from domains you have set when
         * adding your platforms in the console interface.
         *
         * @param {string} userId
         * @param {string} secret
         * @param {string} password
         * @param {string} passwordAgain
         * @throws {AppwriteException}
         * @returns {Promise}
         */
        updateRecovery(userId, secret, password, passwordAgain) {
            return __awaiter(this, void 0, void 0, function* () {
                if (typeof userId === 'undefined') {
                    throw new AppwriteException('Missing required parameter: "userId"');
                }
                if (typeof secret === 'undefined') {
                    throw new AppwriteException('Missing required parameter: "secret"');
                }
                if (typeof password === 'undefined') {
                    throw new AppwriteException('Missing required parameter: "password"');
                }
                if (typeof passwordAgain === 'undefined') {
                    throw new AppwriteException('Missing required parameter: "passwordAgain"');
                }
                let path = '/account/recovery';
                let payload = {};
                if (typeof userId !== 'undefined') {
                    payload['userId'] = userId;
                }
                if (typeof secret !== 'undefined') {
                    payload['secret'] = secret;
                }
                if (typeof password !== 'undefined') {
                    payload['password'] = password;
                }
                if (typeof passwordAgain !== 'undefined') {
                    payload['passwordAgain'] = passwordAgain;
                }
                const uri = new URL(this.client.config.endpoint + path);
                return yield this.client.call('put', uri, {
                    'content-type': 'application/json',
                }, payload);
            });
        }
        /**
         * Get Account Sessions
         *
         * Get currently logged in user list of active sessions across different
         * devices.
         *
         * @throws {AppwriteException}
         * @returns {Promise}
         */
        getSessions() {
            return __awaiter(this, void 0, void 0, function* () {
                let path = '/account/sessions';
                let payload = {};
                const uri = new URL(this.client.config.endpoint + path);
                return yield this.client.call('get', uri, {
                    'content-type': 'application/json',
                }, payload);
            });
        }
        /**
         * Delete All Account Sessions
         *
         * Delete all sessions from the user account and remove any sessions cookies
         * from the end client.
         *
         * @throws {AppwriteException}
         * @returns {Promise}
         */
        deleteSessions() {
            return __awaiter(this, void 0, void 0, function* () {
                let path = '/account/sessions';
                let payload = {};
                const uri = new URL(this.client.config.endpoint + path);
                return yield this.client.call('delete', uri, {
                    'content-type': 'application/json',
                }, payload);
            });
        }
        /**
         * Create Anonymous Session
         *
         * Use this endpoint to allow a new user to register an anonymous account in
         * your project. This route will also create a new session for the user. To
         * allow the new user to convert an anonymous account to a normal account, you
         * need to update its [email and
         * password](/docs/client/account#accountUpdateEmail) or create an [OAuth2
         * session](/docs/client/account#accountCreateOAuth2Session).
         *
         * @throws {AppwriteException}
         * @returns {Promise}
         */
        createAnonymousSession() {
            return __awaiter(this, void 0, void 0, function* () {
                let path = '/account/sessions/anonymous';
                let payload = {};
                const uri = new URL(this.client.config.endpoint + path);
                return yield this.client.call('post', uri, {
                    'content-type': 'application/json',
                }, payload);
            });
        }
        /**
         * Create Account Session with Email
         *
         * Allow the user to login into their account by providing a valid email and
         * password combination. This route will create a new session for the user.
         *
         * @param {string} email
         * @param {string} password
         * @throws {AppwriteException}
         * @returns {Promise}
         */
        createEmailSession(email, password) {
            return __awaiter(this, void 0, void 0, function* () {
                if (typeof email === 'undefined') {
                    throw new AppwriteException('Missing required parameter: "email"');
                }
                if (typeof password === 'undefined') {
                    throw new AppwriteException('Missing required parameter: "password"');
                }
                let path = '/account/sessions/email';
                let payload = {};
                if (typeof email !== 'undefined') {
                    payload['email'] = email;
                }
                if (typeof password !== 'undefined') {
                    payload['password'] = password;
                }
                const uri = new URL(this.client.config.endpoint + path);
                return yield this.client.call('post', uri, {
                    'content-type': 'application/json',
                }, payload);
            });
        }
        /**
         * Create Magic URL session
         *
         * Sends the user an email with a secret key for creating a session. If the
         * provided user ID has not be registered, a new user will be created. When
         * the user clicks the link in the email, the user is redirected back to the
         * URL you provided with the secret key and userId values attached to the URL
         * query string. Use the query string parameters to submit a request to the
         * [PUT
         * /account/sessions/magic-url](/docs/client/account#accountUpdateMagicURLSession)
         * endpoint to complete the login process. The link sent to the user's email
         * address is valid for 1 hour. If you are on a mobile device you can leave
         * the URL parameter empty, so that the login completion will be handled by
         * your Appwrite instance by default.
         *
         * @param {string} userId
         * @param {string} email
         * @param {string} url
         * @throws {AppwriteException}
         * @returns {Promise}
         */
        createMagicURLSession(userId, email, url) {
            return __awaiter(this, void 0, void 0, function* () {
                if (typeof userId === 'undefined') {
                    throw new AppwriteException('Missing required parameter: "userId"');
                }
                if (typeof email === 'undefined') {
                    throw new AppwriteException('Missing required parameter: "email"');
                }
                let path = '/account/sessions/magic-url';
                let payload = {};
                if (typeof userId !== 'undefined') {
                    payload['userId'] = userId;
                }
                if (typeof email !== 'undefined') {
                    payload['email'] = email;
                }
                if (typeof url !== 'undefined') {
                    payload['url'] = url;
                }
                const uri = new URL(this.client.config.endpoint + path);
                return yield this.client.call('post', uri, {
                    'content-type': 'application/json',
                }, payload);
            });
        }
        /**
         * Create Magic URL session (confirmation)
         *
         * Use this endpoint to complete creating the session with the Magic URL. Both
         * the **userId** and **secret** arguments will be passed as query parameters
         * to the redirect URL you have provided when sending your request to the
         * [POST
         * /account/sessions/magic-url](/docs/client/account#accountCreateMagicURLSession)
         * endpoint.
         *
         * Please note that in order to avoid a [Redirect
         * Attack](https://github.com/OWASP/CheatSheetSeries/blob/master/cheatsheets/Unvalidated_Redirects_and_Forwards_Cheat_Sheet.md)
         * the only valid redirect URLs are the ones from domains you have set when
         * adding your platforms in the console interface.
         *
         * @param {string} userId
         * @param {string} secret
         * @throws {AppwriteException}
         * @returns {Promise}
         */
        updateMagicURLSession(userId, secret) {
            return __awaiter(this, void 0, void 0, function* () {
                if (typeof userId === 'undefined') {
                    throw new AppwriteException('Missing required parameter: "userId"');
                }
                if (typeof secret === 'undefined') {
                    throw new AppwriteException('Missing required parameter: "secret"');
                }
                let path = '/account/sessions/magic-url';
                let payload = {};
                if (typeof userId !== 'undefined') {
                    payload['userId'] = userId;
                }
                if (typeof secret !== 'undefined') {
                    payload['secret'] = secret;
                }
                const uri = new URL(this.client.config.endpoint + path);
                return yield this.client.call('put', uri, {
                    'content-type': 'application/json',
                }, payload);
            });
        }
        /**
         * Create Account Session with OAuth2
         *
         * Allow the user to login to their account using the OAuth2 provider of their
         * choice. Each OAuth2 provider should be enabled from the Appwrite console
         * first. Use the success and failure arguments to provide a redirect URL's
         * back to your app when login is completed.
         *
         * If there is already an active session, the new session will be attached to
         * the logged-in account. If there are no active sessions, the server will
         * attempt to look for a user with the same email address as the email
         * received from the OAuth2 provider and attach the new session to the
         * existing user. If no matching user is found - the server will create a new
         * user..
         *
         *
         * @param {string} provider
         * @param {string} success
         * @param {string} failure
         * @param {string[]} scopes
         * @throws {AppwriteException}
         * @returns {void|string}
         */
        createOAuth2Session(provider, success, failure, scopes) {
            if (typeof provider === 'undefined') {
                throw new AppwriteException('Missing required parameter: "provider"');
            }
            let path = '/account/sessions/oauth2/{provider}'.replace('{provider}', provider);
            let payload = {};
            if (typeof success !== 'undefined') {
                payload['success'] = success;
            }
            if (typeof failure !== 'undefined') {
                payload['failure'] = failure;
            }
            if (typeof scopes !== 'undefined') {
                payload['scopes'] = scopes;
            }
            const uri = new URL(this.client.config.endpoint + path);
            payload['project'] = this.client.config.project;
            for (const [key, value] of Object.entries(Service.flatten(payload))) {
                uri.searchParams.append(key, value);
            }
            if (typeof window !== 'undefined' && (window === null || window === void 0 ? void 0 : window.location)) {
                window.location.href = uri.toString();
            }
            else {
                return uri;
            }
        }
        /**
         * Create Phone session
         *
         * Sends the user an SMS with a secret key for creating a session. If the
         * provided user ID has not be registered, a new user will be created. Use the
         * returned user ID and secret and submit a request to the [PUT
         * /account/sessions/phone](/docs/client/account#accountUpdatePhoneSession)
         * endpoint to complete the login process. The secret sent to the user's phone
         * is valid for 15 minutes.
         *
         * @param {string} userId
         * @param {string} number
         * @throws {AppwriteException}
         * @returns {Promise}
         */
        createPhoneSession(userId, number) {
            return __awaiter(this, void 0, void 0, function* () {
                if (typeof userId === 'undefined') {
                    throw new AppwriteException('Missing required parameter: "userId"');
                }
                if (typeof number === 'undefined') {
                    throw new AppwriteException('Missing required parameter: "number"');
                }
                let path = '/account/sessions/phone';
                let payload = {};
                if (typeof userId !== 'undefined') {
                    payload['userId'] = userId;
                }
                if (typeof number !== 'undefined') {
                    payload['number'] = number;
                }
                const uri = new URL(this.client.config.endpoint + path);
                return yield this.client.call('post', uri, {
                    'content-type': 'application/json',
                }, payload);
            });
        }
        /**
         * Create Phone session (confirmation)
         *
         * Use this endpoint to complete creating a session with SMS. Use the
         * **userId** from the
         * [createPhoneSession](/docs/client/account#accountCreatePhoneSession)
         * endpoint and the **secret** received via SMS to successfully update and
         * confirm the phone session.
         *
         * @param {string} userId
         * @param {string} secret
         * @throws {AppwriteException}
         * @returns {Promise}
         */
        updatePhoneSession(userId, secret) {
            return __awaiter(this, void 0, void 0, function* () {
                if (typeof userId === 'undefined') {
                    throw new AppwriteException('Missing required parameter: "userId"');
                }
                if (typeof secret === 'undefined') {
                    throw new AppwriteException('Missing required parameter: "secret"');
                }
                let path = '/account/sessions/phone';
                let payload = {};
                if (typeof userId !== 'undefined') {
                    payload['userId'] = userId;
                }
                if (typeof secret !== 'undefined') {
                    payload['secret'] = secret;
                }
                const uri = new URL(this.client.config.endpoint + path);
                return yield this.client.call('put', uri, {
                    'content-type': 'application/json',
                }, payload);
            });
        }
        /**
         * Get Session By ID
         *
         * Use this endpoint to get a logged in user's session using a Session ID.
         * Inputting 'current' will return the current session being used.
         *
         * @param {string} sessionId
         * @throws {AppwriteException}
         * @returns {Promise}
         */
        getSession(sessionId) {
            return __awaiter(this, void 0, void 0, function* () {
                if (typeof sessionId === 'undefined') {
                    throw new AppwriteException('Missing required parameter: "sessionId"');
                }
                let path = '/account/sessions/{sessionId}'.replace('{sessionId}', sessionId);
                let payload = {};
                const uri = new URL(this.client.config.endpoint + path);
                return yield this.client.call('get', uri, {
                    'content-type': 'application/json',
                }, payload);
            });
        }
        /**
         * Update Session (Refresh Tokens)
         *
         * Access tokens have limited lifespan and expire to mitigate security risks.
         * If session was created using an OAuth provider, this route can be used to
         * "refresh" the access token.
         *
         * @param {string} sessionId
         * @throws {AppwriteException}
         * @returns {Promise}
         */
        updateSession(sessionId) {
            return __awaiter(this, void 0, void 0, function* () {
                if (typeof sessionId === 'undefined') {
                    throw new AppwriteException('Missing required parameter: "sessionId"');
                }
                let path = '/account/sessions/{sessionId}'.replace('{sessionId}', sessionId);
                let payload = {};
                const uri = new URL(this.client.config.endpoint + path);
                return yield this.client.call('patch', uri, {
                    'content-type': 'application/json',
                }, payload);
            });
        }
        /**
         * Delete Account Session
         *
         * Use this endpoint to log out the currently logged in user from all their
         * account sessions across all of their different devices. When using the
         * Session ID argument, only the unique session ID provided is deleted.
         *
         *
         * @param {string} sessionId
         * @throws {AppwriteException}
         * @returns {Promise}
         */
        deleteSession(sessionId) {
            return __awaiter(this, void 0, void 0, function* () {
                if (typeof sessionId === 'undefined') {
                    throw new AppwriteException('Missing required parameter: "sessionId"');
                }
                let path = '/account/sessions/{sessionId}'.replace('{sessionId}', sessionId);
                let payload = {};
                const uri = new URL(this.client.config.endpoint + path);
                return yield this.client.call('delete', uri, {
                    'content-type': 'application/json',
                }, payload);
            });
        }
        /**
         * Update Account Status
         *
         * Block the currently logged in user account. Behind the scene, the user
         * record is not deleted but permanently blocked from any access. To
         * completely delete a user, use the Users API instead.
         *
         * @throws {AppwriteException}
         * @returns {Promise}
         */
        updateStatus() {
            return __awaiter(this, void 0, void 0, function* () {
                let path = '/account/status';
                let payload = {};
                const uri = new URL(this.client.config.endpoint + path);
                return yield this.client.call('patch', uri, {
                    'content-type': 'application/json',
                }, payload);
            });
        }
        /**
         * Create Email Verification
         *
         * Use this endpoint to send a verification message to your user email address
         * to confirm they are the valid owners of that address. Both the **userId**
         * and **secret** arguments will be passed as query parameters to the URL you
         * have provided to be attached to the verification email. The provided URL
         * should redirect the user back to your app and allow you to complete the
         * verification process by verifying both the **userId** and **secret**
         * parameters. Learn more about how to [complete the verification
         * process](/docs/client/account#accountUpdateEmailVerification). The
         * verification link sent to the user's email address is valid for 7 days.
         *
         * Please note that in order to avoid a [Redirect
         * Attack](https://github.com/OWASP/CheatSheetSeries/blob/master/cheatsheets/Unvalidated_Redirects_and_Forwards_Cheat_Sheet.md),
         * the only valid redirect URLs are the ones from domains you have set when
         * adding your platforms in the console interface.
         *
         *
         * @param {string} url
         * @throws {AppwriteException}
         * @returns {Promise}
         */
        createVerification(url) {
            return __awaiter(this, void 0, void 0, function* () {
                if (typeof url === 'undefined') {
                    throw new AppwriteException('Missing required parameter: "url"');
                }
                let path = '/account/verification';
                let payload = {};
                if (typeof url !== 'undefined') {
                    payload['url'] = url;
                }
                const uri = new URL(this.client.config.endpoint + path);
                return yield this.client.call('post', uri, {
                    'content-type': 'application/json',
                }, payload);
            });
        }
        /**
         * Create Email Verification (confirmation)
         *
         * Use this endpoint to complete the user email verification process. Use both
         * the **userId** and **secret** parameters that were attached to your app URL
         * to verify the user email ownership. If confirmed this route will return a
         * 200 status code.
         *
         * @param {string} userId
         * @param {string} secret
         * @throws {AppwriteException}
         * @returns {Promise}
         */
        updateVerification(userId, secret) {
            return __awaiter(this, void 0, void 0, function* () {
                if (typeof userId === 'undefined') {
                    throw new AppwriteException('Missing required parameter: "userId"');
                }
                if (typeof secret === 'undefined') {
                    throw new AppwriteException('Missing required parameter: "secret"');
                }
                let path = '/account/verification';
                let payload = {};
                if (typeof userId !== 'undefined') {
                    payload['userId'] = userId;
                }
                if (typeof secret !== 'undefined') {
                    payload['secret'] = secret;
                }
                const uri = new URL(this.client.config.endpoint + path);
                return yield this.client.call('put', uri, {
                    'content-type': 'application/json',
                }, payload);
            });
        }
        /**
         * Create Phone Verification
         *
         * Use this endpoint to send a verification SMS to the currently logged in
         * user. This endpoint is meant for use after updating a user's phone number
         * using the [accountUpdatePhone](/docs/client/account#accountUpdatePhone)
         * endpoint. Learn more about how to [complete the verification
         * process](/docs/client/account#accountUpdatePhoneVerification). The
         * verification code sent to the user's phone number is valid for 15 minutes.
         *
         * @throws {AppwriteException}
         * @returns {Promise}
         */
        createPhoneVerification() {
            return __awaiter(this, void 0, void 0, function* () {
                let path = '/account/verification/phone';
                let payload = {};
                const uri = new URL(this.client.config.endpoint + path);
                return yield this.client.call('post', uri, {
                    'content-type': 'application/json',
                }, payload);
            });
        }
        /**
         * Create Phone Verification (confirmation)
         *
         * Use this endpoint to complete the user phone verification process. Use the
         * **userId** and **secret** that were sent to your user's phone number to
         * verify the user email ownership. If confirmed this route will return a 200
         * status code.
         *
         * @param {string} userId
         * @param {string} secret
         * @throws {AppwriteException}
         * @returns {Promise}
         */
        updatePhoneVerification(userId, secret) {
            return __awaiter(this, void 0, void 0, function* () {
                if (typeof userId === 'undefined') {
                    throw new AppwriteException('Missing required parameter: "userId"');
                }
                if (typeof secret === 'undefined') {
                    throw new AppwriteException('Missing required parameter: "secret"');
                }
                let path = '/account/verification/phone';
                let payload = {};
                if (typeof userId !== 'undefined') {
                    payload['userId'] = userId;
                }
                if (typeof secret !== 'undefined') {
                    payload['secret'] = secret;
                }
                const uri = new URL(this.client.config.endpoint + path);
                return yield this.client.call('put', uri, {
                    'content-type': 'application/json',
                }, payload);
            });
        }
    }

    class Avatars extends Service {
        constructor(client) {
            super(client);
        }
        /**
         * Get Browser Icon
         *
         * You can use this endpoint to show different browser icons to your users.
         * The code argument receives the browser code as it appears in your user [GET
         * /account/sessions](/docs/client/account#accountGetSessions) endpoint. Use
         * width, height and quality arguments to change the output settings.
         *
         * When one dimension is specified and the other is 0, the image is scaled
         * with preserved aspect ratio. If both dimensions are 0, the API provides an
         * image at source quality. If dimensions are not specified, the default size
         * of image returned is 100x100px.
         *
         * @param {string} code
         * @param {number} width
         * @param {number} height
         * @param {number} quality
         * @throws {AppwriteException}
         * @returns {URL}
         */
        getBrowser(code, width, height, quality) {
            if (typeof code === 'undefined') {
                throw new AppwriteException('Missing required parameter: "code"');
            }
            let path = '/avatars/browsers/{code}'.replace('{code}', code);
            let payload = {};
            if (typeof width !== 'undefined') {
                payload['width'] = width;
            }
            if (typeof height !== 'undefined') {
                payload['height'] = height;
            }
            if (typeof quality !== 'undefined') {
                payload['quality'] = quality;
            }
            const uri = new URL(this.client.config.endpoint + path);
            payload['project'] = this.client.config.project;
            for (const [key, value] of Object.entries(Service.flatten(payload))) {
                uri.searchParams.append(key, value);
            }
            return uri;
        }
        /**
         * Get Credit Card Icon
         *
         * The credit card endpoint will return you the icon of the credit card
         * provider you need. Use width, height and quality arguments to change the
         * output settings.
         *
         * When one dimension is specified and the other is 0, the image is scaled
         * with preserved aspect ratio. If both dimensions are 0, the API provides an
         * image at source quality. If dimensions are not specified, the default size
         * of image returned is 100x100px.
         *
         *
         * @param {string} code
         * @param {number} width
         * @param {number} height
         * @param {number} quality
         * @throws {AppwriteException}
         * @returns {URL}
         */
        getCreditCard(code, width, height, quality) {
            if (typeof code === 'undefined') {
                throw new AppwriteException('Missing required parameter: "code"');
            }
            let path = '/avatars/credit-cards/{code}'.replace('{code}', code);
            let payload = {};
            if (typeof width !== 'undefined') {
                payload['width'] = width;
            }
            if (typeof height !== 'undefined') {
                payload['height'] = height;
            }
            if (typeof quality !== 'undefined') {
                payload['quality'] = quality;
            }
            const uri = new URL(this.client.config.endpoint + path);
            payload['project'] = this.client.config.project;
            for (const [key, value] of Object.entries(Service.flatten(payload))) {
                uri.searchParams.append(key, value);
            }
            return uri;
        }
        /**
         * Get Favicon
         *
         * Use this endpoint to fetch the favorite icon (AKA favicon) of any remote
         * website URL.
         *
         *
         * @param {string} url
         * @throws {AppwriteException}
         * @returns {URL}
         */
        getFavicon(url) {
            if (typeof url === 'undefined') {
                throw new AppwriteException('Missing required parameter: "url"');
            }
            let path = '/avatars/favicon';
            let payload = {};
            if (typeof url !== 'undefined') {
                payload['url'] = url;
            }
            const uri = new URL(this.client.config.endpoint + path);
            payload['project'] = this.client.config.project;
            for (const [key, value] of Object.entries(Service.flatten(payload))) {
                uri.searchParams.append(key, value);
            }
            return uri;
        }
        /**
         * Get Country Flag
         *
         * You can use this endpoint to show different country flags icons to your
         * users. The code argument receives the 2 letter country code. Use width,
         * height and quality arguments to change the output settings.
         *
         * When one dimension is specified and the other is 0, the image is scaled
         * with preserved aspect ratio. If both dimensions are 0, the API provides an
         * image at source quality. If dimensions are not specified, the default size
         * of image returned is 100x100px.
         *
         *
         * @param {string} code
         * @param {number} width
         * @param {number} height
         * @param {number} quality
         * @throws {AppwriteException}
         * @returns {URL}
         */
        getFlag(code, width, height, quality) {
            if (typeof code === 'undefined') {
                throw new AppwriteException('Missing required parameter: "code"');
            }
            let path = '/avatars/flags/{code}'.replace('{code}', code);
            let payload = {};
            if (typeof width !== 'undefined') {
                payload['width'] = width;
            }
            if (typeof height !== 'undefined') {
                payload['height'] = height;
            }
            if (typeof quality !== 'undefined') {
                payload['quality'] = quality;
            }
            const uri = new URL(this.client.config.endpoint + path);
            payload['project'] = this.client.config.project;
            for (const [key, value] of Object.entries(Service.flatten(payload))) {
                uri.searchParams.append(key, value);
            }
            return uri;
        }
        /**
         * Get Image from URL
         *
         * Use this endpoint to fetch a remote image URL and crop it to any image size
         * you want. This endpoint is very useful if you need to crop and display
         * remote images in your app or in case you want to make sure a 3rd party
         * image is properly served using a TLS protocol.
         *
         * When one dimension is specified and the other is 0, the image is scaled
         * with preserved aspect ratio. If both dimensions are 0, the API provides an
         * image at source quality. If dimensions are not specified, the default size
         * of image returned is 400x400px.
         *
         *
         * @param {string} url
         * @param {number} width
         * @param {number} height
         * @throws {AppwriteException}
         * @returns {URL}
         */
        getImage(url, width, height) {
            if (typeof url === 'undefined') {
                throw new AppwriteException('Missing required parameter: "url"');
            }
            let path = '/avatars/image';
            let payload = {};
            if (typeof url !== 'undefined') {
                payload['url'] = url;
            }
            if (typeof width !== 'undefined') {
                payload['width'] = width;
            }
            if (typeof height !== 'undefined') {
                payload['height'] = height;
            }
            const uri = new URL(this.client.config.endpoint + path);
            payload['project'] = this.client.config.project;
            for (const [key, value] of Object.entries(Service.flatten(payload))) {
                uri.searchParams.append(key, value);
            }
            return uri;
        }
        /**
         * Get User Initials
         *
         * Use this endpoint to show your user initials avatar icon on your website or
         * app. By default, this route will try to print your logged-in user name or
         * email initials. You can also overwrite the user name if you pass the 'name'
         * parameter. If no name is given and no user is logged, an empty avatar will
         * be returned.
         *
         * You can use the color and background params to change the avatar colors. By
         * default, a random theme will be selected. The random theme will persist for
         * the user's initials when reloading the same theme will always return for
         * the same initials.
         *
         * When one dimension is specified and the other is 0, the image is scaled
         * with preserved aspect ratio. If both dimensions are 0, the API provides an
         * image at source quality. If dimensions are not specified, the default size
         * of image returned is 100x100px.
         *
         *
         * @param {string} name
         * @param {number} width
         * @param {number} height
         * @param {string} color
         * @param {string} background
         * @throws {AppwriteException}
         * @returns {URL}
         */
        getInitials(name, width, height, color, background) {
            let path = '/avatars/initials';
            let payload = {};
            if (typeof name !== 'undefined') {
                payload['name'] = name;
            }
            if (typeof width !== 'undefined') {
                payload['width'] = width;
            }
            if (typeof height !== 'undefined') {
                payload['height'] = height;
            }
            if (typeof color !== 'undefined') {
                payload['color'] = color;
            }
            if (typeof background !== 'undefined') {
                payload['background'] = background;
            }
            const uri = new URL(this.client.config.endpoint + path);
            payload['project'] = this.client.config.project;
            for (const [key, value] of Object.entries(Service.flatten(payload))) {
                uri.searchParams.append(key, value);
            }
            return uri;
        }
        /**
         * Get QR Code
         *
         * Converts a given plain text to a QR code image. You can use the query
         * parameters to change the size and style of the resulting image.
         *
         *
         * @param {string} text
         * @param {number} size
         * @param {number} margin
         * @param {boolean} download
         * @throws {AppwriteException}
         * @returns {URL}
         */
        getQR(text, size, margin, download) {
            if (typeof text === 'undefined') {
                throw new AppwriteException('Missing required parameter: "text"');
            }
            let path = '/avatars/qr';
            let payload = {};
            if (typeof text !== 'undefined') {
                payload['text'] = text;
            }
            if (typeof size !== 'undefined') {
                payload['size'] = size;
            }
            if (typeof margin !== 'undefined') {
                payload['margin'] = margin;
            }
            if (typeof download !== 'undefined') {
                payload['download'] = download;
            }
            const uri = new URL(this.client.config.endpoint + path);
            payload['project'] = this.client.config.project;
            for (const [key, value] of Object.entries(Service.flatten(payload))) {
                uri.searchParams.append(key, value);
            }
            return uri;
        }
    }

    class Databases extends Service {
        constructor(client) {
            super(client);
        }
        /**
         * List Databases
         *
         * Get a list of all databases from the current Appwrite project. You can use
         * the search parameter to filter your results.
         *
         * @param {string} search
         * @param {number} limit
         * @param {number} offset
         * @param {string} cursor
         * @param {string} cursorDirection
         * @param {string} orderType
         * @throws {AppwriteException}
         * @returns {Promise}
         */
        list(search, limit, offset, cursor, cursorDirection, orderType) {
            return __awaiter(this, void 0, void 0, function* () {
                let path = '/databases';
                let payload = {};
                if (typeof search !== 'undefined') {
                    payload['search'] = search;
                }
                if (typeof limit !== 'undefined') {
                    payload['limit'] = limit;
                }
                if (typeof offset !== 'undefined') {
                    payload['offset'] = offset;
                }
                if (typeof cursor !== 'undefined') {
                    payload['cursor'] = cursor;
                }
                if (typeof cursorDirection !== 'undefined') {
                    payload['cursorDirection'] = cursorDirection;
                }
                if (typeof orderType !== 'undefined') {
                    payload['orderType'] = orderType;
                }
                const uri = new URL(this.client.config.endpoint + path);
                return yield this.client.call('get', uri, {
                    'content-type': 'application/json',
                }, payload);
            });
        }
        /**
         * Create Database
         *
         * Create a new Database.
         *
         *
         * @param {string} databaseId
         * @param {string} name
         * @throws {AppwriteException}
         * @returns {Promise}
         */
        create(databaseId, name) {
            return __awaiter(this, void 0, void 0, function* () {
                if (typeof databaseId === 'undefined') {
                    throw new AppwriteException('Missing required parameter: "databaseId"');
                }
                if (typeof name === 'undefined') {
                    throw new AppwriteException('Missing required parameter: "name"');
                }
                let path = '/databases';
                let payload = {};
                if (typeof databaseId !== 'undefined') {
                    payload['databaseId'] = databaseId;
                }
                if (typeof name !== 'undefined') {
                    payload['name'] = name;
                }
                const uri = new URL(this.client.config.endpoint + path);
                return yield this.client.call('post', uri, {
                    'content-type': 'application/json',
                }, payload);
            });
        }
        /**
         * Get usage stats for the database
         *
         *
         * @param {string} range
         * @throws {AppwriteException}
         * @returns {Promise}
         */
        getUsage(range) {
            return __awaiter(this, void 0, void 0, function* () {
                let path = '/databases/usage';
                let payload = {};
                if (typeof range !== 'undefined') {
                    payload['range'] = range;
                }
                const uri = new URL(this.client.config.endpoint + path);
                return yield this.client.call('get', uri, {
                    'content-type': 'application/json',
                }, payload);
            });
        }
        /**
         * Get Database
         *
         * Get a database by its unique ID. This endpoint response returns a JSON
         * object with the database metadata.
         *
         * @param {string} databaseId
         * @throws {AppwriteException}
         * @returns {Promise}
         */
        get(databaseId) {
            return __awaiter(this, void 0, void 0, function* () {
                if (typeof databaseId === 'undefined') {
                    throw new AppwriteException('Missing required parameter: "databaseId"');
                }
                let path = '/databases/{databaseId}'.replace('{databaseId}', databaseId);
                let payload = {};
                const uri = new URL(this.client.config.endpoint + path);
                return yield this.client.call('get', uri, {
                    'content-type': 'application/json',
                }, payload);
            });
        }
        /**
         * Update Database
         *
         * Update a database by its unique ID.
         *
         * @param {string} databaseId
         * @param {string} name
         * @throws {AppwriteException}
         * @returns {Promise}
         */
        update(databaseId, name) {
            return __awaiter(this, void 0, void 0, function* () {
                if (typeof databaseId === 'undefined') {
                    throw new AppwriteException('Missing required parameter: "databaseId"');
                }
                if (typeof name === 'undefined') {
                    throw new AppwriteException('Missing required parameter: "name"');
                }
                let path = '/databases/{databaseId}'.replace('{databaseId}', databaseId);
                let payload = {};
                if (typeof name !== 'undefined') {
                    payload['name'] = name;
                }
                const uri = new URL(this.client.config.endpoint + path);
                return yield this.client.call('put', uri, {
                    'content-type': 'application/json',
                }, payload);
            });
        }
        /**
         * Delete Database
         *
         * Delete a database by its unique ID. Only API keys with with databases.write
         * scope can delete a database.
         *
         * @param {string} databaseId
         * @throws {AppwriteException}
         * @returns {Promise}
         */
        delete(databaseId) {
            return __awaiter(this, void 0, void 0, function* () {
                if (typeof databaseId === 'undefined') {
                    throw new AppwriteException('Missing required parameter: "databaseId"');
                }
                let path = '/databases/{databaseId}'.replace('{databaseId}', databaseId);
                let payload = {};
                const uri = new URL(this.client.config.endpoint + path);
                return yield this.client.call('delete', uri, {
                    'content-type': 'application/json',
                }, payload);
            });
        }
        /**
         * List Collections
         *
         * Get a list of all collections that belong to the provided databaseId. You
         * can use the search parameter to filter your results.
         *
         * @param {string} databaseId
         * @param {string} search
         * @param {number} limit
         * @param {number} offset
         * @param {string} cursor
         * @param {string} cursorDirection
         * @param {string} orderType
         * @throws {AppwriteException}
         * @returns {Promise}
         */
        listCollections(databaseId, search, limit, offset, cursor, cursorDirection, orderType) {
            return __awaiter(this, void 0, void 0, function* () {
                if (typeof databaseId === 'undefined') {
                    throw new AppwriteException('Missing required parameter: "databaseId"');
                }
                let path = '/databases/{databaseId}/collections'.replace('{databaseId}', databaseId);
                let payload = {};
                if (typeof search !== 'undefined') {
                    payload['search'] = search;
                }
                if (typeof limit !== 'undefined') {
                    payload['limit'] = limit;
                }
                if (typeof offset !== 'undefined') {
                    payload['offset'] = offset;
                }
                if (typeof cursor !== 'undefined') {
                    payload['cursor'] = cursor;
                }
                if (typeof cursorDirection !== 'undefined') {
                    payload['cursorDirection'] = cursorDirection;
                }
                if (typeof orderType !== 'undefined') {
                    payload['orderType'] = orderType;
                }
                const uri = new URL(this.client.config.endpoint + path);
                return yield this.client.call('get', uri, {
                    'content-type': 'application/json',
                }, payload);
            });
        }
        /**
         * Create Collection
         *
         * Create a new Collection. Before using this route, you should create a new
         * database resource using either a [server
         * integration](/docs/server/database#databaseCreateCollection) API or
         * directly from your database console.
         *
         * @param {string} databaseId
         * @param {string} collectionId
         * @param {string} name
         * @param {string} permission
         * @param {string[]} read
         * @param {string[]} write
         * @throws {AppwriteException}
         * @returns {Promise}
         */
        createCollection(databaseId, collectionId, name, permission, read, write) {
            return __awaiter(this, void 0, void 0, function* () {
                if (typeof databaseId === 'undefined') {
                    throw new AppwriteException('Missing required parameter: "databaseId"');
                }
                if (typeof collectionId === 'undefined') {
                    throw new AppwriteException('Missing required parameter: "collectionId"');
                }
                if (typeof name === 'undefined') {
                    throw new AppwriteException('Missing required parameter: "name"');
                }
                if (typeof permission === 'undefined') {
                    throw new AppwriteException('Missing required parameter: "permission"');
                }
                if (typeof read === 'undefined') {
                    throw new AppwriteException('Missing required parameter: "read"');
                }
                if (typeof write === 'undefined') {
                    throw new AppwriteException('Missing required parameter: "write"');
                }
                let path = '/databases/{databaseId}/collections'.replace('{databaseId}', databaseId);
                let payload = {};
                if (typeof collectionId !== 'undefined') {
                    payload['collectionId'] = collectionId;
                }
                if (typeof name !== 'undefined') {
                    payload['name'] = name;
                }
                if (typeof permission !== 'undefined') {
                    payload['permission'] = permission;
                }
                if (typeof read !== 'undefined') {
                    payload['read'] = read;
                }
                if (typeof write !== 'undefined') {
                    payload['write'] = write;
                }
                const uri = new URL(this.client.config.endpoint + path);
                return yield this.client.call('post', uri, {
                    'content-type': 'application/json',
                }, payload);
            });
        }
        /**
         * Get Collection
         *
         * Get a collection by its unique ID. This endpoint response returns a JSON
         * object with the collection metadata.
         *
         * @param {string} databaseId
         * @param {string} collectionId
         * @throws {AppwriteException}
         * @returns {Promise}
         */
        getCollection(databaseId, collectionId) {
            return __awaiter(this, void 0, void 0, function* () {
                if (typeof databaseId === 'undefined') {
                    throw new AppwriteException('Missing required parameter: "databaseId"');
                }
                if (typeof collectionId === 'undefined') {
                    throw new AppwriteException('Missing required parameter: "collectionId"');
                }
                let path = '/databases/{databaseId}/collections/{collectionId}'.replace('{databaseId}', databaseId).replace('{collectionId}', collectionId);
                let payload = {};
                const uri = new URL(this.client.config.endpoint + path);
                return yield this.client.call('get', uri, {
                    'content-type': 'application/json',
                }, payload);
            });
        }
        /**
         * Update Collection
         *
         * Update a collection by its unique ID.
         *
         * @param {string} databaseId
         * @param {string} collectionId
         * @param {string} name
         * @param {string} permission
         * @param {string[]} read
         * @param {string[]} write
         * @param {boolean} enabled
         * @throws {AppwriteException}
         * @returns {Promise}
         */
        updateCollection(databaseId, collectionId, name, permission, read, write, enabled) {
            return __awaiter(this, void 0, void 0, function* () {
                if (typeof databaseId === 'undefined') {
                    throw new AppwriteException('Missing required parameter: "databaseId"');
                }
                if (typeof collectionId === 'undefined') {
                    throw new AppwriteException('Missing required parameter: "collectionId"');
                }
                if (typeof name === 'undefined') {
                    throw new AppwriteException('Missing required parameter: "name"');
                }
                if (typeof permission === 'undefined') {
                    throw new AppwriteException('Missing required parameter: "permission"');
                }
                let path = '/databases/{databaseId}/collections/{collectionId}'.replace('{databaseId}', databaseId).replace('{collectionId}', collectionId);
                let payload = {};
                if (typeof name !== 'undefined') {
                    payload['name'] = name;
                }
                if (typeof permission !== 'undefined') {
                    payload['permission'] = permission;
                }
                if (typeof read !== 'undefined') {
                    payload['read'] = read;
                }
                if (typeof write !== 'undefined') {
                    payload['write'] = write;
                }
                if (typeof enabled !== 'undefined') {
                    payload['enabled'] = enabled;
                }
                const uri = new URL(this.client.config.endpoint + path);
                return yield this.client.call('put', uri, {
                    'content-type': 'application/json',
                }, payload);
            });
        }
        /**
         * Delete Collection
         *
         * Delete a collection by its unique ID. Only users with write permissions
         * have access to delete this resource.
         *
         * @param {string} databaseId
         * @param {string} collectionId
         * @throws {AppwriteException}
         * @returns {Promise}
         */
        deleteCollection(databaseId, collectionId) {
            return __awaiter(this, void 0, void 0, function* () {
                if (typeof databaseId === 'undefined') {
                    throw new AppwriteException('Missing required parameter: "databaseId"');
                }
                if (typeof collectionId === 'undefined') {
                    throw new AppwriteException('Missing required parameter: "collectionId"');
                }
                let path = '/databases/{databaseId}/collections/{collectionId}'.replace('{databaseId}', databaseId).replace('{collectionId}', collectionId);
                let payload = {};
                const uri = new URL(this.client.config.endpoint + path);
                return yield this.client.call('delete', uri, {
                    'content-type': 'application/json',
                }, payload);
            });
        }
        /**
         * List Attributes
         *
         *
         * @param {string} databaseId
         * @param {string} collectionId
         * @throws {AppwriteException}
         * @returns {Promise}
         */
        listAttributes(databaseId, collectionId) {
            return __awaiter(this, void 0, void 0, function* () {
                if (typeof databaseId === 'undefined') {
                    throw new AppwriteException('Missing required parameter: "databaseId"');
                }
                if (typeof collectionId === 'undefined') {
                    throw new AppwriteException('Missing required parameter: "collectionId"');
                }
                let path = '/databases/{databaseId}/collections/{collectionId}/attributes'.replace('{databaseId}', databaseId).replace('{collectionId}', collectionId);
                let payload = {};
                const uri = new URL(this.client.config.endpoint + path);
                return yield this.client.call('get', uri, {
                    'content-type': 'application/json',
                }, payload);
            });
        }
        /**
         * Create Boolean Attribute
         *
         * Create a boolean attribute.
         *
         *
         * @param {string} databaseId
         * @param {string} collectionId
         * @param {string} key
         * @param {boolean} required
         * @param {boolean} xdefault
         * @param {boolean} array
         * @throws {AppwriteException}
         * @returns {Promise}
         */
        createBooleanAttribute(databaseId, collectionId, key, required, xdefault, array) {
            return __awaiter(this, void 0, void 0, function* () {
                if (typeof databaseId === 'undefined') {
                    throw new AppwriteException('Missing required parameter: "databaseId"');
                }
                if (typeof collectionId === 'undefined') {
                    throw new AppwriteException('Missing required parameter: "collectionId"');
                }
                if (typeof key === 'undefined') {
                    throw new AppwriteException('Missing required parameter: "key"');
                }
                if (typeof required === 'undefined') {
                    throw new AppwriteException('Missing required parameter: "required"');
                }
                let path = '/databases/{databaseId}/collections/{collectionId}/attributes/boolean'.replace('{databaseId}', databaseId).replace('{collectionId}', collectionId);
                let payload = {};
                if (typeof key !== 'undefined') {
                    payload['key'] = key;
                }
                if (typeof required !== 'undefined') {
                    payload['required'] = required;
                }
                if (typeof xdefault !== 'undefined') {
                    payload['default'] = xdefault;
                }
                if (typeof array !== 'undefined') {
                    payload['array'] = array;
                }
                const uri = new URL(this.client.config.endpoint + path);
                return yield this.client.call('post', uri, {
                    'content-type': 'application/json',
                }, payload);
            });
        }
        /**
         * Create Email Attribute
         *
         * Create an email attribute.
         *
         *
         * @param {string} databaseId
         * @param {string} collectionId
         * @param {string} key
         * @param {boolean} required
         * @param {string} xdefault
         * @param {boolean} array
         * @throws {AppwriteException}
         * @returns {Promise}
         */
        createEmailAttribute(databaseId, collectionId, key, required, xdefault, array) {
            return __awaiter(this, void 0, void 0, function* () {
                if (typeof databaseId === 'undefined') {
                    throw new AppwriteException('Missing required parameter: "databaseId"');
                }
                if (typeof collectionId === 'undefined') {
                    throw new AppwriteException('Missing required parameter: "collectionId"');
                }
                if (typeof key === 'undefined') {
                    throw new AppwriteException('Missing required parameter: "key"');
                }
                if (typeof required === 'undefined') {
                    throw new AppwriteException('Missing required parameter: "required"');
                }
                let path = '/databases/{databaseId}/collections/{collectionId}/attributes/email'.replace('{databaseId}', databaseId).replace('{collectionId}', collectionId);
                let payload = {};
                if (typeof key !== 'undefined') {
                    payload['key'] = key;
                }
                if (typeof required !== 'undefined') {
                    payload['required'] = required;
                }
                if (typeof xdefault !== 'undefined') {
                    payload['default'] = xdefault;
                }
                if (typeof array !== 'undefined') {
                    payload['array'] = array;
                }
                const uri = new URL(this.client.config.endpoint + path);
                return yield this.client.call('post', uri, {
                    'content-type': 'application/json',
                }, payload);
            });
        }
        /**
         * Create Enum Attribute
         *
         *
         * @param {string} databaseId
         * @param {string} collectionId
         * @param {string} key
         * @param {string[]} elements
         * @param {boolean} required
         * @param {string} xdefault
         * @param {boolean} array
         * @throws {AppwriteException}
         * @returns {Promise}
         */
        createEnumAttribute(databaseId, collectionId, key, elements, required, xdefault, array) {
            return __awaiter(this, void 0, void 0, function* () {
                if (typeof databaseId === 'undefined') {
                    throw new AppwriteException('Missing required parameter: "databaseId"');
                }
                if (typeof collectionId === 'undefined') {
                    throw new AppwriteException('Missing required parameter: "collectionId"');
                }
                if (typeof key === 'undefined') {
                    throw new AppwriteException('Missing required parameter: "key"');
                }
                if (typeof elements === 'undefined') {
                    throw new AppwriteException('Missing required parameter: "elements"');
                }
                if (typeof required === 'undefined') {
                    throw new AppwriteException('Missing required parameter: "required"');
                }
                let path = '/databases/{databaseId}/collections/{collectionId}/attributes/enum'.replace('{databaseId}', databaseId).replace('{collectionId}', collectionId);
                let payload = {};
                if (typeof key !== 'undefined') {
                    payload['key'] = key;
                }
                if (typeof elements !== 'undefined') {
                    payload['elements'] = elements;
                }
                if (typeof required !== 'undefined') {
                    payload['required'] = required;
                }
                if (typeof xdefault !== 'undefined') {
                    payload['default'] = xdefault;
                }
                if (typeof array !== 'undefined') {
                    payload['array'] = array;
                }
                const uri = new URL(this.client.config.endpoint + path);
                return yield this.client.call('post', uri, {
                    'content-type': 'application/json',
                }, payload);
            });
        }
        /**
         * Create Float Attribute
         *
         * Create a float attribute. Optionally, minimum and maximum values can be
         * provided.
         *
         *
         * @param {string} databaseId
         * @param {string} collectionId
         * @param {string} key
         * @param {boolean} required
         * @param {number} min
         * @param {number} max
         * @param {number} xdefault
         * @param {boolean} array
         * @throws {AppwriteException}
         * @returns {Promise}
         */
        createFloatAttribute(databaseId, collectionId, key, required, min, max, xdefault, array) {
            return __awaiter(this, void 0, void 0, function* () {
                if (typeof databaseId === 'undefined') {
                    throw new AppwriteException('Missing required parameter: "databaseId"');
                }
                if (typeof collectionId === 'undefined') {
                    throw new AppwriteException('Missing required parameter: "collectionId"');
                }
                if (typeof key === 'undefined') {
                    throw new AppwriteException('Missing required parameter: "key"');
                }
                if (typeof required === 'undefined') {
                    throw new AppwriteException('Missing required parameter: "required"');
                }
                let path = '/databases/{databaseId}/collections/{collectionId}/attributes/float'.replace('{databaseId}', databaseId).replace('{collectionId}', collectionId);
                let payload = {};
                if (typeof key !== 'undefined') {
                    payload['key'] = key;
                }
                if (typeof required !== 'undefined') {
                    payload['required'] = required;
                }
                if (typeof min !== 'undefined') {
                    payload['min'] = min;
                }
                if (typeof max !== 'undefined') {
                    payload['max'] = max;
                }
                if (typeof xdefault !== 'undefined') {
                    payload['default'] = xdefault;
                }
                if (typeof array !== 'undefined') {
                    payload['array'] = array;
                }
                const uri = new URL(this.client.config.endpoint + path);
                return yield this.client.call('post', uri, {
                    'content-type': 'application/json',
                }, payload);
            });
        }
        /**
         * Create Integer Attribute
         *
         * Create an integer attribute. Optionally, minimum and maximum values can be
         * provided.
         *
         *
         * @param {string} databaseId
         * @param {string} collectionId
         * @param {string} key
         * @param {boolean} required
         * @param {number} min
         * @param {number} max
         * @param {number} xdefault
         * @param {boolean} array
         * @throws {AppwriteException}
         * @returns {Promise}
         */
        createIntegerAttribute(databaseId, collectionId, key, required, min, max, xdefault, array) {
            return __awaiter(this, void 0, void 0, function* () {
                if (typeof databaseId === 'undefined') {
                    throw new AppwriteException('Missing required parameter: "databaseId"');
                }
                if (typeof collectionId === 'undefined') {
                    throw new AppwriteException('Missing required parameter: "collectionId"');
                }
                if (typeof key === 'undefined') {
                    throw new AppwriteException('Missing required parameter: "key"');
                }
                if (typeof required === 'undefined') {
                    throw new AppwriteException('Missing required parameter: "required"');
                }
                let path = '/databases/{databaseId}/collections/{collectionId}/attributes/integer'.replace('{databaseId}', databaseId).replace('{collectionId}', collectionId);
                let payload = {};
                if (typeof key !== 'undefined') {
                    payload['key'] = key;
                }
                if (typeof required !== 'undefined') {
                    payload['required'] = required;
                }
                if (typeof min !== 'undefined') {
                    payload['min'] = min;
                }
                if (typeof max !== 'undefined') {
                    payload['max'] = max;
                }
                if (typeof xdefault !== 'undefined') {
                    payload['default'] = xdefault;
                }
                if (typeof array !== 'undefined') {
                    payload['array'] = array;
                }
                const uri = new URL(this.client.config.endpoint + path);
                return yield this.client.call('post', uri, {
                    'content-type': 'application/json',
                }, payload);
            });
        }
        /**
         * Create IP Address Attribute
         *
         * Create IP address attribute.
         *
         *
         * @param {string} databaseId
         * @param {string} collectionId
         * @param {string} key
         * @param {boolean} required
         * @param {string} xdefault
         * @param {boolean} array
         * @throws {AppwriteException}
         * @returns {Promise}
         */
        createIpAttribute(databaseId, collectionId, key, required, xdefault, array) {
            return __awaiter(this, void 0, void 0, function* () {
                if (typeof databaseId === 'undefined') {
                    throw new AppwriteException('Missing required parameter: "databaseId"');
                }
                if (typeof collectionId === 'undefined') {
                    throw new AppwriteException('Missing required parameter: "collectionId"');
                }
                if (typeof key === 'undefined') {
                    throw new AppwriteException('Missing required parameter: "key"');
                }
                if (typeof required === 'undefined') {
                    throw new AppwriteException('Missing required parameter: "required"');
                }
                let path = '/databases/{databaseId}/collections/{collectionId}/attributes/ip'.replace('{databaseId}', databaseId).replace('{collectionId}', collectionId);
                let payload = {};
                if (typeof key !== 'undefined') {
                    payload['key'] = key;
                }
                if (typeof required !== 'undefined') {
                    payload['required'] = required;
                }
                if (typeof xdefault !== 'undefined') {
                    payload['default'] = xdefault;
                }
                if (typeof array !== 'undefined') {
                    payload['array'] = array;
                }
                const uri = new URL(this.client.config.endpoint + path);
                return yield this.client.call('post', uri, {
                    'content-type': 'application/json',
                }, payload);
            });
        }
        /**
         * Create String Attribute
         *
         * Create a string attribute.
         *
         *
         * @param {string} databaseId
         * @param {string} collectionId
         * @param {string} key
         * @param {number} size
         * @param {boolean} required
         * @param {string} xdefault
         * @param {boolean} array
         * @throws {AppwriteException}
         * @returns {Promise}
         */
        createStringAttribute(databaseId, collectionId, key, size, required, xdefault, array) {
            return __awaiter(this, void 0, void 0, function* () {
                if (typeof databaseId === 'undefined') {
                    throw new AppwriteException('Missing required parameter: "databaseId"');
                }
                if (typeof collectionId === 'undefined') {
                    throw new AppwriteException('Missing required parameter: "collectionId"');
                }
                if (typeof key === 'undefined') {
                    throw new AppwriteException('Missing required parameter: "key"');
                }
                if (typeof size === 'undefined') {
                    throw new AppwriteException('Missing required parameter: "size"');
                }
                if (typeof required === 'undefined') {
                    throw new AppwriteException('Missing required parameter: "required"');
                }
                let path = '/databases/{databaseId}/collections/{collectionId}/attributes/string'.replace('{databaseId}', databaseId).replace('{collectionId}', collectionId);
                let payload = {};
                if (typeof key !== 'undefined') {
                    payload['key'] = key;
                }
                if (typeof size !== 'undefined') {
                    payload['size'] = size;
                }
                if (typeof required !== 'undefined') {
                    payload['required'] = required;
                }
                if (typeof xdefault !== 'undefined') {
                    payload['default'] = xdefault;
                }
                if (typeof array !== 'undefined') {
                    payload['array'] = array;
                }
                const uri = new URL(this.client.config.endpoint + path);
                return yield this.client.call('post', uri, {
                    'content-type': 'application/json',
                }, payload);
            });
        }
        /**
         * Create URL Attribute
         *
         * Create a URL attribute.
         *
         *
         * @param {string} databaseId
         * @param {string} collectionId
         * @param {string} key
         * @param {boolean} required
         * @param {string} xdefault
         * @param {boolean} array
         * @throws {AppwriteException}
         * @returns {Promise}
         */
        createUrlAttribute(databaseId, collectionId, key, required, xdefault, array) {
            return __awaiter(this, void 0, void 0, function* () {
                if (typeof databaseId === 'undefined') {
                    throw new AppwriteException('Missing required parameter: "databaseId"');
                }
                if (typeof collectionId === 'undefined') {
                    throw new AppwriteException('Missing required parameter: "collectionId"');
                }
                if (typeof key === 'undefined') {
                    throw new AppwriteException('Missing required parameter: "key"');
                }
                if (typeof required === 'undefined') {
                    throw new AppwriteException('Missing required parameter: "required"');
                }
                let path = '/databases/{databaseId}/collections/{collectionId}/attributes/url'.replace('{databaseId}', databaseId).replace('{collectionId}', collectionId);
                let payload = {};
                if (typeof key !== 'undefined') {
                    payload['key'] = key;
                }
                if (typeof required !== 'undefined') {
                    payload['required'] = required;
                }
                if (typeof xdefault !== 'undefined') {
                    payload['default'] = xdefault;
                }
                if (typeof array !== 'undefined') {
                    payload['array'] = array;
                }
                const uri = new URL(this.client.config.endpoint + path);
                return yield this.client.call('post', uri, {
                    'content-type': 'application/json',
                }, payload);
            });
        }
        /**
         * Get Attribute
         *
         *
         * @param {string} databaseId
         * @param {string} collectionId
         * @param {string} key
         * @throws {AppwriteException}
         * @returns {Promise}
         */
        getAttribute(databaseId, collectionId, key) {
            return __awaiter(this, void 0, void 0, function* () {
                if (typeof databaseId === 'undefined') {
                    throw new AppwriteException('Missing required parameter: "databaseId"');
                }
                if (typeof collectionId === 'undefined') {
                    throw new AppwriteException('Missing required parameter: "collectionId"');
                }
                if (typeof key === 'undefined') {
                    throw new AppwriteException('Missing required parameter: "key"');
                }
                let path = '/databases/{databaseId}/collections/{collectionId}/attributes/{key}'.replace('{databaseId}', databaseId).replace('{collectionId}', collectionId).replace('{key}', key);
                let payload = {};
                const uri = new URL(this.client.config.endpoint + path);
                return yield this.client.call('get', uri, {
                    'content-type': 'application/json',
                }, payload);
            });
        }
        /**
         * Delete Attribute
         *
         *
         * @param {string} databaseId
         * @param {string} collectionId
         * @param {string} key
         * @throws {AppwriteException}
         * @returns {Promise}
         */
        deleteAttribute(databaseId, collectionId, key) {
            return __awaiter(this, void 0, void 0, function* () {
                if (typeof databaseId === 'undefined') {
                    throw new AppwriteException('Missing required parameter: "databaseId"');
                }
                if (typeof collectionId === 'undefined') {
                    throw new AppwriteException('Missing required parameter: "collectionId"');
                }
                if (typeof key === 'undefined') {
                    throw new AppwriteException('Missing required parameter: "key"');
                }
                let path = '/databases/{databaseId}/collections/{collectionId}/attributes/{key}'.replace('{databaseId}', databaseId).replace('{collectionId}', collectionId).replace('{key}', key);
                let payload = {};
                const uri = new URL(this.client.config.endpoint + path);
                return yield this.client.call('delete', uri, {
                    'content-type': 'application/json',
                }, payload);
            });
        }
        /**
         * List Documents
         *
         * Get a list of all the user's documents in a given collection. You can use
         * the query params to filter your results. On admin mode, this endpoint will
         * return a list of all of documents belonging to the provided collectionId.
         * [Learn more about different API modes](/docs/admin).
         *
         * @param {string} databaseId
         * @param {string} collectionId
         * @param {string[]} queries
         * @param {number} limit
         * @param {number} offset
         * @param {string} cursor
         * @param {string} cursorDirection
         * @param {string[]} orderAttributes
         * @param {string[]} orderTypes
         * @throws {AppwriteException}
         * @returns {Promise}
         */
        listDocuments(databaseId, collectionId, queries, limit, offset, cursor, cursorDirection, orderAttributes, orderTypes) {
            return __awaiter(this, void 0, void 0, function* () {
                if (typeof databaseId === 'undefined') {
                    throw new AppwriteException('Missing required parameter: "databaseId"');
                }
                if (typeof collectionId === 'undefined') {
                    throw new AppwriteException('Missing required parameter: "collectionId"');
                }
                let path = '/databases/{databaseId}/collections/{collectionId}/documents'.replace('{databaseId}', databaseId).replace('{collectionId}', collectionId);
                let payload = {};
                if (typeof queries !== 'undefined') {
                    payload['queries'] = queries;
                }
                if (typeof limit !== 'undefined') {
                    payload['limit'] = limit;
                }
                if (typeof offset !== 'undefined') {
                    payload['offset'] = offset;
                }
                if (typeof cursor !== 'undefined') {
                    payload['cursor'] = cursor;
                }
                if (typeof cursorDirection !== 'undefined') {
                    payload['cursorDirection'] = cursorDirection;
                }
                if (typeof orderAttributes !== 'undefined') {
                    payload['orderAttributes'] = orderAttributes;
                }
                if (typeof orderTypes !== 'undefined') {
                    payload['orderTypes'] = orderTypes;
                }
                const uri = new URL(this.client.config.endpoint + path);
                return yield this.client.call('get', uri, {
                    'content-type': 'application/json',
                }, payload);
            });
        }
        /**
         * Create Document
         *
         * Create a new Document. Before using this route, you should create a new
         * collection resource using either a [server
         * integration](/docs/server/database#databaseCreateCollection) API or
         * directly from your database console.
         *
         * @param {string} databaseId
         * @param {string} collectionId
         * @param {string} documentId
         * @param {Omit<Document, keyof Models.Document>} data
         * @param {string[]} read
         * @param {string[]} write
         * @throws {AppwriteException}
         * @returns {Promise}
         */
        createDocument(databaseId, collectionId, documentId, data, read, write) {
            return __awaiter(this, void 0, void 0, function* () {
                if (typeof databaseId === 'undefined') {
                    throw new AppwriteException('Missing required parameter: "databaseId"');
                }
                if (typeof collectionId === 'undefined') {
                    throw new AppwriteException('Missing required parameter: "collectionId"');
                }
                if (typeof documentId === 'undefined') {
                    throw new AppwriteException('Missing required parameter: "documentId"');
                }
                if (typeof data === 'undefined') {
                    throw new AppwriteException('Missing required parameter: "data"');
                }
                let path = '/databases/{databaseId}/collections/{collectionId}/documents'.replace('{databaseId}', databaseId).replace('{collectionId}', collectionId);
                let payload = {};
                if (typeof documentId !== 'undefined') {
                    payload['documentId'] = documentId;
                }
                if (typeof data !== 'undefined') {
                    payload['data'] = data;
                }
                if (typeof read !== 'undefined') {
                    payload['read'] = read;
                }
                if (typeof write !== 'undefined') {
                    payload['write'] = write;
                }
                const uri = new URL(this.client.config.endpoint + path);
                return yield this.client.call('post', uri, {
                    'content-type': 'application/json',
                }, payload);
            });
        }
        /**
         * Get Document
         *
         * Get a document by its unique ID. This endpoint response returns a JSON
         * object with the document data.
         *
         * @param {string} databaseId
         * @param {string} collectionId
         * @param {string} documentId
         * @throws {AppwriteException}
         * @returns {Promise}
         */
        getDocument(databaseId, collectionId, documentId) {
            return __awaiter(this, void 0, void 0, function* () {
                if (typeof databaseId === 'undefined') {
                    throw new AppwriteException('Missing required parameter: "databaseId"');
                }
                if (typeof collectionId === 'undefined') {
                    throw new AppwriteException('Missing required parameter: "collectionId"');
                }
                if (typeof documentId === 'undefined') {
                    throw new AppwriteException('Missing required parameter: "documentId"');
                }
                let path = '/databases/{databaseId}/collections/{collectionId}/documents/{documentId}'.replace('{databaseId}', databaseId).replace('{collectionId}', collectionId).replace('{documentId}', documentId);
                let payload = {};
                const uri = new URL(this.client.config.endpoint + path);
                return yield this.client.call('get', uri, {
                    'content-type': 'application/json',
                }, payload);
            });
        }
        /**
         * Update Document
         *
         * Update a document by its unique ID. Using the patch method you can pass
         * only specific fields that will get updated.
         *
         * @param {string} databaseId
         * @param {string} collectionId
         * @param {string} documentId
         * @param {Partial<Omit<Document, keyof Models.Document>>} data
         * @param {string[]} read
         * @param {string[]} write
         * @throws {AppwriteException}
         * @returns {Promise}
         */
        updateDocument(databaseId, collectionId, documentId, data, read, write) {
            return __awaiter(this, void 0, void 0, function* () {
                if (typeof databaseId === 'undefined') {
                    throw new AppwriteException('Missing required parameter: "databaseId"');
                }
                if (typeof collectionId === 'undefined') {
                    throw new AppwriteException('Missing required parameter: "collectionId"');
                }
                if (typeof documentId === 'undefined') {
                    throw new AppwriteException('Missing required parameter: "documentId"');
                }
                let path = '/databases/{databaseId}/collections/{collectionId}/documents/{documentId}'.replace('{databaseId}', databaseId).replace('{collectionId}', collectionId).replace('{documentId}', documentId);
                let payload = {};
                if (typeof data !== 'undefined') {
                    payload['data'] = data;
                }
                if (typeof read !== 'undefined') {
                    payload['read'] = read;
                }
                if (typeof write !== 'undefined') {
                    payload['write'] = write;
                }
                const uri = new URL(this.client.config.endpoint + path);
                return yield this.client.call('patch', uri, {
                    'content-type': 'application/json',
                }, payload);
            });
        }
        /**
         * Delete Document
         *
         * Delete a document by its unique ID.
         *
         * @param {string} databaseId
         * @param {string} collectionId
         * @param {string} documentId
         * @throws {AppwriteException}
         * @returns {Promise}
         */
        deleteDocument(databaseId, collectionId, documentId) {
            return __awaiter(this, void 0, void 0, function* () {
                if (typeof databaseId === 'undefined') {
                    throw new AppwriteException('Missing required parameter: "databaseId"');
                }
                if (typeof collectionId === 'undefined') {
                    throw new AppwriteException('Missing required parameter: "collectionId"');
                }
                if (typeof documentId === 'undefined') {
                    throw new AppwriteException('Missing required parameter: "documentId"');
                }
                let path = '/databases/{databaseId}/collections/{collectionId}/documents/{documentId}'.replace('{databaseId}', databaseId).replace('{collectionId}', collectionId).replace('{documentId}', documentId);
                let payload = {};
                const uri = new URL(this.client.config.endpoint + path);
                return yield this.client.call('delete', uri, {
                    'content-type': 'application/json',
                }, payload);
            });
        }
        /**
         * List Document Logs
         *
         * Get the document activity logs list by its unique ID.
         *
         * @param {string} databaseId
         * @param {string} collectionId
         * @param {string} documentId
         * @param {number} limit
         * @param {number} offset
         * @throws {AppwriteException}
         * @returns {Promise}
         */
        listDocumentLogs(databaseId, collectionId, documentId, limit, offset) {
            return __awaiter(this, void 0, void 0, function* () {
                if (typeof databaseId === 'undefined') {
                    throw new AppwriteException('Missing required parameter: "databaseId"');
                }
                if (typeof collectionId === 'undefined') {
                    throw new AppwriteException('Missing required parameter: "collectionId"');
                }
                if (typeof documentId === 'undefined') {
                    throw new AppwriteException('Missing required parameter: "documentId"');
                }
                let path = '/databases/{databaseId}/collections/{collectionId}/documents/{documentId}/logs'.replace('{databaseId}', databaseId).replace('{collectionId}', collectionId).replace('{documentId}', documentId);
                let payload = {};
                if (typeof limit !== 'undefined') {
                    payload['limit'] = limit;
                }
                if (typeof offset !== 'undefined') {
                    payload['offset'] = offset;
                }
                const uri = new URL(this.client.config.endpoint + path);
                return yield this.client.call('get', uri, {
                    'content-type': 'application/json',
                }, payload);
            });
        }
        /**
         * List Indexes
         *
         *
         * @param {string} databaseId
         * @param {string} collectionId
         * @throws {AppwriteException}
         * @returns {Promise}
         */
        listIndexes(databaseId, collectionId) {
            return __awaiter(this, void 0, void 0, function* () {
                if (typeof databaseId === 'undefined') {
                    throw new AppwriteException('Missing required parameter: "databaseId"');
                }
                if (typeof collectionId === 'undefined') {
                    throw new AppwriteException('Missing required parameter: "collectionId"');
                }
                let path = '/databases/{databaseId}/collections/{collectionId}/indexes'.replace('{databaseId}', databaseId).replace('{collectionId}', collectionId);
                let payload = {};
                const uri = new URL(this.client.config.endpoint + path);
                return yield this.client.call('get', uri, {
                    'content-type': 'application/json',
                }, payload);
            });
        }
        /**
         * Create Index
         *
         *
         * @param {string} databaseId
         * @param {string} collectionId
         * @param {string} key
         * @param {string} type
         * @param {string[]} attributes
         * @param {string[]} orders
         * @throws {AppwriteException}
         * @returns {Promise}
         */
        createIndex(databaseId, collectionId, key, type, attributes, orders) {
            return __awaiter(this, void 0, void 0, function* () {
                if (typeof databaseId === 'undefined') {
                    throw new AppwriteException('Missing required parameter: "databaseId"');
                }
                if (typeof collectionId === 'undefined') {
                    throw new AppwriteException('Missing required parameter: "collectionId"');
                }
                if (typeof key === 'undefined') {
                    throw new AppwriteException('Missing required parameter: "key"');
                }
                if (typeof type === 'undefined') {
                    throw new AppwriteException('Missing required parameter: "type"');
                }
                if (typeof attributes === 'undefined') {
                    throw new AppwriteException('Missing required parameter: "attributes"');
                }
                let path = '/databases/{databaseId}/collections/{collectionId}/indexes'.replace('{databaseId}', databaseId).replace('{collectionId}', collectionId);
                let payload = {};
                if (typeof key !== 'undefined') {
                    payload['key'] = key;
                }
                if (typeof type !== 'undefined') {
                    payload['type'] = type;
                }
                if (typeof attributes !== 'undefined') {
                    payload['attributes'] = attributes;
                }
                if (typeof orders !== 'undefined') {
                    payload['orders'] = orders;
                }
                const uri = new URL(this.client.config.endpoint + path);
                return yield this.client.call('post', uri, {
                    'content-type': 'application/json',
                }, payload);
            });
        }
        /**
         * Get Index
         *
         *
         * @param {string} databaseId
         * @param {string} collectionId
         * @param {string} key
         * @throws {AppwriteException}
         * @returns {Promise}
         */
        getIndex(databaseId, collectionId, key) {
            return __awaiter(this, void 0, void 0, function* () {
                if (typeof databaseId === 'undefined') {
                    throw new AppwriteException('Missing required parameter: "databaseId"');
                }
                if (typeof collectionId === 'undefined') {
                    throw new AppwriteException('Missing required parameter: "collectionId"');
                }
                if (typeof key === 'undefined') {
                    throw new AppwriteException('Missing required parameter: "key"');
                }
                let path = '/databases/{databaseId}/collections/{collectionId}/indexes/{key}'.replace('{databaseId}', databaseId).replace('{collectionId}', collectionId).replace('{key}', key);
                let payload = {};
                const uri = new URL(this.client.config.endpoint + path);
                return yield this.client.call('get', uri, {
                    'content-type': 'application/json',
                }, payload);
            });
        }
        /**
         * Delete Index
         *
         *
         * @param {string} databaseId
         * @param {string} collectionId
         * @param {string} key
         * @throws {AppwriteException}
         * @returns {Promise}
         */
        deleteIndex(databaseId, collectionId, key) {
            return __awaiter(this, void 0, void 0, function* () {
                if (typeof databaseId === 'undefined') {
                    throw new AppwriteException('Missing required parameter: "databaseId"');
                }
                if (typeof collectionId === 'undefined') {
                    throw new AppwriteException('Missing required parameter: "collectionId"');
                }
                if (typeof key === 'undefined') {
                    throw new AppwriteException('Missing required parameter: "key"');
                }
                let path = '/databases/{databaseId}/collections/{collectionId}/indexes/{key}'.replace('{databaseId}', databaseId).replace('{collectionId}', collectionId).replace('{key}', key);
                let payload = {};
                const uri = new URL(this.client.config.endpoint + path);
                return yield this.client.call('delete', uri, {
                    'content-type': 'application/json',
                }, payload);
            });
        }
        /**
         * List Collection Logs
         *
         * Get the collection activity logs list by its unique ID.
         *
         * @param {string} databaseId
         * @param {string} collectionId
         * @param {number} limit
         * @param {number} offset
         * @throws {AppwriteException}
         * @returns {Promise}
         */
        listCollectionLogs(databaseId, collectionId, limit, offset) {
            return __awaiter(this, void 0, void 0, function* () {
                if (typeof databaseId === 'undefined') {
                    throw new AppwriteException('Missing required parameter: "databaseId"');
                }
                if (typeof collectionId === 'undefined') {
                    throw new AppwriteException('Missing required parameter: "collectionId"');
                }
                let path = '/databases/{databaseId}/collections/{collectionId}/logs'.replace('{databaseId}', databaseId).replace('{collectionId}', collectionId);
                let payload = {};
                if (typeof limit !== 'undefined') {
                    payload['limit'] = limit;
                }
                if (typeof offset !== 'undefined') {
                    payload['offset'] = offset;
                }
                const uri = new URL(this.client.config.endpoint + path);
                return yield this.client.call('get', uri, {
                    'content-type': 'application/json',
                }, payload);
            });
        }
        /**
         * Get usage stats for a collection
         *
         *
         * @param {string} databaseId
         * @param {string} collectionId
         * @param {string} range
         * @throws {AppwriteException}
         * @returns {Promise}
         */
        getCollectionUsage(databaseId, collectionId, range) {
            return __awaiter(this, void 0, void 0, function* () {
                if (typeof databaseId === 'undefined') {
                    throw new AppwriteException('Missing required parameter: "databaseId"');
                }
                if (typeof collectionId === 'undefined') {
                    throw new AppwriteException('Missing required parameter: "collectionId"');
                }
                let path = '/databases/{databaseId}/collections/{collectionId}/usage'.replace('{databaseId}', databaseId).replace('{collectionId}', collectionId);
                let payload = {};
                if (typeof range !== 'undefined') {
                    payload['range'] = range;
                }
                const uri = new URL(this.client.config.endpoint + path);
                return yield this.client.call('get', uri, {
                    'content-type': 'application/json',
                }, payload);
            });
        }
        /**
         * List Collection Logs
         *
         * Get the collection activity logs list by its unique ID.
         *
         * @param {string} databaseId
         * @param {number} limit
         * @param {number} offset
         * @throws {AppwriteException}
         * @returns {Promise}
         */
        listLogs(databaseId, limit, offset) {
            return __awaiter(this, void 0, void 0, function* () {
                if (typeof databaseId === 'undefined') {
                    throw new AppwriteException('Missing required parameter: "databaseId"');
                }
                let path = '/databases/{databaseId}/logs'.replace('{databaseId}', databaseId);
                let payload = {};
                if (typeof limit !== 'undefined') {
                    payload['limit'] = limit;
                }
                if (typeof offset !== 'undefined') {
                    payload['offset'] = offset;
                }
                const uri = new URL(this.client.config.endpoint + path);
                return yield this.client.call('get', uri, {
                    'content-type': 'application/json',
                }, payload);
            });
        }
        /**
         * Get usage stats for the database
         *
         *
         * @param {string} databaseId
         * @param {string} range
         * @throws {AppwriteException}
         * @returns {Promise}
         */
        getDatabaseUsage(databaseId, range) {
            return __awaiter(this, void 0, void 0, function* () {
                if (typeof databaseId === 'undefined') {
                    throw new AppwriteException('Missing required parameter: "databaseId"');
                }
                let path = '/databases/{databaseId}/usage'.replace('{databaseId}', databaseId);
                let payload = {};
                if (typeof range !== 'undefined') {
                    payload['range'] = range;
                }
                const uri = new URL(this.client.config.endpoint + path);
                return yield this.client.call('get', uri, {
                    'content-type': 'application/json',
                }, payload);
            });
        }
    }

    class Functions extends Service {
        constructor(client) {
            super(client);
        }
        /**
         * List Functions
         *
         * Get a list of all the project's functions. You can use the query params to
         * filter your results.
         *
         * @param {string} search
         * @param {number} limit
         * @param {number} offset
         * @param {string} cursor
         * @param {string} cursorDirection
         * @param {string} orderType
         * @throws {AppwriteException}
         * @returns {Promise}
         */
        list(search, limit, offset, cursor, cursorDirection, orderType) {
            return __awaiter(this, void 0, void 0, function* () {
                let path = '/functions';
                let payload = {};
                if (typeof search !== 'undefined') {
                    payload['search'] = search;
                }
                if (typeof limit !== 'undefined') {
                    payload['limit'] = limit;
                }
                if (typeof offset !== 'undefined') {
                    payload['offset'] = offset;
                }
                if (typeof cursor !== 'undefined') {
                    payload['cursor'] = cursor;
                }
                if (typeof cursorDirection !== 'undefined') {
                    payload['cursorDirection'] = cursorDirection;
                }
                if (typeof orderType !== 'undefined') {
                    payload['orderType'] = orderType;
                }
                const uri = new URL(this.client.config.endpoint + path);
                return yield this.client.call('get', uri, {
                    'content-type': 'application/json',
                }, payload);
            });
        }
        /**
         * Create Function
         *
         * Create a new function. You can pass a list of
         * [permissions](/docs/permissions) to allow different project users or team
         * with access to execute the function using the client API.
         *
         * @param {string} functionId
         * @param {string} name
         * @param {string[]} execute
         * @param {string} runtime
         * @param {object} vars
         * @param {string[]} events
         * @param {string} schedule
         * @param {number} timeout
         * @throws {AppwriteException}
         * @returns {Promise}
         */
        create(functionId, name, execute, runtime, vars, events, schedule, timeout) {
            return __awaiter(this, void 0, void 0, function* () {
                if (typeof functionId === 'undefined') {
                    throw new AppwriteException('Missing required parameter: "functionId"');
                }
                if (typeof name === 'undefined') {
                    throw new AppwriteException('Missing required parameter: "name"');
                }
                if (typeof execute === 'undefined') {
                    throw new AppwriteException('Missing required parameter: "execute"');
                }
                if (typeof runtime === 'undefined') {
                    throw new AppwriteException('Missing required parameter: "runtime"');
                }
                let path = '/functions';
                let payload = {};
                if (typeof functionId !== 'undefined') {
                    payload['functionId'] = functionId;
                }
                if (typeof name !== 'undefined') {
                    payload['name'] = name;
                }
                if (typeof execute !== 'undefined') {
                    payload['execute'] = execute;
                }
                if (typeof runtime !== 'undefined') {
                    payload['runtime'] = runtime;
                }
                if (typeof vars !== 'undefined') {
                    payload['vars'] = vars;
                }
                if (typeof events !== 'undefined') {
                    payload['events'] = events;
                }
                if (typeof schedule !== 'undefined') {
                    payload['schedule'] = schedule;
                }
                if (typeof timeout !== 'undefined') {
                    payload['timeout'] = timeout;
                }
                const uri = new URL(this.client.config.endpoint + path);
                return yield this.client.call('post', uri, {
                    'content-type': 'application/json',
                }, payload);
            });
        }
        /**
         * List runtimes
         *
         * Get a list of all runtimes that are currently active on your instance.
         *
         * @throws {AppwriteException}
         * @returns {Promise}
         */
        listRuntimes() {
            return __awaiter(this, void 0, void 0, function* () {
                let path = '/functions/runtimes';
                let payload = {};
                const uri = new URL(this.client.config.endpoint + path);
                return yield this.client.call('get', uri, {
                    'content-type': 'application/json',
                }, payload);
            });
        }
        /**
         * Get Function
         *
         * Get a function by its unique ID.
         *
         * @param {string} functionId
         * @throws {AppwriteException}
         * @returns {Promise}
         */
        get(functionId) {
            return __awaiter(this, void 0, void 0, function* () {
                if (typeof functionId === 'undefined') {
                    throw new AppwriteException('Missing required parameter: "functionId"');
                }
                let path = '/functions/{functionId}'.replace('{functionId}', functionId);
                let payload = {};
                const uri = new URL(this.client.config.endpoint + path);
                return yield this.client.call('get', uri, {
                    'content-type': 'application/json',
                }, payload);
            });
        }
        /**
         * Update Function
         *
         * Update function by its unique ID.
         *
         * @param {string} functionId
         * @param {string} name
         * @param {string[]} execute
         * @param {object} vars
         * @param {string[]} events
         * @param {string} schedule
         * @param {number} timeout
         * @throws {AppwriteException}
         * @returns {Promise}
         */
        update(functionId, name, execute, vars, events, schedule, timeout) {
            return __awaiter(this, void 0, void 0, function* () {
                if (typeof functionId === 'undefined') {
                    throw new AppwriteException('Missing required parameter: "functionId"');
                }
                if (typeof name === 'undefined') {
                    throw new AppwriteException('Missing required parameter: "name"');
                }
                if (typeof execute === 'undefined') {
                    throw new AppwriteException('Missing required parameter: "execute"');
                }
                let path = '/functions/{functionId}'.replace('{functionId}', functionId);
                let payload = {};
                if (typeof name !== 'undefined') {
                    payload['name'] = name;
                }
                if (typeof execute !== 'undefined') {
                    payload['execute'] = execute;
                }
                if (typeof vars !== 'undefined') {
                    payload['vars'] = vars;
                }
                if (typeof events !== 'undefined') {
                    payload['events'] = events;
                }
                if (typeof schedule !== 'undefined') {
                    payload['schedule'] = schedule;
                }
                if (typeof timeout !== 'undefined') {
                    payload['timeout'] = timeout;
                }
                const uri = new URL(this.client.config.endpoint + path);
                return yield this.client.call('put', uri, {
                    'content-type': 'application/json',
                }, payload);
            });
        }
        /**
         * Delete Function
         *
         * Delete a function by its unique ID.
         *
         * @param {string} functionId
         * @throws {AppwriteException}
         * @returns {Promise}
         */
        delete(functionId) {
            return __awaiter(this, void 0, void 0, function* () {
                if (typeof functionId === 'undefined') {
                    throw new AppwriteException('Missing required parameter: "functionId"');
                }
                let path = '/functions/{functionId}'.replace('{functionId}', functionId);
                let payload = {};
                const uri = new URL(this.client.config.endpoint + path);
                return yield this.client.call('delete', uri, {
                    'content-type': 'application/json',
                }, payload);
            });
        }
        /**
         * List Deployments
         *
         * Get a list of all the project's code deployments. You can use the query
         * params to filter your results.
         *
         * @param {string} functionId
         * @param {string} search
         * @param {number} limit
         * @param {number} offset
         * @param {string} cursor
         * @param {string} cursorDirection
         * @param {string} orderType
         * @throws {AppwriteException}
         * @returns {Promise}
         */
        listDeployments(functionId, search, limit, offset, cursor, cursorDirection, orderType) {
            return __awaiter(this, void 0, void 0, function* () {
                if (typeof functionId === 'undefined') {
                    throw new AppwriteException('Missing required parameter: "functionId"');
                }
                let path = '/functions/{functionId}/deployments'.replace('{functionId}', functionId);
                let payload = {};
                if (typeof search !== 'undefined') {
                    payload['search'] = search;
                }
                if (typeof limit !== 'undefined') {
                    payload['limit'] = limit;
                }
                if (typeof offset !== 'undefined') {
                    payload['offset'] = offset;
                }
                if (typeof cursor !== 'undefined') {
                    payload['cursor'] = cursor;
                }
                if (typeof cursorDirection !== 'undefined') {
                    payload['cursorDirection'] = cursorDirection;
                }
                if (typeof orderType !== 'undefined') {
                    payload['orderType'] = orderType;
                }
                const uri = new URL(this.client.config.endpoint + path);
                return yield this.client.call('get', uri, {
                    'content-type': 'application/json',
                }, payload);
            });
        }
        /**
         * Create Deployment
         *
         * Create a new function code deployment. Use this endpoint to upload a new
         * version of your code function. To execute your newly uploaded code, you'll
         * need to update the function's deployment to use your new deployment UID.
         *
         * This endpoint accepts a tar.gz file compressed with your code. Make sure to
         * include any dependencies your code has within the compressed file. You can
         * learn more about code packaging in the [Appwrite Cloud Functions
         * tutorial](/docs/functions).
         *
         * Use the "command" param to set the entry point used to execute your code.
         *
         * @param {string} functionId
         * @param {string} entrypoint
         * @param {File} code
         * @param {boolean} activate
         * @throws {AppwriteException}
         * @returns {Promise}
         */
        createDeployment(functionId, entrypoint, code, activate, onProgress = (progress) => { }) {
            return __awaiter(this, void 0, void 0, function* () {
                if (typeof functionId === 'undefined') {
                    throw new AppwriteException('Missing required parameter: "functionId"');
                }
                if (typeof entrypoint === 'undefined') {
                    throw new AppwriteException('Missing required parameter: "entrypoint"');
                }
                if (typeof code === 'undefined') {
                    throw new AppwriteException('Missing required parameter: "code"');
                }
                if (typeof activate === 'undefined') {
                    throw new AppwriteException('Missing required parameter: "activate"');
                }
                let path = '/functions/{functionId}/deployments'.replace('{functionId}', functionId);
                let payload = {};
                if (typeof entrypoint !== 'undefined') {
                    payload['entrypoint'] = entrypoint;
                }
                if (typeof code !== 'undefined') {
                    payload['code'] = code;
                }
                if (typeof activate !== 'undefined') {
                    payload['activate'] = activate;
                }
                const uri = new URL(this.client.config.endpoint + path);
                if (!(code instanceof File)) {
                    throw new AppwriteException('Parameter "code" has to be a File.');
                }
                const size = code.size;
                if (size <= Service.CHUNK_SIZE) {
                    return yield this.client.call('post', uri, {
                        'content-type': 'multipart/form-data',
>>>>>>> bfe73ed9
                    }, payload);
                }
                let id = undefined;
                let response = undefined;
                const headers = {
                    'content-type': 'multipart/form-data',
                };
                let counter = 0;
                const totalCounters = Math.ceil(size / Service.CHUNK_SIZE);
                for (counter; counter < totalCounters; counter++) {
                    const start = (counter * Service.CHUNK_SIZE);
                    const end = Math.min((((counter * Service.CHUNK_SIZE) + Service.CHUNK_SIZE) - 1), size);
                    headers['content-range'] = 'bytes ' + start + '-' + end + '/' + size;
                    if (id) {
                        headers['x-appwrite-id'] = id;
                    }
                    const stream = code.slice(start, end + 1);
                    payload['code'] = new File([stream], code.name);
                    response = yield this.client.call('post', uri, headers, payload);
                    if (!id) {
                        id = response['$id'];
                    }
                    if (onProgress) {
                        onProgress({
                            $id: response.$id,
                            progress: Math.min((counter + 1) * Service.CHUNK_SIZE - 1, size) / size * 100,
                            sizeUploaded: end,
                            chunksTotal: response.chunksTotal,
                            chunksUploaded: response.chunksUploaded
                        });
                    }
                }
                return response;
            });
        }
        /**
         * Get Deployment
         *
         * Get a code deployment by its unique ID.
         *
         * @param {string} functionId
         * @param {string} deploymentId
         * @throws {AppwriteException}
         * @returns {Promise}
         */
        getDeployment(functionId, deploymentId) {
            return __awaiter(this, void 0, void 0, function* () {
                if (typeof functionId === 'undefined') {
                    throw new AppwriteException('Missing required parameter: "functionId"');
                }
                if (typeof deploymentId === 'undefined') {
                    throw new AppwriteException('Missing required parameter: "deploymentId"');
                }
                let path = '/functions/{functionId}/deployments/{deploymentId}'.replace('{functionId}', functionId).replace('{deploymentId}', deploymentId);
                let payload = {};
                const uri = new URL(this.client.config.endpoint + path);
                return yield this.client.call('get', uri, {
                    'content-type': 'application/json',
                }, payload);
            });
        }
        /**
         * Update Function Deployment
         *
         * Update the function code deployment ID using the unique function ID. Use
         * this endpoint to switch the code deployment that should be executed by the
         * execution endpoint.
         *
         * @param {string} functionId
         * @param {string} deploymentId
         * @throws {AppwriteException}
         * @returns {Promise}
         */
        updateDeployment(functionId, deploymentId) {
            return __awaiter(this, void 0, void 0, function* () {
                if (typeof functionId === 'undefined') {
                    throw new AppwriteException('Missing required parameter: "functionId"');
                }
                if (typeof deploymentId === 'undefined') {
                    throw new AppwriteException('Missing required parameter: "deploymentId"');
                }
                let path = '/functions/{functionId}/deployments/{deploymentId}'.replace('{functionId}', functionId).replace('{deploymentId}', deploymentId);
                let payload = {};
                const uri = new URL(this.client.config.endpoint + path);
                return yield this.client.call('patch', uri, {
                    'content-type': 'application/json',
                }, payload);
            });
        }
        /**
         * Delete Deployment
         *
         * Delete a code deployment by its unique ID.
         *
         * @param {string} functionId
         * @param {string} deploymentId
         * @throws {AppwriteException}
         * @returns {Promise}
         */
        deleteDeployment(functionId, deploymentId) {
            return __awaiter(this, void 0, void 0, function* () {
                if (typeof functionId === 'undefined') {
                    throw new AppwriteException('Missing required parameter: "functionId"');
                }
                if (typeof deploymentId === 'undefined') {
                    throw new AppwriteException('Missing required parameter: "deploymentId"');
                }
                let path = '/functions/{functionId}/deployments/{deploymentId}'.replace('{functionId}', functionId).replace('{deploymentId}', deploymentId);
                let payload = {};
                const uri = new URL(this.client.config.endpoint + path);
                return yield this.client.call('delete', uri, {
                    'content-type': 'application/json',
                }, payload);
            });
        }
        /**
         * Retry Build
         *
         *
         * @param {string} functionId
         * @param {string} deploymentId
         * @param {string} buildId
         * @throws {AppwriteException}
         * @returns {Promise}
         */
        retryBuild(functionId, deploymentId, buildId) {
            return __awaiter(this, void 0, void 0, function* () {
                if (typeof functionId === 'undefined') {
                    throw new AppwriteException('Missing required parameter: "functionId"');
                }
                if (typeof deploymentId === 'undefined') {
                    throw new AppwriteException('Missing required parameter: "deploymentId"');
                }
                if (typeof buildId === 'undefined') {
                    throw new AppwriteException('Missing required parameter: "buildId"');
                }
                let path = '/functions/{functionId}/deployments/{deploymentId}/builds/{buildId}'.replace('{functionId}', functionId).replace('{deploymentId}', deploymentId).replace('{buildId}', buildId);
                let payload = {};
                const uri = new URL(this.client.config.endpoint + path);
                return yield this.client.call('post', uri, {
                    'content-type': 'application/json',
                }, payload);
            });
        }
        /**
         * List Executions
         *
         * Get a list of all the current user function execution logs. You can use the
         * query params to filter your results. On admin mode, this endpoint will
         * return a list of all of the project's executions. [Learn more about
         * different API modes](/docs/admin).
         *
         * @param {string} functionId
         * @param {number} limit
         * @param {number} offset
         * @param {string} search
         * @param {string} cursor
         * @param {string} cursorDirection
         * @throws {AppwriteException}
         * @returns {Promise}
         */
        listExecutions(functionId, limit, offset, search, cursor, cursorDirection) {
            return __awaiter(this, void 0, void 0, function* () {
                if (typeof functionId === 'undefined') {
                    throw new AppwriteException('Missing required parameter: "functionId"');
                }
                let path = '/functions/{functionId}/executions'.replace('{functionId}', functionId);
                let payload = {};
                if (typeof limit !== 'undefined') {
                    payload['limit'] = limit;
                }
                if (typeof offset !== 'undefined') {
                    payload['offset'] = offset;
                }
                if (typeof search !== 'undefined') {
                    payload['search'] = search;
                }
                if (typeof cursor !== 'undefined') {
                    payload['cursor'] = cursor;
                }
                if (typeof cursorDirection !== 'undefined') {
                    payload['cursorDirection'] = cursorDirection;
                }
                const uri = new URL(this.client.config.endpoint + path);
                return yield this.client.call('get', uri, {
                    'content-type': 'application/json',
                }, payload);
            });
        }
        /**
         * Create Execution
         *
         * Trigger a function execution. The returned object will return you the
         * current execution status. You can ping the `Get Execution` endpoint to get
         * updates on the current execution status. Once this endpoint is called, your
         * function execution process will start asynchronously.
         *
         * @param {string} functionId
         * @param {string} data
         * @param {boolean} async
         * @throws {AppwriteException}
         * @returns {Promise}
         */
        createExecution(functionId, data, async) {
            return __awaiter(this, void 0, void 0, function* () {
                if (typeof functionId === 'undefined') {
                    throw new AppwriteException('Missing required parameter: "functionId"');
                }
                let path = '/functions/{functionId}/executions'.replace('{functionId}', functionId);
                let payload = {};
                if (typeof data !== 'undefined') {
                    payload['data'] = data;
                }
                if (typeof async !== 'undefined') {
                    payload['async'] = async;
                }
                const uri = new URL(this.client.config.endpoint + path);
                return yield this.client.call('post', uri, {
                    'content-type': 'application/json',
                }, payload);
            });
        }
        /**
         * Get Execution
         *
         * Get a function execution log by its unique ID.
         *
         * @param {string} functionId
         * @param {string} executionId
         * @throws {AppwriteException}
         * @returns {Promise}
         */
        getExecution(functionId, executionId) {
            return __awaiter(this, void 0, void 0, function* () {
                if (typeof functionId === 'undefined') {
                    throw new AppwriteException('Missing required parameter: "functionId"');
                }
                if (typeof executionId === 'undefined') {
                    throw new AppwriteException('Missing required parameter: "executionId"');
                }
                let path = '/functions/{functionId}/executions/{executionId}'.replace('{functionId}', functionId).replace('{executionId}', executionId);
                let payload = {};
                const uri = new URL(this.client.config.endpoint + path);
                return yield this.client.call('get', uri, {
                    'content-type': 'application/json',
                }, payload);
            });
        }
        /**
         * Get Function Usage
         *
         *
         * @param {string} functionId
         * @param {string} range
         * @throws {AppwriteException}
         * @returns {Promise}
         */
        getUsage(functionId, range) {
            return __awaiter(this, void 0, void 0, function* () {
                if (typeof functionId === 'undefined') {
                    throw new AppwriteException('Missing required parameter: "functionId"');
                }
                let path = '/functions/{functionId}/usage'.replace('{functionId}', functionId);
                let payload = {};
                if (typeof range !== 'undefined') {
                    payload['range'] = range;
                }
                const uri = new URL(this.client.config.endpoint + path);
                return yield this.client.call('get', uri, {
                    'content-type': 'application/json',
                }, payload);
            });
        }
    }

    class Health extends Service {
        constructor(client) {
            super(client);
        }
        /**
         * Get HTTP
         *
         * Check the Appwrite HTTP server is up and responsive.
         *
         * @throws {AppwriteException}
         * @returns {Promise}
         */
        get() {
            return __awaiter(this, void 0, void 0, function* () {
                let path = '/health';
                let payload = {};
                const uri = new URL(this.client.config.endpoint + path);
                return yield this.client.call('get', uri, {
                    'content-type': 'application/json',
                }, payload);
            });
        }
        /**
         * Get Antivirus
         *
         * Check the Appwrite Antivirus server is up and connection is successful.
         *
         * @throws {AppwriteException}
         * @returns {Promise}
         */
        getAntivirus() {
            return __awaiter(this, void 0, void 0, function* () {
                let path = '/health/anti-virus';
                let payload = {};
                const uri = new URL(this.client.config.endpoint + path);
                return yield this.client.call('get', uri, {
                    'content-type': 'application/json',
                }, payload);
            });
        }
        /**
         * Get Cache
         *
         * Check the Appwrite in-memory cache server is up and connection is
         * successful.
         *
         * @throws {AppwriteException}
         * @returns {Promise}
         */
        getCache() {
            return __awaiter(this, void 0, void 0, function* () {
                let path = '/health/cache';
                let payload = {};
                const uri = new URL(this.client.config.endpoint + path);
                return yield this.client.call('get', uri, {
                    'content-type': 'application/json',
                }, payload);
            });
        }
        /**
         * Get DB
         *
         * Check the Appwrite database server is up and connection is successful.
         *
         * @throws {AppwriteException}
         * @returns {Promise}
         */
        getDB() {
            return __awaiter(this, void 0, void 0, function* () {
                let path = '/health/db';
                let payload = {};
                const uri = new URL(this.client.config.endpoint + path);
                return yield this.client.call('get', uri, {
                    'content-type': 'application/json',
                }, payload);
            });
        }
        /**
         * Get Certificates Queue
         *
         * Get the number of certificates that are waiting to be issued against
         * [Letsencrypt](https://letsencrypt.org/) in the Appwrite internal queue
         * server.
         *
         * @throws {AppwriteException}
         * @returns {Promise}
         */
        getQueueCertificates() {
            return __awaiter(this, void 0, void 0, function* () {
                let path = '/health/queue/certificates';
                let payload = {};
                const uri = new URL(this.client.config.endpoint + path);
                return yield this.client.call('get', uri, {
                    'content-type': 'application/json',
                }, payload);
            });
        }
        /**
         * Get Functions Queue
         *
         *
         * @throws {AppwriteException}
         * @returns {Promise}
         */
        getQueueFunctions() {
            return __awaiter(this, void 0, void 0, function* () {
                let path = '/health/queue/functions';
                let payload = {};
                const uri = new URL(this.client.config.endpoint + path);
                return yield this.client.call('get', uri, {
                    'content-type': 'application/json',
                }, payload);
            });
        }
        /**
         * Get Logs Queue
         *
         * Get the number of logs that are waiting to be processed in the Appwrite
         * internal queue server.
         *
         * @throws {AppwriteException}
         * @returns {Promise}
         */
        getQueueLogs() {
            return __awaiter(this, void 0, void 0, function* () {
                let path = '/health/queue/logs';
                let payload = {};
                const uri = new URL(this.client.config.endpoint + path);
                return yield this.client.call('get', uri, {
                    'content-type': 'application/json',
                }, payload);
            });
        }
        /**
         * Get Webhooks Queue
         *
         * Get the number of webhooks that are waiting to be processed in the Appwrite
         * internal queue server.
         *
         * @throws {AppwriteException}
         * @returns {Promise}
         */
        getQueueWebhooks() {
            return __awaiter(this, void 0, void 0, function* () {
                let path = '/health/queue/webhooks';
                let payload = {};
                const uri = new URL(this.client.config.endpoint + path);
                return yield this.client.call('get', uri, {
                    'content-type': 'application/json',
                }, payload);
            });
        }
        /**
         * Get Local Storage
         *
         * Check the Appwrite local storage device is up and connection is successful.
         *
         * @throws {AppwriteException}
         * @returns {Promise}
         */
        getStorageLocal() {
            return __awaiter(this, void 0, void 0, function* () {
                let path = '/health/storage/local';
                let payload = {};
                const uri = new URL(this.client.config.endpoint + path);
                return yield this.client.call('get', uri, {
                    'content-type': 'application/json',
                }, payload);
            });
        }
        /**
         * Get Time
         *
         * Check the Appwrite server time is synced with Google remote NTP server. We
         * use this technology to smoothly handle leap seconds with no disruptive
         * events. The [Network Time
         * Protocol](https://en.wikipedia.org/wiki/Network_Time_Protocol) (NTP) is
         * used by hundreds of millions of computers and devices to synchronize their
         * clocks over the Internet. If your computer sets its own clock, it likely
         * uses NTP.
         *
         * @throws {AppwriteException}
         * @returns {Promise}
         */
        getTime() {
            return __awaiter(this, void 0, void 0, function* () {
                let path = '/health/time';
                let payload = {};
                const uri = new URL(this.client.config.endpoint + path);
                return yield this.client.call('get', uri, {
                    'content-type': 'application/json',
                }, payload);
            });
        }
    }

    class Locale extends Service {
        constructor(client) {
            super(client);
        }
        /**
         * Get User Locale
         *
         * Get the current user location based on IP. Returns an object with user
         * country code, country name, continent name, continent code, ip address and
         * suggested currency. You can use the locale header to get the data in a
         * supported language.
         *
         * ([IP Geolocation by DB-IP](https://db-ip.com))
         *
         * @throws {AppwriteException}
         * @returns {Promise}
         */
        get() {
            return __awaiter(this, void 0, void 0, function* () {
                let path = '/locale';
                let payload = {};
                const uri = new URL(this.client.config.endpoint + path);
                return yield this.client.call('get', uri, {
                    'content-type': 'application/json',
                }, payload);
            });
        }
        /**
         * List Continents
         *
         * List of all continents. You can use the locale header to get the data in a
         * supported language.
         *
         * @throws {AppwriteException}
         * @returns {Promise}
         */
        getContinents() {
            return __awaiter(this, void 0, void 0, function* () {
                let path = '/locale/continents';
                let payload = {};
                const uri = new URL(this.client.config.endpoint + path);
                return yield this.client.call('get', uri, {
                    'content-type': 'application/json',
                }, payload);
            });
        }
        /**
         * List Countries
         *
         * List of all countries. You can use the locale header to get the data in a
         * supported language.
         *
         * @throws {AppwriteException}
         * @returns {Promise}
         */
        getCountries() {
            return __awaiter(this, void 0, void 0, function* () {
                let path = '/locale/countries';
                let payload = {};
                const uri = new URL(this.client.config.endpoint + path);
                return yield this.client.call('get', uri, {
                    'content-type': 'application/json',
                }, payload);
            });
        }
        /**
         * List EU Countries
         *
         * List of all countries that are currently members of the EU. You can use the
         * locale header to get the data in a supported language.
         *
         * @throws {AppwriteException}
         * @returns {Promise}
         */
        getCountriesEU() {
            return __awaiter(this, void 0, void 0, function* () {
                let path = '/locale/countries/eu';
                let payload = {};
                const uri = new URL(this.client.config.endpoint + path);
                return yield this.client.call('get', uri, {
                    'content-type': 'application/json',
                }, payload);
            });
        }
        /**
         * List Countries Phone Codes
         *
         * List of all countries phone codes. You can use the locale header to get the
         * data in a supported language.
         *
         * @throws {AppwriteException}
         * @returns {Promise}
         */
        getCountriesPhones() {
            return __awaiter(this, void 0, void 0, function* () {
                let path = '/locale/countries/phones';
                let payload = {};
                const uri = new URL(this.client.config.endpoint + path);
                return yield this.client.call('get', uri, {
                    'content-type': 'application/json',
                }, payload);
            });
        }
        /**
         * List Currencies
         *
         * List of all currencies, including currency symbol, name, plural, and
         * decimal digits for all major and minor currencies. You can use the locale
         * header to get the data in a supported language.
         *
         * @throws {AppwriteException}
         * @returns {Promise}
         */
        getCurrencies() {
            return __awaiter(this, void 0, void 0, function* () {
                let path = '/locale/currencies';
                let payload = {};
                const uri = new URL(this.client.config.endpoint + path);
                return yield this.client.call('get', uri, {
                    'content-type': 'application/json',
                }, payload);
            });
        }
        /**
         * List Languages
         *
         * List of all languages classified by ISO 639-1 including 2-letter code, name
         * in English, and name in the respective language.
         *
         * @throws {AppwriteException}
         * @returns {Promise}
         */
        getLanguages() {
            return __awaiter(this, void 0, void 0, function* () {
                let path = '/locale/languages';
                let payload = {};
                const uri = new URL(this.client.config.endpoint + path);
                return yield this.client.call('get', uri, {
                    'content-type': 'application/json',
                }, payload);
            });
        }
    }

    class Projects extends Service {
        constructor(client) {
            super(client);
        }
        /**
         * List Projects
         *
         *
         * @param {string} search
         * @param {number} limit
         * @param {number} offset
         * @param {string} cursor
         * @param {string} cursorDirection
         * @param {string} orderType
         * @throws {AppwriteException}
         * @returns {Promise}
         */
        list(search, limit, offset, cursor, cursorDirection, orderType) {
            return __awaiter(this, void 0, void 0, function* () {
                let path = '/projects';
                let payload = {};
                if (typeof search !== 'undefined') {
                    payload['search'] = search;
                }
                if (typeof limit !== 'undefined') {
                    payload['limit'] = limit;
                }
                if (typeof offset !== 'undefined') {
                    payload['offset'] = offset;
                }
                if (typeof cursor !== 'undefined') {
                    payload['cursor'] = cursor;
                }
                if (typeof cursorDirection !== 'undefined') {
                    payload['cursorDirection'] = cursorDirection;
                }
                if (typeof orderType !== 'undefined') {
                    payload['orderType'] = orderType;
                }
                const uri = new URL(this.client.config.endpoint + path);
                return yield this.client.call('get', uri, {
                    'content-type': 'application/json',
                }, payload);
            });
        }
        /**
         * Create Project
         *
         *
         * @param {string} projectId
         * @param {string} name
         * @param {string} teamId
         * @param {string} description
         * @param {string} logo
         * @param {string} url
         * @param {string} legalName
         * @param {string} legalCountry
         * @param {string} legalState
         * @param {string} legalCity
         * @param {string} legalAddress
         * @param {string} legalTaxId
         * @throws {AppwriteException}
         * @returns {Promise}
         */
        create(projectId, name, teamId, description, logo, url, legalName, legalCountry, legalState, legalCity, legalAddress, legalTaxId) {
            return __awaiter(this, void 0, void 0, function* () {
                if (typeof projectId === 'undefined') {
                    throw new AppwriteException('Missing required parameter: "projectId"');
                }
                if (typeof name === 'undefined') {
                    throw new AppwriteException('Missing required parameter: "name"');
                }
                if (typeof teamId === 'undefined') {
                    throw new AppwriteException('Missing required parameter: "teamId"');
                }
                let path = '/projects';
                let payload = {};
                if (typeof projectId !== 'undefined') {
                    payload['projectId'] = projectId;
                }
                if (typeof name !== 'undefined') {
                    payload['name'] = name;
                }
                if (typeof teamId !== 'undefined') {
                    payload['teamId'] = teamId;
                }
                if (typeof description !== 'undefined') {
                    payload['description'] = description;
                }
                if (typeof logo !== 'undefined') {
                    payload['logo'] = logo;
                }
                if (typeof url !== 'undefined') {
                    payload['url'] = url;
                }
                if (typeof legalName !== 'undefined') {
                    payload['legalName'] = legalName;
                }
                if (typeof legalCountry !== 'undefined') {
                    payload['legalCountry'] = legalCountry;
                }
                if (typeof legalState !== 'undefined') {
                    payload['legalState'] = legalState;
                }
                if (typeof legalCity !== 'undefined') {
                    payload['legalCity'] = legalCity;
                }
                if (typeof legalAddress !== 'undefined') {
                    payload['legalAddress'] = legalAddress;
                }
                if (typeof legalTaxId !== 'undefined') {
                    payload['legalTaxId'] = legalTaxId;
                }
                const uri = new URL(this.client.config.endpoint + path);
                return yield this.client.call('post', uri, {
                    'content-type': 'application/json',
                }, payload);
            });
        }
        /**
         * Get Project
         *
         *
         * @param {string} projectId
         * @throws {AppwriteException}
         * @returns {Promise}
         */
        get(projectId) {
            return __awaiter(this, void 0, void 0, function* () {
                if (typeof projectId === 'undefined') {
                    throw new AppwriteException('Missing required parameter: "projectId"');
                }
                let path = '/projects/{projectId}'.replace('{projectId}', projectId);
                let payload = {};
                const uri = new URL(this.client.config.endpoint + path);
                return yield this.client.call('get', uri, {
                    'content-type': 'application/json',
                }, payload);
            });
        }
        /**
         * Update Project
         *
         *
         * @param {string} projectId
         * @param {string} name
         * @param {string} description
         * @param {string} logo
         * @param {string} url
         * @param {string} legalName
         * @param {string} legalCountry
         * @param {string} legalState
         * @param {string} legalCity
         * @param {string} legalAddress
         * @param {string} legalTaxId
         * @throws {AppwriteException}
         * @returns {Promise}
         */
        update(projectId, name, description, logo, url, legalName, legalCountry, legalState, legalCity, legalAddress, legalTaxId) {
            return __awaiter(this, void 0, void 0, function* () {
                if (typeof projectId === 'undefined') {
                    throw new AppwriteException('Missing required parameter: "projectId"');
                }
                if (typeof name === 'undefined') {
                    throw new AppwriteException('Missing required parameter: "name"');
                }
                let path = '/projects/{projectId}'.replace('{projectId}', projectId);
                let payload = {};
                if (typeof name !== 'undefined') {
                    payload['name'] = name;
                }
                if (typeof description !== 'undefined') {
                    payload['description'] = description;
                }
                if (typeof logo !== 'undefined') {
                    payload['logo'] = logo;
                }
                if (typeof url !== 'undefined') {
                    payload['url'] = url;
                }
                if (typeof legalName !== 'undefined') {
                    payload['legalName'] = legalName;
                }
                if (typeof legalCountry !== 'undefined') {
                    payload['legalCountry'] = legalCountry;
                }
                if (typeof legalState !== 'undefined') {
                    payload['legalState'] = legalState;
                }
                if (typeof legalCity !== 'undefined') {
                    payload['legalCity'] = legalCity;
                }
                if (typeof legalAddress !== 'undefined') {
                    payload['legalAddress'] = legalAddress;
                }
                if (typeof legalTaxId !== 'undefined') {
                    payload['legalTaxId'] = legalTaxId;
                }
                const uri = new URL(this.client.config.endpoint + path);
                return yield this.client.call('patch', uri, {
                    'content-type': 'application/json',
                }, payload);
            });
        }
        /**
         * Delete Project
         *
         *
         * @param {string} projectId
         * @param {string} password
         * @throws {AppwriteException}
         * @returns {Promise}
         */
        delete(projectId, password) {
            return __awaiter(this, void 0, void 0, function* () {
                if (typeof projectId === 'undefined') {
                    throw new AppwriteException('Missing required parameter: "projectId"');
                }
                if (typeof password === 'undefined') {
                    throw new AppwriteException('Missing required parameter: "password"');
                }
                let path = '/projects/{projectId}'.replace('{projectId}', projectId);
                let payload = {};
                if (typeof password !== 'undefined') {
                    payload['password'] = password;
                }
                const uri = new URL(this.client.config.endpoint + path);
                return yield this.client.call('delete', uri, {
                    'content-type': 'application/json',
                }, payload);
            });
        }
        /**
         * Update Project users limit
         *
         *
         * @param {string} projectId
         * @param {number} limit
         * @throws {AppwriteException}
         * @returns {Promise}
         */
        updateAuthLimit(projectId, limit) {
            return __awaiter(this, void 0, void 0, function* () {
                if (typeof projectId === 'undefined') {
                    throw new AppwriteException('Missing required parameter: "projectId"');
                }
                if (typeof limit === 'undefined') {
                    throw new AppwriteException('Missing required parameter: "limit"');
                }
                let path = '/projects/{projectId}/auth/limit'.replace('{projectId}', projectId);
                let payload = {};
                if (typeof limit !== 'undefined') {
                    payload['limit'] = limit;
                }
                const uri = new URL(this.client.config.endpoint + path);
                return yield this.client.call('patch', uri, {
                    'content-type': 'application/json',
                }, payload);
            });
        }
        /**
         * Update Project auth method status. Use this endpoint to enable or disable a given auth method for this project.
         *
         *
         * @param {string} projectId
         * @param {string} method
         * @param {boolean} status
         * @throws {AppwriteException}
         * @returns {Promise}
         */
        updateAuthStatus(projectId, method, status) {
            return __awaiter(this, void 0, void 0, function* () {
                if (typeof projectId === 'undefined') {
                    throw new AppwriteException('Missing required parameter: "projectId"');
                }
                if (typeof method === 'undefined') {
                    throw new AppwriteException('Missing required parameter: "method"');
                }
                if (typeof status === 'undefined') {
                    throw new AppwriteException('Missing required parameter: "status"');
                }
                let path = '/projects/{projectId}/auth/{method}'.replace('{projectId}', projectId).replace('{method}', method);
                let payload = {};
                if (typeof status !== 'undefined') {
                    payload['status'] = status;
                }
                const uri = new URL(this.client.config.endpoint + path);
                return yield this.client.call('patch', uri, {
                    'content-type': 'application/json',
                }, payload);
            });
        }
        /**
         * List Domains
         *
         *
         * @param {string} projectId
         * @throws {AppwriteException}
         * @returns {Promise}
         */
        listDomains(projectId) {
            return __awaiter(this, void 0, void 0, function* () {
                if (typeof projectId === 'undefined') {
                    throw new AppwriteException('Missing required parameter: "projectId"');
                }
                let path = '/projects/{projectId}/domains'.replace('{projectId}', projectId);
                let payload = {};
                const uri = new URL(this.client.config.endpoint + path);
                return yield this.client.call('get', uri, {
                    'content-type': 'application/json',
                }, payload);
            });
        }
        /**
         * Create Domain
         *
         *
         * @param {string} projectId
         * @param {string} domain
         * @throws {AppwriteException}
         * @returns {Promise}
         */
        createDomain(projectId, domain) {
            return __awaiter(this, void 0, void 0, function* () {
                if (typeof projectId === 'undefined') {
                    throw new AppwriteException('Missing required parameter: "projectId"');
                }
                if (typeof domain === 'undefined') {
                    throw new AppwriteException('Missing required parameter: "domain"');
                }
                let path = '/projects/{projectId}/domains'.replace('{projectId}', projectId);
                let payload = {};
                if (typeof domain !== 'undefined') {
                    payload['domain'] = domain;
                }
                const uri = new URL(this.client.config.endpoint + path);
                return yield this.client.call('post', uri, {
                    'content-type': 'application/json',
                }, payload);
            });
        }
        /**
         * Get Domain
         *
         *
         * @param {string} projectId
         * @param {string} domainId
         * @throws {AppwriteException}
         * @returns {Promise}
         */
        getDomain(projectId, domainId) {
            return __awaiter(this, void 0, void 0, function* () {
                if (typeof projectId === 'undefined') {
                    throw new AppwriteException('Missing required parameter: "projectId"');
                }
                if (typeof domainId === 'undefined') {
                    throw new AppwriteException('Missing required parameter: "domainId"');
                }
                let path = '/projects/{projectId}/domains/{domainId}'.replace('{projectId}', projectId).replace('{domainId}', domainId);
                let payload = {};
                const uri = new URL(this.client.config.endpoint + path);
                return yield this.client.call('get', uri, {
                    'content-type': 'application/json',
                }, payload);
            });
        }
        /**
         * Delete Domain
         *
         *
         * @param {string} projectId
         * @param {string} domainId
         * @throws {AppwriteException}
         * @returns {Promise}
         */
        deleteDomain(projectId, domainId) {
            return __awaiter(this, void 0, void 0, function* () {
                if (typeof projectId === 'undefined') {
                    throw new AppwriteException('Missing required parameter: "projectId"');
                }
                if (typeof domainId === 'undefined') {
                    throw new AppwriteException('Missing required parameter: "domainId"');
                }
                let path = '/projects/{projectId}/domains/{domainId}'.replace('{projectId}', projectId).replace('{domainId}', domainId);
                let payload = {};
                const uri = new URL(this.client.config.endpoint + path);
                return yield this.client.call('delete', uri, {
                    'content-type': 'application/json',
                }, payload);
            });
        }
        /**
         * Update Domain Verification Status
         *
         *
         * @param {string} projectId
         * @param {string} domainId
         * @throws {AppwriteException}
         * @returns {Promise}
         */
        updateDomainVerification(projectId, domainId) {
            return __awaiter(this, void 0, void 0, function* () {
                if (typeof projectId === 'undefined') {
                    throw new AppwriteException('Missing required parameter: "projectId"');
                }
                if (typeof domainId === 'undefined') {
                    throw new AppwriteException('Missing required parameter: "domainId"');
                }
                let path = '/projects/{projectId}/domains/{domainId}/verification'.replace('{projectId}', projectId).replace('{domainId}', domainId);
                let payload = {};
                const uri = new URL(this.client.config.endpoint + path);
                return yield this.client.call('patch', uri, {
                    'content-type': 'application/json',
                }, payload);
            });
        }
        /**
         * List Keys
         *
         *
         * @param {string} projectId
         * @throws {AppwriteException}
         * @returns {Promise}
         */
        listKeys(projectId) {
            return __awaiter(this, void 0, void 0, function* () {
                if (typeof projectId === 'undefined') {
                    throw new AppwriteException('Missing required parameter: "projectId"');
                }
                let path = '/projects/{projectId}/keys'.replace('{projectId}', projectId);
                let payload = {};
                const uri = new URL(this.client.config.endpoint + path);
                return yield this.client.call('get', uri, {
                    'content-type': 'application/json',
                }, payload);
            });
        }
        /**
         * Create Key
         *
         *
         * @param {string} projectId
         * @param {string} name
         * @param {string[]} scopes
         * @param {number} expire
         * @throws {AppwriteException}
         * @returns {Promise}
         */
        createKey(projectId, name, scopes, expire) {
            return __awaiter(this, void 0, void 0, function* () {
                if (typeof projectId === 'undefined') {
                    throw new AppwriteException('Missing required parameter: "projectId"');
                }
                if (typeof name === 'undefined') {
                    throw new AppwriteException('Missing required parameter: "name"');
                }
                if (typeof scopes === 'undefined') {
                    throw new AppwriteException('Missing required parameter: "scopes"');
                }
                let path = '/projects/{projectId}/keys'.replace('{projectId}', projectId);
                let payload = {};
                if (typeof name !== 'undefined') {
                    payload['name'] = name;
                }
                if (typeof scopes !== 'undefined') {
                    payload['scopes'] = scopes;
                }
                if (typeof expire !== 'undefined') {
                    payload['expire'] = expire;
                }
                const uri = new URL(this.client.config.endpoint + path);
                return yield this.client.call('post', uri, {
                    'content-type': 'application/json',
                }, payload);
            });
        }
        /**
         * Get Key
         *
         *
         * @param {string} projectId
         * @param {string} keyId
         * @throws {AppwriteException}
         * @returns {Promise}
         */
        getKey(projectId, keyId) {
            return __awaiter(this, void 0, void 0, function* () {
                if (typeof projectId === 'undefined') {
                    throw new AppwriteException('Missing required parameter: "projectId"');
                }
                if (typeof keyId === 'undefined') {
                    throw new AppwriteException('Missing required parameter: "keyId"');
                }
                let path = '/projects/{projectId}/keys/{keyId}'.replace('{projectId}', projectId).replace('{keyId}', keyId);
                let payload = {};
                const uri = new URL(this.client.config.endpoint + path);
                return yield this.client.call('get', uri, {
                    'content-type': 'application/json',
                }, payload);
            });
        }
        /**
         * Update Key
         *
         *
         * @param {string} projectId
         * @param {string} keyId
         * @param {string} name
         * @param {string[]} scopes
         * @param {number} expire
         * @throws {AppwriteException}
         * @returns {Promise}
         */
        updateKey(projectId, keyId, name, scopes, expire) {
            return __awaiter(this, void 0, void 0, function* () {
                if (typeof projectId === 'undefined') {
                    throw new AppwriteException('Missing required parameter: "projectId"');
                }
                if (typeof keyId === 'undefined') {
                    throw new AppwriteException('Missing required parameter: "keyId"');
                }
                if (typeof name === 'undefined') {
                    throw new AppwriteException('Missing required parameter: "name"');
                }
                if (typeof scopes === 'undefined') {
                    throw new AppwriteException('Missing required parameter: "scopes"');
                }
                let path = '/projects/{projectId}/keys/{keyId}'.replace('{projectId}', projectId).replace('{keyId}', keyId);
                let payload = {};
                if (typeof name !== 'undefined') {
                    payload['name'] = name;
                }
                if (typeof scopes !== 'undefined') {
                    payload['scopes'] = scopes;
                }
                if (typeof expire !== 'undefined') {
                    payload['expire'] = expire;
                }
                const uri = new URL(this.client.config.endpoint + path);
                return yield this.client.call('put', uri, {
                    'content-type': 'application/json',
                }, payload);
            });
        }
        /**
         * Delete Key
         *
         *
         * @param {string} projectId
         * @param {string} keyId
         * @throws {AppwriteException}
         * @returns {Promise}
         */
        deleteKey(projectId, keyId) {
            return __awaiter(this, void 0, void 0, function* () {
                if (typeof projectId === 'undefined') {
                    throw new AppwriteException('Missing required parameter: "projectId"');
                }
                if (typeof keyId === 'undefined') {
                    throw new AppwriteException('Missing required parameter: "keyId"');
                }
                let path = '/projects/{projectId}/keys/{keyId}'.replace('{projectId}', projectId).replace('{keyId}', keyId);
                let payload = {};
                const uri = new URL(this.client.config.endpoint + path);
                return yield this.client.call('delete', uri, {
                    'content-type': 'application/json',
                }, payload);
            });
        }
        /**
         * Update Project OAuth2
         *
         *
         * @param {string} projectId
         * @param {string} provider
         * @param {string} appId
         * @param {string} secret
         * @throws {AppwriteException}
         * @returns {Promise}
         */
        updateOAuth2(projectId, provider, appId, secret) {
            return __awaiter(this, void 0, void 0, function* () {
                if (typeof projectId === 'undefined') {
                    throw new AppwriteException('Missing required parameter: "projectId"');
                }
                if (typeof provider === 'undefined') {
                    throw new AppwriteException('Missing required parameter: "provider"');
                }
                let path = '/projects/{projectId}/oauth2'.replace('{projectId}', projectId);
                let payload = {};
                if (typeof provider !== 'undefined') {
                    payload['provider'] = provider;
                }
                if (typeof appId !== 'undefined') {
                    payload['appId'] = appId;
                }
                if (typeof secret !== 'undefined') {
                    payload['secret'] = secret;
                }
                const uri = new URL(this.client.config.endpoint + path);
                return yield this.client.call('patch', uri, {
                    'content-type': 'application/json',
                }, payload);
            });
        }
        /**
         * List Platforms
         *
         *
         * @param {string} projectId
         * @throws {AppwriteException}
         * @returns {Promise}
         */
        listPlatforms(projectId) {
            return __awaiter(this, void 0, void 0, function* () {
                if (typeof projectId === 'undefined') {
                    throw new AppwriteException('Missing required parameter: "projectId"');
                }
                let path = '/projects/{projectId}/platforms'.replace('{projectId}', projectId);
                let payload = {};
                const uri = new URL(this.client.config.endpoint + path);
                return yield this.client.call('get', uri, {
                    'content-type': 'application/json',
                }, payload);
            });
        }
        /**
         * Create Platform
         *
         *
         * @param {string} projectId
         * @param {string} type
         * @param {string} name
         * @param {string} key
         * @param {string} store
         * @param {string} hostname
         * @throws {AppwriteException}
         * @returns {Promise}
         */
        createPlatform(projectId, type, name, key, store, hostname) {
            return __awaiter(this, void 0, void 0, function* () {
                if (typeof projectId === 'undefined') {
                    throw new AppwriteException('Missing required parameter: "projectId"');
                }
                if (typeof type === 'undefined') {
                    throw new AppwriteException('Missing required parameter: "type"');
                }
                if (typeof name === 'undefined') {
                    throw new AppwriteException('Missing required parameter: "name"');
                }
                let path = '/projects/{projectId}/platforms'.replace('{projectId}', projectId);
                let payload = {};
                if (typeof type !== 'undefined') {
                    payload['type'] = type;
                }
                if (typeof name !== 'undefined') {
                    payload['name'] = name;
                }
                if (typeof key !== 'undefined') {
                    payload['key'] = key;
                }
                if (typeof store !== 'undefined') {
                    payload['store'] = store;
                }
                if (typeof hostname !== 'undefined') {
                    payload['hostname'] = hostname;
                }
                const uri = new URL(this.client.config.endpoint + path);
                return yield this.client.call('post', uri, {
                    'content-type': 'application/json',
                }, payload);
            });
        }
        /**
         * Get Platform
         *
         *
         * @param {string} projectId
         * @param {string} platformId
         * @throws {AppwriteException}
         * @returns {Promise}
         */
        getPlatform(projectId, platformId) {
            return __awaiter(this, void 0, void 0, function* () {
                if (typeof projectId === 'undefined') {
                    throw new AppwriteException('Missing required parameter: "projectId"');
                }
                if (typeof platformId === 'undefined') {
                    throw new AppwriteException('Missing required parameter: "platformId"');
                }
                let path = '/projects/{projectId}/platforms/{platformId}'.replace('{projectId}', projectId).replace('{platformId}', platformId);
                let payload = {};
                const uri = new URL(this.client.config.endpoint + path);
                return yield this.client.call('get', uri, {
                    'content-type': 'application/json',
                }, payload);
            });
        }
        /**
         * Update Platform
         *
         *
         * @param {string} projectId
         * @param {string} platformId
         * @param {string} name
         * @param {string} key
         * @param {string} store
         * @param {string} hostname
         * @throws {AppwriteException}
         * @returns {Promise}
         */
        updatePlatform(projectId, platformId, name, key, store, hostname) {
            return __awaiter(this, void 0, void 0, function* () {
                if (typeof projectId === 'undefined') {
                    throw new AppwriteException('Missing required parameter: "projectId"');
                }
                if (typeof platformId === 'undefined') {
                    throw new AppwriteException('Missing required parameter: "platformId"');
                }
                if (typeof name === 'undefined') {
                    throw new AppwriteException('Missing required parameter: "name"');
                }
                let path = '/projects/{projectId}/platforms/{platformId}'.replace('{projectId}', projectId).replace('{platformId}', platformId);
                let payload = {};
                if (typeof name !== 'undefined') {
                    payload['name'] = name;
                }
                if (typeof key !== 'undefined') {
                    payload['key'] = key;
                }
                if (typeof store !== 'undefined') {
                    payload['store'] = store;
                }
                if (typeof hostname !== 'undefined') {
                    payload['hostname'] = hostname;
                }
                const uri = new URL(this.client.config.endpoint + path);
                return yield this.client.call('put', uri, {
                    'content-type': 'application/json',
                }, payload);
            });
        }
        /**
         * Delete Platform
         *
         *
         * @param {string} projectId
         * @param {string} platformId
         * @throws {AppwriteException}
         * @returns {Promise}
         */
        deletePlatform(projectId, platformId) {
            return __awaiter(this, void 0, void 0, function* () {
                if (typeof projectId === 'undefined') {
                    throw new AppwriteException('Missing required parameter: "projectId"');
                }
                if (typeof platformId === 'undefined') {
                    throw new AppwriteException('Missing required parameter: "platformId"');
                }
                let path = '/projects/{projectId}/platforms/{platformId}'.replace('{projectId}', projectId).replace('{platformId}', platformId);
                let payload = {};
                const uri = new URL(this.client.config.endpoint + path);
                return yield this.client.call('delete', uri, {
                    'content-type': 'application/json',
                }, payload);
            });
        }
        /**
         * Update service status
         *
         *
         * @param {string} projectId
         * @param {string} service
         * @param {boolean} status
         * @throws {AppwriteException}
         * @returns {Promise}
         */
        updateServiceStatus(projectId, service, status) {
            return __awaiter(this, void 0, void 0, function* () {
                if (typeof projectId === 'undefined') {
                    throw new AppwriteException('Missing required parameter: "projectId"');
                }
                if (typeof service === 'undefined') {
                    throw new AppwriteException('Missing required parameter: "service"');
                }
                if (typeof status === 'undefined') {
                    throw new AppwriteException('Missing required parameter: "status"');
                }
                let path = '/projects/{projectId}/service'.replace('{projectId}', projectId);
                let payload = {};
                if (typeof service !== 'undefined') {
                    payload['service'] = service;
                }
                if (typeof status !== 'undefined') {
                    payload['status'] = status;
                }
                const uri = new URL(this.client.config.endpoint + path);
                return yield this.client.call('patch', uri, {
                    'content-type': 'application/json',
                }, payload);
            });
        }
        /**
         * Get usage stats for a project
         *
         *
         * @param {string} projectId
         * @param {string} range
         * @throws {AppwriteException}
         * @returns {Promise}
         */
        getUsage(projectId, range) {
            return __awaiter(this, void 0, void 0, function* () {
                if (typeof projectId === 'undefined') {
                    throw new AppwriteException('Missing required parameter: "projectId"');
                }
                let path = '/projects/{projectId}/usage'.replace('{projectId}', projectId);
                let payload = {};
                if (typeof range !== 'undefined') {
                    payload['range'] = range;
                }
                const uri = new URL(this.client.config.endpoint + path);
                return yield this.client.call('get', uri, {
                    'content-type': 'application/json',
                }, payload);
            });
        }
        /**
         * List Webhooks
         *
         *
         * @param {string} projectId
         * @throws {AppwriteException}
         * @returns {Promise}
         */
        listWebhooks(projectId) {
            return __awaiter(this, void 0, void 0, function* () {
                if (typeof projectId === 'undefined') {
                    throw new AppwriteException('Missing required parameter: "projectId"');
                }
                let path = '/projects/{projectId}/webhooks'.replace('{projectId}', projectId);
                let payload = {};
                const uri = new URL(this.client.config.endpoint + path);
                return yield this.client.call('get', uri, {
                    'content-type': 'application/json',
                }, payload);
            });
        }
        /**
         * Create Webhook
         *
         *
         * @param {string} projectId
         * @param {string} name
         * @param {string[]} events
         * @param {string} url
         * @param {boolean} security
         * @param {string} httpUser
         * @param {string} httpPass
         * @throws {AppwriteException}
         * @returns {Promise}
         */
        createWebhook(projectId, name, events, url, security, httpUser, httpPass) {
            return __awaiter(this, void 0, void 0, function* () {
                if (typeof projectId === 'undefined') {
                    throw new AppwriteException('Missing required parameter: "projectId"');
                }
                if (typeof name === 'undefined') {
                    throw new AppwriteException('Missing required parameter: "name"');
                }
                if (typeof events === 'undefined') {
                    throw new AppwriteException('Missing required parameter: "events"');
                }
                if (typeof url === 'undefined') {
                    throw new AppwriteException('Missing required parameter: "url"');
                }
                if (typeof security === 'undefined') {
                    throw new AppwriteException('Missing required parameter: "security"');
                }
                let path = '/projects/{projectId}/webhooks'.replace('{projectId}', projectId);
                let payload = {};
                if (typeof name !== 'undefined') {
                    payload['name'] = name;
                }
                if (typeof events !== 'undefined') {
                    payload['events'] = events;
                }
                if (typeof url !== 'undefined') {
                    payload['url'] = url;
                }
                if (typeof security !== 'undefined') {
                    payload['security'] = security;
                }
                if (typeof httpUser !== 'undefined') {
                    payload['httpUser'] = httpUser;
                }
                if (typeof httpPass !== 'undefined') {
                    payload['httpPass'] = httpPass;
                }
                const uri = new URL(this.client.config.endpoint + path);
                return yield this.client.call('post', uri, {
                    'content-type': 'application/json',
                }, payload);
            });
        }
        /**
         * Get Webhook
         *
         *
         * @param {string} projectId
         * @param {string} webhookId
         * @throws {AppwriteException}
         * @returns {Promise}
         */
        getWebhook(projectId, webhookId) {
            return __awaiter(this, void 0, void 0, function* () {
                if (typeof projectId === 'undefined') {
                    throw new AppwriteException('Missing required parameter: "projectId"');
                }
                if (typeof webhookId === 'undefined') {
                    throw new AppwriteException('Missing required parameter: "webhookId"');
                }
                let path = '/projects/{projectId}/webhooks/{webhookId}'.replace('{projectId}', projectId).replace('{webhookId}', webhookId);
                let payload = {};
                const uri = new URL(this.client.config.endpoint + path);
                return yield this.client.call('get', uri, {
                    'content-type': 'application/json',
                }, payload);
            });
        }
        /**
         * Update Webhook
         *
         *
         * @param {string} projectId
         * @param {string} webhookId
         * @param {string} name
         * @param {string[]} events
         * @param {string} url
         * @param {boolean} security
         * @param {string} httpUser
         * @param {string} httpPass
         * @throws {AppwriteException}
         * @returns {Promise}
         */
        updateWebhook(projectId, webhookId, name, events, url, security, httpUser, httpPass) {
            return __awaiter(this, void 0, void 0, function* () {
                if (typeof projectId === 'undefined') {
                    throw new AppwriteException('Missing required parameter: "projectId"');
                }
                if (typeof webhookId === 'undefined') {
                    throw new AppwriteException('Missing required parameter: "webhookId"');
                }
                if (typeof name === 'undefined') {
                    throw new AppwriteException('Missing required parameter: "name"');
                }
                if (typeof events === 'undefined') {
                    throw new AppwriteException('Missing required parameter: "events"');
                }
                if (typeof url === 'undefined') {
                    throw new AppwriteException('Missing required parameter: "url"');
                }
                if (typeof security === 'undefined') {
                    throw new AppwriteException('Missing required parameter: "security"');
                }
                let path = '/projects/{projectId}/webhooks/{webhookId}'.replace('{projectId}', projectId).replace('{webhookId}', webhookId);
                let payload = {};
                if (typeof name !== 'undefined') {
                    payload['name'] = name;
                }
                if (typeof events !== 'undefined') {
                    payload['events'] = events;
                }
                if (typeof url !== 'undefined') {
                    payload['url'] = url;
                }
                if (typeof security !== 'undefined') {
                    payload['security'] = security;
                }
                if (typeof httpUser !== 'undefined') {
                    payload['httpUser'] = httpUser;
                }
                if (typeof httpPass !== 'undefined') {
                    payload['httpPass'] = httpPass;
                }
                const uri = new URL(this.client.config.endpoint + path);
                return yield this.client.call('put', uri, {
                    'content-type': 'application/json',
                }, payload);
            });
        }
        /**
         * Delete Webhook
         *
         *
         * @param {string} projectId
         * @param {string} webhookId
         * @throws {AppwriteException}
         * @returns {Promise}
         */
        deleteWebhook(projectId, webhookId) {
            return __awaiter(this, void 0, void 0, function* () {
                if (typeof projectId === 'undefined') {
                    throw new AppwriteException('Missing required parameter: "projectId"');
                }
                if (typeof webhookId === 'undefined') {
                    throw new AppwriteException('Missing required parameter: "webhookId"');
                }
                let path = '/projects/{projectId}/webhooks/{webhookId}'.replace('{projectId}', projectId).replace('{webhookId}', webhookId);
                let payload = {};
                const uri = new URL(this.client.config.endpoint + path);
                return yield this.client.call('delete', uri, {
                    'content-type': 'application/json',
                }, payload);
            });
        }
        /**
         * Update Webhook Signature Key
         *
         *
         * @param {string} projectId
         * @param {string} webhookId
         * @throws {AppwriteException}
         * @returns {Promise}
         */
        updateWebhookSignature(projectId, webhookId) {
            return __awaiter(this, void 0, void 0, function* () {
                if (typeof projectId === 'undefined') {
                    throw new AppwriteException('Missing required parameter: "projectId"');
                }
                if (typeof webhookId === 'undefined') {
                    throw new AppwriteException('Missing required parameter: "webhookId"');
                }
                let path = '/projects/{projectId}/webhooks/{webhookId}/signature'.replace('{projectId}', projectId).replace('{webhookId}', webhookId);
                let payload = {};
                const uri = new URL(this.client.config.endpoint + path);
                return yield this.client.call('patch', uri, {
                    'content-type': 'application/json',
                }, payload);
            });
        }
    }

    class Storage extends Service {
        constructor(client) {
            super(client);
        }
        /**
         * List buckets
         *
         * Get a list of all the storage buckets. You can use the query params to
         * filter your results.
         *
         * @param {string} search
         * @param {number} limit
         * @param {number} offset
         * @param {string} cursor
         * @param {string} cursorDirection
         * @param {string} orderType
         * @throws {AppwriteException}
         * @returns {Promise}
         */
        listBuckets(search, limit, offset, cursor, cursorDirection, orderType) {
            return __awaiter(this, void 0, void 0, function* () {
                let path = '/storage/buckets';
                let payload = {};
                if (typeof search !== 'undefined') {
                    payload['search'] = search;
                }
                if (typeof limit !== 'undefined') {
                    payload['limit'] = limit;
                }
                if (typeof offset !== 'undefined') {
                    payload['offset'] = offset;
                }
                if (typeof cursor !== 'undefined') {
                    payload['cursor'] = cursor;
                }
                if (typeof cursorDirection !== 'undefined') {
                    payload['cursorDirection'] = cursorDirection;
                }
                if (typeof orderType !== 'undefined') {
                    payload['orderType'] = orderType;
                }
                const uri = new URL(this.client.config.endpoint + path);
                return yield this.client.call('get', uri, {
                    'content-type': 'application/json',
                }, payload);
            });
        }
        /**
         * Create bucket
         *
         * Create a new storage bucket.
         *
         * @param {string} bucketId
         * @param {string} name
         * @param {string} permission
         * @param {string[]} read
         * @param {string[]} write
         * @param {boolean} enabled
         * @param {number} maximumFileSize
         * @param {string[]} allowedFileExtensions
         * @param {boolean} encryption
         * @param {boolean} antivirus
         * @throws {AppwriteException}
         * @returns {Promise}
         */
        createBucket(bucketId, name, permission, read, write, enabled, maximumFileSize, allowedFileExtensions, encryption, antivirus) {
            return __awaiter(this, void 0, void 0, function* () {
                if (typeof bucketId === 'undefined') {
                    throw new AppwriteException('Missing required parameter: "bucketId"');
                }
                if (typeof name === 'undefined') {
                    throw new AppwriteException('Missing required parameter: "name"');
                }
                if (typeof permission === 'undefined') {
                    throw new AppwriteException('Missing required parameter: "permission"');
                }
                let path = '/storage/buckets';
                let payload = {};
                if (typeof bucketId !== 'undefined') {
                    payload['bucketId'] = bucketId;
                }
                if (typeof name !== 'undefined') {
                    payload['name'] = name;
                }
                if (typeof permission !== 'undefined') {
                    payload['permission'] = permission;
                }
                if (typeof read !== 'undefined') {
                    payload['read'] = read;
                }
                if (typeof write !== 'undefined') {
                    payload['write'] = write;
                }
                if (typeof enabled !== 'undefined') {
                    payload['enabled'] = enabled;
                }
                if (typeof maximumFileSize !== 'undefined') {
                    payload['maximumFileSize'] = maximumFileSize;
                }
                if (typeof allowedFileExtensions !== 'undefined') {
                    payload['allowedFileExtensions'] = allowedFileExtensions;
                }
                if (typeof encryption !== 'undefined') {
                    payload['encryption'] = encryption;
                }
                if (typeof antivirus !== 'undefined') {
                    payload['antivirus'] = antivirus;
                }
                const uri = new URL(this.client.config.endpoint + path);
                return yield this.client.call('post', uri, {
                    'content-type': 'application/json',
                }, payload);
            });
        }
        /**
         * Get Bucket
         *
         * Get a storage bucket by its unique ID. This endpoint response returns a
         * JSON object with the storage bucket metadata.
         *
         * @param {string} bucketId
         * @throws {AppwriteException}
         * @returns {Promise}
         */
        getBucket(bucketId) {
            return __awaiter(this, void 0, void 0, function* () {
                if (typeof bucketId === 'undefined') {
                    throw new AppwriteException('Missing required parameter: "bucketId"');
                }
                let path = '/storage/buckets/{bucketId}'.replace('{bucketId}', bucketId);
                let payload = {};
                const uri = new URL(this.client.config.endpoint + path);
                return yield this.client.call('get', uri, {
                    'content-type': 'application/json',
                }, payload);
            });
        }
        /**
         * Update Bucket
         *
         * Update a storage bucket by its unique ID.
         *
         * @param {string} bucketId
         * @param {string} name
         * @param {string} permission
         * @param {string[]} read
         * @param {string[]} write
         * @param {boolean} enabled
         * @param {number} maximumFileSize
         * @param {string[]} allowedFileExtensions
         * @param {boolean} encryption
         * @param {boolean} antivirus
         * @throws {AppwriteException}
         * @returns {Promise}
         */
        updateBucket(bucketId, name, permission, read, write, enabled, maximumFileSize, allowedFileExtensions, encryption, antivirus) {
            return __awaiter(this, void 0, void 0, function* () {
                if (typeof bucketId === 'undefined') {
                    throw new AppwriteException('Missing required parameter: "bucketId"');
                }
                if (typeof name === 'undefined') {
                    throw new AppwriteException('Missing required parameter: "name"');
                }
                if (typeof permission === 'undefined') {
                    throw new AppwriteException('Missing required parameter: "permission"');
                }
                let path = '/storage/buckets/{bucketId}'.replace('{bucketId}', bucketId);
                let payload = {};
                if (typeof name !== 'undefined') {
                    payload['name'] = name;
                }
                if (typeof permission !== 'undefined') {
                    payload['permission'] = permission;
                }
                if (typeof read !== 'undefined') {
                    payload['read'] = read;
                }
                if (typeof write !== 'undefined') {
                    payload['write'] = write;
                }
                if (typeof enabled !== 'undefined') {
                    payload['enabled'] = enabled;
                }
                if (typeof maximumFileSize !== 'undefined') {
                    payload['maximumFileSize'] = maximumFileSize;
                }
                if (typeof allowedFileExtensions !== 'undefined') {
                    payload['allowedFileExtensions'] = allowedFileExtensions;
                }
                if (typeof encryption !== 'undefined') {
                    payload['encryption'] = encryption;
                }
                if (typeof antivirus !== 'undefined') {
                    payload['antivirus'] = antivirus;
                }
                const uri = new URL(this.client.config.endpoint + path);
                return yield this.client.call('put', uri, {
                    'content-type': 'application/json',
                }, payload);
            });
        }
        /**
         * Delete Bucket
         *
         * Delete a storage bucket by its unique ID.
         *
         * @param {string} bucketId
         * @throws {AppwriteException}
         * @returns {Promise}
         */
        deleteBucket(bucketId) {
            return __awaiter(this, void 0, void 0, function* () {
                if (typeof bucketId === 'undefined') {
                    throw new AppwriteException('Missing required parameter: "bucketId"');
                }
                let path = '/storage/buckets/{bucketId}'.replace('{bucketId}', bucketId);
                let payload = {};
                const uri = new URL(this.client.config.endpoint + path);
                return yield this.client.call('delete', uri, {
                    'content-type': 'application/json',
                }, payload);
            });
        }
        /**
         * List Files
         *
         * Get a list of all the user files. You can use the query params to filter
         * your results. On admin mode, this endpoint will return a list of all of the
         * project's files. [Learn more about different API modes](/docs/admin).
         *
         * @param {string} bucketId
         * @param {string} search
         * @param {number} limit
         * @param {number} offset
         * @param {string} cursor
         * @param {string} cursorDirection
         * @param {string} orderType
         * @throws {AppwriteException}
         * @returns {Promise}
         */
        listFiles(bucketId, search, limit, offset, cursor, cursorDirection, orderType) {
            return __awaiter(this, void 0, void 0, function* () {
                if (typeof bucketId === 'undefined') {
                    throw new AppwriteException('Missing required parameter: "bucketId"');
                }
                let path = '/storage/buckets/{bucketId}/files'.replace('{bucketId}', bucketId);
                let payload = {};
                if (typeof search !== 'undefined') {
                    payload['search'] = search;
                }
                if (typeof limit !== 'undefined') {
                    payload['limit'] = limit;
                }
                if (typeof offset !== 'undefined') {
                    payload['offset'] = offset;
                }
                if (typeof cursor !== 'undefined') {
                    payload['cursor'] = cursor;
                }
                if (typeof cursorDirection !== 'undefined') {
                    payload['cursorDirection'] = cursorDirection;
                }
                if (typeof orderType !== 'undefined') {
                    payload['orderType'] = orderType;
                }
                const uri = new URL(this.client.config.endpoint + path);
                return yield this.client.call('get', uri, {
                    'content-type': 'application/json',
                }, payload);
            });
        }
        /**
         * Create File
         *
         * Create a new file. Before using this route, you should create a new bucket
         * resource using either a [server
         * integration](/docs/server/database#storageCreateBucket) API or directly
         * from your Appwrite console.
         *
         * Larger files should be uploaded using multiple requests with the
         * [content-range](https://developer.mozilla.org/en-US/docs/Web/HTTP/Headers/Content-Range)
         * header to send a partial request with a maximum supported chunk of `5MB`.
         * The `content-range` header values should always be in bytes.
         *
         * When the first request is sent, the server will return the **File** object,
         * and the subsequent part request must include the file's **id** in
         * `x-appwrite-id` header to allow the server to know that the partial upload
         * is for the existing file and not for a new one.
         *
         * If you're creating a new file using one of the Appwrite SDKs, all the
         * chunking logic will be managed by the SDK internally.
         *
         *
         * @param {string} bucketId
         * @param {string} fileId
         * @param {File} file
         * @param {string[]} read
         * @param {string[]} write
         * @throws {AppwriteException}
         * @returns {Promise}
         */
        createFile(bucketId, fileId, file, read, write, onProgress = (progress) => { }) {
            return __awaiter(this, void 0, void 0, function* () {
                if (typeof bucketId === 'undefined') {
                    throw new AppwriteException('Missing required parameter: "bucketId"');
                }
                if (typeof fileId === 'undefined') {
                    throw new AppwriteException('Missing required parameter: "fileId"');
                }
                if (typeof file === 'undefined') {
                    throw new AppwriteException('Missing required parameter: "file"');
                }
                let path = '/storage/buckets/{bucketId}/files'.replace('{bucketId}', bucketId);
                let payload = {};
                if (typeof fileId !== 'undefined') {
                    payload['fileId'] = fileId;
                }
                if (typeof file !== 'undefined') {
                    payload['file'] = file;
                }
                if (typeof read !== 'undefined') {
                    payload['read'] = read;
                }
                if (typeof write !== 'undefined') {
                    payload['write'] = write;
                }
                const uri = new URL(this.client.config.endpoint + path);
                if (!(file instanceof File)) {
                    throw new AppwriteException('Parameter "file" has to be a File.');
                }
                const size = file.size;
                if (size <= Service.CHUNK_SIZE) {
                    return yield this.client.call('post', uri, {
                        'content-type': 'multipart/form-data',
                    }, payload);
                }
                let id = undefined;
                let response = undefined;
                const headers = {
                    'content-type': 'multipart/form-data',
                };
                let counter = 0;
                const totalCounters = Math.ceil(size / Service.CHUNK_SIZE);
                if (fileId != 'unique()') {
                    try {
                        response = yield this.client.call('GET', new URL(this.client.config.endpoint + path + '/' + fileId), headers);
                        counter = response.chunksUploaded;
                    }
                    catch (e) {
                    }
                }
                for (counter; counter < totalCounters; counter++) {
                    const start = (counter * Service.CHUNK_SIZE);
                    const end = Math.min((((counter * Service.CHUNK_SIZE) + Service.CHUNK_SIZE) - 1), size);
                    headers['content-range'] = 'bytes ' + start + '-' + end + '/' + size;
                    if (id) {
                        headers['x-appwrite-id'] = id;
                    }
                    const stream = file.slice(start, end + 1);
                    payload['file'] = new File([stream], file.name);
                    response = yield this.client.call('post', uri, headers, payload);
                    if (!id) {
                        id = response['$id'];
                    }
                    if (onProgress) {
                        onProgress({
                            $id: response.$id,
                            progress: Math.min((counter + 1) * Service.CHUNK_SIZE - 1, size) / size * 100,
                            sizeUploaded: end,
                            chunksTotal: response.chunksTotal,
                            chunksUploaded: response.chunksUploaded
                        });
                    }
                }
                return response;
            });
        }
        /**
         * Get File
         *
         * Get a file by its unique ID. This endpoint response returns a JSON object
         * with the file metadata.
         *
         * @param {string} bucketId
         * @param {string} fileId
         * @throws {AppwriteException}
         * @returns {Promise}
         */
        getFile(bucketId, fileId) {
            return __awaiter(this, void 0, void 0, function* () {
                if (typeof bucketId === 'undefined') {
                    throw new AppwriteException('Missing required parameter: "bucketId"');
                }
                if (typeof fileId === 'undefined') {
                    throw new AppwriteException('Missing required parameter: "fileId"');
                }
                let path = '/storage/buckets/{bucketId}/files/{fileId}'.replace('{bucketId}', bucketId).replace('{fileId}', fileId);
                let payload = {};
                const uri = new URL(this.client.config.endpoint + path);
                return yield this.client.call('get', uri, {
                    'content-type': 'application/json',
                }, payload);
            });
        }
        /**
         * Update File
         *
         * Update a file by its unique ID. Only users with write permissions have
         * access to update this resource.
         *
         * @param {string} bucketId
         * @param {string} fileId
         * @param {string[]} read
         * @param {string[]} write
         * @throws {AppwriteException}
         * @returns {Promise}
         */
        updateFile(bucketId, fileId, read, write) {
            return __awaiter(this, void 0, void 0, function* () {
                if (typeof bucketId === 'undefined') {
                    throw new AppwriteException('Missing required parameter: "bucketId"');
                }
                if (typeof fileId === 'undefined') {
                    throw new AppwriteException('Missing required parameter: "fileId"');
                }
                let path = '/storage/buckets/{bucketId}/files/{fileId}'.replace('{bucketId}', bucketId).replace('{fileId}', fileId);
                let payload = {};
                if (typeof read !== 'undefined') {
                    payload['read'] = read;
                }
                if (typeof write !== 'undefined') {
                    payload['write'] = write;
                }
                const uri = new URL(this.client.config.endpoint + path);
                return yield this.client.call('put', uri, {
                    'content-type': 'application/json',
                }, payload);
            });
        }
        /**
         * Delete File
         *
         * Delete a file by its unique ID. Only users with write permissions have
         * access to delete this resource.
         *
         * @param {string} bucketId
         * @param {string} fileId
         * @throws {AppwriteException}
         * @returns {Promise}
         */
        deleteFile(bucketId, fileId) {
            return __awaiter(this, void 0, void 0, function* () {
                if (typeof bucketId === 'undefined') {
                    throw new AppwriteException('Missing required parameter: "bucketId"');
                }
                if (typeof fileId === 'undefined') {
                    throw new AppwriteException('Missing required parameter: "fileId"');
                }
                let path = '/storage/buckets/{bucketId}/files/{fileId}'.replace('{bucketId}', bucketId).replace('{fileId}', fileId);
                let payload = {};
                const uri = new URL(this.client.config.endpoint + path);
                return yield this.client.call('delete', uri, {
                    'content-type': 'application/json',
                }, payload);
            });
        }
        /**
         * Get File for Download
         *
         * Get a file content by its unique ID. The endpoint response return with a
         * 'Content-Disposition: attachment' header that tells the browser to start
         * downloading the file to user downloads directory.
         *
         * @param {string} bucketId
         * @param {string} fileId
         * @throws {AppwriteException}
         * @returns {URL}
         */
        getFileDownload(bucketId, fileId) {
            if (typeof bucketId === 'undefined') {
                throw new AppwriteException('Missing required parameter: "bucketId"');
            }
            if (typeof fileId === 'undefined') {
                throw new AppwriteException('Missing required parameter: "fileId"');
            }
            let path = '/storage/buckets/{bucketId}/files/{fileId}/download'.replace('{bucketId}', bucketId).replace('{fileId}', fileId);
            let payload = {};
            const uri = new URL(this.client.config.endpoint + path);
            payload['project'] = this.client.config.project;
            for (const [key, value] of Object.entries(Service.flatten(payload))) {
                uri.searchParams.append(key, value);
            }
            return uri;
        }
        /**
         * Get File Preview
         *
         * Get a file preview image. Currently, this method supports preview for image
         * files (jpg, png, and gif), other supported formats, like pdf, docs, slides,
         * and spreadsheets, will return the file icon image. You can also pass query
         * string arguments for cutting and resizing your preview image. Preview is
         * supported only for image files smaller than 10MB.
         *
         * @param {string} bucketId
         * @param {string} fileId
         * @param {number} width
         * @param {number} height
         * @param {string} gravity
         * @param {number} quality
         * @param {number} borderWidth
         * @param {string} borderColor
         * @param {number} borderRadius
         * @param {number} opacity
         * @param {number} rotation
         * @param {string} background
         * @param {string} output
         * @throws {AppwriteException}
         * @returns {URL}
         */
        getFilePreview(bucketId, fileId, width, height, gravity, quality, borderWidth, borderColor, borderRadius, opacity, rotation, background, output) {
            if (typeof bucketId === 'undefined') {
                throw new AppwriteException('Missing required parameter: "bucketId"');
            }
            if (typeof fileId === 'undefined') {
                throw new AppwriteException('Missing required parameter: "fileId"');
            }
            let path = '/storage/buckets/{bucketId}/files/{fileId}/preview'.replace('{bucketId}', bucketId).replace('{fileId}', fileId);
            let payload = {};
            if (typeof width !== 'undefined') {
                payload['width'] = width;
            }
            if (typeof height !== 'undefined') {
                payload['height'] = height;
            }
            if (typeof gravity !== 'undefined') {
                payload['gravity'] = gravity;
            }
            if (typeof quality !== 'undefined') {
                payload['quality'] = quality;
            }
            if (typeof borderWidth !== 'undefined') {
                payload['borderWidth'] = borderWidth;
            }
            if (typeof borderColor !== 'undefined') {
                payload['borderColor'] = borderColor;
            }
            if (typeof borderRadius !== 'undefined') {
                payload['borderRadius'] = borderRadius;
            }
            if (typeof opacity !== 'undefined') {
                payload['opacity'] = opacity;
            }
            if (typeof rotation !== 'undefined') {
                payload['rotation'] = rotation;
            }
            if (typeof background !== 'undefined') {
                payload['background'] = background;
            }
            if (typeof output !== 'undefined') {
                payload['output'] = output;
            }
            const uri = new URL(this.client.config.endpoint + path);
            payload['project'] = this.client.config.project;
            for (const [key, value] of Object.entries(Service.flatten(payload))) {
                uri.searchParams.append(key, value);
            }
            return uri;
        }
        /**
         * Get File for View
         *
         * Get a file content by its unique ID. This endpoint is similar to the
         * download method but returns with no  'Content-Disposition: attachment'
         * header.
         *
         * @param {string} bucketId
         * @param {string} fileId
         * @throws {AppwriteException}
         * @returns {URL}
         */
        getFileView(bucketId, fileId) {
            if (typeof bucketId === 'undefined') {
                throw new AppwriteException('Missing required parameter: "bucketId"');
            }
            if (typeof fileId === 'undefined') {
                throw new AppwriteException('Missing required parameter: "fileId"');
            }
            let path = '/storage/buckets/{bucketId}/files/{fileId}/view'.replace('{bucketId}', bucketId).replace('{fileId}', fileId);
            let payload = {};
            const uri = new URL(this.client.config.endpoint + path);
            payload['project'] = this.client.config.project;
            for (const [key, value] of Object.entries(Service.flatten(payload))) {
                uri.searchParams.append(key, value);
            }
            return uri;
        }
        /**
         * Get usage stats for storage
         *
         *
         * @param {string} range
         * @throws {AppwriteException}
         * @returns {Promise}
         */
        getUsage(range) {
            return __awaiter(this, void 0, void 0, function* () {
                let path = '/storage/usage';
                let payload = {};
                if (typeof range !== 'undefined') {
                    payload['range'] = range;
                }
                const uri = new URL(this.client.config.endpoint + path);
                return yield this.client.call('get', uri, {
                    'content-type': 'application/json',
                }, payload);
            });
        }
        /**
         * Get usage stats for a storage bucket
         *
         *
         * @param {string} bucketId
         * @param {string} range
         * @throws {AppwriteException}
         * @returns {Promise}
         */
        getBucketUsage(bucketId, range) {
            return __awaiter(this, void 0, void 0, function* () {
                if (typeof bucketId === 'undefined') {
                    throw new AppwriteException('Missing required parameter: "bucketId"');
                }
                let path = '/storage/{bucketId}/usage'.replace('{bucketId}', bucketId);
                let payload = {};
                if (typeof range !== 'undefined') {
                    payload['range'] = range;
                }
                const uri = new URL(this.client.config.endpoint + path);
                return yield this.client.call('get', uri, {
                    'content-type': 'application/json',
                }, payload);
            });
        }
    }

    class Teams extends Service {
        constructor(client) {
            super(client);
        }
        /**
         * List Teams
         *
         * Get a list of all the teams in which the current user is a member. You can
         * use the parameters to filter your results.
         *
         * In admin mode, this endpoint returns a list of all the teams in the current
         * project. [Learn more about different API modes](/docs/admin).
         *
         * @param {string} search
         * @param {number} limit
         * @param {number} offset
         * @param {string} cursor
         * @param {string} cursorDirection
         * @param {string} orderType
         * @throws {AppwriteException}
         * @returns {Promise}
         */
        list(search, limit, offset, cursor, cursorDirection, orderType) {
            return __awaiter(this, void 0, void 0, function* () {
                let path = '/teams';
                let payload = {};
                if (typeof search !== 'undefined') {
                    payload['search'] = search;
                }
                if (typeof limit !== 'undefined') {
                    payload['limit'] = limit;
                }
                if (typeof offset !== 'undefined') {
                    payload['offset'] = offset;
                }
                if (typeof cursor !== 'undefined') {
                    payload['cursor'] = cursor;
                }
                if (typeof cursorDirection !== 'undefined') {
                    payload['cursorDirection'] = cursorDirection;
                }
                if (typeof orderType !== 'undefined') {
                    payload['orderType'] = orderType;
                }
                const uri = new URL(this.client.config.endpoint + path);
                return yield this.client.call('get', uri, {
                    'content-type': 'application/json',
                }, payload);
            });
        }
        /**
         * Create Team
         *
         * Create a new team. The user who creates the team will automatically be
         * assigned as the owner of the team. Only the users with the owner role can
         * invite new members, add new owners and delete or update the team.
         *
         * @param {string} teamId
         * @param {string} name
         * @param {string[]} roles
         * @throws {AppwriteException}
         * @returns {Promise}
         */
        create(teamId, name, roles) {
            return __awaiter(this, void 0, void 0, function* () {
                if (typeof teamId === 'undefined') {
                    throw new AppwriteException('Missing required parameter: "teamId"');
                }
                if (typeof name === 'undefined') {
                    throw new AppwriteException('Missing required parameter: "name"');
                }
                let path = '/teams';
                let payload = {};
                if (typeof teamId !== 'undefined') {
                    payload['teamId'] = teamId;
                }
                if (typeof name !== 'undefined') {
                    payload['name'] = name;
                }
                if (typeof roles !== 'undefined') {
                    payload['roles'] = roles;
                }
                const uri = new URL(this.client.config.endpoint + path);
                return yield this.client.call('post', uri, {
                    'content-type': 'application/json',
                }, payload);
            });
        }
        /**
         * Get Team
         *
         * Get a team by its ID. All team members have read access for this resource.
         *
         * @param {string} teamId
         * @throws {AppwriteException}
         * @returns {Promise}
         */
        get(teamId) {
            return __awaiter(this, void 0, void 0, function* () {
                if (typeof teamId === 'undefined') {
                    throw new AppwriteException('Missing required parameter: "teamId"');
                }
                let path = '/teams/{teamId}'.replace('{teamId}', teamId);
                let payload = {};
                const uri = new URL(this.client.config.endpoint + path);
                return yield this.client.call('get', uri, {
                    'content-type': 'application/json',
                }, payload);
            });
        }
        /**
         * Update Team
         *
         * Update a team using its ID. Only members with the owner role can update the
         * team.
         *
         * @param {string} teamId
         * @param {string} name
         * @throws {AppwriteException}
         * @returns {Promise}
         */
        update(teamId, name) {
            return __awaiter(this, void 0, void 0, function* () {
                if (typeof teamId === 'undefined') {
                    throw new AppwriteException('Missing required parameter: "teamId"');
                }
                if (typeof name === 'undefined') {
                    throw new AppwriteException('Missing required parameter: "name"');
                }
                let path = '/teams/{teamId}'.replace('{teamId}', teamId);
                let payload = {};
                if (typeof name !== 'undefined') {
                    payload['name'] = name;
                }
                const uri = new URL(this.client.config.endpoint + path);
                return yield this.client.call('put', uri, {
                    'content-type': 'application/json',
                }, payload);
            });
        }
        /**
         * Delete Team
         *
         * Delete a team using its ID. Only team members with the owner role can
         * delete the team.
         *
         * @param {string} teamId
         * @throws {AppwriteException}
         * @returns {Promise}
         */
        delete(teamId) {
            return __awaiter(this, void 0, void 0, function* () {
                if (typeof teamId === 'undefined') {
                    throw new AppwriteException('Missing required parameter: "teamId"');
                }
                let path = '/teams/{teamId}'.replace('{teamId}', teamId);
                let payload = {};
                const uri = new URL(this.client.config.endpoint + path);
                return yield this.client.call('delete', uri, {
                    'content-type': 'application/json',
                }, payload);
            });
        }
        /**
         * List Team Logs
         *
         * Get the team activity logs list by its unique ID.
         *
         * @param {string} teamId
         * @param {number} limit
         * @param {number} offset
         * @throws {AppwriteException}
         * @returns {Promise}
         */
        listLogs(teamId, limit, offset) {
            return __awaiter(this, void 0, void 0, function* () {
                if (typeof teamId === 'undefined') {
                    throw new AppwriteException('Missing required parameter: "teamId"');
                }
                let path = '/teams/{teamId}/logs'.replace('{teamId}', teamId);
                let payload = {};
                if (typeof limit !== 'undefined') {
                    payload['limit'] = limit;
                }
                if (typeof offset !== 'undefined') {
                    payload['offset'] = offset;
                }
                const uri = new URL(this.client.config.endpoint + path);
                return yield this.client.call('get', uri, {
                    'content-type': 'application/json',
                }, payload);
            });
        }
        /**
         * Get Team Memberships
         *
         * Use this endpoint to list a team's members using the team's ID. All team
         * members have read access to this endpoint.
         *
         * @param {string} teamId
         * @param {string} search
         * @param {number} limit
         * @param {number} offset
         * @param {string} cursor
         * @param {string} cursorDirection
         * @param {string} orderType
         * @throws {AppwriteException}
         * @returns {Promise}
         */
        getMemberships(teamId, search, limit, offset, cursor, cursorDirection, orderType) {
            return __awaiter(this, void 0, void 0, function* () {
                if (typeof teamId === 'undefined') {
                    throw new AppwriteException('Missing required parameter: "teamId"');
                }
                let path = '/teams/{teamId}/memberships'.replace('{teamId}', teamId);
                let payload = {};
                if (typeof search !== 'undefined') {
                    payload['search'] = search;
                }
                if (typeof limit !== 'undefined') {
                    payload['limit'] = limit;
                }
                if (typeof offset !== 'undefined') {
                    payload['offset'] = offset;
                }
                if (typeof cursor !== 'undefined') {
                    payload['cursor'] = cursor;
                }
                if (typeof cursorDirection !== 'undefined') {
                    payload['cursorDirection'] = cursorDirection;
                }
                if (typeof orderType !== 'undefined') {
                    payload['orderType'] = orderType;
                }
                const uri = new URL(this.client.config.endpoint + path);
                return yield this.client.call('get', uri, {
                    'content-type': 'application/json',
                }, payload);
            });
        }
        /**
         * Create Team Membership
         *
         * Invite a new member to join your team. If initiated from the client SDK, an
         * email with a link to join the team will be sent to the member's email
         * address and an account will be created for them should they not be signed
         * up already. If initiated from server-side SDKs, the new member will
         * automatically be added to the team.
         *
         * Use the 'url' parameter to redirect the user from the invitation email back
         * to your app. When the user is redirected, use the [Update Team Membership
         * Status](/docs/client/teams#teamsUpdateMembershipStatus) endpoint to allow
         * the user to accept the invitation to the team.
         *
         * Please note that to avoid a [Redirect
         * Attack](https://github.com/OWASP/CheatSheetSeries/blob/master/cheatsheets/Unvalidated_Redirects_and_Forwards_Cheat_Sheet.md)
         * the only valid redirect URL's are the once from domains you have set when
         * adding your platforms in the console interface.
         *
         * @param {string} teamId
         * @param {string} email
         * @param {string[]} roles
         * @param {string} url
         * @param {string} name
         * @throws {AppwriteException}
         * @returns {Promise}
         */
        createMembership(teamId, email, roles, url, name) {
            return __awaiter(this, void 0, void 0, function* () {
                if (typeof teamId === 'undefined') {
                    throw new AppwriteException('Missing required parameter: "teamId"');
                }
                if (typeof email === 'undefined') {
                    throw new AppwriteException('Missing required parameter: "email"');
                }
                if (typeof roles === 'undefined') {
                    throw new AppwriteException('Missing required parameter: "roles"');
                }
                if (typeof url === 'undefined') {
                    throw new AppwriteException('Missing required parameter: "url"');
                }
                let path = '/teams/{teamId}/memberships'.replace('{teamId}', teamId);
                let payload = {};
                if (typeof email !== 'undefined') {
                    payload['email'] = email;
                }
                if (typeof roles !== 'undefined') {
                    payload['roles'] = roles;
                }
                if (typeof url !== 'undefined') {
                    payload['url'] = url;
                }
                if (typeof name !== 'undefined') {
                    payload['name'] = name;
                }
                const uri = new URL(this.client.config.endpoint + path);
                return yield this.client.call('post', uri, {
                    'content-type': 'application/json',
                }, payload);
            });
        }
        /**
         * Get Team Membership
         *
         * Get a team member by the membership unique id. All team members have read
         * access for this resource.
         *
         * @param {string} teamId
         * @param {string} membershipId
         * @throws {AppwriteException}
         * @returns {Promise}
         */
        getMembership(teamId, membershipId) {
            return __awaiter(this, void 0, void 0, function* () {
                if (typeof teamId === 'undefined') {
                    throw new AppwriteException('Missing required parameter: "teamId"');
                }
                if (typeof membershipId === 'undefined') {
                    throw new AppwriteException('Missing required parameter: "membershipId"');
                }
                let path = '/teams/{teamId}/memberships/{membershipId}'.replace('{teamId}', teamId).replace('{membershipId}', membershipId);
                let payload = {};
                const uri = new URL(this.client.config.endpoint + path);
                return yield this.client.call('get', uri, {
                    'content-type': 'application/json',
                }, payload);
            });
        }
        /**
         * Update Membership Roles
         *
         * Modify the roles of a team member. Only team members with the owner role
         * have access to this endpoint. Learn more about [roles and
         * permissions](/docs/permissions).
         *
         * @param {string} teamId
         * @param {string} membershipId
         * @param {string[]} roles
         * @throws {AppwriteException}
         * @returns {Promise}
         */
        updateMembershipRoles(teamId, membershipId, roles) {
            return __awaiter(this, void 0, void 0, function* () {
                if (typeof teamId === 'undefined') {
                    throw new AppwriteException('Missing required parameter: "teamId"');
                }
                if (typeof membershipId === 'undefined') {
                    throw new AppwriteException('Missing required parameter: "membershipId"');
                }
                if (typeof roles === 'undefined') {
                    throw new AppwriteException('Missing required parameter: "roles"');
                }
                let path = '/teams/{teamId}/memberships/{membershipId}'.replace('{teamId}', teamId).replace('{membershipId}', membershipId);
                let payload = {};
                if (typeof roles !== 'undefined') {
                    payload['roles'] = roles;
                }
                const uri = new URL(this.client.config.endpoint + path);
                return yield this.client.call('patch', uri, {
                    'content-type': 'application/json',
                }, payload);
            });
        }
        /**
         * Delete Team Membership
         *
         * This endpoint allows a user to leave a team or for a team owner to delete
         * the membership of any other team member. You can also use this endpoint to
         * delete a user membership even if it is not accepted.
         *
         * @param {string} teamId
         * @param {string} membershipId
         * @throws {AppwriteException}
         * @returns {Promise}
         */
        deleteMembership(teamId, membershipId) {
            return __awaiter(this, void 0, void 0, function* () {
                if (typeof teamId === 'undefined') {
                    throw new AppwriteException('Missing required parameter: "teamId"');
                }
                if (typeof membershipId === 'undefined') {
                    throw new AppwriteException('Missing required parameter: "membershipId"');
                }
                let path = '/teams/{teamId}/memberships/{membershipId}'.replace('{teamId}', teamId).replace('{membershipId}', membershipId);
                let payload = {};
                const uri = new URL(this.client.config.endpoint + path);
                return yield this.client.call('delete', uri, {
                    'content-type': 'application/json',
                }, payload);
            });
        }
        /**
         * Update Team Membership Status
         *
         * Use this endpoint to allow a user to accept an invitation to join a team
         * after being redirected back to your app from the invitation email received
         * by the user.
         *
         * If the request is successful, a session for the user is automatically
         * created.
         *
         *
         * @param {string} teamId
         * @param {string} membershipId
         * @param {string} userId
         * @param {string} secret
         * @throws {AppwriteException}
         * @returns {Promise}
         */
        updateMembershipStatus(teamId, membershipId, userId, secret) {
            return __awaiter(this, void 0, void 0, function* () {
                if (typeof teamId === 'undefined') {
                    throw new AppwriteException('Missing required parameter: "teamId"');
                }
                if (typeof membershipId === 'undefined') {
                    throw new AppwriteException('Missing required parameter: "membershipId"');
                }
                if (typeof userId === 'undefined') {
                    throw new AppwriteException('Missing required parameter: "userId"');
                }
                if (typeof secret === 'undefined') {
                    throw new AppwriteException('Missing required parameter: "secret"');
                }
                let path = '/teams/{teamId}/memberships/{membershipId}/status'.replace('{teamId}', teamId).replace('{membershipId}', membershipId);
                let payload = {};
                if (typeof userId !== 'undefined') {
                    payload['userId'] = userId;
                }
                if (typeof secret !== 'undefined') {
                    payload['secret'] = secret;
                }
                const uri = new URL(this.client.config.endpoint + path);
                return yield this.client.call('patch', uri, {
                    'content-type': 'application/json',
                }, payload);
            });
        }
    }

    class Users extends Service {
        constructor(client) {
            super(client);
        }
        /**
         * List Users
         *
         * Get a list of all the project's users. You can use the query params to
         * filter your results.
         *
         * @param {string} search
         * @param {number} limit
         * @param {number} offset
         * @param {string} cursor
         * @param {string} cursorDirection
         * @param {string} orderType
         * @throws {AppwriteException}
         * @returns {Promise}
         */
        list(search, limit, offset, cursor, cursorDirection, orderType) {
            return __awaiter(this, void 0, void 0, function* () {
                let path = '/users';
                let payload = {};
                if (typeof search !== 'undefined') {
                    payload['search'] = search;
                }
                if (typeof limit !== 'undefined') {
                    payload['limit'] = limit;
                }
                if (typeof offset !== 'undefined') {
                    payload['offset'] = offset;
                }
                if (typeof cursor !== 'undefined') {
                    payload['cursor'] = cursor;
                }
                if (typeof cursorDirection !== 'undefined') {
                    payload['cursorDirection'] = cursorDirection;
                }
                if (typeof orderType !== 'undefined') {
                    payload['orderType'] = orderType;
                }
                const uri = new URL(this.client.config.endpoint + path);
                return yield this.client.call('get', uri, {
                    'content-type': 'application/json',
                }, payload);
            });
        }
        /**
         * Create User
         *
         * Create a new user.
         *
         * @param {string} userId
         * @param {string} email
         * @param {string} password
         * @param {string} name
         * @throws {AppwriteException}
         * @returns {Promise}
         */
        create(userId, email, password, name) {
            return __awaiter(this, void 0, void 0, function* () {
                if (typeof userId === 'undefined') {
                    throw new AppwriteException('Missing required parameter: "userId"');
                }
                if (typeof email === 'undefined') {
                    throw new AppwriteException('Missing required parameter: "email"');
                }
                if (typeof password === 'undefined') {
                    throw new AppwriteException('Missing required parameter: "password"');
                }
                let path = '/users';
                let payload = {};
                if (typeof userId !== 'undefined') {
                    payload['userId'] = userId;
                }
                if (typeof email !== 'undefined') {
                    payload['email'] = email;
                }
                if (typeof password !== 'undefined') {
                    payload['password'] = password;
                }
                if (typeof name !== 'undefined') {
                    payload['name'] = name;
                }
                const uri = new URL(this.client.config.endpoint + path);
                return yield this.client.call('post', uri, {
                    'content-type': 'application/json',
                }, payload);
            });
        }
        /**
         * Get usage stats for the users API
         *
         *
         * @param {string} range
         * @param {string} provider
         * @throws {AppwriteException}
         * @returns {Promise}
         */
        getUsage(range, provider) {
            return __awaiter(this, void 0, void 0, function* () {
                let path = '/users/usage';
                let payload = {};
                if (typeof range !== 'undefined') {
                    payload['range'] = range;
                }
                if (typeof provider !== 'undefined') {
                    payload['provider'] = provider;
                }
                const uri = new URL(this.client.config.endpoint + path);
                return yield this.client.call('get', uri, {
                    'content-type': 'application/json',
                }, payload);
            });
        }
        /**
         * Get User
         *
         * Get a user by its unique ID.
         *
         * @param {string} userId
         * @throws {AppwriteException}
         * @returns {Promise}
         */
        get(userId) {
            return __awaiter(this, void 0, void 0, function* () {
                if (typeof userId === 'undefined') {
                    throw new AppwriteException('Missing required parameter: "userId"');
                }
                let path = '/users/{userId}'.replace('{userId}', userId);
                let payload = {};
                const uri = new URL(this.client.config.endpoint + path);
                return yield this.client.call('get', uri, {
                    'content-type': 'application/json',
                }, payload);
            });
        }
        /**
         * Delete User
         *
         * Delete a user by its unique ID, thereby releasing it's ID. Since ID is
         * released and can be reused, all user-related resources like documents or
         * storage files should be deleted before user deletion. If you want to keep
         * ID reserved, use the [updateStatus](/docs/server/users#usersUpdateStatus)
         * endpoint instead.
         *
         * @param {string} userId
         * @throws {AppwriteException}
         * @returns {Promise}
         */
        delete(userId) {
            return __awaiter(this, void 0, void 0, function* () {
                if (typeof userId === 'undefined') {
                    throw new AppwriteException('Missing required parameter: "userId"');
                }
                let path = '/users/{userId}'.replace('{userId}', userId);
                let payload = {};
                const uri = new URL(this.client.config.endpoint + path);
                return yield this.client.call('delete', uri, {
                    'content-type': 'application/json',
                }, payload);
            });
        }
        /**
         * Update Email
         *
         * Update the user email by its unique ID.
         *
         * @param {string} userId
         * @param {string} email
         * @throws {AppwriteException}
         * @returns {Promise}
         */
        updateEmail(userId, email) {
            return __awaiter(this, void 0, void 0, function* () {
                if (typeof userId === 'undefined') {
                    throw new AppwriteException('Missing required parameter: "userId"');
                }
                if (typeof email === 'undefined') {
                    throw new AppwriteException('Missing required parameter: "email"');
                }
                let path = '/users/{userId}/email'.replace('{userId}', userId);
                let payload = {};
                if (typeof email !== 'undefined') {
                    payload['email'] = email;
                }
                const uri = new URL(this.client.config.endpoint + path);
                return yield this.client.call('patch', uri, {
                    'content-type': 'application/json',
                }, payload);
            });
        }
        /**
         * Get User Logs
         *
         * Get the user activity logs list by its unique ID.
         *
         * @param {string} userId
         * @param {number} limit
         * @param {number} offset
         * @throws {AppwriteException}
         * @returns {Promise}
         */
        getLogs(userId, limit, offset) {
            return __awaiter(this, void 0, void 0, function* () {
                if (typeof userId === 'undefined') {
                    throw new AppwriteException('Missing required parameter: "userId"');
                }
                let path = '/users/{userId}/logs'.replace('{userId}', userId);
                let payload = {};
                if (typeof limit !== 'undefined') {
                    payload['limit'] = limit;
                }
                if (typeof offset !== 'undefined') {
                    payload['offset'] = offset;
                }
                const uri = new URL(this.client.config.endpoint + path);
                return yield this.client.call('get', uri, {
                    'content-type': 'application/json',
                }, payload);
            });
        }
        /**
         * Get User Memberships
         *
         * Get the user membership list by its unique ID.
         *
         * @param {string} userId
         * @throws {AppwriteException}
         * @returns {Promise}
         */
        getMemberships(userId) {
            return __awaiter(this, void 0, void 0, function* () {
                if (typeof userId === 'undefined') {
                    throw new AppwriteException('Missing required parameter: "userId"');
                }
                let path = '/users/{userId}/memberships'.replace('{userId}', userId);
                let payload = {};
                const uri = new URL(this.client.config.endpoint + path);
                return yield this.client.call('get', uri, {
                    'content-type': 'application/json',
                }, payload);
            });
        }
        /**
         * Update Name
         *
         * Update the user name by its unique ID.
         *
         * @param {string} userId
         * @param {string} name
         * @throws {AppwriteException}
         * @returns {Promise}
         */
        updateName(userId, name) {
            return __awaiter(this, void 0, void 0, function* () {
                if (typeof userId === 'undefined') {
                    throw new AppwriteException('Missing required parameter: "userId"');
                }
                if (typeof name === 'undefined') {
                    throw new AppwriteException('Missing required parameter: "name"');
                }
                let path = '/users/{userId}/name'.replace('{userId}', userId);
                let payload = {};
                if (typeof name !== 'undefined') {
                    payload['name'] = name;
                }
                const uri = new URL(this.client.config.endpoint + path);
                return yield this.client.call('patch', uri, {
                    'content-type': 'application/json',
                }, payload);
            });
        }
        /**
         * Update Password
         *
         * Update the user password by its unique ID.
         *
         * @param {string} userId
         * @param {string} password
         * @throws {AppwriteException}
         * @returns {Promise}
         */
        updatePassword(userId, password) {
            return __awaiter(this, void 0, void 0, function* () {
                if (typeof userId === 'undefined') {
                    throw new AppwriteException('Missing required parameter: "userId"');
                }
                if (typeof password === 'undefined') {
                    throw new AppwriteException('Missing required parameter: "password"');
                }
                let path = '/users/{userId}/password'.replace('{userId}', userId);
                let payload = {};
                if (typeof password !== 'undefined') {
                    payload['password'] = password;
                }
                const uri = new URL(this.client.config.endpoint + path);
                return yield this.client.call('patch', uri, {
                    'content-type': 'application/json',
                }, payload);
            });
        }
        /**
         * Update Phone
         *
         * Update the user phone by its unique ID.
         *
         * @param {string} userId
         * @param {string} number
         * @throws {AppwriteException}
         * @returns {Promise}
         */
        updatePhone(userId, number) {
            return __awaiter(this, void 0, void 0, function* () {
                if (typeof userId === 'undefined') {
                    throw new AppwriteException('Missing required parameter: "userId"');
                }
                if (typeof number === 'undefined') {
                    throw new AppwriteException('Missing required parameter: "number"');
                }
                let path = '/users/{userId}/phone'.replace('{userId}', userId);
                let payload = {};
                if (typeof number !== 'undefined') {
                    payload['number'] = number;
                }
                const uri = new URL(this.client.config.endpoint + path);
                return yield this.client.call('patch', uri, {
                    'content-type': 'application/json',
                }, payload);
            });
        }
        /**
         * Get User Preferences
         *
         * Get the user preferences by its unique ID.
         *
         * @param {string} userId
         * @throws {AppwriteException}
         * @returns {Promise}
         */
        getPrefs(userId) {
            return __awaiter(this, void 0, void 0, function* () {
                if (typeof userId === 'undefined') {
                    throw new AppwriteException('Missing required parameter: "userId"');
                }
                let path = '/users/{userId}/prefs'.replace('{userId}', userId);
                let payload = {};
                const uri = new URL(this.client.config.endpoint + path);
                return yield this.client.call('get', uri, {
                    'content-type': 'application/json',
                }, payload);
            });
        }
        /**
         * Update User Preferences
         *
         * Update the user preferences by its unique ID. The object you pass is stored
         * as is, and replaces any previous value. The maximum allowed prefs size is
         * 64kB and throws error if exceeded.
         *
         * @param {string} userId
         * @param {object} prefs
         * @throws {AppwriteException}
         * @returns {Promise}
         */
        updatePrefs(userId, prefs) {
            return __awaiter(this, void 0, void 0, function* () {
                if (typeof userId === 'undefined') {
                    throw new AppwriteException('Missing required parameter: "userId"');
                }
                if (typeof prefs === 'undefined') {
                    throw new AppwriteException('Missing required parameter: "prefs"');
                }
                let path = '/users/{userId}/prefs'.replace('{userId}', userId);
                let payload = {};
                if (typeof prefs !== 'undefined') {
                    payload['prefs'] = prefs;
                }
                const uri = new URL(this.client.config.endpoint + path);
                return yield this.client.call('patch', uri, {
                    'content-type': 'application/json',
                }, payload);
            });
        }
        /**
         * Get User Sessions
         *
         * Get the user sessions list by its unique ID.
         *
         * @param {string} userId
         * @throws {AppwriteException}
         * @returns {Promise}
         */
        getSessions(userId) {
            return __awaiter(this, void 0, void 0, function* () {
                if (typeof userId === 'undefined') {
                    throw new AppwriteException('Missing required parameter: "userId"');
                }
                let path = '/users/{userId}/sessions'.replace('{userId}', userId);
                let payload = {};
                const uri = new URL(this.client.config.endpoint + path);
                return yield this.client.call('get', uri, {
                    'content-type': 'application/json',
                }, payload);
            });
        }
        /**
         * Delete User Sessions
         *
         * Delete all user's sessions by using the user's unique ID.
         *
         * @param {string} userId
         * @throws {AppwriteException}
         * @returns {Promise}
         */
        deleteSessions(userId) {
            return __awaiter(this, void 0, void 0, function* () {
                if (typeof userId === 'undefined') {
                    throw new AppwriteException('Missing required parameter: "userId"');
                }
                let path = '/users/{userId}/sessions'.replace('{userId}', userId);
                let payload = {};
                const uri = new URL(this.client.config.endpoint + path);
                return yield this.client.call('delete', uri, {
                    'content-type': 'application/json',
                }, payload);
            });
        }
        /**
         * Delete User Session
         *
         * Delete a user sessions by its unique ID.
         *
         * @param {string} userId
         * @param {string} sessionId
         * @throws {AppwriteException}
         * @returns {Promise}
         */
        deleteSession(userId, sessionId) {
            return __awaiter(this, void 0, void 0, function* () {
                if (typeof userId === 'undefined') {
                    throw new AppwriteException('Missing required parameter: "userId"');
                }
                if (typeof sessionId === 'undefined') {
                    throw new AppwriteException('Missing required parameter: "sessionId"');
                }
                let path = '/users/{userId}/sessions/{sessionId}'.replace('{userId}', userId).replace('{sessionId}', sessionId);
                let payload = {};
                const uri = new URL(this.client.config.endpoint + path);
                return yield this.client.call('delete', uri, {
                    'content-type': 'application/json',
                }, payload);
            });
        }
        /**
         * Update User Status
         *
         * Update the user status by its unique ID. Use this endpoint as an
         * alternative to deleting a user if you want to keep user's ID reserved.
         *
         * @param {string} userId
         * @param {boolean} status
         * @throws {AppwriteException}
         * @returns {Promise}
         */
        updateStatus(userId, status) {
            return __awaiter(this, void 0, void 0, function* () {
                if (typeof userId === 'undefined') {
                    throw new AppwriteException('Missing required parameter: "userId"');
                }
                if (typeof status === 'undefined') {
                    throw new AppwriteException('Missing required parameter: "status"');
                }
                let path = '/users/{userId}/status'.replace('{userId}', userId);
                let payload = {};
                if (typeof status !== 'undefined') {
                    payload['status'] = status;
                }
                const uri = new URL(this.client.config.endpoint + path);
                return yield this.client.call('patch', uri, {
                    'content-type': 'application/json',
                }, payload);
            });
        }
        /**
         * Update Email Verification
         *
         * Update the user email verification status by its unique ID.
         *
         * @param {string} userId
         * @param {boolean} emailVerification
         * @throws {AppwriteException}
         * @returns {Promise}
         */
        updateEmailVerification(userId, emailVerification) {
            return __awaiter(this, void 0, void 0, function* () {
                if (typeof userId === 'undefined') {
                    throw new AppwriteException('Missing required parameter: "userId"');
                }
                if (typeof emailVerification === 'undefined') {
                    throw new AppwriteException('Missing required parameter: "emailVerification"');
                }
                let path = '/users/{userId}/verification'.replace('{userId}', userId);
                let payload = {};
                if (typeof emailVerification !== 'undefined') {
                    payload['emailVerification'] = emailVerification;
                }
                const uri = new URL(this.client.config.endpoint + path);
                return yield this.client.call('patch', uri, {
                    'content-type': 'application/json',
                }, payload);
            });
        }
        /**
         * Update Phone Verification
         *
         * Update the user phone verification status by its unique ID.
         *
         * @param {string} userId
         * @param {boolean} phoneVerification
         * @throws {AppwriteException}
         * @returns {Promise}
         */
        updatePhoneVerification(userId, phoneVerification) {
            return __awaiter(this, void 0, void 0, function* () {
                if (typeof userId === 'undefined') {
                    throw new AppwriteException('Missing required parameter: "userId"');
                }
                if (typeof phoneVerification === 'undefined') {
                    throw new AppwriteException('Missing required parameter: "phoneVerification"');
                }
                let path = '/users/{userId}/verification/phone'.replace('{userId}', userId);
                let payload = {};
                if (typeof phoneVerification !== 'undefined') {
                    payload['phoneVerification'] = phoneVerification;
                }
                const uri = new URL(this.client.config.endpoint + path);
                return yield this.client.call('patch', uri, {
                    'content-type': 'application/json',
                }, payload);
            });
        }
    }

    exports.Account = Account;
    exports.AppwriteException = AppwriteException;
    exports.Avatars = Avatars;
    exports.Client = Client;
    exports.Databases = Databases;
    exports.Functions = Functions;
    exports.Health = Health;
    exports.Locale = Locale;
    exports.Projects = Projects;
    exports.Query = Query;
    exports.Storage = Storage;
    exports.Teams = Teams;
    exports.Users = Users;

    Object.defineProperty(exports, '__esModule', { value: true });

})(this.Appwrite = this.Appwrite || {}, null, window);<|MERGE_RESOLUTION|>--- conflicted
+++ resolved
@@ -217,343 +217,6 @@
                     });
                 }
             };
-<<<<<<< HEAD
-            this.account = {
-                /**
-                 * Get Account
-                 *
-                 * Get currently logged in user data as JSON object.
-                 *
-                 * @throws {AppwriteException}
-                 * @returns {Promise}
-                 */
-                get: () => __awaiter(this, void 0, void 0, function* () {
-                    let path = '/account';
-                    let payload = {};
-                    const uri = new URL(this.config.endpoint + path);
-                    return yield this.call('get', uri, {
-                        'content-type': 'application/json',
-                    }, payload);
-                }),
-                /**
-                 * Create Account
-                 *
-                 * Use this endpoint to allow a new user to register a new account in your
-                 * project. After the user registration completes successfully, you can use
-                 * the [/account/verfication](/docs/client/account#accountCreateVerification)
-                 * route to start verifying the user email address. To allow the new user to
-                 * login to their new account, you need to create a new [account
-                 * session](/docs/client/account#accountCreateSession).
-                 *
-                 * @param {string} userId
-                 * @param {string} email
-                 * @param {string} password
-                 * @param {string} name
-                 * @throws {AppwriteException}
-                 * @returns {Promise}
-                 */
-                create: (userId, email, password, name) => __awaiter(this, void 0, void 0, function* () {
-                    if (typeof userId === 'undefined') {
-                        throw new AppwriteException('Missing required parameter: "userId"');
-                    }
-                    if (typeof email === 'undefined') {
-                        throw new AppwriteException('Missing required parameter: "email"');
-                    }
-                    if (typeof password === 'undefined') {
-                        throw new AppwriteException('Missing required parameter: "password"');
-                    }
-                    let path = '/account';
-                    let payload = {};
-                    if (typeof userId !== 'undefined') {
-                        payload['userId'] = userId;
-                    }
-                    if (typeof email !== 'undefined') {
-                        payload['email'] = email;
-                    }
-                    if (typeof password !== 'undefined') {
-                        payload['password'] = password;
-                    }
-                    if (typeof name !== 'undefined') {
-                        payload['name'] = name;
-                    }
-                    const uri = new URL(this.config.endpoint + path);
-                    return yield this.call('post', uri, {
-                        'content-type': 'application/json',
-                    }, payload);
-                }),
-                /**
-                 * Update Account Email
-                 *
-                 * Update currently logged in user account email address. After changing user
-                 * address, the user confirmation status will get reset. A new confirmation
-                 * email is not sent automatically however you can use the send confirmation
-                 * email endpoint again to send the confirmation email. For security measures,
-                 * user password is required to complete this request.
-                 * This endpoint can also be used to convert an anonymous account to a normal
-                 * one, by passing an email address and a new password.
-                 *
-                 *
-                 * @param {string} email
-                 * @param {string} password
-                 * @throws {AppwriteException}
-                 * @returns {Promise}
-                 */
-                updateEmail: (email, password) => __awaiter(this, void 0, void 0, function* () {
-                    if (typeof email === 'undefined') {
-                        throw new AppwriteException('Missing required parameter: "email"');
-                    }
-                    if (typeof password === 'undefined') {
-                        throw new AppwriteException('Missing required parameter: "password"');
-                    }
-                    let path = '/account/email';
-                    let payload = {};
-                    if (typeof email !== 'undefined') {
-                        payload['email'] = email;
-                    }
-                    if (typeof password !== 'undefined') {
-                        payload['password'] = password;
-                    }
-                    const uri = new URL(this.config.endpoint + path);
-                    return yield this.call('patch', uri, {
-                        'content-type': 'application/json',
-                    }, payload);
-                }),
-                /**
-                 * Create Account JWT
-                 *
-                 * Use this endpoint to create a JSON Web Token. You can use the resulting JWT
-                 * to authenticate on behalf of the current user when working with the
-                 * Appwrite server-side API and SDKs. The JWT secret is valid for 15 minutes
-                 * from its creation and will be invalid if the user will logout in that time
-                 * frame.
-                 *
-                 * @throws {AppwriteException}
-                 * @returns {Promise}
-                 */
-                createJWT: () => __awaiter(this, void 0, void 0, function* () {
-                    let path = '/account/jwt';
-                    let payload = {};
-                    const uri = new URL(this.config.endpoint + path);
-                    return yield this.call('post', uri, {
-                        'content-type': 'application/json',
-                    }, payload);
-                }),
-                /**
-                 * Get Account Logs
-                 *
-                 * Get currently logged in user list of latest security activity logs. Each
-                 * log returns user IP address, location and date and time of log.
-                 *
-                 * @param {number} limit
-                 * @param {number} offset
-                 * @throws {AppwriteException}
-                 * @returns {Promise}
-                 */
-                getLogs: (limit, offset) => __awaiter(this, void 0, void 0, function* () {
-                    let path = '/account/logs';
-                    let payload = {};
-                    if (typeof limit !== 'undefined') {
-                        payload['limit'] = limit;
-                    }
-                    if (typeof offset !== 'undefined') {
-                        payload['offset'] = offset;
-                    }
-                    const uri = new URL(this.config.endpoint + path);
-                    return yield this.call('get', uri, {
-                        'content-type': 'application/json',
-                    }, payload);
-                }),
-                /**
-                 * Update Account Name
-                 *
-                 * Update currently logged in user account name.
-                 *
-                 * @param {string} name
-                 * @throws {AppwriteException}
-                 * @returns {Promise}
-                 */
-                updateName: (name) => __awaiter(this, void 0, void 0, function* () {
-                    if (typeof name === 'undefined') {
-                        throw new AppwriteException('Missing required parameter: "name"');
-                    }
-                    let path = '/account/name';
-                    let payload = {};
-                    if (typeof name !== 'undefined') {
-                        payload['name'] = name;
-                    }
-                    const uri = new URL(this.config.endpoint + path);
-                    return yield this.call('patch', uri, {
-                        'content-type': 'application/json',
-                    }, payload);
-                }),
-                /**
-                 * Update Account Password
-                 *
-                 * Update currently logged in user password. For validation, user is required
-                 * to pass in the new password, and the old password. For users created with
-                 * OAuth, Team Invites and Magic URL, oldPassword is optional.
-                 *
-                 * @param {string} password
-                 * @param {string} oldPassword
-                 * @throws {AppwriteException}
-                 * @returns {Promise}
-                 */
-                updatePassword: (password, oldPassword) => __awaiter(this, void 0, void 0, function* () {
-                    if (typeof password === 'undefined') {
-                        throw new AppwriteException('Missing required parameter: "password"');
-                    }
-                    let path = '/account/password';
-                    let payload = {};
-                    if (typeof password !== 'undefined') {
-                        payload['password'] = password;
-                    }
-                    if (typeof oldPassword !== 'undefined') {
-                        payload['oldPassword'] = oldPassword;
-                    }
-                    const uri = new URL(this.config.endpoint + path);
-                    return yield this.call('patch', uri, {
-                        'content-type': 'application/json',
-                    }, payload);
-                }),
-                /**
-                 * Update Account Phone
-                 *
-                 * Update the currently logged in user's phone number. After updating the
-                 * phone number, the phone verification status will be reset. A confirmation
-                 * SMS is not sent automatically, however you can use the [POST
-                 * /account/verification/phone](/docs/client/account#accountCreatePhoneVerification)
-                 * endpoint to send a confirmation SMS.
-                 *
-                 * @param {string} number
-                 * @param {string} password
-                 * @throws {AppwriteException}
-                 * @returns {Promise}
-                 */
-                updatePhone: (number, password) => __awaiter(this, void 0, void 0, function* () {
-                    if (typeof number === 'undefined') {
-                        throw new AppwriteException('Missing required parameter: "number"');
-                    }
-                    if (typeof password === 'undefined') {
-                        throw new AppwriteException('Missing required parameter: "password"');
-                    }
-                    let path = '/account/phone';
-                    let payload = {};
-                    if (typeof number !== 'undefined') {
-                        payload['number'] = number;
-                    }
-                    if (typeof password !== 'undefined') {
-                        payload['password'] = password;
-                    }
-                    const uri = new URL(this.config.endpoint + path);
-                    return yield this.call('patch', uri, {
-                        'content-type': 'application/json',
-                    }, payload);
-                }),
-                /**
-                 * Get Account Preferences
-                 *
-                 * Get currently logged in user preferences as a key-value object.
-                 *
-                 * @throws {AppwriteException}
-                 * @returns {Promise}
-                 */
-                getPrefs: () => __awaiter(this, void 0, void 0, function* () {
-                    let path = '/account/prefs';
-                    let payload = {};
-                    const uri = new URL(this.config.endpoint + path);
-                    return yield this.call('get', uri, {
-                        'content-type': 'application/json',
-                    }, payload);
-                }),
-                /**
-                 * Update Account Preferences
-                 *
-                 * Update currently logged in user account preferences. The object you pass is
-                 * stored as is, and replaces any previous value. The maximum allowed prefs
-                 * size is 64kB and throws error if exceeded.
-                 *
-                 * @param {object} prefs
-                 * @throws {AppwriteException}
-                 * @returns {Promise}
-                 */
-                updatePrefs: (prefs) => __awaiter(this, void 0, void 0, function* () {
-                    if (typeof prefs === 'undefined') {
-                        throw new AppwriteException('Missing required parameter: "prefs"');
-                    }
-                    let path = '/account/prefs';
-                    let payload = {};
-                    if (typeof prefs !== 'undefined') {
-                        payload['prefs'] = prefs;
-                    }
-                    const uri = new URL(this.config.endpoint + path);
-                    return yield this.call('patch', uri, {
-                        'content-type': 'application/json',
-                    }, payload);
-                }),
-                /**
-                 * Create Password Recovery
-                 *
-                 * Sends the user an email with a temporary secret key for password reset.
-                 * When the user clicks the confirmation link he is redirected back to your
-                 * app password reset URL with the secret key and email address values
-                 * attached to the URL query string. Use the query string params to submit a
-                 * request to the [PUT
-                 * /account/recovery](/docs/client/account#accountUpdateRecovery) endpoint to
-                 * complete the process. The verification link sent to the user's email
-                 * address is valid for 1 hour.
-                 *
-                 * @param {string} email
-                 * @param {string} url
-                 * @throws {AppwriteException}
-                 * @returns {Promise}
-                 */
-                createRecovery: (email, url) => __awaiter(this, void 0, void 0, function* () {
-                    if (typeof email === 'undefined') {
-                        throw new AppwriteException('Missing required parameter: "email"');
-                    }
-                    if (typeof url === 'undefined') {
-                        throw new AppwriteException('Missing required parameter: "url"');
-                    }
-                    let path = '/account/recovery';
-                    let payload = {};
-                    if (typeof email !== 'undefined') {
-                        payload['email'] = email;
-                    }
-                    if (typeof url !== 'undefined') {
-                        payload['url'] = url;
-                    }
-                    const uri = new URL(this.config.endpoint + path);
-                    return yield this.call('post', uri, {
-                        'content-type': 'application/json',
-                    }, payload);
-                }),
-                /**
-                 * Create Password Recovery (confirmation)
-                 *
-                 * Use this endpoint to complete the user account password reset. Both the
-                 * **userId** and **secret** arguments will be passed as query parameters to
-                 * the redirect URL you have provided when sending your request to the [POST
-                 * /account/recovery](/docs/client/account#accountCreateRecovery) endpoint.
-                 *
-                 * Please note that in order to avoid a [Redirect
-                 * Attack](https://github.com/OWASP/CheatSheetSeries/blob/master/cheatsheets/Unvalidated_Redirects_and_Forwards_Cheat_Sheet.md)
-                 * the only valid redirect URLs are the ones from domains you have set when
-                 * adding your platforms in the console interface.
-                 *
-                 * @param {string} userId
-                 * @param {string} secret
-                 * @param {string} password
-                 * @param {string} passwordAgain
-                 * @throws {AppwriteException}
-                 * @returns {Promise}
-                 */
-                updateRecovery: (userId, secret, password, passwordAgain) => __awaiter(this, void 0, void 0, function* () {
-                    if (typeof userId === 'undefined') {
-                        throw new AppwriteException('Missing required parameter: "userId"');
-                    }
-                    if (typeof secret === 'undefined') {
-                        throw new AppwriteException('Missing required parameter: "secret"');
-=======
         }
         /**
          * Set Endpoint
@@ -702,7 +365,6 @@
                 if (method === 'GET') {
                     for (const [key, value] of Object.entries(Service.flatten(params))) {
                         url.searchParams.append(key, value);
->>>>>>> bfe73ed9
                     }
                 }
                 else {
@@ -752,4336 +414,6 @@
                     if (e instanceof AppwriteException) {
                         throw e;
                     }
-<<<<<<< HEAD
-                    const uri = new URL(this.config.endpoint + path);
-                    return yield this.call('put', uri, {
-                        'content-type': 'application/json',
-                    }, payload);
-                }),
-                /**
-                 * Get Account Sessions
-                 *
-                 * Get currently logged in user list of active sessions across different
-                 * devices.
-                 *
-                 * @throws {AppwriteException}
-                 * @returns {Promise}
-                 */
-                getSessions: () => __awaiter(this, void 0, void 0, function* () {
-                    let path = '/account/sessions';
-                    let payload = {};
-                    const uri = new URL(this.config.endpoint + path);
-                    return yield this.call('get', uri, {
-                        'content-type': 'application/json',
-                    }, payload);
-                }),
-                /**
-                 * Delete All Account Sessions
-                 *
-                 * Delete all sessions from the user account and remove any sessions cookies
-                 * from the end client.
-                 *
-                 * @throws {AppwriteException}
-                 * @returns {Promise}
-                 */
-                deleteSessions: () => __awaiter(this, void 0, void 0, function* () {
-                    let path = '/account/sessions';
-                    let payload = {};
-                    const uri = new URL(this.config.endpoint + path);
-                    return yield this.call('delete', uri, {
-                        'content-type': 'application/json',
-                    }, payload);
-                }),
-                /**
-                 * Create Anonymous Session
-                 *
-                 * Use this endpoint to allow a new user to register an anonymous account in
-                 * your project. This route will also create a new session for the user. To
-                 * allow the new user to convert an anonymous account to a normal account, you
-                 * need to update its [email and
-                 * password](/docs/client/account#accountUpdateEmail) or create an [OAuth2
-                 * session](/docs/client/account#accountCreateOAuth2Session).
-                 *
-                 * @throws {AppwriteException}
-                 * @returns {Promise}
-                 */
-                createAnonymousSession: () => __awaiter(this, void 0, void 0, function* () {
-                    let path = '/account/sessions/anonymous';
-                    let payload = {};
-                    const uri = new URL(this.config.endpoint + path);
-                    return yield this.call('post', uri, {
-                        'content-type': 'application/json',
-                    }, payload);
-                }),
-                /**
-                 * Create Account Session with Email
-                 *
-                 * Allow the user to login into their account by providing a valid email and
-                 * password combination. This route will create a new session for the user.
-                 *
-                 * @param {string} email
-                 * @param {string} password
-                 * @throws {AppwriteException}
-                 * @returns {Promise}
-                 */
-                createEmailSession: (email, password) => __awaiter(this, void 0, void 0, function* () {
-                    if (typeof email === 'undefined') {
-                        throw new AppwriteException('Missing required parameter: "email"');
-                    }
-                    if (typeof password === 'undefined') {
-                        throw new AppwriteException('Missing required parameter: "password"');
-                    }
-                    let path = '/account/sessions/email';
-                    let payload = {};
-                    if (typeof email !== 'undefined') {
-                        payload['email'] = email;
-                    }
-                    if (typeof password !== 'undefined') {
-                        payload['password'] = password;
-                    }
-                    const uri = new URL(this.config.endpoint + path);
-                    return yield this.call('post', uri, {
-                        'content-type': 'application/json',
-                    }, payload);
-                }),
-                /**
-                 * Create Magic URL session
-                 *
-                 * Sends the user an email with a secret key for creating a session. If the
-                 * provided user ID has not be registered, a new user will be created. When
-                 * the user clicks the link in the email, the user is redirected back to the
-                 * URL you provided with the secret key and userId values attached to the URL
-                 * query string. Use the query string parameters to submit a request to the
-                 * [PUT
-                 * /account/sessions/magic-url](/docs/client/account#accountUpdateMagicURLSession)
-                 * endpoint to complete the login process. The link sent to the user's email
-                 * address is valid for 1 hour. If you are on a mobile device you can leave
-                 * the URL parameter empty, so that the login completion will be handled by
-                 * your Appwrite instance by default.
-                 *
-                 * @param {string} userId
-                 * @param {string} email
-                 * @param {string} url
-                 * @throws {AppwriteException}
-                 * @returns {Promise}
-                 */
-                createMagicURLSession: (userId, email, url) => __awaiter(this, void 0, void 0, function* () {
-                    if (typeof userId === 'undefined') {
-                        throw new AppwriteException('Missing required parameter: "userId"');
-                    }
-                    if (typeof email === 'undefined') {
-                        throw new AppwriteException('Missing required parameter: "email"');
-                    }
-                    let path = '/account/sessions/magic-url';
-                    let payload = {};
-                    if (typeof userId !== 'undefined') {
-                        payload['userId'] = userId;
-                    }
-                    if (typeof email !== 'undefined') {
-                        payload['email'] = email;
-                    }
-                    if (typeof url !== 'undefined') {
-                        payload['url'] = url;
-                    }
-                    const uri = new URL(this.config.endpoint + path);
-                    return yield this.call('post', uri, {
-                        'content-type': 'application/json',
-                    }, payload);
-                }),
-                /**
-                 * Create Magic URL session (confirmation)
-                 *
-                 * Use this endpoint to complete creating the session with the Magic URL. Both
-                 * the **userId** and **secret** arguments will be passed as query parameters
-                 * to the redirect URL you have provided when sending your request to the
-                 * [POST
-                 * /account/sessions/magic-url](/docs/client/account#accountCreateMagicURLSession)
-                 * endpoint.
-                 *
-                 * Please note that in order to avoid a [Redirect
-                 * Attack](https://github.com/OWASP/CheatSheetSeries/blob/master/cheatsheets/Unvalidated_Redirects_and_Forwards_Cheat_Sheet.md)
-                 * the only valid redirect URLs are the ones from domains you have set when
-                 * adding your platforms in the console interface.
-                 *
-                 * @param {string} userId
-                 * @param {string} secret
-                 * @throws {AppwriteException}
-                 * @returns {Promise}
-                 */
-                updateMagicURLSession: (userId, secret) => __awaiter(this, void 0, void 0, function* () {
-                    if (typeof userId === 'undefined') {
-                        throw new AppwriteException('Missing required parameter: "userId"');
-                    }
-                    if (typeof secret === 'undefined') {
-                        throw new AppwriteException('Missing required parameter: "secret"');
-                    }
-                    let path = '/account/sessions/magic-url';
-                    let payload = {};
-                    if (typeof userId !== 'undefined') {
-                        payload['userId'] = userId;
-                    }
-                    if (typeof secret !== 'undefined') {
-                        payload['secret'] = secret;
-                    }
-                    const uri = new URL(this.config.endpoint + path);
-                    return yield this.call('put', uri, {
-                        'content-type': 'application/json',
-                    }, payload);
-                }),
-                /**
-                 * Create Account Session with OAuth2
-                 *
-                 * Allow the user to login to their account using the OAuth2 provider of their
-                 * choice. Each OAuth2 provider should be enabled from the Appwrite console
-                 * first. Use the success and failure arguments to provide a redirect URL's
-                 * back to your app when login is completed.
-                 *
-                 * If there is already an active session, the new session will be attached to
-                 * the logged-in account. If there are no active sessions, the server will
-                 * attempt to look for a user with the same email address as the email
-                 * received from the OAuth2 provider and attach the new session to the
-                 * existing user. If no matching user is found - the server will create a new
-                 * user..
-                 *
-                 *
-                 * @param {string} provider
-                 * @param {string} success
-                 * @param {string} failure
-                 * @param {string[]} scopes
-                 * @throws {AppwriteException}
-                 * @returns {void|string}
-                 */
-                createOAuth2Session: (provider, success, failure, scopes) => {
-                    if (typeof provider === 'undefined') {
-                        throw new AppwriteException('Missing required parameter: "provider"');
-                    }
-                    let path = '/account/sessions/oauth2/{provider}'.replace('{provider}', provider);
-                    let payload = {};
-                    if (typeof success !== 'undefined') {
-                        payload['success'] = success;
-                    }
-                    if (typeof failure !== 'undefined') {
-                        payload['failure'] = failure;
-                    }
-                    if (typeof scopes !== 'undefined') {
-                        payload['scopes'] = scopes;
-                    }
-                    const uri = new URL(this.config.endpoint + path);
-                    payload['project'] = this.config.project;
-                    for (const [key, value] of Object.entries(this.flatten(payload))) {
-                        uri.searchParams.append(key, value);
-                    }
-                    if (typeof window !== 'undefined' && (window === null || window === void 0 ? void 0 : window.location)) {
-                        window.location.href = uri.toString();
-                    }
-                    else {
-                        return uri;
-                    }
-                },
-                /**
-                 * Create Phone session
-                 *
-                 * Sends the user an SMS with a secret key for creating a session. If the
-                 * provided user ID has not be registered, a new user will be created. Use the
-                 * returned user ID and secret and submit a request to the [PUT
-                 * /account/sessions/phone](/docs/client/account#accountUpdatePhoneSession)
-                 * endpoint to complete the login process. The secret sent to the user's phone
-                 * is valid for 15 minutes.
-                 *
-                 * @param {string} userId
-                 * @param {string} number
-                 * @throws {AppwriteException}
-                 * @returns {Promise}
-                 */
-                createPhoneSession: (userId, number) => __awaiter(this, void 0, void 0, function* () {
-                    if (typeof userId === 'undefined') {
-                        throw new AppwriteException('Missing required parameter: "userId"');
-                    }
-                    if (typeof number === 'undefined') {
-                        throw new AppwriteException('Missing required parameter: "number"');
-                    }
-                    let path = '/account/sessions/phone';
-                    let payload = {};
-                    if (typeof userId !== 'undefined') {
-                        payload['userId'] = userId;
-                    }
-                    if (typeof number !== 'undefined') {
-                        payload['number'] = number;
-                    }
-                    const uri = new URL(this.config.endpoint + path);
-                    return yield this.call('post', uri, {
-                        'content-type': 'application/json',
-                    }, payload);
-                }),
-                /**
-                 * Create Phone session (confirmation)
-                 *
-                 * Use this endpoint to complete creating a session with SMS. Use the
-                 * **userId** from the
-                 * [createPhoneSession](/docs/client/account#accountCreatePhoneSession)
-                 * endpoint and the **secret** received via SMS to successfully update and
-                 * confirm the phone session.
-                 *
-                 * @param {string} userId
-                 * @param {string} secret
-                 * @throws {AppwriteException}
-                 * @returns {Promise}
-                 */
-                updatePhoneSession: (userId, secret) => __awaiter(this, void 0, void 0, function* () {
-                    if (typeof userId === 'undefined') {
-                        throw new AppwriteException('Missing required parameter: "userId"');
-                    }
-                    if (typeof secret === 'undefined') {
-                        throw new AppwriteException('Missing required parameter: "secret"');
-                    }
-                    let path = '/account/sessions/phone';
-                    let payload = {};
-                    if (typeof userId !== 'undefined') {
-                        payload['userId'] = userId;
-                    }
-                    if (typeof secret !== 'undefined') {
-                        payload['secret'] = secret;
-                    }
-                    const uri = new URL(this.config.endpoint + path);
-                    return yield this.call('put', uri, {
-                        'content-type': 'application/json',
-                    }, payload);
-                }),
-                /**
-                 * Get Session By ID
-                 *
-                 * Use this endpoint to get a logged in user's session using a Session ID.
-                 * Inputting 'current' will return the current session being used.
-                 *
-                 * @param {string} sessionId
-                 * @throws {AppwriteException}
-                 * @returns {Promise}
-                 */
-                getSession: (sessionId) => __awaiter(this, void 0, void 0, function* () {
-                    if (typeof sessionId === 'undefined') {
-                        throw new AppwriteException('Missing required parameter: "sessionId"');
-                    }
-                    let path = '/account/sessions/{sessionId}'.replace('{sessionId}', sessionId);
-                    let payload = {};
-                    const uri = new URL(this.config.endpoint + path);
-                    return yield this.call('get', uri, {
-                        'content-type': 'application/json',
-                    }, payload);
-                }),
-                /**
-                 * Update Session (Refresh Tokens)
-                 *
-                 * Access tokens have limited lifespan and expire to mitigate security risks.
-                 * If session was created using an OAuth provider, this route can be used to
-                 * "refresh" the access token.
-                 *
-                 * @param {string} sessionId
-                 * @throws {AppwriteException}
-                 * @returns {Promise}
-                 */
-                updateSession: (sessionId) => __awaiter(this, void 0, void 0, function* () {
-                    if (typeof sessionId === 'undefined') {
-                        throw new AppwriteException('Missing required parameter: "sessionId"');
-                    }
-                    let path = '/account/sessions/{sessionId}'.replace('{sessionId}', sessionId);
-                    let payload = {};
-                    const uri = new URL(this.config.endpoint + path);
-                    return yield this.call('patch', uri, {
-                        'content-type': 'application/json',
-                    }, payload);
-                }),
-                /**
-                 * Delete Account Session
-                 *
-                 * Use this endpoint to log out the currently logged in user from all their
-                 * account sessions across all of their different devices. When using the
-                 * Session ID argument, only the unique session ID provided is deleted.
-                 *
-                 *
-                 * @param {string} sessionId
-                 * @throws {AppwriteException}
-                 * @returns {Promise}
-                 */
-                deleteSession: (sessionId) => __awaiter(this, void 0, void 0, function* () {
-                    if (typeof sessionId === 'undefined') {
-                        throw new AppwriteException('Missing required parameter: "sessionId"');
-                    }
-                    let path = '/account/sessions/{sessionId}'.replace('{sessionId}', sessionId);
-                    let payload = {};
-                    const uri = new URL(this.config.endpoint + path);
-                    return yield this.call('delete', uri, {
-                        'content-type': 'application/json',
-                    }, payload);
-                }),
-                /**
-                 * Update Account Status
-                 *
-                 * Block the currently logged in user account. Behind the scene, the user
-                 * record is not deleted but permanently blocked from any access. To
-                 * completely delete a user, use the Users API instead.
-                 *
-                 * @throws {AppwriteException}
-                 * @returns {Promise}
-                 */
-                updateStatus: () => __awaiter(this, void 0, void 0, function* () {
-                    let path = '/account/status';
-                    let payload = {};
-                    const uri = new URL(this.config.endpoint + path);
-                    return yield this.call('patch', uri, {
-                        'content-type': 'application/json',
-                    }, payload);
-                }),
-                /**
-                 * Create Email Verification
-                 *
-                 * Use this endpoint to send a verification message to your user email address
-                 * to confirm they are the valid owners of that address. Both the **userId**
-                 * and **secret** arguments will be passed as query parameters to the URL you
-                 * have provided to be attached to the verification email. The provided URL
-                 * should redirect the user back to your app and allow you to complete the
-                 * verification process by verifying both the **userId** and **secret**
-                 * parameters. Learn more about how to [complete the verification
-                 * process](/docs/client/account#accountUpdateEmailVerification). The
-                 * verification link sent to the user's email address is valid for 7 days.
-                 *
-                 * Please note that in order to avoid a [Redirect
-                 * Attack](https://github.com/OWASP/CheatSheetSeries/blob/master/cheatsheets/Unvalidated_Redirects_and_Forwards_Cheat_Sheet.md),
-                 * the only valid redirect URLs are the ones from domains you have set when
-                 * adding your platforms in the console interface.
-                 *
-                 *
-                 * @param {string} url
-                 * @throws {AppwriteException}
-                 * @returns {Promise}
-                 */
-                createVerification: (url) => __awaiter(this, void 0, void 0, function* () {
-                    if (typeof url === 'undefined') {
-                        throw new AppwriteException('Missing required parameter: "url"');
-                    }
-                    let path = '/account/verification';
-                    let payload = {};
-                    if (typeof url !== 'undefined') {
-                        payload['url'] = url;
-                    }
-                    const uri = new URL(this.config.endpoint + path);
-                    return yield this.call('post', uri, {
-                        'content-type': 'application/json',
-                    }, payload);
-                }),
-                /**
-                 * Create Email Verification (confirmation)
-                 *
-                 * Use this endpoint to complete the user email verification process. Use both
-                 * the **userId** and **secret** parameters that were attached to your app URL
-                 * to verify the user email ownership. If confirmed this route will return a
-                 * 200 status code.
-                 *
-                 * @param {string} userId
-                 * @param {string} secret
-                 * @throws {AppwriteException}
-                 * @returns {Promise}
-                 */
-                updateVerification: (userId, secret) => __awaiter(this, void 0, void 0, function* () {
-                    if (typeof userId === 'undefined') {
-                        throw new AppwriteException('Missing required parameter: "userId"');
-                    }
-                    if (typeof secret === 'undefined') {
-                        throw new AppwriteException('Missing required parameter: "secret"');
-                    }
-                    let path = '/account/verification';
-                    let payload = {};
-                    if (typeof userId !== 'undefined') {
-                        payload['userId'] = userId;
-                    }
-                    if (typeof secret !== 'undefined') {
-                        payload['secret'] = secret;
-                    }
-                    const uri = new URL(this.config.endpoint + path);
-                    return yield this.call('put', uri, {
-                        'content-type': 'application/json',
-                    }, payload);
-                }),
-                /**
-                 * Create Phone Verification
-                 *
-                 * Use this endpoint to send a verification SMS to the currently logged in
-                 * user. This endpoint is meant for use after updating a user's phone number
-                 * using the [accountUpdatePhone](/docs/client/account#accountUpdatePhone)
-                 * endpoint. Learn more about how to [complete the verification
-                 * process](/docs/client/account#accountUpdatePhoneVerification). The
-                 * verification code sent to the user's phone number is valid for 15 minutes.
-                 *
-                 * @throws {AppwriteException}
-                 * @returns {Promise}
-                 */
-                createPhoneVerification: () => __awaiter(this, void 0, void 0, function* () {
-                    let path = '/account/verification/phone';
-                    let payload = {};
-                    const uri = new URL(this.config.endpoint + path);
-                    return yield this.call('post', uri, {
-                        'content-type': 'application/json',
-                    }, payload);
-                }),
-                /**
-                 * Create Phone Verification (confirmation)
-                 *
-                 * Use this endpoint to complete the user phone verification process. Use the
-                 * **userId** and **secret** that were sent to your user's phone number to
-                 * verify the user email ownership. If confirmed this route will return a 200
-                 * status code.
-                 *
-                 * @param {string} userId
-                 * @param {string} secret
-                 * @throws {AppwriteException}
-                 * @returns {Promise}
-                 */
-                updatePhoneVerification: (userId, secret) => __awaiter(this, void 0, void 0, function* () {
-                    if (typeof userId === 'undefined') {
-                        throw new AppwriteException('Missing required parameter: "userId"');
-                    }
-                    if (typeof secret === 'undefined') {
-                        throw new AppwriteException('Missing required parameter: "secret"');
-                    }
-                    let path = '/account/verification/phone';
-                    let payload = {};
-                    if (typeof userId !== 'undefined') {
-                        payload['userId'] = userId;
-                    }
-                    if (typeof secret !== 'undefined') {
-                        payload['secret'] = secret;
-                    }
-                    const uri = new URL(this.config.endpoint + path);
-                    return yield this.call('put', uri, {
-                        'content-type': 'application/json',
-                    }, payload);
-                })
-            };
-            this.avatars = {
-                /**
-                 * Get Browser Icon
-                 *
-                 * You can use this endpoint to show different browser icons to your users.
-                 * The code argument receives the browser code as it appears in your user [GET
-                 * /account/sessions](/docs/client/account#accountGetSessions) endpoint. Use
-                 * width, height and quality arguments to change the output settings.
-                 *
-                 * When one dimension is specified and the other is 0, the image is scaled
-                 * with preserved aspect ratio. If both dimensions are 0, the API provides an
-                 * image at source quality. If dimensions are not specified, the default size
-                 * of image returned is 100x100px.
-                 *
-                 * @param {string} code
-                 * @param {number} width
-                 * @param {number} height
-                 * @param {number} quality
-                 * @throws {AppwriteException}
-                 * @returns {URL}
-                 */
-                getBrowser: (code, width, height, quality) => {
-                    if (typeof code === 'undefined') {
-                        throw new AppwriteException('Missing required parameter: "code"');
-                    }
-                    let path = '/avatars/browsers/{code}'.replace('{code}', code);
-                    let payload = {};
-                    if (typeof width !== 'undefined') {
-                        payload['width'] = width;
-                    }
-                    if (typeof height !== 'undefined') {
-                        payload['height'] = height;
-                    }
-                    if (typeof quality !== 'undefined') {
-                        payload['quality'] = quality;
-                    }
-                    const uri = new URL(this.config.endpoint + path);
-                    payload['project'] = this.config.project;
-                    for (const [key, value] of Object.entries(this.flatten(payload))) {
-                        uri.searchParams.append(key, value);
-                    }
-                    return uri;
-                },
-                /**
-                 * Get Credit Card Icon
-                 *
-                 * The credit card endpoint will return you the icon of the credit card
-                 * provider you need. Use width, height and quality arguments to change the
-                 * output settings.
-                 *
-                 * When one dimension is specified and the other is 0, the image is scaled
-                 * with preserved aspect ratio. If both dimensions are 0, the API provides an
-                 * image at source quality. If dimensions are not specified, the default size
-                 * of image returned is 100x100px.
-                 *
-                 *
-                 * @param {string} code
-                 * @param {number} width
-                 * @param {number} height
-                 * @param {number} quality
-                 * @throws {AppwriteException}
-                 * @returns {URL}
-                 */
-                getCreditCard: (code, width, height, quality) => {
-                    if (typeof code === 'undefined') {
-                        throw new AppwriteException('Missing required parameter: "code"');
-                    }
-                    let path = '/avatars/credit-cards/{code}'.replace('{code}', code);
-                    let payload = {};
-                    if (typeof width !== 'undefined') {
-                        payload['width'] = width;
-                    }
-                    if (typeof height !== 'undefined') {
-                        payload['height'] = height;
-                    }
-                    if (typeof quality !== 'undefined') {
-                        payload['quality'] = quality;
-                    }
-                    const uri = new URL(this.config.endpoint + path);
-                    payload['project'] = this.config.project;
-                    for (const [key, value] of Object.entries(this.flatten(payload))) {
-                        uri.searchParams.append(key, value);
-                    }
-                    return uri;
-                },
-                /**
-                 * Get Favicon
-                 *
-                 * Use this endpoint to fetch the favorite icon (AKA favicon) of any remote
-                 * website URL.
-                 *
-                 *
-                 * @param {string} url
-                 * @throws {AppwriteException}
-                 * @returns {URL}
-                 */
-                getFavicon: (url) => {
-                    if (typeof url === 'undefined') {
-                        throw new AppwriteException('Missing required parameter: "url"');
-                    }
-                    let path = '/avatars/favicon';
-                    let payload = {};
-                    if (typeof url !== 'undefined') {
-                        payload['url'] = url;
-                    }
-                    const uri = new URL(this.config.endpoint + path);
-                    payload['project'] = this.config.project;
-                    for (const [key, value] of Object.entries(this.flatten(payload))) {
-                        uri.searchParams.append(key, value);
-                    }
-                    return uri;
-                },
-                /**
-                 * Get Country Flag
-                 *
-                 * You can use this endpoint to show different country flags icons to your
-                 * users. The code argument receives the 2 letter country code. Use width,
-                 * height and quality arguments to change the output settings.
-                 *
-                 * When one dimension is specified and the other is 0, the image is scaled
-                 * with preserved aspect ratio. If both dimensions are 0, the API provides an
-                 * image at source quality. If dimensions are not specified, the default size
-                 * of image returned is 100x100px.
-                 *
-                 *
-                 * @param {string} code
-                 * @param {number} width
-                 * @param {number} height
-                 * @param {number} quality
-                 * @throws {AppwriteException}
-                 * @returns {URL}
-                 */
-                getFlag: (code, width, height, quality) => {
-                    if (typeof code === 'undefined') {
-                        throw new AppwriteException('Missing required parameter: "code"');
-                    }
-                    let path = '/avatars/flags/{code}'.replace('{code}', code);
-                    let payload = {};
-                    if (typeof width !== 'undefined') {
-                        payload['width'] = width;
-                    }
-                    if (typeof height !== 'undefined') {
-                        payload['height'] = height;
-                    }
-                    if (typeof quality !== 'undefined') {
-                        payload['quality'] = quality;
-                    }
-                    const uri = new URL(this.config.endpoint + path);
-                    payload['project'] = this.config.project;
-                    for (const [key, value] of Object.entries(this.flatten(payload))) {
-                        uri.searchParams.append(key, value);
-                    }
-                    return uri;
-                },
-                /**
-                 * Get Image from URL
-                 *
-                 * Use this endpoint to fetch a remote image URL and crop it to any image size
-                 * you want. This endpoint is very useful if you need to crop and display
-                 * remote images in your app or in case you want to make sure a 3rd party
-                 * image is properly served using a TLS protocol.
-                 *
-                 * When one dimension is specified and the other is 0, the image is scaled
-                 * with preserved aspect ratio. If both dimensions are 0, the API provides an
-                 * image at source quality. If dimensions are not specified, the default size
-                 * of image returned is 400x400px.
-                 *
-                 *
-                 * @param {string} url
-                 * @param {number} width
-                 * @param {number} height
-                 * @throws {AppwriteException}
-                 * @returns {URL}
-                 */
-                getImage: (url, width, height) => {
-                    if (typeof url === 'undefined') {
-                        throw new AppwriteException('Missing required parameter: "url"');
-                    }
-                    let path = '/avatars/image';
-                    let payload = {};
-                    if (typeof url !== 'undefined') {
-                        payload['url'] = url;
-                    }
-                    if (typeof width !== 'undefined') {
-                        payload['width'] = width;
-                    }
-                    if (typeof height !== 'undefined') {
-                        payload['height'] = height;
-                    }
-                    const uri = new URL(this.config.endpoint + path);
-                    payload['project'] = this.config.project;
-                    for (const [key, value] of Object.entries(this.flatten(payload))) {
-                        uri.searchParams.append(key, value);
-                    }
-                    return uri;
-                },
-                /**
-                 * Get User Initials
-                 *
-                 * Use this endpoint to show your user initials avatar icon on your website or
-                 * app. By default, this route will try to print your logged-in user name or
-                 * email initials. You can also overwrite the user name if you pass the 'name'
-                 * parameter. If no name is given and no user is logged, an empty avatar will
-                 * be returned.
-                 *
-                 * You can use the color and background params to change the avatar colors. By
-                 * default, a random theme will be selected. The random theme will persist for
-                 * the user's initials when reloading the same theme will always return for
-                 * the same initials.
-                 *
-                 * When one dimension is specified and the other is 0, the image is scaled
-                 * with preserved aspect ratio. If both dimensions are 0, the API provides an
-                 * image at source quality. If dimensions are not specified, the default size
-                 * of image returned is 100x100px.
-                 *
-                 *
-                 * @param {string} name
-                 * @param {number} width
-                 * @param {number} height
-                 * @param {string} color
-                 * @param {string} background
-                 * @throws {AppwriteException}
-                 * @returns {URL}
-                 */
-                getInitials: (name, width, height, color, background) => {
-                    let path = '/avatars/initials';
-                    let payload = {};
-                    if (typeof name !== 'undefined') {
-                        payload['name'] = name;
-                    }
-                    if (typeof width !== 'undefined') {
-                        payload['width'] = width;
-                    }
-                    if (typeof height !== 'undefined') {
-                        payload['height'] = height;
-                    }
-                    if (typeof color !== 'undefined') {
-                        payload['color'] = color;
-                    }
-                    if (typeof background !== 'undefined') {
-                        payload['background'] = background;
-                    }
-                    const uri = new URL(this.config.endpoint + path);
-                    payload['project'] = this.config.project;
-                    for (const [key, value] of Object.entries(this.flatten(payload))) {
-                        uri.searchParams.append(key, value);
-                    }
-                    return uri;
-                },
-                /**
-                 * Get QR Code
-                 *
-                 * Converts a given plain text to a QR code image. You can use the query
-                 * parameters to change the size and style of the resulting image.
-                 *
-                 *
-                 * @param {string} text
-                 * @param {number} size
-                 * @param {number} margin
-                 * @param {boolean} download
-                 * @throws {AppwriteException}
-                 * @returns {URL}
-                 */
-                getQR: (text, size, margin, download) => {
-                    if (typeof text === 'undefined') {
-                        throw new AppwriteException('Missing required parameter: "text"');
-                    }
-                    let path = '/avatars/qr';
-                    let payload = {};
-                    if (typeof text !== 'undefined') {
-                        payload['text'] = text;
-                    }
-                    if (typeof size !== 'undefined') {
-                        payload['size'] = size;
-                    }
-                    if (typeof margin !== 'undefined') {
-                        payload['margin'] = margin;
-                    }
-                    if (typeof download !== 'undefined') {
-                        payload['download'] = download;
-                    }
-                    const uri = new URL(this.config.endpoint + path);
-                    payload['project'] = this.config.project;
-                    for (const [key, value] of Object.entries(this.flatten(payload))) {
-                        uri.searchParams.append(key, value);
-                    }
-                    return uri;
-                }
-            };
-            this.databases = {
-                /**
-                 * List Databases
-                 *
-                 * Get a list of all databases from the current Appwrite project. You can use
-                 * the search parameter to filter your results.
-                 *
-                 * @param {string} search
-                 * @param {number} limit
-                 * @param {number} offset
-                 * @param {string} cursor
-                 * @param {string} cursorDirection
-                 * @param {string} orderType
-                 * @throws {AppwriteException}
-                 * @returns {Promise}
-                 */
-                list: (search, limit, offset, cursor, cursorDirection, orderType) => __awaiter(this, void 0, void 0, function* () {
-                    let path = '/databases';
-                    let payload = {};
-                    if (typeof search !== 'undefined') {
-                        payload['search'] = search;
-                    }
-                    if (typeof limit !== 'undefined') {
-                        payload['limit'] = limit;
-                    }
-                    if (typeof offset !== 'undefined') {
-                        payload['offset'] = offset;
-                    }
-                    if (typeof cursor !== 'undefined') {
-                        payload['cursor'] = cursor;
-                    }
-                    if (typeof cursorDirection !== 'undefined') {
-                        payload['cursorDirection'] = cursorDirection;
-                    }
-                    if (typeof orderType !== 'undefined') {
-                        payload['orderType'] = orderType;
-                    }
-                    const uri = new URL(this.config.endpoint + path);
-                    return yield this.call('get', uri, {
-                        'content-type': 'application/json',
-                    }, payload);
-                }),
-                /**
-                 * Create Database
-                 *
-                 * Create a new Database.
-                 *
-                 *
-                 * @param {string} databaseId
-                 * @param {string} name
-                 * @throws {AppwriteException}
-                 * @returns {Promise}
-                 */
-                create: (databaseId, name) => __awaiter(this, void 0, void 0, function* () {
-                    if (typeof databaseId === 'undefined') {
-                        throw new AppwriteException('Missing required parameter: "databaseId"');
-                    }
-                    if (typeof name === 'undefined') {
-                        throw new AppwriteException('Missing required parameter: "name"');
-                    }
-                    let path = '/databases';
-                    let payload = {};
-                    if (typeof databaseId !== 'undefined') {
-                        payload['databaseId'] = databaseId;
-                    }
-                    if (typeof name !== 'undefined') {
-                        payload['name'] = name;
-                    }
-                    const uri = new URL(this.config.endpoint + path);
-                    return yield this.call('post', uri, {
-                        'content-type': 'application/json',
-                    }, payload);
-                }),
-                /**
-                 * Get usage stats for the database
-                 *
-                 *
-                 * @param {string} range
-                 * @throws {AppwriteException}
-                 * @returns {Promise}
-                 */
-                getUsage: (range) => __awaiter(this, void 0, void 0, function* () {
-                    let path = '/databases/usage';
-                    let payload = {};
-                    if (typeof range !== 'undefined') {
-                        payload['range'] = range;
-                    }
-                    const uri = new URL(this.config.endpoint + path);
-                    return yield this.call('get', uri, {
-                        'content-type': 'application/json',
-                    }, payload);
-                }),
-                /**
-                 * Get Database
-                 *
-                 * Get a database by its unique ID. This endpoint response returns a JSON
-                 * object with the database metadata.
-                 *
-                 * @param {string} databaseId
-                 * @throws {AppwriteException}
-                 * @returns {Promise}
-                 */
-                get: (databaseId) => __awaiter(this, void 0, void 0, function* () {
-                    if (typeof databaseId === 'undefined') {
-                        throw new AppwriteException('Missing required parameter: "databaseId"');
-                    }
-                    let path = '/databases/{databaseId}'.replace('{databaseId}', databaseId);
-                    let payload = {};
-                    const uri = new URL(this.config.endpoint + path);
-                    return yield this.call('get', uri, {
-                        'content-type': 'application/json',
-                    }, payload);
-                }),
-                /**
-                 * Update Database
-                 *
-                 * Update a database by its unique ID.
-                 *
-                 * @param {string} databaseId
-                 * @param {string} name
-                 * @throws {AppwriteException}
-                 * @returns {Promise}
-                 */
-                update: (databaseId, name) => __awaiter(this, void 0, void 0, function* () {
-                    if (typeof databaseId === 'undefined') {
-                        throw new AppwriteException('Missing required parameter: "databaseId"');
-                    }
-                    if (typeof name === 'undefined') {
-                        throw new AppwriteException('Missing required parameter: "name"');
-                    }
-                    let path = '/databases/{databaseId}'.replace('{databaseId}', databaseId);
-                    let payload = {};
-                    if (typeof name !== 'undefined') {
-                        payload['name'] = name;
-                    }
-                    const uri = new URL(this.config.endpoint + path);
-                    return yield this.call('put', uri, {
-                        'content-type': 'application/json',
-                    }, payload);
-                }),
-                /**
-                 * Delete Database
-                 *
-                 * Delete a database by its unique ID. Only API keys with with databases.write
-                 * scope can delete a database.
-                 *
-                 * @param {string} databaseId
-                 * @throws {AppwriteException}
-                 * @returns {Promise}
-                 */
-                delete: (databaseId) => __awaiter(this, void 0, void 0, function* () {
-                    if (typeof databaseId === 'undefined') {
-                        throw new AppwriteException('Missing required parameter: "databaseId"');
-                    }
-                    let path = '/databases/{databaseId}'.replace('{databaseId}', databaseId);
-                    let payload = {};
-                    const uri = new URL(this.config.endpoint + path);
-                    return yield this.call('delete', uri, {
-                        'content-type': 'application/json',
-                    }, payload);
-                }),
-                /**
-                 * List Collections
-                 *
-                 * Get a list of all collections that belong to the provided databaseId. You
-                 * can use the search parameter to filter your results.
-                 *
-                 * @param {string} databaseId
-                 * @param {string} search
-                 * @param {number} limit
-                 * @param {number} offset
-                 * @param {string} cursor
-                 * @param {string} cursorDirection
-                 * @param {string} orderType
-                 * @throws {AppwriteException}
-                 * @returns {Promise}
-                 */
-                listCollections: (databaseId, search, limit, offset, cursor, cursorDirection, orderType) => __awaiter(this, void 0, void 0, function* () {
-                    if (typeof databaseId === 'undefined') {
-                        throw new AppwriteException('Missing required parameter: "databaseId"');
-                    }
-                    let path = '/databases/{databaseId}/collections'.replace('{databaseId}', databaseId);
-                    let payload = {};
-                    if (typeof search !== 'undefined') {
-                        payload['search'] = search;
-                    }
-                    if (typeof limit !== 'undefined') {
-                        payload['limit'] = limit;
-                    }
-                    if (typeof offset !== 'undefined') {
-                        payload['offset'] = offset;
-                    }
-                    if (typeof cursor !== 'undefined') {
-                        payload['cursor'] = cursor;
-                    }
-                    if (typeof cursorDirection !== 'undefined') {
-                        payload['cursorDirection'] = cursorDirection;
-                    }
-                    if (typeof orderType !== 'undefined') {
-                        payload['orderType'] = orderType;
-                    }
-                    const uri = new URL(this.config.endpoint + path);
-                    return yield this.call('get', uri, {
-                        'content-type': 'application/json',
-                    }, payload);
-                }),
-                /**
-                 * Create Collection
-                 *
-                 * Create a new Collection. Before using this route, you should create a new
-                 * database resource using either a [server
-                 * integration](/docs/server/database#databaseCreateCollection) API or
-                 * directly from your database console.
-                 *
-                 * @param {string} databaseId
-                 * @param {string} collectionId
-                 * @param {string} name
-                 * @param {string} permission
-                 * @param {string[]} read
-                 * @param {string[]} write
-                 * @throws {AppwriteException}
-                 * @returns {Promise}
-                 */
-                createCollection: (databaseId, collectionId, name, permission, read, write) => __awaiter(this, void 0, void 0, function* () {
-                    if (typeof databaseId === 'undefined') {
-                        throw new AppwriteException('Missing required parameter: "databaseId"');
-                    }
-                    if (typeof collectionId === 'undefined') {
-                        throw new AppwriteException('Missing required parameter: "collectionId"');
-                    }
-                    if (typeof name === 'undefined') {
-                        throw new AppwriteException('Missing required parameter: "name"');
-                    }
-                    if (typeof permission === 'undefined') {
-                        throw new AppwriteException('Missing required parameter: "permission"');
-                    }
-                    if (typeof read === 'undefined') {
-                        throw new AppwriteException('Missing required parameter: "read"');
-                    }
-                    if (typeof write === 'undefined') {
-                        throw new AppwriteException('Missing required parameter: "write"');
-                    }
-                    let path = '/databases/{databaseId}/collections'.replace('{databaseId}', databaseId);
-                    let payload = {};
-                    if (typeof collectionId !== 'undefined') {
-                        payload['collectionId'] = collectionId;
-                    }
-                    if (typeof name !== 'undefined') {
-                        payload['name'] = name;
-                    }
-                    if (typeof permission !== 'undefined') {
-                        payload['permission'] = permission;
-                    }
-                    if (typeof read !== 'undefined') {
-                        payload['read'] = read;
-                    }
-                    if (typeof write !== 'undefined') {
-                        payload['write'] = write;
-                    }
-                    const uri = new URL(this.config.endpoint + path);
-                    return yield this.call('post', uri, {
-                        'content-type': 'application/json',
-                    }, payload);
-                }),
-                /**
-                 * Get Collection
-                 *
-                 * Get a collection by its unique ID. This endpoint response returns a JSON
-                 * object with the collection metadata.
-                 *
-                 * @param {string} databaseId
-                 * @param {string} collectionId
-                 * @throws {AppwriteException}
-                 * @returns {Promise}
-                 */
-                getCollection: (databaseId, collectionId) => __awaiter(this, void 0, void 0, function* () {
-                    if (typeof databaseId === 'undefined') {
-                        throw new AppwriteException('Missing required parameter: "databaseId"');
-                    }
-                    if (typeof collectionId === 'undefined') {
-                        throw new AppwriteException('Missing required parameter: "collectionId"');
-                    }
-                    let path = '/databases/{databaseId}/collections/{collectionId}'.replace('{databaseId}', databaseId).replace('{collectionId}', collectionId);
-                    let payload = {};
-                    const uri = new URL(this.config.endpoint + path);
-                    return yield this.call('get', uri, {
-                        'content-type': 'application/json',
-                    }, payload);
-                }),
-                /**
-                 * Update Collection
-                 *
-                 * Update a collection by its unique ID.
-                 *
-                 * @param {string} databaseId
-                 * @param {string} collectionId
-                 * @param {string} name
-                 * @param {string} permission
-                 * @param {string[]} read
-                 * @param {string[]} write
-                 * @param {boolean} enabled
-                 * @throws {AppwriteException}
-                 * @returns {Promise}
-                 */
-                updateCollection: (databaseId, collectionId, name, permission, read, write, enabled) => __awaiter(this, void 0, void 0, function* () {
-                    if (typeof databaseId === 'undefined') {
-                        throw new AppwriteException('Missing required parameter: "databaseId"');
-                    }
-                    if (typeof collectionId === 'undefined') {
-                        throw new AppwriteException('Missing required parameter: "collectionId"');
-                    }
-                    if (typeof name === 'undefined') {
-                        throw new AppwriteException('Missing required parameter: "name"');
-                    }
-                    if (typeof permission === 'undefined') {
-                        throw new AppwriteException('Missing required parameter: "permission"');
-                    }
-                    let path = '/databases/{databaseId}/collections/{collectionId}'.replace('{databaseId}', databaseId).replace('{collectionId}', collectionId);
-                    let payload = {};
-                    if (typeof name !== 'undefined') {
-                        payload['name'] = name;
-                    }
-                    if (typeof permission !== 'undefined') {
-                        payload['permission'] = permission;
-                    }
-                    if (typeof read !== 'undefined') {
-                        payload['read'] = read;
-                    }
-                    if (typeof write !== 'undefined') {
-                        payload['write'] = write;
-                    }
-                    if (typeof enabled !== 'undefined') {
-                        payload['enabled'] = enabled;
-                    }
-                    const uri = new URL(this.config.endpoint + path);
-                    return yield this.call('put', uri, {
-                        'content-type': 'application/json',
-                    }, payload);
-                }),
-                /**
-                 * Delete Collection
-                 *
-                 * Delete a collection by its unique ID. Only users with write permissions
-                 * have access to delete this resource.
-                 *
-                 * @param {string} databaseId
-                 * @param {string} collectionId
-                 * @throws {AppwriteException}
-                 * @returns {Promise}
-                 */
-                deleteCollection: (databaseId, collectionId) => __awaiter(this, void 0, void 0, function* () {
-                    if (typeof databaseId === 'undefined') {
-                        throw new AppwriteException('Missing required parameter: "databaseId"');
-                    }
-                    if (typeof collectionId === 'undefined') {
-                        throw new AppwriteException('Missing required parameter: "collectionId"');
-                    }
-                    let path = '/databases/{databaseId}/collections/{collectionId}'.replace('{databaseId}', databaseId).replace('{collectionId}', collectionId);
-                    let payload = {};
-                    const uri = new URL(this.config.endpoint + path);
-                    return yield this.call('delete', uri, {
-                        'content-type': 'application/json',
-                    }, payload);
-                }),
-                /**
-                 * List Attributes
-                 *
-                 *
-                 * @param {string} databaseId
-                 * @param {string} collectionId
-                 * @throws {AppwriteException}
-                 * @returns {Promise}
-                 */
-                listAttributes: (databaseId, collectionId) => __awaiter(this, void 0, void 0, function* () {
-                    if (typeof databaseId === 'undefined') {
-                        throw new AppwriteException('Missing required parameter: "databaseId"');
-                    }
-                    if (typeof collectionId === 'undefined') {
-                        throw new AppwriteException('Missing required parameter: "collectionId"');
-                    }
-                    let path = '/databases/{databaseId}/collections/{collectionId}/attributes'.replace('{databaseId}', databaseId).replace('{collectionId}', collectionId);
-                    let payload = {};
-                    const uri = new URL(this.config.endpoint + path);
-                    return yield this.call('get', uri, {
-                        'content-type': 'application/json',
-                    }, payload);
-                }),
-                /**
-                 * Create Boolean Attribute
-                 *
-                 * Create a boolean attribute.
-                 *
-                 *
-                 * @param {string} databaseId
-                 * @param {string} collectionId
-                 * @param {string} key
-                 * @param {boolean} required
-                 * @param {boolean} xdefault
-                 * @param {boolean} array
-                 * @throws {AppwriteException}
-                 * @returns {Promise}
-                 */
-                createBooleanAttribute: (databaseId, collectionId, key, required, xdefault, array) => __awaiter(this, void 0, void 0, function* () {
-                    if (typeof databaseId === 'undefined') {
-                        throw new AppwriteException('Missing required parameter: "databaseId"');
-                    }
-                    if (typeof collectionId === 'undefined') {
-                        throw new AppwriteException('Missing required parameter: "collectionId"');
-                    }
-                    if (typeof key === 'undefined') {
-                        throw new AppwriteException('Missing required parameter: "key"');
-                    }
-                    if (typeof required === 'undefined') {
-                        throw new AppwriteException('Missing required parameter: "required"');
-                    }
-                    let path = '/databases/{databaseId}/collections/{collectionId}/attributes/boolean'.replace('{databaseId}', databaseId).replace('{collectionId}', collectionId);
-                    let payload = {};
-                    if (typeof key !== 'undefined') {
-                        payload['key'] = key;
-                    }
-                    if (typeof required !== 'undefined') {
-                        payload['required'] = required;
-                    }
-                    if (typeof xdefault !== 'undefined') {
-                        payload['default'] = xdefault;
-                    }
-                    if (typeof array !== 'undefined') {
-                        payload['array'] = array;
-                    }
-                    const uri = new URL(this.config.endpoint + path);
-                    return yield this.call('post', uri, {
-                        'content-type': 'application/json',
-                    }, payload);
-                }),
-                /**
-                 * Create Email Attribute
-                 *
-                 * Create an email attribute.
-                 *
-                 *
-                 * @param {string} databaseId
-                 * @param {string} collectionId
-                 * @param {string} key
-                 * @param {boolean} required
-                 * @param {string} xdefault
-                 * @param {boolean} array
-                 * @throws {AppwriteException}
-                 * @returns {Promise}
-                 */
-                createEmailAttribute: (databaseId, collectionId, key, required, xdefault, array) => __awaiter(this, void 0, void 0, function* () {
-                    if (typeof databaseId === 'undefined') {
-                        throw new AppwriteException('Missing required parameter: "databaseId"');
-                    }
-                    if (typeof collectionId === 'undefined') {
-                        throw new AppwriteException('Missing required parameter: "collectionId"');
-                    }
-                    if (typeof key === 'undefined') {
-                        throw new AppwriteException('Missing required parameter: "key"');
-                    }
-                    if (typeof required === 'undefined') {
-                        throw new AppwriteException('Missing required parameter: "required"');
-                    }
-                    let path = '/databases/{databaseId}/collections/{collectionId}/attributes/email'.replace('{databaseId}', databaseId).replace('{collectionId}', collectionId);
-                    let payload = {};
-                    if (typeof key !== 'undefined') {
-                        payload['key'] = key;
-                    }
-                    if (typeof required !== 'undefined') {
-                        payload['required'] = required;
-                    }
-                    if (typeof xdefault !== 'undefined') {
-                        payload['default'] = xdefault;
-                    }
-                    if (typeof array !== 'undefined') {
-                        payload['array'] = array;
-                    }
-                    const uri = new URL(this.config.endpoint + path);
-                    return yield this.call('post', uri, {
-                        'content-type': 'application/json',
-                    }, payload);
-                }),
-                /**
-                 * Create Enum Attribute
-                 *
-                 *
-                 * @param {string} databaseId
-                 * @param {string} collectionId
-                 * @param {string} key
-                 * @param {string[]} elements
-                 * @param {boolean} required
-                 * @param {string} xdefault
-                 * @param {boolean} array
-                 * @throws {AppwriteException}
-                 * @returns {Promise}
-                 */
-                createEnumAttribute: (databaseId, collectionId, key, elements, required, xdefault, array) => __awaiter(this, void 0, void 0, function* () {
-                    if (typeof databaseId === 'undefined') {
-                        throw new AppwriteException('Missing required parameter: "databaseId"');
-                    }
-                    if (typeof collectionId === 'undefined') {
-                        throw new AppwriteException('Missing required parameter: "collectionId"');
-                    }
-                    if (typeof key === 'undefined') {
-                        throw new AppwriteException('Missing required parameter: "key"');
-                    }
-                    if (typeof elements === 'undefined') {
-                        throw new AppwriteException('Missing required parameter: "elements"');
-                    }
-                    if (typeof required === 'undefined') {
-                        throw new AppwriteException('Missing required parameter: "required"');
-                    }
-                    let path = '/databases/{databaseId}/collections/{collectionId}/attributes/enum'.replace('{databaseId}', databaseId).replace('{collectionId}', collectionId);
-                    let payload = {};
-                    if (typeof key !== 'undefined') {
-                        payload['key'] = key;
-                    }
-                    if (typeof elements !== 'undefined') {
-                        payload['elements'] = elements;
-                    }
-                    if (typeof required !== 'undefined') {
-                        payload['required'] = required;
-                    }
-                    if (typeof xdefault !== 'undefined') {
-                        payload['default'] = xdefault;
-                    }
-                    if (typeof array !== 'undefined') {
-                        payload['array'] = array;
-                    }
-                    const uri = new URL(this.config.endpoint + path);
-                    return yield this.call('post', uri, {
-                        'content-type': 'application/json',
-                    }, payload);
-                }),
-                /**
-                 * Create Float Attribute
-                 *
-                 * Create a float attribute. Optionally, minimum and maximum values can be
-                 * provided.
-                 *
-                 *
-                 * @param {string} databaseId
-                 * @param {string} collectionId
-                 * @param {string} key
-                 * @param {boolean} required
-                 * @param {number} min
-                 * @param {number} max
-                 * @param {number} xdefault
-                 * @param {boolean} array
-                 * @throws {AppwriteException}
-                 * @returns {Promise}
-                 */
-                createFloatAttribute: (databaseId, collectionId, key, required, min, max, xdefault, array) => __awaiter(this, void 0, void 0, function* () {
-                    if (typeof databaseId === 'undefined') {
-                        throw new AppwriteException('Missing required parameter: "databaseId"');
-                    }
-                    if (typeof collectionId === 'undefined') {
-                        throw new AppwriteException('Missing required parameter: "collectionId"');
-                    }
-                    if (typeof key === 'undefined') {
-                        throw new AppwriteException('Missing required parameter: "key"');
-                    }
-                    if (typeof required === 'undefined') {
-                        throw new AppwriteException('Missing required parameter: "required"');
-                    }
-                    let path = '/databases/{databaseId}/collections/{collectionId}/attributes/float'.replace('{databaseId}', databaseId).replace('{collectionId}', collectionId);
-                    let payload = {};
-                    if (typeof key !== 'undefined') {
-                        payload['key'] = key;
-                    }
-                    if (typeof required !== 'undefined') {
-                        payload['required'] = required;
-                    }
-                    if (typeof min !== 'undefined') {
-                        payload['min'] = min;
-                    }
-                    if (typeof max !== 'undefined') {
-                        payload['max'] = max;
-                    }
-                    if (typeof xdefault !== 'undefined') {
-                        payload['default'] = xdefault;
-                    }
-                    if (typeof array !== 'undefined') {
-                        payload['array'] = array;
-                    }
-                    const uri = new URL(this.config.endpoint + path);
-                    return yield this.call('post', uri, {
-                        'content-type': 'application/json',
-                    }, payload);
-                }),
-                /**
-                 * Create Integer Attribute
-                 *
-                 * Create an integer attribute. Optionally, minimum and maximum values can be
-                 * provided.
-                 *
-                 *
-                 * @param {string} databaseId
-                 * @param {string} collectionId
-                 * @param {string} key
-                 * @param {boolean} required
-                 * @param {number} min
-                 * @param {number} max
-                 * @param {number} xdefault
-                 * @param {boolean} array
-                 * @throws {AppwriteException}
-                 * @returns {Promise}
-                 */
-                createIntegerAttribute: (databaseId, collectionId, key, required, min, max, xdefault, array) => __awaiter(this, void 0, void 0, function* () {
-                    if (typeof databaseId === 'undefined') {
-                        throw new AppwriteException('Missing required parameter: "databaseId"');
-                    }
-                    if (typeof collectionId === 'undefined') {
-                        throw new AppwriteException('Missing required parameter: "collectionId"');
-                    }
-                    if (typeof key === 'undefined') {
-                        throw new AppwriteException('Missing required parameter: "key"');
-                    }
-                    if (typeof required === 'undefined') {
-                        throw new AppwriteException('Missing required parameter: "required"');
-                    }
-                    let path = '/databases/{databaseId}/collections/{collectionId}/attributes/integer'.replace('{databaseId}', databaseId).replace('{collectionId}', collectionId);
-                    let payload = {};
-                    if (typeof key !== 'undefined') {
-                        payload['key'] = key;
-                    }
-                    if (typeof required !== 'undefined') {
-                        payload['required'] = required;
-                    }
-                    if (typeof min !== 'undefined') {
-                        payload['min'] = min;
-                    }
-                    if (typeof max !== 'undefined') {
-                        payload['max'] = max;
-                    }
-                    if (typeof xdefault !== 'undefined') {
-                        payload['default'] = xdefault;
-                    }
-                    if (typeof array !== 'undefined') {
-                        payload['array'] = array;
-                    }
-                    const uri = new URL(this.config.endpoint + path);
-                    return yield this.call('post', uri, {
-                        'content-type': 'application/json',
-                    }, payload);
-                }),
-                /**
-                 * Create IP Address Attribute
-                 *
-                 * Create IP address attribute.
-                 *
-                 *
-                 * @param {string} databaseId
-                 * @param {string} collectionId
-                 * @param {string} key
-                 * @param {boolean} required
-                 * @param {string} xdefault
-                 * @param {boolean} array
-                 * @throws {AppwriteException}
-                 * @returns {Promise}
-                 */
-                createIpAttribute: (databaseId, collectionId, key, required, xdefault, array) => __awaiter(this, void 0, void 0, function* () {
-                    if (typeof databaseId === 'undefined') {
-                        throw new AppwriteException('Missing required parameter: "databaseId"');
-                    }
-                    if (typeof collectionId === 'undefined') {
-                        throw new AppwriteException('Missing required parameter: "collectionId"');
-                    }
-                    if (typeof key === 'undefined') {
-                        throw new AppwriteException('Missing required parameter: "key"');
-                    }
-                    if (typeof required === 'undefined') {
-                        throw new AppwriteException('Missing required parameter: "required"');
-                    }
-                    let path = '/databases/{databaseId}/collections/{collectionId}/attributes/ip'.replace('{databaseId}', databaseId).replace('{collectionId}', collectionId);
-                    let payload = {};
-                    if (typeof key !== 'undefined') {
-                        payload['key'] = key;
-                    }
-                    if (typeof required !== 'undefined') {
-                        payload['required'] = required;
-                    }
-                    if (typeof xdefault !== 'undefined') {
-                        payload['default'] = xdefault;
-                    }
-                    if (typeof array !== 'undefined') {
-                        payload['array'] = array;
-                    }
-                    const uri = new URL(this.config.endpoint + path);
-                    return yield this.call('post', uri, {
-                        'content-type': 'application/json',
-                    }, payload);
-                }),
-                /**
-                 * Create String Attribute
-                 *
-                 * Create a string attribute.
-                 *
-                 *
-                 * @param {string} databaseId
-                 * @param {string} collectionId
-                 * @param {string} key
-                 * @param {number} size
-                 * @param {boolean} required
-                 * @param {string} xdefault
-                 * @param {boolean} array
-                 * @throws {AppwriteException}
-                 * @returns {Promise}
-                 */
-                createStringAttribute: (databaseId, collectionId, key, size, required, xdefault, array) => __awaiter(this, void 0, void 0, function* () {
-                    if (typeof databaseId === 'undefined') {
-                        throw new AppwriteException('Missing required parameter: "databaseId"');
-                    }
-                    if (typeof collectionId === 'undefined') {
-                        throw new AppwriteException('Missing required parameter: "collectionId"');
-                    }
-                    if (typeof key === 'undefined') {
-                        throw new AppwriteException('Missing required parameter: "key"');
-                    }
-                    if (typeof size === 'undefined') {
-                        throw new AppwriteException('Missing required parameter: "size"');
-                    }
-                    if (typeof required === 'undefined') {
-                        throw new AppwriteException('Missing required parameter: "required"');
-                    }
-                    let path = '/databases/{databaseId}/collections/{collectionId}/attributes/string'.replace('{databaseId}', databaseId).replace('{collectionId}', collectionId);
-                    let payload = {};
-                    if (typeof key !== 'undefined') {
-                        payload['key'] = key;
-                    }
-                    if (typeof size !== 'undefined') {
-                        payload['size'] = size;
-                    }
-                    if (typeof required !== 'undefined') {
-                        payload['required'] = required;
-                    }
-                    if (typeof xdefault !== 'undefined') {
-                        payload['default'] = xdefault;
-                    }
-                    if (typeof array !== 'undefined') {
-                        payload['array'] = array;
-                    }
-                    const uri = new URL(this.config.endpoint + path);
-                    return yield this.call('post', uri, {
-                        'content-type': 'application/json',
-                    }, payload);
-                }),
-                /**
-                 * Create URL Attribute
-                 *
-                 * Create a URL attribute.
-                 *
-                 *
-                 * @param {string} databaseId
-                 * @param {string} collectionId
-                 * @param {string} key
-                 * @param {boolean} required
-                 * @param {string} xdefault
-                 * @param {boolean} array
-                 * @throws {AppwriteException}
-                 * @returns {Promise}
-                 */
-                createUrlAttribute: (databaseId, collectionId, key, required, xdefault, array) => __awaiter(this, void 0, void 0, function* () {
-                    if (typeof databaseId === 'undefined') {
-                        throw new AppwriteException('Missing required parameter: "databaseId"');
-                    }
-                    if (typeof collectionId === 'undefined') {
-                        throw new AppwriteException('Missing required parameter: "collectionId"');
-                    }
-                    if (typeof key === 'undefined') {
-                        throw new AppwriteException('Missing required parameter: "key"');
-                    }
-                    if (typeof required === 'undefined') {
-                        throw new AppwriteException('Missing required parameter: "required"');
-                    }
-                    let path = '/databases/{databaseId}/collections/{collectionId}/attributes/url'.replace('{databaseId}', databaseId).replace('{collectionId}', collectionId);
-                    let payload = {};
-                    if (typeof key !== 'undefined') {
-                        payload['key'] = key;
-                    }
-                    if (typeof required !== 'undefined') {
-                        payload['required'] = required;
-                    }
-                    if (typeof xdefault !== 'undefined') {
-                        payload['default'] = xdefault;
-                    }
-                    if (typeof array !== 'undefined') {
-                        payload['array'] = array;
-                    }
-                    const uri = new URL(this.config.endpoint + path);
-                    return yield this.call('post', uri, {
-                        'content-type': 'application/json',
-                    }, payload);
-                }),
-                /**
-                 * Get Attribute
-                 *
-                 *
-                 * @param {string} databaseId
-                 * @param {string} collectionId
-                 * @param {string} key
-                 * @throws {AppwriteException}
-                 * @returns {Promise}
-                 */
-                getAttribute: (databaseId, collectionId, key) => __awaiter(this, void 0, void 0, function* () {
-                    if (typeof databaseId === 'undefined') {
-                        throw new AppwriteException('Missing required parameter: "databaseId"');
-                    }
-                    if (typeof collectionId === 'undefined') {
-                        throw new AppwriteException('Missing required parameter: "collectionId"');
-                    }
-                    if (typeof key === 'undefined') {
-                        throw new AppwriteException('Missing required parameter: "key"');
-                    }
-                    let path = '/databases/{databaseId}/collections/{collectionId}/attributes/{key}'.replace('{databaseId}', databaseId).replace('{collectionId}', collectionId).replace('{key}', key);
-                    let payload = {};
-                    const uri = new URL(this.config.endpoint + path);
-                    return yield this.call('get', uri, {
-                        'content-type': 'application/json',
-                    }, payload);
-                }),
-                /**
-                 * Delete Attribute
-                 *
-                 *
-                 * @param {string} databaseId
-                 * @param {string} collectionId
-                 * @param {string} key
-                 * @throws {AppwriteException}
-                 * @returns {Promise}
-                 */
-                deleteAttribute: (databaseId, collectionId, key) => __awaiter(this, void 0, void 0, function* () {
-                    if (typeof databaseId === 'undefined') {
-                        throw new AppwriteException('Missing required parameter: "databaseId"');
-                    }
-                    if (typeof collectionId === 'undefined') {
-                        throw new AppwriteException('Missing required parameter: "collectionId"');
-                    }
-                    if (typeof key === 'undefined') {
-                        throw new AppwriteException('Missing required parameter: "key"');
-                    }
-                    let path = '/databases/{databaseId}/collections/{collectionId}/attributes/{key}'.replace('{databaseId}', databaseId).replace('{collectionId}', collectionId).replace('{key}', key);
-                    let payload = {};
-                    const uri = new URL(this.config.endpoint + path);
-                    return yield this.call('delete', uri, {
-                        'content-type': 'application/json',
-                    }, payload);
-                }),
-                /**
-                 * List Documents
-                 *
-                 * Get a list of all the user's documents in a given collection. You can use
-                 * the query params to filter your results. On admin mode, this endpoint will
-                 * return a list of all of documents belonging to the provided collectionId.
-                 * [Learn more about different API modes](/docs/admin).
-                 *
-                 * @param {string} databaseId
-                 * @param {string} collectionId
-                 * @param {string[]} queries
-                 * @param {number} limit
-                 * @param {number} offset
-                 * @param {string} cursor
-                 * @param {string} cursorDirection
-                 * @param {string[]} orderAttributes
-                 * @param {string[]} orderTypes
-                 * @throws {AppwriteException}
-                 * @returns {Promise}
-                 */
-                listDocuments: (databaseId, collectionId, queries, limit, offset, cursor, cursorDirection, orderAttributes, orderTypes) => __awaiter(this, void 0, void 0, function* () {
-                    if (typeof databaseId === 'undefined') {
-                        throw new AppwriteException('Missing required parameter: "databaseId"');
-                    }
-                    if (typeof collectionId === 'undefined') {
-                        throw new AppwriteException('Missing required parameter: "collectionId"');
-                    }
-                    let path = '/databases/{databaseId}/collections/{collectionId}/documents'.replace('{databaseId}', databaseId).replace('{collectionId}', collectionId);
-                    let payload = {};
-                    if (typeof queries !== 'undefined') {
-                        payload['queries'] = queries;
-                    }
-                    if (typeof limit !== 'undefined') {
-                        payload['limit'] = limit;
-                    }
-                    if (typeof offset !== 'undefined') {
-                        payload['offset'] = offset;
-                    }
-                    if (typeof cursor !== 'undefined') {
-                        payload['cursor'] = cursor;
-                    }
-                    if (typeof cursorDirection !== 'undefined') {
-                        payload['cursorDirection'] = cursorDirection;
-                    }
-                    if (typeof orderAttributes !== 'undefined') {
-                        payload['orderAttributes'] = orderAttributes;
-                    }
-                    if (typeof orderTypes !== 'undefined') {
-                        payload['orderTypes'] = orderTypes;
-                    }
-                    const uri = new URL(this.config.endpoint + path);
-                    return yield this.call('get', uri, {
-                        'content-type': 'application/json',
-                    }, payload);
-                }),
-                /**
-                 * Create Document
-                 *
-                 * Create a new Document. Before using this route, you should create a new
-                 * collection resource using either a [server
-                 * integration](/docs/server/database#databaseCreateCollection) API or
-                 * directly from your database console.
-                 *
-                 * @param {string} databaseId
-                 * @param {string} collectionId
-                 * @param {string} documentId
-                 * @param {object} data
-                 * @param {string[]} read
-                 * @param {string[]} write
-                 * @throws {AppwriteException}
-                 * @returns {Promise}
-                 */
-                createDocument: (databaseId, collectionId, documentId, data, read, write) => __awaiter(this, void 0, void 0, function* () {
-                    if (typeof databaseId === 'undefined') {
-                        throw new AppwriteException('Missing required parameter: "databaseId"');
-                    }
-                    if (typeof collectionId === 'undefined') {
-                        throw new AppwriteException('Missing required parameter: "collectionId"');
-                    }
-                    if (typeof documentId === 'undefined') {
-                        throw new AppwriteException('Missing required parameter: "documentId"');
-                    }
-                    if (typeof data === 'undefined') {
-                        throw new AppwriteException('Missing required parameter: "data"');
-                    }
-                    let path = '/databases/{databaseId}/collections/{collectionId}/documents'.replace('{databaseId}', databaseId).replace('{collectionId}', collectionId);
-                    let payload = {};
-                    if (typeof documentId !== 'undefined') {
-                        payload['documentId'] = documentId;
-                    }
-                    if (typeof data !== 'undefined') {
-                        payload['data'] = data;
-                    }
-                    if (typeof read !== 'undefined') {
-                        payload['read'] = read;
-                    }
-                    if (typeof write !== 'undefined') {
-                        payload['write'] = write;
-                    }
-                    const uri = new URL(this.config.endpoint + path);
-                    return yield this.call('post', uri, {
-                        'content-type': 'application/json',
-                    }, payload);
-                }),
-                /**
-                 * Get Document
-                 *
-                 * Get a document by its unique ID. This endpoint response returns a JSON
-                 * object with the document data.
-                 *
-                 * @param {string} databaseId
-                 * @param {string} collectionId
-                 * @param {string} documentId
-                 * @throws {AppwriteException}
-                 * @returns {Promise}
-                 */
-                getDocument: (databaseId, collectionId, documentId) => __awaiter(this, void 0, void 0, function* () {
-                    if (typeof databaseId === 'undefined') {
-                        throw new AppwriteException('Missing required parameter: "databaseId"');
-                    }
-                    if (typeof collectionId === 'undefined') {
-                        throw new AppwriteException('Missing required parameter: "collectionId"');
-                    }
-                    if (typeof documentId === 'undefined') {
-                        throw new AppwriteException('Missing required parameter: "documentId"');
-                    }
-                    let path = '/databases/{databaseId}/collections/{collectionId}/documents/{documentId}'.replace('{databaseId}', databaseId).replace('{collectionId}', collectionId).replace('{documentId}', documentId);
-                    let payload = {};
-                    const uri = new URL(this.config.endpoint + path);
-                    return yield this.call('get', uri, {
-                        'content-type': 'application/json',
-                    }, payload);
-                }),
-                /**
-                 * Update Document
-                 *
-                 * Update a document by its unique ID. Using the patch method you can pass
-                 * only specific fields that will get updated.
-                 *
-                 * @param {string} databaseId
-                 * @param {string} collectionId
-                 * @param {string} documentId
-                 * @param {object} data
-                 * @param {string[]} read
-                 * @param {string[]} write
-                 * @throws {AppwriteException}
-                 * @returns {Promise}
-                 */
-                updateDocument: (databaseId, collectionId, documentId, data, read, write) => __awaiter(this, void 0, void 0, function* () {
-                    if (typeof databaseId === 'undefined') {
-                        throw new AppwriteException('Missing required parameter: "databaseId"');
-                    }
-                    if (typeof collectionId === 'undefined') {
-                        throw new AppwriteException('Missing required parameter: "collectionId"');
-                    }
-                    if (typeof documentId === 'undefined') {
-                        throw new AppwriteException('Missing required parameter: "documentId"');
-                    }
-                    let path = '/databases/{databaseId}/collections/{collectionId}/documents/{documentId}'.replace('{databaseId}', databaseId).replace('{collectionId}', collectionId).replace('{documentId}', documentId);
-                    let payload = {};
-                    if (typeof data !== 'undefined') {
-                        payload['data'] = data;
-                    }
-                    if (typeof read !== 'undefined') {
-                        payload['read'] = read;
-                    }
-                    if (typeof write !== 'undefined') {
-                        payload['write'] = write;
-                    }
-                    const uri = new URL(this.config.endpoint + path);
-                    return yield this.call('patch', uri, {
-                        'content-type': 'application/json',
-                    }, payload);
-                }),
-                /**
-                 * Delete Document
-                 *
-                 * Delete a document by its unique ID.
-                 *
-                 * @param {string} databaseId
-                 * @param {string} collectionId
-                 * @param {string} documentId
-                 * @throws {AppwriteException}
-                 * @returns {Promise}
-                 */
-                deleteDocument: (databaseId, collectionId, documentId) => __awaiter(this, void 0, void 0, function* () {
-                    if (typeof databaseId === 'undefined') {
-                        throw new AppwriteException('Missing required parameter: "databaseId"');
-                    }
-                    if (typeof collectionId === 'undefined') {
-                        throw new AppwriteException('Missing required parameter: "collectionId"');
-                    }
-                    if (typeof documentId === 'undefined') {
-                        throw new AppwriteException('Missing required parameter: "documentId"');
-                    }
-                    let path = '/databases/{databaseId}/collections/{collectionId}/documents/{documentId}'.replace('{databaseId}', databaseId).replace('{collectionId}', collectionId).replace('{documentId}', documentId);
-                    let payload = {};
-                    const uri = new URL(this.config.endpoint + path);
-                    return yield this.call('delete', uri, {
-                        'content-type': 'application/json',
-                    }, payload);
-                }),
-                /**
-                 * List Document Logs
-                 *
-                 * Get the document activity logs list by its unique ID.
-                 *
-                 * @param {string} databaseId
-                 * @param {string} collectionId
-                 * @param {string} documentId
-                 * @param {number} limit
-                 * @param {number} offset
-                 * @throws {AppwriteException}
-                 * @returns {Promise}
-                 */
-                listDocumentLogs: (databaseId, collectionId, documentId, limit, offset) => __awaiter(this, void 0, void 0, function* () {
-                    if (typeof databaseId === 'undefined') {
-                        throw new AppwriteException('Missing required parameter: "databaseId"');
-                    }
-                    if (typeof collectionId === 'undefined') {
-                        throw new AppwriteException('Missing required parameter: "collectionId"');
-                    }
-                    if (typeof documentId === 'undefined') {
-                        throw new AppwriteException('Missing required parameter: "documentId"');
-                    }
-                    let path = '/databases/{databaseId}/collections/{collectionId}/documents/{documentId}/logs'.replace('{databaseId}', databaseId).replace('{collectionId}', collectionId).replace('{documentId}', documentId);
-                    let payload = {};
-                    if (typeof limit !== 'undefined') {
-                        payload['limit'] = limit;
-                    }
-                    if (typeof offset !== 'undefined') {
-                        payload['offset'] = offset;
-                    }
-                    const uri = new URL(this.config.endpoint + path);
-                    return yield this.call('get', uri, {
-                        'content-type': 'application/json',
-                    }, payload);
-                }),
-                /**
-                 * List Indexes
-                 *
-                 *
-                 * @param {string} databaseId
-                 * @param {string} collectionId
-                 * @throws {AppwriteException}
-                 * @returns {Promise}
-                 */
-                listIndexes: (databaseId, collectionId) => __awaiter(this, void 0, void 0, function* () {
-                    if (typeof databaseId === 'undefined') {
-                        throw new AppwriteException('Missing required parameter: "databaseId"');
-                    }
-                    if (typeof collectionId === 'undefined') {
-                        throw new AppwriteException('Missing required parameter: "collectionId"');
-                    }
-                    let path = '/databases/{databaseId}/collections/{collectionId}/indexes'.replace('{databaseId}', databaseId).replace('{collectionId}', collectionId);
-                    let payload = {};
-                    const uri = new URL(this.config.endpoint + path);
-                    return yield this.call('get', uri, {
-                        'content-type': 'application/json',
-                    }, payload);
-                }),
-                /**
-                 * Create Index
-                 *
-                 *
-                 * @param {string} databaseId
-                 * @param {string} collectionId
-                 * @param {string} key
-                 * @param {string} type
-                 * @param {string[]} attributes
-                 * @param {string[]} orders
-                 * @throws {AppwriteException}
-                 * @returns {Promise}
-                 */
-                createIndex: (databaseId, collectionId, key, type, attributes, orders) => __awaiter(this, void 0, void 0, function* () {
-                    if (typeof databaseId === 'undefined') {
-                        throw new AppwriteException('Missing required parameter: "databaseId"');
-                    }
-                    if (typeof collectionId === 'undefined') {
-                        throw new AppwriteException('Missing required parameter: "collectionId"');
-                    }
-                    if (typeof key === 'undefined') {
-                        throw new AppwriteException('Missing required parameter: "key"');
-                    }
-                    if (typeof type === 'undefined') {
-                        throw new AppwriteException('Missing required parameter: "type"');
-                    }
-                    if (typeof attributes === 'undefined') {
-                        throw new AppwriteException('Missing required parameter: "attributes"');
-                    }
-                    let path = '/databases/{databaseId}/collections/{collectionId}/indexes'.replace('{databaseId}', databaseId).replace('{collectionId}', collectionId);
-                    let payload = {};
-                    if (typeof key !== 'undefined') {
-                        payload['key'] = key;
-                    }
-                    if (typeof type !== 'undefined') {
-                        payload['type'] = type;
-                    }
-                    if (typeof attributes !== 'undefined') {
-                        payload['attributes'] = attributes;
-                    }
-                    if (typeof orders !== 'undefined') {
-                        payload['orders'] = orders;
-                    }
-                    const uri = new URL(this.config.endpoint + path);
-                    return yield this.call('post', uri, {
-                        'content-type': 'application/json',
-                    }, payload);
-                }),
-                /**
-                 * Get Index
-                 *
-                 *
-                 * @param {string} databaseId
-                 * @param {string} collectionId
-                 * @param {string} key
-                 * @throws {AppwriteException}
-                 * @returns {Promise}
-                 */
-                getIndex: (databaseId, collectionId, key) => __awaiter(this, void 0, void 0, function* () {
-                    if (typeof databaseId === 'undefined') {
-                        throw new AppwriteException('Missing required parameter: "databaseId"');
-                    }
-                    if (typeof collectionId === 'undefined') {
-                        throw new AppwriteException('Missing required parameter: "collectionId"');
-                    }
-                    if (typeof key === 'undefined') {
-                        throw new AppwriteException('Missing required parameter: "key"');
-                    }
-                    let path = '/databases/{databaseId}/collections/{collectionId}/indexes/{key}'.replace('{databaseId}', databaseId).replace('{collectionId}', collectionId).replace('{key}', key);
-                    let payload = {};
-                    const uri = new URL(this.config.endpoint + path);
-                    return yield this.call('get', uri, {
-                        'content-type': 'application/json',
-                    }, payload);
-                }),
-                /**
-                 * Delete Index
-                 *
-                 *
-                 * @param {string} databaseId
-                 * @param {string} collectionId
-                 * @param {string} key
-                 * @throws {AppwriteException}
-                 * @returns {Promise}
-                 */
-                deleteIndex: (databaseId, collectionId, key) => __awaiter(this, void 0, void 0, function* () {
-                    if (typeof databaseId === 'undefined') {
-                        throw new AppwriteException('Missing required parameter: "databaseId"');
-                    }
-                    if (typeof collectionId === 'undefined') {
-                        throw new AppwriteException('Missing required parameter: "collectionId"');
-                    }
-                    if (typeof key === 'undefined') {
-                        throw new AppwriteException('Missing required parameter: "key"');
-                    }
-                    let path = '/databases/{databaseId}/collections/{collectionId}/indexes/{key}'.replace('{databaseId}', databaseId).replace('{collectionId}', collectionId).replace('{key}', key);
-                    let payload = {};
-                    const uri = new URL(this.config.endpoint + path);
-                    return yield this.call('delete', uri, {
-                        'content-type': 'application/json',
-                    }, payload);
-                }),
-                /**
-                 * List Collection Logs
-                 *
-                 * Get the collection activity logs list by its unique ID.
-                 *
-                 * @param {string} databaseId
-                 * @param {string} collectionId
-                 * @param {number} limit
-                 * @param {number} offset
-                 * @throws {AppwriteException}
-                 * @returns {Promise}
-                 */
-                listCollectionLogs: (databaseId, collectionId, limit, offset) => __awaiter(this, void 0, void 0, function* () {
-                    if (typeof databaseId === 'undefined') {
-                        throw new AppwriteException('Missing required parameter: "databaseId"');
-                    }
-                    if (typeof collectionId === 'undefined') {
-                        throw new AppwriteException('Missing required parameter: "collectionId"');
-                    }
-                    let path = '/databases/{databaseId}/collections/{collectionId}/logs'.replace('{databaseId}', databaseId).replace('{collectionId}', collectionId);
-                    let payload = {};
-                    if (typeof limit !== 'undefined') {
-                        payload['limit'] = limit;
-                    }
-                    if (typeof offset !== 'undefined') {
-                        payload['offset'] = offset;
-                    }
-                    const uri = new URL(this.config.endpoint + path);
-                    return yield this.call('get', uri, {
-                        'content-type': 'application/json',
-                    }, payload);
-                }),
-                /**
-                 * Get usage stats for a collection
-                 *
-                 *
-                 * @param {string} databaseId
-                 * @param {string} collectionId
-                 * @param {string} range
-                 * @throws {AppwriteException}
-                 * @returns {Promise}
-                 */
-                getCollectionUsage: (databaseId, collectionId, range) => __awaiter(this, void 0, void 0, function* () {
-                    if (typeof databaseId === 'undefined') {
-                        throw new AppwriteException('Missing required parameter: "databaseId"');
-                    }
-                    if (typeof collectionId === 'undefined') {
-                        throw new AppwriteException('Missing required parameter: "collectionId"');
-                    }
-                    let path = '/databases/{databaseId}/collections/{collectionId}/usage'.replace('{databaseId}', databaseId).replace('{collectionId}', collectionId);
-                    let payload = {};
-                    if (typeof range !== 'undefined') {
-                        payload['range'] = range;
-                    }
-                    const uri = new URL(this.config.endpoint + path);
-                    return yield this.call('get', uri, {
-                        'content-type': 'application/json',
-                    }, payload);
-                }),
-                /**
-                 * List Collection Logs
-                 *
-                 * Get the collection activity logs list by its unique ID.
-                 *
-                 * @param {string} databaseId
-                 * @param {number} limit
-                 * @param {number} offset
-                 * @throws {AppwriteException}
-                 * @returns {Promise}
-                 */
-                listLogs: (databaseId, limit, offset) => __awaiter(this, void 0, void 0, function* () {
-                    if (typeof databaseId === 'undefined') {
-                        throw new AppwriteException('Missing required parameter: "databaseId"');
-                    }
-                    let path = '/databases/{databaseId}/logs'.replace('{databaseId}', databaseId);
-                    let payload = {};
-                    if (typeof limit !== 'undefined') {
-                        payload['limit'] = limit;
-                    }
-                    if (typeof offset !== 'undefined') {
-                        payload['offset'] = offset;
-                    }
-                    const uri = new URL(this.config.endpoint + path);
-                    return yield this.call('get', uri, {
-                        'content-type': 'application/json',
-                    }, payload);
-                }),
-                /**
-                 * Get usage stats for the database
-                 *
-                 *
-                 * @param {string} databaseId
-                 * @param {string} range
-                 * @throws {AppwriteException}
-                 * @returns {Promise}
-                 */
-                getDatabaseUsage: (databaseId, range) => __awaiter(this, void 0, void 0, function* () {
-                    if (typeof databaseId === 'undefined') {
-                        throw new AppwriteException('Missing required parameter: "databaseId"');
-                    }
-                    let path = '/databases/{databaseId}/usage'.replace('{databaseId}', databaseId);
-                    let payload = {};
-                    if (typeof range !== 'undefined') {
-                        payload['range'] = range;
-                    }
-                    const uri = new URL(this.config.endpoint + path);
-                    return yield this.call('get', uri, {
-                        'content-type': 'application/json',
-                    }, payload);
-                })
-            };
-            this.functions = {
-                /**
-                 * List Functions
-                 *
-                 * Get a list of all the project's functions. You can use the query params to
-                 * filter your results.
-                 *
-                 * @param {string} search
-                 * @param {number} limit
-                 * @param {number} offset
-                 * @param {string} cursor
-                 * @param {string} cursorDirection
-                 * @param {string} orderType
-                 * @throws {AppwriteException}
-                 * @returns {Promise}
-                 */
-                list: (search, limit, offset, cursor, cursorDirection, orderType) => __awaiter(this, void 0, void 0, function* () {
-                    let path = '/functions';
-                    let payload = {};
-                    if (typeof search !== 'undefined') {
-                        payload['search'] = search;
-                    }
-                    if (typeof limit !== 'undefined') {
-                        payload['limit'] = limit;
-                    }
-                    if (typeof offset !== 'undefined') {
-                        payload['offset'] = offset;
-                    }
-                    if (typeof cursor !== 'undefined') {
-                        payload['cursor'] = cursor;
-                    }
-                    if (typeof cursorDirection !== 'undefined') {
-                        payload['cursorDirection'] = cursorDirection;
-                    }
-                    if (typeof orderType !== 'undefined') {
-                        payload['orderType'] = orderType;
-                    }
-                    const uri = new URL(this.config.endpoint + path);
-                    return yield this.call('get', uri, {
-                        'content-type': 'application/json',
-                    }, payload);
-                }),
-                /**
-                 * Create Function
-                 *
-                 * Create a new function. You can pass a list of
-                 * [permissions](/docs/permissions) to allow different project users or team
-                 * with access to execute the function using the client API.
-                 *
-                 * @param {string} functionId
-                 * @param {string} name
-                 * @param {string[]} execute
-                 * @param {string} runtime
-                 * @param {string[]} events
-                 * @param {string} schedule
-                 * @param {number} timeout
-                 * @throws {AppwriteException}
-                 * @returns {Promise}
-                 */
-                create: (functionId, name, execute, runtime, events, schedule, timeout) => __awaiter(this, void 0, void 0, function* () {
-                    if (typeof functionId === 'undefined') {
-                        throw new AppwriteException('Missing required parameter: "functionId"');
-                    }
-                    if (typeof name === 'undefined') {
-                        throw new AppwriteException('Missing required parameter: "name"');
-                    }
-                    if (typeof execute === 'undefined') {
-                        throw new AppwriteException('Missing required parameter: "execute"');
-                    }
-                    if (typeof runtime === 'undefined') {
-                        throw new AppwriteException('Missing required parameter: "runtime"');
-                    }
-                    let path = '/functions';
-                    let payload = {};
-                    if (typeof functionId !== 'undefined') {
-                        payload['functionId'] = functionId;
-                    }
-                    if (typeof name !== 'undefined') {
-                        payload['name'] = name;
-                    }
-                    if (typeof execute !== 'undefined') {
-                        payload['execute'] = execute;
-                    }
-                    if (typeof runtime !== 'undefined') {
-                        payload['runtime'] = runtime;
-                    }
-                    if (typeof events !== 'undefined') {
-                        payload['events'] = events;
-                    }
-                    if (typeof schedule !== 'undefined') {
-                        payload['schedule'] = schedule;
-                    }
-                    if (typeof timeout !== 'undefined') {
-                        payload['timeout'] = timeout;
-                    }
-                    const uri = new URL(this.config.endpoint + path);
-                    return yield this.call('post', uri, {
-                        'content-type': 'application/json',
-                    }, payload);
-                }),
-                /**
-                 * List runtimes
-                 *
-                 * Get a list of all runtimes that are currently active on your instance.
-                 *
-                 * @throws {AppwriteException}
-                 * @returns {Promise}
-                 */
-                listRuntimes: () => __awaiter(this, void 0, void 0, function* () {
-                    let path = '/functions/runtimes';
-                    let payload = {};
-                    const uri = new URL(this.config.endpoint + path);
-                    return yield this.call('get', uri, {
-                        'content-type': 'application/json',
-                    }, payload);
-                }),
-                /**
-                 * List Variables
-                 *
-                 *
-                 * @param {string} functionId
-                 * @throws {AppwriteException}
-                 * @returns {Promise}
-                 */
-                listVariables: (functionId) => __awaiter(this, void 0, void 0, function* () {
-                    if (typeof functionId === 'undefined') {
-                        throw new AppwriteException('Missing required parameter: "functionId"');
-                    }
-                    let path = '/functions/variables/{functionId}'.replace('{functionId}', functionId);
-                    let payload = {};
-                    const uri = new URL(this.config.endpoint + path);
-                    return yield this.call('get', uri, {
-                        'content-type': 'application/json',
-                    }, payload);
-                }),
-                /**
-                 * Create Variable
-                 *
-                 *
-                 * @param {string} functionId
-                 * @param {string} key
-                 * @param {string} value
-                 * @throws {AppwriteException}
-                 * @returns {Promise}
-                 */
-                createVariable: (functionId, key, value) => __awaiter(this, void 0, void 0, function* () {
-                    if (typeof functionId === 'undefined') {
-                        throw new AppwriteException('Missing required parameter: "functionId"');
-                    }
-                    if (typeof key === 'undefined') {
-                        throw new AppwriteException('Missing required parameter: "key"');
-                    }
-                    if (typeof value === 'undefined') {
-                        throw new AppwriteException('Missing required parameter: "value"');
-                    }
-                    let path = '/functions/variables/{functionId}'.replace('{functionId}', functionId);
-                    let payload = {};
-                    if (typeof key !== 'undefined') {
-                        payload['key'] = key;
-                    }
-                    if (typeof value !== 'undefined') {
-                        payload['value'] = value;
-                    }
-                    const uri = new URL(this.config.endpoint + path);
-                    return yield this.call('post', uri, {
-                        'content-type': 'application/json',
-                    }, payload);
-                }),
-                /**
-                 * Get Variable
-                 *
-                 *
-                 * @param {string} functionId
-                 * @param {string} variableId
-                 * @throws {AppwriteException}
-                 * @returns {Promise}
-                 */
-                getVariable: (functionId, variableId) => __awaiter(this, void 0, void 0, function* () {
-                    if (typeof functionId === 'undefined') {
-                        throw new AppwriteException('Missing required parameter: "functionId"');
-                    }
-                    if (typeof variableId === 'undefined') {
-                        throw new AppwriteException('Missing required parameter: "variableId"');
-                    }
-                    let path = '/functions/variables/{functionId}/{variableId}'.replace('{functionId}', functionId).replace('{variableId}', variableId);
-                    let payload = {};
-                    const uri = new URL(this.config.endpoint + path);
-                    return yield this.call('get', uri, {
-                        'content-type': 'application/json',
-                    }, payload);
-                }),
-                /**
-                 * Update Variable
-                 *
-                 *
-                 * @param {string} functionId
-                 * @param {string} variableId
-                 * @param {string} key
-                 * @param {string} value
-                 * @throws {AppwriteException}
-                 * @returns {Promise}
-                 */
-                updateVariable: (functionId, variableId, key, value) => __awaiter(this, void 0, void 0, function* () {
-                    if (typeof functionId === 'undefined') {
-                        throw new AppwriteException('Missing required parameter: "functionId"');
-                    }
-                    if (typeof variableId === 'undefined') {
-                        throw new AppwriteException('Missing required parameter: "variableId"');
-                    }
-                    let path = '/functions/variables/{functionId}/{variableId}'.replace('{functionId}', functionId).replace('{variableId}', variableId);
-                    let payload = {};
-                    if (typeof key !== 'undefined') {
-                        payload['key'] = key;
-                    }
-                    if (typeof value !== 'undefined') {
-                        payload['value'] = value;
-                    }
-                    const uri = new URL(this.config.endpoint + path);
-                    return yield this.call('put', uri, {
-                        'content-type': 'application/json',
-                    }, payload);
-                }),
-                /**
-                 * Delete Variable
-                 *
-                 *
-                 * @param {string} functionId
-                 * @param {string} variableId
-                 * @throws {AppwriteException}
-                 * @returns {Promise}
-                 */
-                deleteVariable: (functionId, variableId) => __awaiter(this, void 0, void 0, function* () {
-                    if (typeof functionId === 'undefined') {
-                        throw new AppwriteException('Missing required parameter: "functionId"');
-                    }
-                    if (typeof variableId === 'undefined') {
-                        throw new AppwriteException('Missing required parameter: "variableId"');
-                    }
-                    let path = '/functions/variables/{functionId}/{variableId}'.replace('{functionId}', functionId).replace('{variableId}', variableId);
-                    let payload = {};
-                    const uri = new URL(this.config.endpoint + path);
-                    return yield this.call('delete', uri, {
-                        'content-type': 'application/json',
-                    }, payload);
-                }),
-                /**
-                 * Get Function
-                 *
-                 * Get a function by its unique ID.
-                 *
-                 * @param {string} functionId
-                 * @throws {AppwriteException}
-                 * @returns {Promise}
-                 */
-                get: (functionId) => __awaiter(this, void 0, void 0, function* () {
-                    if (typeof functionId === 'undefined') {
-                        throw new AppwriteException('Missing required parameter: "functionId"');
-                    }
-                    let path = '/functions/{functionId}'.replace('{functionId}', functionId);
-                    let payload = {};
-                    const uri = new URL(this.config.endpoint + path);
-                    return yield this.call('get', uri, {
-                        'content-type': 'application/json',
-                    }, payload);
-                }),
-                /**
-                 * Update Function
-                 *
-                 * Update function by its unique ID.
-                 *
-                 * @param {string} functionId
-                 * @param {string} name
-                 * @param {string[]} execute
-                 * @param {string[]} events
-                 * @param {string} schedule
-                 * @param {number} timeout
-                 * @throws {AppwriteException}
-                 * @returns {Promise}
-                 */
-                update: (functionId, name, execute, events, schedule, timeout) => __awaiter(this, void 0, void 0, function* () {
-                    if (typeof functionId === 'undefined') {
-                        throw new AppwriteException('Missing required parameter: "functionId"');
-                    }
-                    if (typeof name === 'undefined') {
-                        throw new AppwriteException('Missing required parameter: "name"');
-                    }
-                    if (typeof execute === 'undefined') {
-                        throw new AppwriteException('Missing required parameter: "execute"');
-                    }
-                    let path = '/functions/{functionId}'.replace('{functionId}', functionId);
-                    let payload = {};
-                    if (typeof name !== 'undefined') {
-                        payload['name'] = name;
-                    }
-                    if (typeof execute !== 'undefined') {
-                        payload['execute'] = execute;
-                    }
-                    if (typeof events !== 'undefined') {
-                        payload['events'] = events;
-                    }
-                    if (typeof schedule !== 'undefined') {
-                        payload['schedule'] = schedule;
-                    }
-                    if (typeof timeout !== 'undefined') {
-                        payload['timeout'] = timeout;
-                    }
-                    const uri = new URL(this.config.endpoint + path);
-                    return yield this.call('put', uri, {
-                        'content-type': 'application/json',
-                    }, payload);
-                }),
-                /**
-                 * Delete Function
-                 *
-                 * Delete a function by its unique ID.
-                 *
-                 * @param {string} functionId
-                 * @throws {AppwriteException}
-                 * @returns {Promise}
-                 */
-                delete: (functionId) => __awaiter(this, void 0, void 0, function* () {
-                    if (typeof functionId === 'undefined') {
-                        throw new AppwriteException('Missing required parameter: "functionId"');
-                    }
-                    let path = '/functions/{functionId}'.replace('{functionId}', functionId);
-                    let payload = {};
-                    const uri = new URL(this.config.endpoint + path);
-                    return yield this.call('delete', uri, {
-                        'content-type': 'application/json',
-                    }, payload);
-                }),
-                /**
-                 * List Deployments
-                 *
-                 * Get a list of all the project's code deployments. You can use the query
-                 * params to filter your results.
-                 *
-                 * @param {string} functionId
-                 * @param {string} search
-                 * @param {number} limit
-                 * @param {number} offset
-                 * @param {string} cursor
-                 * @param {string} cursorDirection
-                 * @param {string} orderType
-                 * @throws {AppwriteException}
-                 * @returns {Promise}
-                 */
-                listDeployments: (functionId, search, limit, offset, cursor, cursorDirection, orderType) => __awaiter(this, void 0, void 0, function* () {
-                    if (typeof functionId === 'undefined') {
-                        throw new AppwriteException('Missing required parameter: "functionId"');
-                    }
-                    let path = '/functions/{functionId}/deployments'.replace('{functionId}', functionId);
-                    let payload = {};
-                    if (typeof search !== 'undefined') {
-                        payload['search'] = search;
-                    }
-                    if (typeof limit !== 'undefined') {
-                        payload['limit'] = limit;
-                    }
-                    if (typeof offset !== 'undefined') {
-                        payload['offset'] = offset;
-                    }
-                    if (typeof cursor !== 'undefined') {
-                        payload['cursor'] = cursor;
-                    }
-                    if (typeof cursorDirection !== 'undefined') {
-                        payload['cursorDirection'] = cursorDirection;
-                    }
-                    if (typeof orderType !== 'undefined') {
-                        payload['orderType'] = orderType;
-                    }
-                    const uri = new URL(this.config.endpoint + path);
-                    return yield this.call('get', uri, {
-                        'content-type': 'application/json',
-                    }, payload);
-                }),
-                /**
-                 * Create Deployment
-                 *
-                 * Create a new function code deployment. Use this endpoint to upload a new
-                 * version of your code function. To execute your newly uploaded code, you'll
-                 * need to update the function's deployment to use your new deployment UID.
-                 *
-                 * This endpoint accepts a tar.gz file compressed with your code. Make sure to
-                 * include any dependencies your code has within the compressed file. You can
-                 * learn more about code packaging in the [Appwrite Cloud Functions
-                 * tutorial](/docs/functions).
-                 *
-                 * Use the "command" param to set the entry point used to execute your code.
-                 *
-                 * @param {string} functionId
-                 * @param {string} entrypoint
-                 * @param {File} code
-                 * @param {boolean} activate
-                 * @throws {AppwriteException}
-                 * @returns {Promise}
-                 */
-                createDeployment: (functionId, entrypoint, code, activate, onProgress = (progress) => { }) => __awaiter(this, void 0, void 0, function* () {
-                    if (typeof functionId === 'undefined') {
-                        throw new AppwriteException('Missing required parameter: "functionId"');
-                    }
-                    if (typeof entrypoint === 'undefined') {
-                        throw new AppwriteException('Missing required parameter: "entrypoint"');
-                    }
-                    if (typeof code === 'undefined') {
-                        throw new AppwriteException('Missing required parameter: "code"');
-                    }
-                    if (typeof activate === 'undefined') {
-                        throw new AppwriteException('Missing required parameter: "activate"');
-                    }
-                    let path = '/functions/{functionId}/deployments'.replace('{functionId}', functionId);
-                    let payload = {};
-                    if (typeof entrypoint !== 'undefined') {
-                        payload['entrypoint'] = entrypoint;
-                    }
-                    if (typeof code !== 'undefined') {
-                        payload['code'] = code;
-                    }
-                    if (typeof activate !== 'undefined') {
-                        payload['activate'] = activate;
-                    }
-                    const uri = new URL(this.config.endpoint + path);
-                    if (!(code instanceof File)) {
-                        throw new AppwriteException('Parameter "code" has to be a File.');
-                    }
-                    const size = code.size;
-                    if (size <= Appwrite.CHUNK_SIZE) {
-                        return yield this.call('post', uri, {
-                            'content-type': 'multipart/form-data',
-                        }, payload);
-                    }
-                    let id = undefined;
-                    let response = undefined;
-                    const headers = {
-                        'content-type': 'multipart/form-data',
-                    };
-                    let counter = 0;
-                    const totalCounters = Math.ceil(size / Appwrite.CHUNK_SIZE);
-                    for (counter; counter < totalCounters; counter++) {
-                        const start = (counter * Appwrite.CHUNK_SIZE);
-                        const end = Math.min((((counter * Appwrite.CHUNK_SIZE) + Appwrite.CHUNK_SIZE) - 1), size);
-                        headers['content-range'] = 'bytes ' + start + '-' + end + '/' + size;
-                        if (id) {
-                            headers['x-appwrite-id'] = id;
-                        }
-                        const stream = code.slice(start, end + 1);
-                        payload['code'] = new File([stream], code.name);
-                        response = yield this.call('post', uri, headers, payload);
-                        if (!id) {
-                            id = response['$id'];
-                        }
-                        if (onProgress) {
-                            onProgress({
-                                $id: response.$id,
-                                progress: Math.min((counter + 1) * Appwrite.CHUNK_SIZE - 1, size) / size * 100,
-                                sizeUploaded: end,
-                                chunksTotal: response.chunksTotal,
-                                chunksUploaded: response.chunksUploaded
-                            });
-                        }
-                    }
-                    return response;
-                }),
-                /**
-                 * Get Deployment
-                 *
-                 * Get a code deployment by its unique ID.
-                 *
-                 * @param {string} functionId
-                 * @param {string} deploymentId
-                 * @throws {AppwriteException}
-                 * @returns {Promise}
-                 */
-                getDeployment: (functionId, deploymentId) => __awaiter(this, void 0, void 0, function* () {
-                    if (typeof functionId === 'undefined') {
-                        throw new AppwriteException('Missing required parameter: "functionId"');
-                    }
-                    if (typeof deploymentId === 'undefined') {
-                        throw new AppwriteException('Missing required parameter: "deploymentId"');
-                    }
-                    let path = '/functions/{functionId}/deployments/{deploymentId}'.replace('{functionId}', functionId).replace('{deploymentId}', deploymentId);
-                    let payload = {};
-                    const uri = new URL(this.config.endpoint + path);
-                    return yield this.call('get', uri, {
-                        'content-type': 'application/json',
-                    }, payload);
-                }),
-                /**
-                 * Update Function Deployment
-                 *
-                 * Update the function code deployment ID using the unique function ID. Use
-                 * this endpoint to switch the code deployment that should be executed by the
-                 * execution endpoint.
-                 *
-                 * @param {string} functionId
-                 * @param {string} deploymentId
-                 * @throws {AppwriteException}
-                 * @returns {Promise}
-                 */
-                updateDeployment: (functionId, deploymentId) => __awaiter(this, void 0, void 0, function* () {
-                    if (typeof functionId === 'undefined') {
-                        throw new AppwriteException('Missing required parameter: "functionId"');
-                    }
-                    if (typeof deploymentId === 'undefined') {
-                        throw new AppwriteException('Missing required parameter: "deploymentId"');
-                    }
-                    let path = '/functions/{functionId}/deployments/{deploymentId}'.replace('{functionId}', functionId).replace('{deploymentId}', deploymentId);
-                    let payload = {};
-                    const uri = new URL(this.config.endpoint + path);
-                    return yield this.call('patch', uri, {
-                        'content-type': 'application/json',
-                    }, payload);
-                }),
-                /**
-                 * Delete Deployment
-                 *
-                 * Delete a code deployment by its unique ID.
-                 *
-                 * @param {string} functionId
-                 * @param {string} deploymentId
-                 * @throws {AppwriteException}
-                 * @returns {Promise}
-                 */
-                deleteDeployment: (functionId, deploymentId) => __awaiter(this, void 0, void 0, function* () {
-                    if (typeof functionId === 'undefined') {
-                        throw new AppwriteException('Missing required parameter: "functionId"');
-                    }
-                    if (typeof deploymentId === 'undefined') {
-                        throw new AppwriteException('Missing required parameter: "deploymentId"');
-                    }
-                    let path = '/functions/{functionId}/deployments/{deploymentId}'.replace('{functionId}', functionId).replace('{deploymentId}', deploymentId);
-                    let payload = {};
-                    const uri = new URL(this.config.endpoint + path);
-                    return yield this.call('delete', uri, {
-                        'content-type': 'application/json',
-                    }, payload);
-                }),
-                /**
-                 * Retry Build
-                 *
-                 *
-                 * @param {string} functionId
-                 * @param {string} deploymentId
-                 * @param {string} buildId
-                 * @throws {AppwriteException}
-                 * @returns {Promise}
-                 */
-                retryBuild: (functionId, deploymentId, buildId) => __awaiter(this, void 0, void 0, function* () {
-                    if (typeof functionId === 'undefined') {
-                        throw new AppwriteException('Missing required parameter: "functionId"');
-                    }
-                    if (typeof deploymentId === 'undefined') {
-                        throw new AppwriteException('Missing required parameter: "deploymentId"');
-                    }
-                    if (typeof buildId === 'undefined') {
-                        throw new AppwriteException('Missing required parameter: "buildId"');
-                    }
-                    let path = '/functions/{functionId}/deployments/{deploymentId}/builds/{buildId}'.replace('{functionId}', functionId).replace('{deploymentId}', deploymentId).replace('{buildId}', buildId);
-                    let payload = {};
-                    const uri = new URL(this.config.endpoint + path);
-                    return yield this.call('post', uri, {
-                        'content-type': 'application/json',
-                    }, payload);
-                }),
-                /**
-                 * List Executions
-                 *
-                 * Get a list of all the current user function execution logs. You can use the
-                 * query params to filter your results. On admin mode, this endpoint will
-                 * return a list of all of the project's executions. [Learn more about
-                 * different API modes](/docs/admin).
-                 *
-                 * @param {string} functionId
-                 * @param {number} limit
-                 * @param {number} offset
-                 * @param {string} search
-                 * @param {string} cursor
-                 * @param {string} cursorDirection
-                 * @throws {AppwriteException}
-                 * @returns {Promise}
-                 */
-                listExecutions: (functionId, limit, offset, search, cursor, cursorDirection) => __awaiter(this, void 0, void 0, function* () {
-                    if (typeof functionId === 'undefined') {
-                        throw new AppwriteException('Missing required parameter: "functionId"');
-                    }
-                    let path = '/functions/{functionId}/executions'.replace('{functionId}', functionId);
-                    let payload = {};
-                    if (typeof limit !== 'undefined') {
-                        payload['limit'] = limit;
-                    }
-                    if (typeof offset !== 'undefined') {
-                        payload['offset'] = offset;
-                    }
-                    if (typeof search !== 'undefined') {
-                        payload['search'] = search;
-                    }
-                    if (typeof cursor !== 'undefined') {
-                        payload['cursor'] = cursor;
-                    }
-                    if (typeof cursorDirection !== 'undefined') {
-                        payload['cursorDirection'] = cursorDirection;
-                    }
-                    const uri = new URL(this.config.endpoint + path);
-                    return yield this.call('get', uri, {
-                        'content-type': 'application/json',
-                    }, payload);
-                }),
-                /**
-                 * Create Execution
-                 *
-                 * Trigger a function execution. The returned object will return you the
-                 * current execution status. You can ping the `Get Execution` endpoint to get
-                 * updates on the current execution status. Once this endpoint is called, your
-                 * function execution process will start asynchronously.
-                 *
-                 * @param {string} functionId
-                 * @param {string} data
-                 * @param {boolean} async
-                 * @throws {AppwriteException}
-                 * @returns {Promise}
-                 */
-                createExecution: (functionId, data, async) => __awaiter(this, void 0, void 0, function* () {
-                    if (typeof functionId === 'undefined') {
-                        throw new AppwriteException('Missing required parameter: "functionId"');
-                    }
-                    let path = '/functions/{functionId}/executions'.replace('{functionId}', functionId);
-                    let payload = {};
-                    if (typeof data !== 'undefined') {
-                        payload['data'] = data;
-                    }
-                    if (typeof async !== 'undefined') {
-                        payload['async'] = async;
-                    }
-                    const uri = new URL(this.config.endpoint + path);
-                    return yield this.call('post', uri, {
-                        'content-type': 'application/json',
-                    }, payload);
-                }),
-                /**
-                 * Get Execution
-                 *
-                 * Get a function execution log by its unique ID.
-                 *
-                 * @param {string} functionId
-                 * @param {string} executionId
-                 * @throws {AppwriteException}
-                 * @returns {Promise}
-                 */
-                getExecution: (functionId, executionId) => __awaiter(this, void 0, void 0, function* () {
-                    if (typeof functionId === 'undefined') {
-                        throw new AppwriteException('Missing required parameter: "functionId"');
-                    }
-                    if (typeof executionId === 'undefined') {
-                        throw new AppwriteException('Missing required parameter: "executionId"');
-                    }
-                    let path = '/functions/{functionId}/executions/{executionId}'.replace('{functionId}', functionId).replace('{executionId}', executionId);
-                    let payload = {};
-                    const uri = new URL(this.config.endpoint + path);
-                    return yield this.call('get', uri, {
-                        'content-type': 'application/json',
-                    }, payload);
-                }),
-                /**
-                 * Get Function Usage
-                 *
-                 *
-                 * @param {string} functionId
-                 * @param {string} range
-                 * @throws {AppwriteException}
-                 * @returns {Promise}
-                 */
-                getUsage: (functionId, range) => __awaiter(this, void 0, void 0, function* () {
-                    if (typeof functionId === 'undefined') {
-                        throw new AppwriteException('Missing required parameter: "functionId"');
-                    }
-                    let path = '/functions/{functionId}/usage'.replace('{functionId}', functionId);
-                    let payload = {};
-                    if (typeof range !== 'undefined') {
-                        payload['range'] = range;
-                    }
-                    const uri = new URL(this.config.endpoint + path);
-                    return yield this.call('get', uri, {
-                        'content-type': 'application/json',
-                    }, payload);
-                })
-            };
-            this.health = {
-                /**
-                 * Get HTTP
-                 *
-                 * Check the Appwrite HTTP server is up and responsive.
-                 *
-                 * @throws {AppwriteException}
-                 * @returns {Promise}
-                 */
-                get: () => __awaiter(this, void 0, void 0, function* () {
-                    let path = '/health';
-                    let payload = {};
-                    const uri = new URL(this.config.endpoint + path);
-                    return yield this.call('get', uri, {
-                        'content-type': 'application/json',
-                    }, payload);
-                }),
-                /**
-                 * Get Antivirus
-                 *
-                 * Check the Appwrite Antivirus server is up and connection is successful.
-                 *
-                 * @throws {AppwriteException}
-                 * @returns {Promise}
-                 */
-                getAntivirus: () => __awaiter(this, void 0, void 0, function* () {
-                    let path = '/health/anti-virus';
-                    let payload = {};
-                    const uri = new URL(this.config.endpoint + path);
-                    return yield this.call('get', uri, {
-                        'content-type': 'application/json',
-                    }, payload);
-                }),
-                /**
-                 * Get Cache
-                 *
-                 * Check the Appwrite in-memory cache server is up and connection is
-                 * successful.
-                 *
-                 * @throws {AppwriteException}
-                 * @returns {Promise}
-                 */
-                getCache: () => __awaiter(this, void 0, void 0, function* () {
-                    let path = '/health/cache';
-                    let payload = {};
-                    const uri = new URL(this.config.endpoint + path);
-                    return yield this.call('get', uri, {
-                        'content-type': 'application/json',
-                    }, payload);
-                }),
-                /**
-                 * Get DB
-                 *
-                 * Check the Appwrite database server is up and connection is successful.
-                 *
-                 * @throws {AppwriteException}
-                 * @returns {Promise}
-                 */
-                getDB: () => __awaiter(this, void 0, void 0, function* () {
-                    let path = '/health/db';
-                    let payload = {};
-                    const uri = new URL(this.config.endpoint + path);
-                    return yield this.call('get', uri, {
-                        'content-type': 'application/json',
-                    }, payload);
-                }),
-                /**
-                 * Get Certificates Queue
-                 *
-                 * Get the number of certificates that are waiting to be issued against
-                 * [Letsencrypt](https://letsencrypt.org/) in the Appwrite internal queue
-                 * server.
-                 *
-                 * @throws {AppwriteException}
-                 * @returns {Promise}
-                 */
-                getQueueCertificates: () => __awaiter(this, void 0, void 0, function* () {
-                    let path = '/health/queue/certificates';
-                    let payload = {};
-                    const uri = new URL(this.config.endpoint + path);
-                    return yield this.call('get', uri, {
-                        'content-type': 'application/json',
-                    }, payload);
-                }),
-                /**
-                 * Get Functions Queue
-                 *
-                 *
-                 * @throws {AppwriteException}
-                 * @returns {Promise}
-                 */
-                getQueueFunctions: () => __awaiter(this, void 0, void 0, function* () {
-                    let path = '/health/queue/functions';
-                    let payload = {};
-                    const uri = new URL(this.config.endpoint + path);
-                    return yield this.call('get', uri, {
-                        'content-type': 'application/json',
-                    }, payload);
-                }),
-                /**
-                 * Get Logs Queue
-                 *
-                 * Get the number of logs that are waiting to be processed in the Appwrite
-                 * internal queue server.
-                 *
-                 * @throws {AppwriteException}
-                 * @returns {Promise}
-                 */
-                getQueueLogs: () => __awaiter(this, void 0, void 0, function* () {
-                    let path = '/health/queue/logs';
-                    let payload = {};
-                    const uri = new URL(this.config.endpoint + path);
-                    return yield this.call('get', uri, {
-                        'content-type': 'application/json',
-                    }, payload);
-                }),
-                /**
-                 * Get Webhooks Queue
-                 *
-                 * Get the number of webhooks that are waiting to be processed in the Appwrite
-                 * internal queue server.
-                 *
-                 * @throws {AppwriteException}
-                 * @returns {Promise}
-                 */
-                getQueueWebhooks: () => __awaiter(this, void 0, void 0, function* () {
-                    let path = '/health/queue/webhooks';
-                    let payload = {};
-                    const uri = new URL(this.config.endpoint + path);
-                    return yield this.call('get', uri, {
-                        'content-type': 'application/json',
-                    }, payload);
-                }),
-                /**
-                 * Get Local Storage
-                 *
-                 * Check the Appwrite local storage device is up and connection is successful.
-                 *
-                 * @throws {AppwriteException}
-                 * @returns {Promise}
-                 */
-                getStorageLocal: () => __awaiter(this, void 0, void 0, function* () {
-                    let path = '/health/storage/local';
-                    let payload = {};
-                    const uri = new URL(this.config.endpoint + path);
-                    return yield this.call('get', uri, {
-                        'content-type': 'application/json',
-                    }, payload);
-                }),
-                /**
-                 * Get Time
-                 *
-                 * Check the Appwrite server time is synced with Google remote NTP server. We
-                 * use this technology to smoothly handle leap seconds with no disruptive
-                 * events. The [Network Time
-                 * Protocol](https://en.wikipedia.org/wiki/Network_Time_Protocol) (NTP) is
-                 * used by hundreds of millions of computers and devices to synchronize their
-                 * clocks over the Internet. If your computer sets its own clock, it likely
-                 * uses NTP.
-                 *
-                 * @throws {AppwriteException}
-                 * @returns {Promise}
-                 */
-                getTime: () => __awaiter(this, void 0, void 0, function* () {
-                    let path = '/health/time';
-                    let payload = {};
-                    const uri = new URL(this.config.endpoint + path);
-                    return yield this.call('get', uri, {
-                        'content-type': 'application/json',
-                    }, payload);
-                })
-            };
-            this.locale = {
-                /**
-                 * Get User Locale
-                 *
-                 * Get the current user location based on IP. Returns an object with user
-                 * country code, country name, continent name, continent code, ip address and
-                 * suggested currency. You can use the locale header to get the data in a
-                 * supported language.
-                 *
-                 * ([IP Geolocation by DB-IP](https://db-ip.com))
-                 *
-                 * @throws {AppwriteException}
-                 * @returns {Promise}
-                 */
-                get: () => __awaiter(this, void 0, void 0, function* () {
-                    let path = '/locale';
-                    let payload = {};
-                    const uri = new URL(this.config.endpoint + path);
-                    return yield this.call('get', uri, {
-                        'content-type': 'application/json',
-                    }, payload);
-                }),
-                /**
-                 * List Continents
-                 *
-                 * List of all continents. You can use the locale header to get the data in a
-                 * supported language.
-                 *
-                 * @throws {AppwriteException}
-                 * @returns {Promise}
-                 */
-                getContinents: () => __awaiter(this, void 0, void 0, function* () {
-                    let path = '/locale/continents';
-                    let payload = {};
-                    const uri = new URL(this.config.endpoint + path);
-                    return yield this.call('get', uri, {
-                        'content-type': 'application/json',
-                    }, payload);
-                }),
-                /**
-                 * List Countries
-                 *
-                 * List of all countries. You can use the locale header to get the data in a
-                 * supported language.
-                 *
-                 * @throws {AppwriteException}
-                 * @returns {Promise}
-                 */
-                getCountries: () => __awaiter(this, void 0, void 0, function* () {
-                    let path = '/locale/countries';
-                    let payload = {};
-                    const uri = new URL(this.config.endpoint + path);
-                    return yield this.call('get', uri, {
-                        'content-type': 'application/json',
-                    }, payload);
-                }),
-                /**
-                 * List EU Countries
-                 *
-                 * List of all countries that are currently members of the EU. You can use the
-                 * locale header to get the data in a supported language.
-                 *
-                 * @throws {AppwriteException}
-                 * @returns {Promise}
-                 */
-                getCountriesEU: () => __awaiter(this, void 0, void 0, function* () {
-                    let path = '/locale/countries/eu';
-                    let payload = {};
-                    const uri = new URL(this.config.endpoint + path);
-                    return yield this.call('get', uri, {
-                        'content-type': 'application/json',
-                    }, payload);
-                }),
-                /**
-                 * List Countries Phone Codes
-                 *
-                 * List of all countries phone codes. You can use the locale header to get the
-                 * data in a supported language.
-                 *
-                 * @throws {AppwriteException}
-                 * @returns {Promise}
-                 */
-                getCountriesPhones: () => __awaiter(this, void 0, void 0, function* () {
-                    let path = '/locale/countries/phones';
-                    let payload = {};
-                    const uri = new URL(this.config.endpoint + path);
-                    return yield this.call('get', uri, {
-                        'content-type': 'application/json',
-                    }, payload);
-                }),
-                /**
-                 * List Currencies
-                 *
-                 * List of all currencies, including currency symbol, name, plural, and
-                 * decimal digits for all major and minor currencies. You can use the locale
-                 * header to get the data in a supported language.
-                 *
-                 * @throws {AppwriteException}
-                 * @returns {Promise}
-                 */
-                getCurrencies: () => __awaiter(this, void 0, void 0, function* () {
-                    let path = '/locale/currencies';
-                    let payload = {};
-                    const uri = new URL(this.config.endpoint + path);
-                    return yield this.call('get', uri, {
-                        'content-type': 'application/json',
-                    }, payload);
-                }),
-                /**
-                 * List Languages
-                 *
-                 * List of all languages classified by ISO 639-1 including 2-letter code, name
-                 * in English, and name in the respective language.
-                 *
-                 * @throws {AppwriteException}
-                 * @returns {Promise}
-                 */
-                getLanguages: () => __awaiter(this, void 0, void 0, function* () {
-                    let path = '/locale/languages';
-                    let payload = {};
-                    const uri = new URL(this.config.endpoint + path);
-                    return yield this.call('get', uri, {
-                        'content-type': 'application/json',
-                    }, payload);
-                })
-            };
-            this.projects = {
-                /**
-                 * List Projects
-                 *
-                 *
-                 * @param {string} search
-                 * @param {number} limit
-                 * @param {number} offset
-                 * @param {string} cursor
-                 * @param {string} cursorDirection
-                 * @param {string} orderType
-                 * @throws {AppwriteException}
-                 * @returns {Promise}
-                 */
-                list: (search, limit, offset, cursor, cursorDirection, orderType) => __awaiter(this, void 0, void 0, function* () {
-                    let path = '/projects';
-                    let payload = {};
-                    if (typeof search !== 'undefined') {
-                        payload['search'] = search;
-                    }
-                    if (typeof limit !== 'undefined') {
-                        payload['limit'] = limit;
-                    }
-                    if (typeof offset !== 'undefined') {
-                        payload['offset'] = offset;
-                    }
-                    if (typeof cursor !== 'undefined') {
-                        payload['cursor'] = cursor;
-                    }
-                    if (typeof cursorDirection !== 'undefined') {
-                        payload['cursorDirection'] = cursorDirection;
-                    }
-                    if (typeof orderType !== 'undefined') {
-                        payload['orderType'] = orderType;
-                    }
-                    const uri = new URL(this.config.endpoint + path);
-                    return yield this.call('get', uri, {
-                        'content-type': 'application/json',
-                    }, payload);
-                }),
-                /**
-                 * Create Project
-                 *
-                 *
-                 * @param {string} projectId
-                 * @param {string} name
-                 * @param {string} teamId
-                 * @param {string} description
-                 * @param {string} logo
-                 * @param {string} url
-                 * @param {string} legalName
-                 * @param {string} legalCountry
-                 * @param {string} legalState
-                 * @param {string} legalCity
-                 * @param {string} legalAddress
-                 * @param {string} legalTaxId
-                 * @throws {AppwriteException}
-                 * @returns {Promise}
-                 */
-                create: (projectId, name, teamId, description, logo, url, legalName, legalCountry, legalState, legalCity, legalAddress, legalTaxId) => __awaiter(this, void 0, void 0, function* () {
-                    if (typeof projectId === 'undefined') {
-                        throw new AppwriteException('Missing required parameter: "projectId"');
-                    }
-                    if (typeof name === 'undefined') {
-                        throw new AppwriteException('Missing required parameter: "name"');
-                    }
-                    if (typeof teamId === 'undefined') {
-                        throw new AppwriteException('Missing required parameter: "teamId"');
-                    }
-                    let path = '/projects';
-                    let payload = {};
-                    if (typeof projectId !== 'undefined') {
-                        payload['projectId'] = projectId;
-                    }
-                    if (typeof name !== 'undefined') {
-                        payload['name'] = name;
-                    }
-                    if (typeof teamId !== 'undefined') {
-                        payload['teamId'] = teamId;
-                    }
-                    if (typeof description !== 'undefined') {
-                        payload['description'] = description;
-                    }
-                    if (typeof logo !== 'undefined') {
-                        payload['logo'] = logo;
-                    }
-                    if (typeof url !== 'undefined') {
-                        payload['url'] = url;
-                    }
-                    if (typeof legalName !== 'undefined') {
-                        payload['legalName'] = legalName;
-                    }
-                    if (typeof legalCountry !== 'undefined') {
-                        payload['legalCountry'] = legalCountry;
-                    }
-                    if (typeof legalState !== 'undefined') {
-                        payload['legalState'] = legalState;
-                    }
-                    if (typeof legalCity !== 'undefined') {
-                        payload['legalCity'] = legalCity;
-                    }
-                    if (typeof legalAddress !== 'undefined') {
-                        payload['legalAddress'] = legalAddress;
-                    }
-                    if (typeof legalTaxId !== 'undefined') {
-                        payload['legalTaxId'] = legalTaxId;
-                    }
-                    const uri = new URL(this.config.endpoint + path);
-                    return yield this.call('post', uri, {
-                        'content-type': 'application/json',
-                    }, payload);
-                }),
-                /**
-                 * Get Project
-                 *
-                 *
-                 * @param {string} projectId
-                 * @throws {AppwriteException}
-                 * @returns {Promise}
-                 */
-                get: (projectId) => __awaiter(this, void 0, void 0, function* () {
-                    if (typeof projectId === 'undefined') {
-                        throw new AppwriteException('Missing required parameter: "projectId"');
-                    }
-                    let path = '/projects/{projectId}'.replace('{projectId}', projectId);
-                    let payload = {};
-                    const uri = new URL(this.config.endpoint + path);
-                    return yield this.call('get', uri, {
-                        'content-type': 'application/json',
-                    }, payload);
-                }),
-                /**
-                 * Update Project
-                 *
-                 *
-                 * @param {string} projectId
-                 * @param {string} name
-                 * @param {string} description
-                 * @param {string} logo
-                 * @param {string} url
-                 * @param {string} legalName
-                 * @param {string} legalCountry
-                 * @param {string} legalState
-                 * @param {string} legalCity
-                 * @param {string} legalAddress
-                 * @param {string} legalTaxId
-                 * @throws {AppwriteException}
-                 * @returns {Promise}
-                 */
-                update: (projectId, name, description, logo, url, legalName, legalCountry, legalState, legalCity, legalAddress, legalTaxId) => __awaiter(this, void 0, void 0, function* () {
-                    if (typeof projectId === 'undefined') {
-                        throw new AppwriteException('Missing required parameter: "projectId"');
-                    }
-                    if (typeof name === 'undefined') {
-                        throw new AppwriteException('Missing required parameter: "name"');
-                    }
-                    let path = '/projects/{projectId}'.replace('{projectId}', projectId);
-                    let payload = {};
-                    if (typeof name !== 'undefined') {
-                        payload['name'] = name;
-                    }
-                    if (typeof description !== 'undefined') {
-                        payload['description'] = description;
-                    }
-                    if (typeof logo !== 'undefined') {
-                        payload['logo'] = logo;
-                    }
-                    if (typeof url !== 'undefined') {
-                        payload['url'] = url;
-                    }
-                    if (typeof legalName !== 'undefined') {
-                        payload['legalName'] = legalName;
-                    }
-                    if (typeof legalCountry !== 'undefined') {
-                        payload['legalCountry'] = legalCountry;
-                    }
-                    if (typeof legalState !== 'undefined') {
-                        payload['legalState'] = legalState;
-                    }
-                    if (typeof legalCity !== 'undefined') {
-                        payload['legalCity'] = legalCity;
-                    }
-                    if (typeof legalAddress !== 'undefined') {
-                        payload['legalAddress'] = legalAddress;
-                    }
-                    if (typeof legalTaxId !== 'undefined') {
-                        payload['legalTaxId'] = legalTaxId;
-                    }
-                    const uri = new URL(this.config.endpoint + path);
-                    return yield this.call('patch', uri, {
-                        'content-type': 'application/json',
-                    }, payload);
-                }),
-                /**
-                 * Delete Project
-                 *
-                 *
-                 * @param {string} projectId
-                 * @param {string} password
-                 * @throws {AppwriteException}
-                 * @returns {Promise}
-                 */
-                delete: (projectId, password) => __awaiter(this, void 0, void 0, function* () {
-                    if (typeof projectId === 'undefined') {
-                        throw new AppwriteException('Missing required parameter: "projectId"');
-                    }
-                    if (typeof password === 'undefined') {
-                        throw new AppwriteException('Missing required parameter: "password"');
-                    }
-                    let path = '/projects/{projectId}'.replace('{projectId}', projectId);
-                    let payload = {};
-                    if (typeof password !== 'undefined') {
-                        payload['password'] = password;
-                    }
-                    const uri = new URL(this.config.endpoint + path);
-                    return yield this.call('delete', uri, {
-                        'content-type': 'application/json',
-                    }, payload);
-                }),
-                /**
-                 * Update Project users limit
-                 *
-                 *
-                 * @param {string} projectId
-                 * @param {number} limit
-                 * @throws {AppwriteException}
-                 * @returns {Promise}
-                 */
-                updateAuthLimit: (projectId, limit) => __awaiter(this, void 0, void 0, function* () {
-                    if (typeof projectId === 'undefined') {
-                        throw new AppwriteException('Missing required parameter: "projectId"');
-                    }
-                    if (typeof limit === 'undefined') {
-                        throw new AppwriteException('Missing required parameter: "limit"');
-                    }
-                    let path = '/projects/{projectId}/auth/limit'.replace('{projectId}', projectId);
-                    let payload = {};
-                    if (typeof limit !== 'undefined') {
-                        payload['limit'] = limit;
-                    }
-                    const uri = new URL(this.config.endpoint + path);
-                    return yield this.call('patch', uri, {
-                        'content-type': 'application/json',
-                    }, payload);
-                }),
-                /**
-                 * Update Project auth method status. Use this endpoint to enable or disable a given auth method for this project.
-                 *
-                 *
-                 * @param {string} projectId
-                 * @param {string} method
-                 * @param {boolean} status
-                 * @throws {AppwriteException}
-                 * @returns {Promise}
-                 */
-                updateAuthStatus: (projectId, method, status) => __awaiter(this, void 0, void 0, function* () {
-                    if (typeof projectId === 'undefined') {
-                        throw new AppwriteException('Missing required parameter: "projectId"');
-                    }
-                    if (typeof method === 'undefined') {
-                        throw new AppwriteException('Missing required parameter: "method"');
-                    }
-                    if (typeof status === 'undefined') {
-                        throw new AppwriteException('Missing required parameter: "status"');
-                    }
-                    let path = '/projects/{projectId}/auth/{method}'.replace('{projectId}', projectId).replace('{method}', method);
-                    let payload = {};
-                    if (typeof status !== 'undefined') {
-                        payload['status'] = status;
-                    }
-                    const uri = new URL(this.config.endpoint + path);
-                    return yield this.call('patch', uri, {
-                        'content-type': 'application/json',
-                    }, payload);
-                }),
-                /**
-                 * List Domains
-                 *
-                 *
-                 * @param {string} projectId
-                 * @throws {AppwriteException}
-                 * @returns {Promise}
-                 */
-                listDomains: (projectId) => __awaiter(this, void 0, void 0, function* () {
-                    if (typeof projectId === 'undefined') {
-                        throw new AppwriteException('Missing required parameter: "projectId"');
-                    }
-                    let path = '/projects/{projectId}/domains'.replace('{projectId}', projectId);
-                    let payload = {};
-                    const uri = new URL(this.config.endpoint + path);
-                    return yield this.call('get', uri, {
-                        'content-type': 'application/json',
-                    }, payload);
-                }),
-                /**
-                 * Create Domain
-                 *
-                 *
-                 * @param {string} projectId
-                 * @param {string} domain
-                 * @throws {AppwriteException}
-                 * @returns {Promise}
-                 */
-                createDomain: (projectId, domain) => __awaiter(this, void 0, void 0, function* () {
-                    if (typeof projectId === 'undefined') {
-                        throw new AppwriteException('Missing required parameter: "projectId"');
-                    }
-                    if (typeof domain === 'undefined') {
-                        throw new AppwriteException('Missing required parameter: "domain"');
-                    }
-                    let path = '/projects/{projectId}/domains'.replace('{projectId}', projectId);
-                    let payload = {};
-                    if (typeof domain !== 'undefined') {
-                        payload['domain'] = domain;
-                    }
-                    const uri = new URL(this.config.endpoint + path);
-                    return yield this.call('post', uri, {
-                        'content-type': 'application/json',
-                    }, payload);
-                }),
-                /**
-                 * Get Domain
-                 *
-                 *
-                 * @param {string} projectId
-                 * @param {string} domainId
-                 * @throws {AppwriteException}
-                 * @returns {Promise}
-                 */
-                getDomain: (projectId, domainId) => __awaiter(this, void 0, void 0, function* () {
-                    if (typeof projectId === 'undefined') {
-                        throw new AppwriteException('Missing required parameter: "projectId"');
-                    }
-                    if (typeof domainId === 'undefined') {
-                        throw new AppwriteException('Missing required parameter: "domainId"');
-                    }
-                    let path = '/projects/{projectId}/domains/{domainId}'.replace('{projectId}', projectId).replace('{domainId}', domainId);
-                    let payload = {};
-                    const uri = new URL(this.config.endpoint + path);
-                    return yield this.call('get', uri, {
-                        'content-type': 'application/json',
-                    }, payload);
-                }),
-                /**
-                 * Delete Domain
-                 *
-                 *
-                 * @param {string} projectId
-                 * @param {string} domainId
-                 * @throws {AppwriteException}
-                 * @returns {Promise}
-                 */
-                deleteDomain: (projectId, domainId) => __awaiter(this, void 0, void 0, function* () {
-                    if (typeof projectId === 'undefined') {
-                        throw new AppwriteException('Missing required parameter: "projectId"');
-                    }
-                    if (typeof domainId === 'undefined') {
-                        throw new AppwriteException('Missing required parameter: "domainId"');
-                    }
-                    let path = '/projects/{projectId}/domains/{domainId}'.replace('{projectId}', projectId).replace('{domainId}', domainId);
-                    let payload = {};
-                    const uri = new URL(this.config.endpoint + path);
-                    return yield this.call('delete', uri, {
-                        'content-type': 'application/json',
-                    }, payload);
-                }),
-                /**
-                 * Update Domain Verification Status
-                 *
-                 *
-                 * @param {string} projectId
-                 * @param {string} domainId
-                 * @throws {AppwriteException}
-                 * @returns {Promise}
-                 */
-                updateDomainVerification: (projectId, domainId) => __awaiter(this, void 0, void 0, function* () {
-                    if (typeof projectId === 'undefined') {
-                        throw new AppwriteException('Missing required parameter: "projectId"');
-                    }
-                    if (typeof domainId === 'undefined') {
-                        throw new AppwriteException('Missing required parameter: "domainId"');
-                    }
-                    let path = '/projects/{projectId}/domains/{domainId}/verification'.replace('{projectId}', projectId).replace('{domainId}', domainId);
-                    let payload = {};
-                    const uri = new URL(this.config.endpoint + path);
-                    return yield this.call('patch', uri, {
-                        'content-type': 'application/json',
-                    }, payload);
-                }),
-                /**
-                 * List Keys
-                 *
-                 *
-                 * @param {string} projectId
-                 * @throws {AppwriteException}
-                 * @returns {Promise}
-                 */
-                listKeys: (projectId) => __awaiter(this, void 0, void 0, function* () {
-                    if (typeof projectId === 'undefined') {
-                        throw new AppwriteException('Missing required parameter: "projectId"');
-                    }
-                    let path = '/projects/{projectId}/keys'.replace('{projectId}', projectId);
-                    let payload = {};
-                    const uri = new URL(this.config.endpoint + path);
-                    return yield this.call('get', uri, {
-                        'content-type': 'application/json',
-                    }, payload);
-                }),
-                /**
-                 * Create Key
-                 *
-                 *
-                 * @param {string} projectId
-                 * @param {string} name
-                 * @param {string[]} scopes
-                 * @param {number} expire
-                 * @throws {AppwriteException}
-                 * @returns {Promise}
-                 */
-                createKey: (projectId, name, scopes, expire) => __awaiter(this, void 0, void 0, function* () {
-                    if (typeof projectId === 'undefined') {
-                        throw new AppwriteException('Missing required parameter: "projectId"');
-                    }
-                    if (typeof name === 'undefined') {
-                        throw new AppwriteException('Missing required parameter: "name"');
-                    }
-                    if (typeof scopes === 'undefined') {
-                        throw new AppwriteException('Missing required parameter: "scopes"');
-                    }
-                    let path = '/projects/{projectId}/keys'.replace('{projectId}', projectId);
-                    let payload = {};
-                    if (typeof name !== 'undefined') {
-                        payload['name'] = name;
-                    }
-                    if (typeof scopes !== 'undefined') {
-                        payload['scopes'] = scopes;
-                    }
-                    if (typeof expire !== 'undefined') {
-                        payload['expire'] = expire;
-                    }
-                    const uri = new URL(this.config.endpoint + path);
-                    return yield this.call('post', uri, {
-                        'content-type': 'application/json',
-                    }, payload);
-                }),
-                /**
-                 * Get Key
-                 *
-                 *
-                 * @param {string} projectId
-                 * @param {string} keyId
-                 * @throws {AppwriteException}
-                 * @returns {Promise}
-                 */
-                getKey: (projectId, keyId) => __awaiter(this, void 0, void 0, function* () {
-                    if (typeof projectId === 'undefined') {
-                        throw new AppwriteException('Missing required parameter: "projectId"');
-                    }
-                    if (typeof keyId === 'undefined') {
-                        throw new AppwriteException('Missing required parameter: "keyId"');
-                    }
-                    let path = '/projects/{projectId}/keys/{keyId}'.replace('{projectId}', projectId).replace('{keyId}', keyId);
-                    let payload = {};
-                    const uri = new URL(this.config.endpoint + path);
-                    return yield this.call('get', uri, {
-                        'content-type': 'application/json',
-                    }, payload);
-                }),
-                /**
-                 * Update Key
-                 *
-                 *
-                 * @param {string} projectId
-                 * @param {string} keyId
-                 * @param {string} name
-                 * @param {string[]} scopes
-                 * @param {number} expire
-                 * @throws {AppwriteException}
-                 * @returns {Promise}
-                 */
-                updateKey: (projectId, keyId, name, scopes, expire) => __awaiter(this, void 0, void 0, function* () {
-                    if (typeof projectId === 'undefined') {
-                        throw new AppwriteException('Missing required parameter: "projectId"');
-                    }
-                    if (typeof keyId === 'undefined') {
-                        throw new AppwriteException('Missing required parameter: "keyId"');
-                    }
-                    if (typeof name === 'undefined') {
-                        throw new AppwriteException('Missing required parameter: "name"');
-                    }
-                    if (typeof scopes === 'undefined') {
-                        throw new AppwriteException('Missing required parameter: "scopes"');
-                    }
-                    let path = '/projects/{projectId}/keys/{keyId}'.replace('{projectId}', projectId).replace('{keyId}', keyId);
-                    let payload = {};
-                    if (typeof name !== 'undefined') {
-                        payload['name'] = name;
-                    }
-                    if (typeof scopes !== 'undefined') {
-                        payload['scopes'] = scopes;
-                    }
-                    if (typeof expire !== 'undefined') {
-                        payload['expire'] = expire;
-                    }
-                    const uri = new URL(this.config.endpoint + path);
-                    return yield this.call('put', uri, {
-                        'content-type': 'application/json',
-                    }, payload);
-                }),
-                /**
-                 * Delete Key
-                 *
-                 *
-                 * @param {string} projectId
-                 * @param {string} keyId
-                 * @throws {AppwriteException}
-                 * @returns {Promise}
-                 */
-                deleteKey: (projectId, keyId) => __awaiter(this, void 0, void 0, function* () {
-                    if (typeof projectId === 'undefined') {
-                        throw new AppwriteException('Missing required parameter: "projectId"');
-                    }
-                    if (typeof keyId === 'undefined') {
-                        throw new AppwriteException('Missing required parameter: "keyId"');
-                    }
-                    let path = '/projects/{projectId}/keys/{keyId}'.replace('{projectId}', projectId).replace('{keyId}', keyId);
-                    let payload = {};
-                    const uri = new URL(this.config.endpoint + path);
-                    return yield this.call('delete', uri, {
-                        'content-type': 'application/json',
-                    }, payload);
-                }),
-                /**
-                 * Update Project OAuth2
-                 *
-                 *
-                 * @param {string} projectId
-                 * @param {string} provider
-                 * @param {string} appId
-                 * @param {string} secret
-                 * @throws {AppwriteException}
-                 * @returns {Promise}
-                 */
-                updateOAuth2: (projectId, provider, appId, secret) => __awaiter(this, void 0, void 0, function* () {
-                    if (typeof projectId === 'undefined') {
-                        throw new AppwriteException('Missing required parameter: "projectId"');
-                    }
-                    if (typeof provider === 'undefined') {
-                        throw new AppwriteException('Missing required parameter: "provider"');
-                    }
-                    let path = '/projects/{projectId}/oauth2'.replace('{projectId}', projectId);
-                    let payload = {};
-                    if (typeof provider !== 'undefined') {
-                        payload['provider'] = provider;
-                    }
-                    if (typeof appId !== 'undefined') {
-                        payload['appId'] = appId;
-                    }
-                    if (typeof secret !== 'undefined') {
-                        payload['secret'] = secret;
-                    }
-                    const uri = new URL(this.config.endpoint + path);
-                    return yield this.call('patch', uri, {
-                        'content-type': 'application/json',
-                    }, payload);
-                }),
-                /**
-                 * List Platforms
-                 *
-                 *
-                 * @param {string} projectId
-                 * @throws {AppwriteException}
-                 * @returns {Promise}
-                 */
-                listPlatforms: (projectId) => __awaiter(this, void 0, void 0, function* () {
-                    if (typeof projectId === 'undefined') {
-                        throw new AppwriteException('Missing required parameter: "projectId"');
-                    }
-                    let path = '/projects/{projectId}/platforms'.replace('{projectId}', projectId);
-                    let payload = {};
-                    const uri = new URL(this.config.endpoint + path);
-                    return yield this.call('get', uri, {
-                        'content-type': 'application/json',
-                    }, payload);
-                }),
-                /**
-                 * Create Platform
-                 *
-                 *
-                 * @param {string} projectId
-                 * @param {string} type
-                 * @param {string} name
-                 * @param {string} key
-                 * @param {string} store
-                 * @param {string} hostname
-                 * @throws {AppwriteException}
-                 * @returns {Promise}
-                 */
-                createPlatform: (projectId, type, name, key, store, hostname) => __awaiter(this, void 0, void 0, function* () {
-                    if (typeof projectId === 'undefined') {
-                        throw new AppwriteException('Missing required parameter: "projectId"');
-                    }
-                    if (typeof type === 'undefined') {
-                        throw new AppwriteException('Missing required parameter: "type"');
-                    }
-                    if (typeof name === 'undefined') {
-                        throw new AppwriteException('Missing required parameter: "name"');
-                    }
-                    let path = '/projects/{projectId}/platforms'.replace('{projectId}', projectId);
-                    let payload = {};
-                    if (typeof type !== 'undefined') {
-                        payload['type'] = type;
-                    }
-                    if (typeof name !== 'undefined') {
-                        payload['name'] = name;
-                    }
-                    if (typeof key !== 'undefined') {
-                        payload['key'] = key;
-                    }
-                    if (typeof store !== 'undefined') {
-                        payload['store'] = store;
-                    }
-                    if (typeof hostname !== 'undefined') {
-                        payload['hostname'] = hostname;
-                    }
-                    const uri = new URL(this.config.endpoint + path);
-                    return yield this.call('post', uri, {
-                        'content-type': 'application/json',
-                    }, payload);
-                }),
-                /**
-                 * Get Platform
-                 *
-                 *
-                 * @param {string} projectId
-                 * @param {string} platformId
-                 * @throws {AppwriteException}
-                 * @returns {Promise}
-                 */
-                getPlatform: (projectId, platformId) => __awaiter(this, void 0, void 0, function* () {
-                    if (typeof projectId === 'undefined') {
-                        throw new AppwriteException('Missing required parameter: "projectId"');
-                    }
-                    if (typeof platformId === 'undefined') {
-                        throw new AppwriteException('Missing required parameter: "platformId"');
-                    }
-                    let path = '/projects/{projectId}/platforms/{platformId}'.replace('{projectId}', projectId).replace('{platformId}', platformId);
-                    let payload = {};
-                    const uri = new URL(this.config.endpoint + path);
-                    return yield this.call('get', uri, {
-                        'content-type': 'application/json',
-                    }, payload);
-                }),
-                /**
-                 * Update Platform
-                 *
-                 *
-                 * @param {string} projectId
-                 * @param {string} platformId
-                 * @param {string} name
-                 * @param {string} key
-                 * @param {string} store
-                 * @param {string} hostname
-                 * @throws {AppwriteException}
-                 * @returns {Promise}
-                 */
-                updatePlatform: (projectId, platformId, name, key, store, hostname) => __awaiter(this, void 0, void 0, function* () {
-                    if (typeof projectId === 'undefined') {
-                        throw new AppwriteException('Missing required parameter: "projectId"');
-                    }
-                    if (typeof platformId === 'undefined') {
-                        throw new AppwriteException('Missing required parameter: "platformId"');
-                    }
-                    if (typeof name === 'undefined') {
-                        throw new AppwriteException('Missing required parameter: "name"');
-                    }
-                    let path = '/projects/{projectId}/platforms/{platformId}'.replace('{projectId}', projectId).replace('{platformId}', platformId);
-                    let payload = {};
-                    if (typeof name !== 'undefined') {
-                        payload['name'] = name;
-                    }
-                    if (typeof key !== 'undefined') {
-                        payload['key'] = key;
-                    }
-                    if (typeof store !== 'undefined') {
-                        payload['store'] = store;
-                    }
-                    if (typeof hostname !== 'undefined') {
-                        payload['hostname'] = hostname;
-                    }
-                    const uri = new URL(this.config.endpoint + path);
-                    return yield this.call('put', uri, {
-                        'content-type': 'application/json',
-                    }, payload);
-                }),
-                /**
-                 * Delete Platform
-                 *
-                 *
-                 * @param {string} projectId
-                 * @param {string} platformId
-                 * @throws {AppwriteException}
-                 * @returns {Promise}
-                 */
-                deletePlatform: (projectId, platformId) => __awaiter(this, void 0, void 0, function* () {
-                    if (typeof projectId === 'undefined') {
-                        throw new AppwriteException('Missing required parameter: "projectId"');
-                    }
-                    if (typeof platformId === 'undefined') {
-                        throw new AppwriteException('Missing required parameter: "platformId"');
-                    }
-                    let path = '/projects/{projectId}/platforms/{platformId}'.replace('{projectId}', projectId).replace('{platformId}', platformId);
-                    let payload = {};
-                    const uri = new URL(this.config.endpoint + path);
-                    return yield this.call('delete', uri, {
-                        'content-type': 'application/json',
-                    }, payload);
-                }),
-                /**
-                 * Update service status
-                 *
-                 *
-                 * @param {string} projectId
-                 * @param {string} service
-                 * @param {boolean} status
-                 * @throws {AppwriteException}
-                 * @returns {Promise}
-                 */
-                updateServiceStatus: (projectId, service, status) => __awaiter(this, void 0, void 0, function* () {
-                    if (typeof projectId === 'undefined') {
-                        throw new AppwriteException('Missing required parameter: "projectId"');
-                    }
-                    if (typeof service === 'undefined') {
-                        throw new AppwriteException('Missing required parameter: "service"');
-                    }
-                    if (typeof status === 'undefined') {
-                        throw new AppwriteException('Missing required parameter: "status"');
-                    }
-                    let path = '/projects/{projectId}/service'.replace('{projectId}', projectId);
-                    let payload = {};
-                    if (typeof service !== 'undefined') {
-                        payload['service'] = service;
-                    }
-                    if (typeof status !== 'undefined') {
-                        payload['status'] = status;
-                    }
-                    const uri = new URL(this.config.endpoint + path);
-                    return yield this.call('patch', uri, {
-                        'content-type': 'application/json',
-                    }, payload);
-                }),
-                /**
-                 * Get usage stats for a project
-                 *
-                 *
-                 * @param {string} projectId
-                 * @param {string} range
-                 * @throws {AppwriteException}
-                 * @returns {Promise}
-                 */
-                getUsage: (projectId, range) => __awaiter(this, void 0, void 0, function* () {
-                    if (typeof projectId === 'undefined') {
-                        throw new AppwriteException('Missing required parameter: "projectId"');
-                    }
-                    let path = '/projects/{projectId}/usage'.replace('{projectId}', projectId);
-                    let payload = {};
-                    if (typeof range !== 'undefined') {
-                        payload['range'] = range;
-                    }
-                    const uri = new URL(this.config.endpoint + path);
-                    return yield this.call('get', uri, {
-                        'content-type': 'application/json',
-                    }, payload);
-                }),
-                /**
-                 * List Webhooks
-                 *
-                 *
-                 * @param {string} projectId
-                 * @throws {AppwriteException}
-                 * @returns {Promise}
-                 */
-                listWebhooks: (projectId) => __awaiter(this, void 0, void 0, function* () {
-                    if (typeof projectId === 'undefined') {
-                        throw new AppwriteException('Missing required parameter: "projectId"');
-                    }
-                    let path = '/projects/{projectId}/webhooks'.replace('{projectId}', projectId);
-                    let payload = {};
-                    const uri = new URL(this.config.endpoint + path);
-                    return yield this.call('get', uri, {
-                        'content-type': 'application/json',
-                    }, payload);
-                }),
-                /**
-                 * Create Webhook
-                 *
-                 *
-                 * @param {string} projectId
-                 * @param {string} name
-                 * @param {string[]} events
-                 * @param {string} url
-                 * @param {boolean} security
-                 * @param {string} httpUser
-                 * @param {string} httpPass
-                 * @throws {AppwriteException}
-                 * @returns {Promise}
-                 */
-                createWebhook: (projectId, name, events, url, security, httpUser, httpPass) => __awaiter(this, void 0, void 0, function* () {
-                    if (typeof projectId === 'undefined') {
-                        throw new AppwriteException('Missing required parameter: "projectId"');
-                    }
-                    if (typeof name === 'undefined') {
-                        throw new AppwriteException('Missing required parameter: "name"');
-                    }
-                    if (typeof events === 'undefined') {
-                        throw new AppwriteException('Missing required parameter: "events"');
-                    }
-                    if (typeof url === 'undefined') {
-                        throw new AppwriteException('Missing required parameter: "url"');
-                    }
-                    if (typeof security === 'undefined') {
-                        throw new AppwriteException('Missing required parameter: "security"');
-                    }
-                    let path = '/projects/{projectId}/webhooks'.replace('{projectId}', projectId);
-                    let payload = {};
-                    if (typeof name !== 'undefined') {
-                        payload['name'] = name;
-                    }
-                    if (typeof events !== 'undefined') {
-                        payload['events'] = events;
-                    }
-                    if (typeof url !== 'undefined') {
-                        payload['url'] = url;
-                    }
-                    if (typeof security !== 'undefined') {
-                        payload['security'] = security;
-                    }
-                    if (typeof httpUser !== 'undefined') {
-                        payload['httpUser'] = httpUser;
-                    }
-                    if (typeof httpPass !== 'undefined') {
-                        payload['httpPass'] = httpPass;
-                    }
-                    const uri = new URL(this.config.endpoint + path);
-                    return yield this.call('post', uri, {
-                        'content-type': 'application/json',
-                    }, payload);
-                }),
-                /**
-                 * Get Webhook
-                 *
-                 *
-                 * @param {string} projectId
-                 * @param {string} webhookId
-                 * @throws {AppwriteException}
-                 * @returns {Promise}
-                 */
-                getWebhook: (projectId, webhookId) => __awaiter(this, void 0, void 0, function* () {
-                    if (typeof projectId === 'undefined') {
-                        throw new AppwriteException('Missing required parameter: "projectId"');
-                    }
-                    if (typeof webhookId === 'undefined') {
-                        throw new AppwriteException('Missing required parameter: "webhookId"');
-                    }
-                    let path = '/projects/{projectId}/webhooks/{webhookId}'.replace('{projectId}', projectId).replace('{webhookId}', webhookId);
-                    let payload = {};
-                    const uri = new URL(this.config.endpoint + path);
-                    return yield this.call('get', uri, {
-                        'content-type': 'application/json',
-                    }, payload);
-                }),
-                /**
-                 * Update Webhook
-                 *
-                 *
-                 * @param {string} projectId
-                 * @param {string} webhookId
-                 * @param {string} name
-                 * @param {string[]} events
-                 * @param {string} url
-                 * @param {boolean} security
-                 * @param {string} httpUser
-                 * @param {string} httpPass
-                 * @throws {AppwriteException}
-                 * @returns {Promise}
-                 */
-                updateWebhook: (projectId, webhookId, name, events, url, security, httpUser, httpPass) => __awaiter(this, void 0, void 0, function* () {
-                    if (typeof projectId === 'undefined') {
-                        throw new AppwriteException('Missing required parameter: "projectId"');
-                    }
-                    if (typeof webhookId === 'undefined') {
-                        throw new AppwriteException('Missing required parameter: "webhookId"');
-                    }
-                    if (typeof name === 'undefined') {
-                        throw new AppwriteException('Missing required parameter: "name"');
-                    }
-                    if (typeof events === 'undefined') {
-                        throw new AppwriteException('Missing required parameter: "events"');
-                    }
-                    if (typeof url === 'undefined') {
-                        throw new AppwriteException('Missing required parameter: "url"');
-                    }
-                    if (typeof security === 'undefined') {
-                        throw new AppwriteException('Missing required parameter: "security"');
-                    }
-                    let path = '/projects/{projectId}/webhooks/{webhookId}'.replace('{projectId}', projectId).replace('{webhookId}', webhookId);
-                    let payload = {};
-                    if (typeof name !== 'undefined') {
-                        payload['name'] = name;
-                    }
-                    if (typeof events !== 'undefined') {
-                        payload['events'] = events;
-                    }
-                    if (typeof url !== 'undefined') {
-                        payload['url'] = url;
-                    }
-                    if (typeof security !== 'undefined') {
-                        payload['security'] = security;
-                    }
-                    if (typeof httpUser !== 'undefined') {
-                        payload['httpUser'] = httpUser;
-                    }
-                    if (typeof httpPass !== 'undefined') {
-                        payload['httpPass'] = httpPass;
-                    }
-                    const uri = new URL(this.config.endpoint + path);
-                    return yield this.call('put', uri, {
-                        'content-type': 'application/json',
-                    }, payload);
-                }),
-                /**
-                 * Delete Webhook
-                 *
-                 *
-                 * @param {string} projectId
-                 * @param {string} webhookId
-                 * @throws {AppwriteException}
-                 * @returns {Promise}
-                 */
-                deleteWebhook: (projectId, webhookId) => __awaiter(this, void 0, void 0, function* () {
-                    if (typeof projectId === 'undefined') {
-                        throw new AppwriteException('Missing required parameter: "projectId"');
-                    }
-                    if (typeof webhookId === 'undefined') {
-                        throw new AppwriteException('Missing required parameter: "webhookId"');
-                    }
-                    let path = '/projects/{projectId}/webhooks/{webhookId}'.replace('{projectId}', projectId).replace('{webhookId}', webhookId);
-                    let payload = {};
-                    const uri = new URL(this.config.endpoint + path);
-                    return yield this.call('delete', uri, {
-                        'content-type': 'application/json',
-                    }, payload);
-                }),
-                /**
-                 * Update Webhook Signature Key
-                 *
-                 *
-                 * @param {string} projectId
-                 * @param {string} webhookId
-                 * @throws {AppwriteException}
-                 * @returns {Promise}
-                 */
-                updateWebhookSignature: (projectId, webhookId) => __awaiter(this, void 0, void 0, function* () {
-                    if (typeof projectId === 'undefined') {
-                        throw new AppwriteException('Missing required parameter: "projectId"');
-                    }
-                    if (typeof webhookId === 'undefined') {
-                        throw new AppwriteException('Missing required parameter: "webhookId"');
-                    }
-                    let path = '/projects/{projectId}/webhooks/{webhookId}/signature'.replace('{projectId}', projectId).replace('{webhookId}', webhookId);
-                    let payload = {};
-                    const uri = new URL(this.config.endpoint + path);
-                    return yield this.call('patch', uri, {
-                        'content-type': 'application/json',
-                    }, payload);
-                })
-            };
-            this.storage = {
-                /**
-                 * List buckets
-                 *
-                 * Get a list of all the storage buckets. You can use the query params to
-                 * filter your results.
-                 *
-                 * @param {string} search
-                 * @param {number} limit
-                 * @param {number} offset
-                 * @param {string} cursor
-                 * @param {string} cursorDirection
-                 * @param {string} orderType
-                 * @throws {AppwriteException}
-                 * @returns {Promise}
-                 */
-                listBuckets: (search, limit, offset, cursor, cursorDirection, orderType) => __awaiter(this, void 0, void 0, function* () {
-                    let path = '/storage/buckets';
-                    let payload = {};
-                    if (typeof search !== 'undefined') {
-                        payload['search'] = search;
-                    }
-                    if (typeof limit !== 'undefined') {
-                        payload['limit'] = limit;
-                    }
-                    if (typeof offset !== 'undefined') {
-                        payload['offset'] = offset;
-                    }
-                    if (typeof cursor !== 'undefined') {
-                        payload['cursor'] = cursor;
-                    }
-                    if (typeof cursorDirection !== 'undefined') {
-                        payload['cursorDirection'] = cursorDirection;
-                    }
-                    if (typeof orderType !== 'undefined') {
-                        payload['orderType'] = orderType;
-                    }
-                    const uri = new URL(this.config.endpoint + path);
-                    return yield this.call('get', uri, {
-                        'content-type': 'application/json',
-                    }, payload);
-                }),
-                /**
-                 * Create bucket
-                 *
-                 * Create a new storage bucket.
-                 *
-                 * @param {string} bucketId
-                 * @param {string} name
-                 * @param {string} permission
-                 * @param {string[]} read
-                 * @param {string[]} write
-                 * @param {boolean} enabled
-                 * @param {number} maximumFileSize
-                 * @param {string[]} allowedFileExtensions
-                 * @param {boolean} encryption
-                 * @param {boolean} antivirus
-                 * @throws {AppwriteException}
-                 * @returns {Promise}
-                 */
-                createBucket: (bucketId, name, permission, read, write, enabled, maximumFileSize, allowedFileExtensions, encryption, antivirus) => __awaiter(this, void 0, void 0, function* () {
-                    if (typeof bucketId === 'undefined') {
-                        throw new AppwriteException('Missing required parameter: "bucketId"');
-                    }
-                    if (typeof name === 'undefined') {
-                        throw new AppwriteException('Missing required parameter: "name"');
-                    }
-                    if (typeof permission === 'undefined') {
-                        throw new AppwriteException('Missing required parameter: "permission"');
-                    }
-                    let path = '/storage/buckets';
-                    let payload = {};
-                    if (typeof bucketId !== 'undefined') {
-                        payload['bucketId'] = bucketId;
-                    }
-                    if (typeof name !== 'undefined') {
-                        payload['name'] = name;
-                    }
-                    if (typeof permission !== 'undefined') {
-                        payload['permission'] = permission;
-                    }
-                    if (typeof read !== 'undefined') {
-                        payload['read'] = read;
-                    }
-                    if (typeof write !== 'undefined') {
-                        payload['write'] = write;
-                    }
-                    if (typeof enabled !== 'undefined') {
-                        payload['enabled'] = enabled;
-                    }
-                    if (typeof maximumFileSize !== 'undefined') {
-                        payload['maximumFileSize'] = maximumFileSize;
-                    }
-                    if (typeof allowedFileExtensions !== 'undefined') {
-                        payload['allowedFileExtensions'] = allowedFileExtensions;
-                    }
-                    if (typeof encryption !== 'undefined') {
-                        payload['encryption'] = encryption;
-                    }
-                    if (typeof antivirus !== 'undefined') {
-                        payload['antivirus'] = antivirus;
-                    }
-                    const uri = new URL(this.config.endpoint + path);
-                    return yield this.call('post', uri, {
-                        'content-type': 'application/json',
-                    }, payload);
-                }),
-                /**
-                 * Get Bucket
-                 *
-                 * Get a storage bucket by its unique ID. This endpoint response returns a
-                 * JSON object with the storage bucket metadata.
-                 *
-                 * @param {string} bucketId
-                 * @throws {AppwriteException}
-                 * @returns {Promise}
-                 */
-                getBucket: (bucketId) => __awaiter(this, void 0, void 0, function* () {
-                    if (typeof bucketId === 'undefined') {
-                        throw new AppwriteException('Missing required parameter: "bucketId"');
-                    }
-                    let path = '/storage/buckets/{bucketId}'.replace('{bucketId}', bucketId);
-                    let payload = {};
-                    const uri = new URL(this.config.endpoint + path);
-                    return yield this.call('get', uri, {
-                        'content-type': 'application/json',
-                    }, payload);
-                }),
-                /**
-                 * Update Bucket
-                 *
-                 * Update a storage bucket by its unique ID.
-                 *
-                 * @param {string} bucketId
-                 * @param {string} name
-                 * @param {string} permission
-                 * @param {string[]} read
-                 * @param {string[]} write
-                 * @param {boolean} enabled
-                 * @param {number} maximumFileSize
-                 * @param {string[]} allowedFileExtensions
-                 * @param {boolean} encryption
-                 * @param {boolean} antivirus
-                 * @throws {AppwriteException}
-                 * @returns {Promise}
-                 */
-                updateBucket: (bucketId, name, permission, read, write, enabled, maximumFileSize, allowedFileExtensions, encryption, antivirus) => __awaiter(this, void 0, void 0, function* () {
-                    if (typeof bucketId === 'undefined') {
-                        throw new AppwriteException('Missing required parameter: "bucketId"');
-                    }
-                    if (typeof name === 'undefined') {
-                        throw new AppwriteException('Missing required parameter: "name"');
-                    }
-                    if (typeof permission === 'undefined') {
-                        throw new AppwriteException('Missing required parameter: "permission"');
-                    }
-                    let path = '/storage/buckets/{bucketId}'.replace('{bucketId}', bucketId);
-                    let payload = {};
-                    if (typeof name !== 'undefined') {
-                        payload['name'] = name;
-                    }
-                    if (typeof permission !== 'undefined') {
-                        payload['permission'] = permission;
-                    }
-                    if (typeof read !== 'undefined') {
-                        payload['read'] = read;
-                    }
-                    if (typeof write !== 'undefined') {
-                        payload['write'] = write;
-                    }
-                    if (typeof enabled !== 'undefined') {
-                        payload['enabled'] = enabled;
-                    }
-                    if (typeof maximumFileSize !== 'undefined') {
-                        payload['maximumFileSize'] = maximumFileSize;
-                    }
-                    if (typeof allowedFileExtensions !== 'undefined') {
-                        payload['allowedFileExtensions'] = allowedFileExtensions;
-                    }
-                    if (typeof encryption !== 'undefined') {
-                        payload['encryption'] = encryption;
-                    }
-                    if (typeof antivirus !== 'undefined') {
-                        payload['antivirus'] = antivirus;
-                    }
-                    const uri = new URL(this.config.endpoint + path);
-                    return yield this.call('put', uri, {
-                        'content-type': 'application/json',
-                    }, payload);
-                }),
-                /**
-                 * Delete Bucket
-                 *
-                 * Delete a storage bucket by its unique ID.
-                 *
-                 * @param {string} bucketId
-                 * @throws {AppwriteException}
-                 * @returns {Promise}
-                 */
-                deleteBucket: (bucketId) => __awaiter(this, void 0, void 0, function* () {
-                    if (typeof bucketId === 'undefined') {
-                        throw new AppwriteException('Missing required parameter: "bucketId"');
-                    }
-                    let path = '/storage/buckets/{bucketId}'.replace('{bucketId}', bucketId);
-                    let payload = {};
-                    const uri = new URL(this.config.endpoint + path);
-                    return yield this.call('delete', uri, {
-                        'content-type': 'application/json',
-                    }, payload);
-                }),
-                /**
-                 * List Files
-                 *
-                 * Get a list of all the user files. You can use the query params to filter
-                 * your results. On admin mode, this endpoint will return a list of all of the
-                 * project's files. [Learn more about different API modes](/docs/admin).
-                 *
-                 * @param {string} bucketId
-                 * @param {string} search
-                 * @param {number} limit
-                 * @param {number} offset
-                 * @param {string} cursor
-                 * @param {string} cursorDirection
-                 * @param {string} orderType
-                 * @throws {AppwriteException}
-                 * @returns {Promise}
-                 */
-                listFiles: (bucketId, search, limit, offset, cursor, cursorDirection, orderType) => __awaiter(this, void 0, void 0, function* () {
-                    if (typeof bucketId === 'undefined') {
-                        throw new AppwriteException('Missing required parameter: "bucketId"');
-                    }
-                    let path = '/storage/buckets/{bucketId}/files'.replace('{bucketId}', bucketId);
-                    let payload = {};
-                    if (typeof search !== 'undefined') {
-                        payload['search'] = search;
-                    }
-                    if (typeof limit !== 'undefined') {
-                        payload['limit'] = limit;
-                    }
-                    if (typeof offset !== 'undefined') {
-                        payload['offset'] = offset;
-                    }
-                    if (typeof cursor !== 'undefined') {
-                        payload['cursor'] = cursor;
-                    }
-                    if (typeof cursorDirection !== 'undefined') {
-                        payload['cursorDirection'] = cursorDirection;
-                    }
-                    if (typeof orderType !== 'undefined') {
-                        payload['orderType'] = orderType;
-                    }
-                    const uri = new URL(this.config.endpoint + path);
-                    return yield this.call('get', uri, {
-                        'content-type': 'application/json',
-=======
                     throw new AppwriteException(e.message);
                 }
             });
@@ -8023,7 +3355,6 @@
                 if (size <= Service.CHUNK_SIZE) {
                     return yield this.client.call('post', uri, {
                         'content-type': 'multipart/form-data',
->>>>>>> bfe73ed9
                     }, payload);
                 }
                 let id = undefined;
