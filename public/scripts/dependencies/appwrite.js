(function (exports, isomorphicFormData, crossFetch) {
    'use strict';

    /*! *****************************************************************************
    Copyright (c) Microsoft Corporation.

    Permission to use, copy, modify, and/or distribute this software for any
    purpose with or without fee is hereby granted.

    THE SOFTWARE IS PROVIDED "AS IS" AND THE AUTHOR DISCLAIMS ALL WARRANTIES WITH
    REGARD TO THIS SOFTWARE INCLUDING ALL IMPLIED WARRANTIES OF MERCHANTABILITY
    AND FITNESS. IN NO EVENT SHALL THE AUTHOR BE LIABLE FOR ANY SPECIAL, DIRECT,
    INDIRECT, OR CONSEQUENTIAL DAMAGES OR ANY DAMAGES WHATSOEVER RESULTING FROM
    LOSS OF USE, DATA OR PROFITS, WHETHER IN AN ACTION OF CONTRACT, NEGLIGENCE OR
    OTHER TORTIOUS ACTION, ARISING OUT OF OR IN CONNECTION WITH THE USE OR
    PERFORMANCE OF THIS SOFTWARE.
    ***************************************************************************** */

    function __awaiter(thisArg, _arguments, P, generator) {
        function adopt(value) { return value instanceof P ? value : new P(function (resolve) { resolve(value); }); }
        return new (P || (P = Promise))(function (resolve, reject) {
            function fulfilled(value) { try { step(generator.next(value)); } catch (e) { reject(e); } }
            function rejected(value) { try { step(generator["throw"](value)); } catch (e) { reject(e); } }
            function step(result) { result.done ? resolve(result.value) : adopt(result.value).then(fulfilled, rejected); }
            step((generator = generator.apply(thisArg, _arguments || [])).next());
        });
    }

    class AppwriteException extends Error {
        constructor(message, code = 0, response = '') {
            super(message);
            this.name = 'AppwriteException';
            this.message = message;
            this.code = code;
            this.response = response;
        }
    }
    class Appwrite {
        constructor() {
            this.config = {
                endpoint: 'https://HOSTNAME/v1',
                endpointRealtime: '',
                project: '',
                key: '',
                jwt: '',
                locale: '',
                mode: '',
            };
            this.headers = {
                'x-sdk-version': 'appwrite:web:4.0.4',
                'X-Appwrite-Response-Format': '0.12.0',
            };
            this.realtime = {
                socket: undefined,
                timeout: undefined,
                url: '',
                channels: new Set(),
                subscriptions: new Map(),
                subscriptionsCounter: 0,
                reconnect: true,
                reconnectAttempts: 0,
                lastMessage: undefined,
                connect: () => {
                    clearTimeout(this.realtime.timeout);
                    this.realtime.timeout = window === null || window === void 0 ? void 0 : window.setTimeout(() => {
                        this.realtime.createSocket();
                    }, 50);
                },
                getTimeout: () => {
                    switch (true) {
                        case this.realtime.reconnectAttempts < 5:
                            return 1000;
                        case this.realtime.reconnectAttempts < 15:
                            return 5000;
                        case this.realtime.reconnectAttempts < 100:
                            return 10000;
                        default:
                            return 60000;
                    }
                },
                createSocket: () => {
                    var _a, _b;
                    if (this.realtime.channels.size < 1)
                        return;
                    const channels = new URLSearchParams();
                    channels.set('project', this.config.project);
                    this.realtime.channels.forEach(channel => {
                        channels.append('channels[]', channel);
                    });
                    const url = this.config.endpointRealtime + '/realtime?' + channels.toString();
                    if (url !== this.realtime.url || // Check if URL is present
                        !this.realtime.socket || // Check if WebSocket has not been created
                        ((_a = this.realtime.socket) === null || _a === void 0 ? void 0 : _a.readyState) > WebSocket.OPEN // Check if WebSocket is CLOSING (3) or CLOSED (4)
                    ) {
                        if (this.realtime.socket &&
                            ((_b = this.realtime.socket) === null || _b === void 0 ? void 0 : _b.readyState) < WebSocket.CLOSING // Close WebSocket if it is CONNECTING (0) or OPEN (1)
                        ) {
                            this.realtime.reconnect = false;
                            this.realtime.socket.close();
                        }
                        this.realtime.url = url;
                        this.realtime.socket = new WebSocket(url);
                        this.realtime.socket.addEventListener('message', this.realtime.onMessage);
                        this.realtime.socket.addEventListener('open', _event => {
                            this.realtime.reconnectAttempts = 0;
                        });
                        this.realtime.socket.addEventListener('close', event => {
                            var _a, _b, _c;
                            if (!this.realtime.reconnect ||
                                (((_b = (_a = this.realtime) === null || _a === void 0 ? void 0 : _a.lastMessage) === null || _b === void 0 ? void 0 : _b.type) === 'error' && // Check if last message was of type error
                                    ((_c = this.realtime) === null || _c === void 0 ? void 0 : _c.lastMessage.data).code === 1008 // Check for policy violation 1008
                                )) {
                                this.realtime.reconnect = true;
                                return;
                            }
                            const timeout = this.realtime.getTimeout();
                            console.error(`Realtime got disconnected. Reconnect will be attempted in ${timeout / 1000} seconds.`, event.reason);
                            setTimeout(() => {
                                this.realtime.reconnectAttempts++;
                                this.realtime.createSocket();
                            }, timeout);
                        });
                    }
                },
                onMessage: (event) => {
                    var _a, _b;
                    try {
                        const message = JSON.parse(event.data);
                        this.realtime.lastMessage = message;
                        switch (message.type) {
                            case 'connected':
                                const cookie = JSON.parse((_a = window.localStorage.getItem('cookieFallback')) !== null && _a !== void 0 ? _a : '{}');
                                const session = cookie === null || cookie === void 0 ? void 0 : cookie[`a_session_${this.config.project}`];
                                const messageData = message.data;
                                if (session && !messageData.user) {
                                    (_b = this.realtime.socket) === null || _b === void 0 ? void 0 : _b.send(JSON.stringify({
                                        type: 'authentication',
                                        data: {
                                            session
                                        }
                                    }));
                                }
                                break;
                            case 'event':
                                let data = message.data;
                                if (data === null || data === void 0 ? void 0 : data.channels) {
                                    const isSubscribed = data.channels.some(channel => this.realtime.channels.has(channel));
                                    if (!isSubscribed)
                                        return;
                                    this.realtime.subscriptions.forEach(subscription => {
                                        if (data.channels.some(channel => subscription.channels.includes(channel))) {
                                            setTimeout(() => subscription.callback(data));
                                        }
                                    });
                                }
                                break;
                            case 'error':
                                throw message.data;
                            default:
                                break;
                        }
                    }
                    catch (e) {
                        console.error(e);
                    }
                },
                cleanUp: channels => {
                    this.realtime.channels.forEach(channel => {
                        if (channels.includes(channel)) {
                            let found = Array.from(this.realtime.subscriptions).some(([_key, subscription]) => {
                                return subscription.channels.includes(channel);
                            });
                            if (!found) {
                                this.realtime.channels.delete(channel);
                            }
                        }
                    });
                }
            };
            this.account = {
                /**
                 * Get Account
                 *
                 * Get currently logged in user data as JSON object.
                 *
                 * @throws {AppwriteException}
                 * @returns {Promise}
                 */
                get: () => __awaiter(this, void 0, void 0, function* () {
                    let path = '/account';
                    let payload = {};
                    const uri = new URL(this.config.endpoint + path);
                    return yield this.call('get', uri, {
                        'content-type': 'application/json',
                    }, payload);
                }),
                /**
                 * Create Account
                 *
                 * Use this endpoint to allow a new user to register a new account in your
                 * project. After the user registration completes successfully, you can use
                 * the [/account/verfication](/docs/client/account#accountCreateVerification)
                 * route to start verifying the user email address. To allow the new user to
                 * login to their new account, you need to create a new [account
                 * session](/docs/client/account#accountCreateSession).
                 *
                 * @param {string} userId
                 * @param {string} email
                 * @param {string} password
                 * @param {string} name
                 * @throws {AppwriteException}
                 * @returns {Promise}
                 */
                create: (userId, email, password, name) => __awaiter(this, void 0, void 0, function* () {
                    if (typeof userId === 'undefined') {
                        throw new AppwriteException('Missing required parameter: "userId"');
                    }
                    if (typeof email === 'undefined') {
                        throw new AppwriteException('Missing required parameter: "email"');
                    }
                    if (typeof password === 'undefined') {
                        throw new AppwriteException('Missing required parameter: "password"');
                    }
                    let path = '/account';
                    let payload = {};
                    if (typeof userId !== 'undefined') {
                        payload['userId'] = userId;
                    }
                    if (typeof email !== 'undefined') {
                        payload['email'] = email;
                    }
                    if (typeof password !== 'undefined') {
                        payload['password'] = password;
                    }
                    if (typeof name !== 'undefined') {
                        payload['name'] = name;
                    }
                    const uri = new URL(this.config.endpoint + path);
                    return yield this.call('post', uri, {
                        'content-type': 'application/json',
                    }, payload);
                }),
                /**
                 * Delete Account
                 *
                 * Delete a currently logged in user account. Behind the scene, the user
                 * record is not deleted but permanently blocked from any access. This is done
                 * to avoid deleted accounts being overtaken by new users with the same email
                 * address. Any user-related resources like documents or storage files should
                 * be deleted separately.
                 *
                 * @throws {AppwriteException}
                 * @returns {Promise}
                 */
                delete: () => __awaiter(this, void 0, void 0, function* () {
                    let path = '/account';
                    let payload = {};
                    const uri = new URL(this.config.endpoint + path);
                    return yield this.call('delete', uri, {
                        'content-type': 'application/json',
                    }, payload);
                }),
                /**
                 * Update Account Email
                 *
                 * Update currently logged in user account email address. After changing user
                 * address, the user confirmation status will get reset. A new confirmation
                 * email is not sent automatically however you can use the send confirmation
                 * email endpoint again to send the confirmation email. For security measures,
                 * user password is required to complete this request.
                 * This endpoint can also be used to convert an anonymous account to a normal
                 * one, by passing an email address and a new password.
                 *
                 *
                 * @param {string} email
                 * @param {string} password
                 * @throws {AppwriteException}
                 * @returns {Promise}
                 */
                updateEmail: (email, password) => __awaiter(this, void 0, void 0, function* () {
                    if (typeof email === 'undefined') {
                        throw new AppwriteException('Missing required parameter: "email"');
                    }
                    if (typeof password === 'undefined') {
                        throw new AppwriteException('Missing required parameter: "password"');
                    }
                    let path = '/account/email';
                    let payload = {};
                    if (typeof email !== 'undefined') {
                        payload['email'] = email;
                    }
                    if (typeof password !== 'undefined') {
                        payload['password'] = password;
                    }
                    const uri = new URL(this.config.endpoint + path);
                    return yield this.call('patch', uri, {
                        'content-type': 'application/json',
                    }, payload);
                }),
                /**
                 * Create Account JWT
                 *
                 * Use this endpoint to create a JSON Web Token. You can use the resulting JWT
                 * to authenticate on behalf of the current user when working with the
                 * Appwrite server-side API and SDKs. The JWT secret is valid for 15 minutes
                 * from its creation and will be invalid if the user will logout in that time
                 * frame.
                 *
                 * @throws {AppwriteException}
                 * @returns {Promise}
                 */
                createJWT: () => __awaiter(this, void 0, void 0, function* () {
                    let path = '/account/jwt';
                    let payload = {};
                    const uri = new URL(this.config.endpoint + path);
                    return yield this.call('post', uri, {
                        'content-type': 'application/json',
                    }, payload);
                }),
                /**
                 * Get Account Logs
                 *
                 * Get currently logged in user list of latest security activity logs. Each
                 * log returns user IP address, location and date and time of log.
                 *
                 * @param {number} limit
                 * @param {number} offset
                 * @throws {AppwriteException}
                 * @returns {Promise}
                 */
                getLogs: (limit, offset) => __awaiter(this, void 0, void 0, function* () {
                    let path = '/account/logs';
                    let payload = {};
                    if (typeof limit !== 'undefined') {
                        payload['limit'] = limit;
                    }
                    if (typeof offset !== 'undefined') {
                        payload['offset'] = offset;
                    }
                    const uri = new URL(this.config.endpoint + path);
                    return yield this.call('get', uri, {
                        'content-type': 'application/json',
                    }, payload);
                }),
                /**
                 * Update Account Name
                 *
                 * Update currently logged in user account name.
                 *
                 * @param {string} name
                 * @throws {AppwriteException}
                 * @returns {Promise}
                 */
                updateName: (name) => __awaiter(this, void 0, void 0, function* () {
                    if (typeof name === 'undefined') {
                        throw new AppwriteException('Missing required parameter: "name"');
                    }
                    let path = '/account/name';
                    let payload = {};
                    if (typeof name !== 'undefined') {
                        payload['name'] = name;
                    }
                    const uri = new URL(this.config.endpoint + path);
                    return yield this.call('patch', uri, {
                        'content-type': 'application/json',
                    }, payload);
                }),
                /**
                 * Update Account Password
                 *
                 * Update currently logged in user password. For validation, user is required
                 * to pass in the new password, and the old password. For users created with
                 * OAuth and Team Invites, oldPassword is optional.
                 *
                 * @param {string} password
                 * @param {string} oldPassword
                 * @throws {AppwriteException}
                 * @returns {Promise}
                 */
                updatePassword: (password, oldPassword) => __awaiter(this, void 0, void 0, function* () {
                    if (typeof password === 'undefined') {
                        throw new AppwriteException('Missing required parameter: "password"');
                    }
                    let path = '/account/password';
                    let payload = {};
                    if (typeof password !== 'undefined') {
                        payload['password'] = password;
                    }
                    if (typeof oldPassword !== 'undefined') {
                        payload['oldPassword'] = oldPassword;
                    }
                    const uri = new URL(this.config.endpoint + path);
                    return yield this.call('patch', uri, {
                        'content-type': 'application/json',
                    }, payload);
                }),
                /**
                 * Get Account Preferences
                 *
                 * Get currently logged in user preferences as a key-value object.
                 *
                 * @throws {AppwriteException}
                 * @returns {Promise}
                 */
                getPrefs: () => __awaiter(this, void 0, void 0, function* () {
                    let path = '/account/prefs';
                    let payload = {};
                    const uri = new URL(this.config.endpoint + path);
                    return yield this.call('get', uri, {
                        'content-type': 'application/json',
                    }, payload);
                }),
                /**
                 * Update Account Preferences
                 *
                 * Update currently logged in user account preferences. The object you pass is
                 * stored as is, and replaces any previous value. The maximum allowed prefs
                 * size is 64kB and throws error if exceeded.
                 *
                 * @param {object} prefs
                 * @throws {AppwriteException}
                 * @returns {Promise}
                 */
                updatePrefs: (prefs) => __awaiter(this, void 0, void 0, function* () {
                    if (typeof prefs === 'undefined') {
                        throw new AppwriteException('Missing required parameter: "prefs"');
                    }
                    let path = '/account/prefs';
                    let payload = {};
                    if (typeof prefs !== 'undefined') {
                        payload['prefs'] = prefs;
                    }
                    const uri = new URL(this.config.endpoint + path);
                    return yield this.call('patch', uri, {
                        'content-type': 'application/json',
                    }, payload);
                }),
                /**
                 * Create Password Recovery
                 *
                 * Sends the user an email with a temporary secret key for password reset.
                 * When the user clicks the confirmation link he is redirected back to your
                 * app password reset URL with the secret key and email address values
                 * attached to the URL query string. Use the query string params to submit a
                 * request to the [PUT
                 * /account/recovery](/docs/client/account#accountUpdateRecovery) endpoint to
                 * complete the process. The verification link sent to the user's email
                 * address is valid for 1 hour.
                 *
                 * @param {string} email
                 * @param {string} url
                 * @throws {AppwriteException}
                 * @returns {Promise}
                 */
                createRecovery: (email, url) => __awaiter(this, void 0, void 0, function* () {
                    if (typeof email === 'undefined') {
                        throw new AppwriteException('Missing required parameter: "email"');
                    }
                    if (typeof url === 'undefined') {
                        throw new AppwriteException('Missing required parameter: "url"');
                    }
                    let path = '/account/recovery';
                    let payload = {};
                    if (typeof email !== 'undefined') {
                        payload['email'] = email;
                    }
                    if (typeof url !== 'undefined') {
                        payload['url'] = url;
                    }
                    const uri = new URL(this.config.endpoint + path);
                    return yield this.call('post', uri, {
                        'content-type': 'application/json',
                    }, payload);
                }),
                /**
                 * Create Password Recovery (confirmation)
                 *
                 * Use this endpoint to complete the user account password reset. Both the
                 * **userId** and **secret** arguments will be passed as query parameters to
                 * the redirect URL you have provided when sending your request to the [POST
                 * /account/recovery](/docs/client/account#accountCreateRecovery) endpoint.
                 *
                 * Please note that in order to avoid a [Redirect
                 * Attack](https://github.com/OWASP/CheatSheetSeries/blob/master/cheatsheets/Unvalidated_Redirects_and_Forwards_Cheat_Sheet.md)
                 * the only valid redirect URLs are the ones from domains you have set when
                 * adding your platforms in the console interface.
                 *
                 * @param {string} userId
                 * @param {string} secret
                 * @param {string} password
                 * @param {string} passwordAgain
                 * @throws {AppwriteException}
                 * @returns {Promise}
                 */
                updateRecovery: (userId, secret, password, passwordAgain) => __awaiter(this, void 0, void 0, function* () {
                    if (typeof userId === 'undefined') {
                        throw new AppwriteException('Missing required parameter: "userId"');
                    }
                    if (typeof secret === 'undefined') {
                        throw new AppwriteException('Missing required parameter: "secret"');
                    }
                    if (typeof password === 'undefined') {
                        throw new AppwriteException('Missing required parameter: "password"');
                    }
                    if (typeof passwordAgain === 'undefined') {
                        throw new AppwriteException('Missing required parameter: "passwordAgain"');
                    }
                    let path = '/account/recovery';
                    let payload = {};
                    if (typeof userId !== 'undefined') {
                        payload['userId'] = userId;
                    }
                    if (typeof secret !== 'undefined') {
                        payload['secret'] = secret;
                    }
                    if (typeof password !== 'undefined') {
                        payload['password'] = password;
                    }
                    if (typeof passwordAgain !== 'undefined') {
                        payload['passwordAgain'] = passwordAgain;
                    }
                    const uri = new URL(this.config.endpoint + path);
                    return yield this.call('put', uri, {
                        'content-type': 'application/json',
                    }, payload);
                }),
                /**
                 * Get Account Sessions
                 *
                 * Get currently logged in user list of active sessions across different
                 * devices.
                 *
                 * @throws {AppwriteException}
                 * @returns {Promise}
                 */
                getSessions: () => __awaiter(this, void 0, void 0, function* () {
                    let path = '/account/sessions';
                    let payload = {};
                    const uri = new URL(this.config.endpoint + path);
                    return yield this.call('get', uri, {
                        'content-type': 'application/json',
                    }, payload);
                }),
                /**
                 * Create Account Session
                 *
                 * Allow the user to login into their account by providing a valid email and
                 * password combination. This route will create a new session for the user.
                 *
                 * @param {string} email
                 * @param {string} password
                 * @throws {AppwriteException}
                 * @returns {Promise}
                 */
                createSession: (email, password) => __awaiter(this, void 0, void 0, function* () {
                    if (typeof email === 'undefined') {
                        throw new AppwriteException('Missing required parameter: "email"');
                    }
                    if (typeof password === 'undefined') {
                        throw new AppwriteException('Missing required parameter: "password"');
                    }
                    let path = '/account/sessions';
                    let payload = {};
                    if (typeof email !== 'undefined') {
                        payload['email'] = email;
                    }
                    if (typeof password !== 'undefined') {
                        payload['password'] = password;
                    }
                    const uri = new URL(this.config.endpoint + path);
                    return yield this.call('post', uri, {
                        'content-type': 'application/json',
                    }, payload);
                }),
                /**
                 * Delete All Account Sessions
                 *
                 * Delete all sessions from the user account and remove any sessions cookies
                 * from the end client.
                 *
                 * @throws {AppwriteException}
                 * @returns {Promise}
                 */
                deleteSessions: () => __awaiter(this, void 0, void 0, function* () {
                    let path = '/account/sessions';
                    let payload = {};
                    const uri = new URL(this.config.endpoint + path);
                    return yield this.call('delete', uri, {
                        'content-type': 'application/json',
                    }, payload);
                }),
                /**
                 * Create Anonymous Session
                 *
                 * Use this endpoint to allow a new user to register an anonymous account in
                 * your project. This route will also create a new session for the user. To
                 * allow the new user to convert an anonymous account to a normal account, you
                 * need to update its [email and
                 * password](/docs/client/account#accountUpdateEmail) or create an [OAuth2
                 * session](/docs/client/account#accountCreateOAuth2Session).
                 *
                 * @throws {AppwriteException}
                 * @returns {Promise}
                 */
                createAnonymousSession: () => __awaiter(this, void 0, void 0, function* () {
                    let path = '/account/sessions/anonymous';
                    let payload = {};
                    const uri = new URL(this.config.endpoint + path);
                    return yield this.call('post', uri, {
                        'content-type': 'application/json',
                    }, payload);
                }),
                /**
                 * Create Magic URL session
                 *
                 * Sends the user an email with a secret key for creating a session. When the
                 * user clicks the link in the email, the user is redirected back to the URL
                 * you provided with the secret key and userId values attached to the URL
                 * query string. Use the query string parameters to submit a request to the
                 * [PUT
                 * /account/sessions/magic-url](/docs/client/account#accountUpdateMagicURLSession)
                 * endpoint to complete the login process. The link sent to the user's email
                 * address is valid for 1 hour. If you are on a mobile device you can leave
                 * the URL parameter empty, so that the login completion will be handled by
                 * your Appwrite instance by default.
                 *
                 * @param {string} userId
                 * @param {string} email
                 * @param {string} url
                 * @throws {AppwriteException}
                 * @returns {Promise}
                 */
                createMagicURLSession: (userId, email, url) => __awaiter(this, void 0, void 0, function* () {
                    if (typeof userId === 'undefined') {
                        throw new AppwriteException('Missing required parameter: "userId"');
                    }
                    if (typeof email === 'undefined') {
                        throw new AppwriteException('Missing required parameter: "email"');
                    }
                    let path = '/account/sessions/magic-url';
                    let payload = {};
                    if (typeof userId !== 'undefined') {
                        payload['userId'] = userId;
                    }
                    if (typeof email !== 'undefined') {
                        payload['email'] = email;
                    }
                    if (typeof url !== 'undefined') {
                        payload['url'] = url;
                    }
                    const uri = new URL(this.config.endpoint + path);
                    return yield this.call('post', uri, {
                        'content-type': 'application/json',
                    }, payload);
                }),
                /**
                 * Create Magic URL session (confirmation)
                 *
                 * Use this endpoint to complete creating the session with the Magic URL. Both
                 * the **userId** and **secret** arguments will be passed as query parameters
                 * to the redirect URL you have provided when sending your request to the
                 * [POST
                 * /account/sessions/magic-url](/docs/client/account#accountCreateMagicURLSession)
                 * endpoint.
                 *
                 * Please note that in order to avoid a [Redirect
                 * Attack](https://github.com/OWASP/CheatSheetSeries/blob/master/cheatsheets/Unvalidated_Redirects_and_Forwards_Cheat_Sheet.md)
                 * the only valid redirect URLs are the ones from domains you have set when
                 * adding your platforms in the console interface.
                 *
                 * @param {string} userId
                 * @param {string} secret
                 * @throws {AppwriteException}
                 * @returns {Promise}
                 */
                updateMagicURLSession: (userId, secret) => __awaiter(this, void 0, void 0, function* () {
                    if (typeof userId === 'undefined') {
                        throw new AppwriteException('Missing required parameter: "userId"');
                    }
                    if (typeof secret === 'undefined') {
                        throw new AppwriteException('Missing required parameter: "secret"');
                    }
                    let path = '/account/sessions/magic-url';
                    let payload = {};
                    if (typeof userId !== 'undefined') {
                        payload['userId'] = userId;
                    }
                    if (typeof secret !== 'undefined') {
                        payload['secret'] = secret;
                    }
                    const uri = new URL(this.config.endpoint + path);
                    return yield this.call('put', uri, {
                        'content-type': 'application/json',
                    }, payload);
                }),
                /**
                 * Create Account Session with OAuth2
                 *
                 * Allow the user to login to their account using the OAuth2 provider of their
                 * choice. Each OAuth2 provider should be enabled from the Appwrite console
                 * first. Use the success and failure arguments to provide a redirect URL's
                 * back to your app when login is completed.
                 *
                 * If there is already an active session, the new session will be attached to
                 * the logged-in account. If there are no active sessions, the server will
                 * attempt to look for a user with the same email address as the email
                 * received from the OAuth2 provider and attach the new session to the
                 * existing user. If no matching user is found - the server will create a new
                 * user..
                 *
                 *
                 * @param {string} provider
                 * @param {string} success
                 * @param {string} failure
                 * @param {string[]} scopes
                 * @throws {AppwriteException}
                 * @returns {void|string}
                 */
                createOAuth2Session: (provider, success, failure, scopes) => {
                    if (typeof provider === 'undefined') {
                        throw new AppwriteException('Missing required parameter: "provider"');
                    }
                    let path = '/account/sessions/oauth2/{provider}'.replace('{provider}', provider);
                    let payload = {};
                    if (typeof success !== 'undefined') {
                        payload['success'] = success;
                    }
                    if (typeof failure !== 'undefined') {
                        payload['failure'] = failure;
                    }
                    if (typeof scopes !== 'undefined') {
                        payload['scopes'] = scopes;
                    }
                    const uri = new URL(this.config.endpoint + path);
                    payload['project'] = this.config.project;
                    for (const [key, value] of Object.entries(this.flatten(payload))) {
                        uri.searchParams.append(key, value);
                    }
                    if (typeof window !== 'undefined' && (window === null || window === void 0 ? void 0 : window.location)) {
                        window.location.href = uri.toString();
                    }
                    else {
                        return uri;
                    }
                },
                /**
                 * Get Session By ID
                 *
                 * Use this endpoint to get a logged in user's session using a Session ID.
                 * Inputting 'current' will return the current session being used.
                 *
                 * @param {string} sessionId
                 * @throws {AppwriteException}
                 * @returns {Promise}
                 */
                getSession: (sessionId) => __awaiter(this, void 0, void 0, function* () {
                    if (typeof sessionId === 'undefined') {
                        throw new AppwriteException('Missing required parameter: "sessionId"');
                    }
                    let path = '/account/sessions/{sessionId}'.replace('{sessionId}', sessionId);
                    let payload = {};
                    const uri = new URL(this.config.endpoint + path);
                    return yield this.call('get', uri, {
                        'content-type': 'application/json',
                    }, payload);
                }),
                /**
                 * Update Session (Refresh Tokens)
                 *
                 *
                 * @param {string} sessionId
                 * @throws {AppwriteException}
                 * @returns {Promise}
                 */
                updateSession: (sessionId) => __awaiter(this, void 0, void 0, function* () {
                    if (typeof sessionId === 'undefined') {
                        throw new AppwriteException('Missing required parameter: "sessionId"');
                    }
                    let path = '/account/sessions/{sessionId}'.replace('{sessionId}', sessionId);
                    let payload = {};
                    const uri = new URL(this.config.endpoint + path);
                    return yield this.call('patch', uri, {
                        'content-type': 'application/json',
                    }, payload);
                }),
                /**
                 * Delete Account Session
                 *
                 * Use this endpoint to log out the currently logged in user from all their
                 * account sessions across all of their different devices. When using the
                 * Session ID argument, only the unique session ID provided is deleted.
                 *
                 *
                 * @param {string} sessionId
                 * @throws {AppwriteException}
                 * @returns {Promise}
                 */
                deleteSession: (sessionId) => __awaiter(this, void 0, void 0, function* () {
                    if (typeof sessionId === 'undefined') {
                        throw new AppwriteException('Missing required parameter: "sessionId"');
                    }
                    let path = '/account/sessions/{sessionId}'.replace('{sessionId}', sessionId);
                    let payload = {};
                    const uri = new URL(this.config.endpoint + path);
                    return yield this.call('delete', uri, {
                        'content-type': 'application/json',
                    }, payload);
                }),
                /**
                 * Create Email Verification
                 *
                 * Use this endpoint to send a verification message to your user email address
                 * to confirm they are the valid owners of that address. Both the **userId**
                 * and **secret** arguments will be passed as query parameters to the URL you
                 * have provided to be attached to the verification email. The provided URL
                 * should redirect the user back to your app and allow you to complete the
                 * verification process by verifying both the **userId** and **secret**
                 * parameters. Learn more about how to [complete the verification
                 * process](/docs/client/account#accountUpdateVerification). The verification
                 * link sent to the user's email address is valid for 7 days.
                 *
                 * Please note that in order to avoid a [Redirect
                 * Attack](https://github.com/OWASP/CheatSheetSeries/blob/master/cheatsheets/Unvalidated_Redirects_and_Forwards_Cheat_Sheet.md),
                 * the only valid redirect URLs are the ones from domains you have set when
                 * adding your platforms in the console interface.
                 *
                 *
                 * @param {string} url
                 * @throws {AppwriteException}
                 * @returns {Promise}
                 */
                createVerification: (url) => __awaiter(this, void 0, void 0, function* () {
                    if (typeof url === 'undefined') {
                        throw new AppwriteException('Missing required parameter: "url"');
                    }
                    let path = '/account/verification';
                    let payload = {};
                    if (typeof url !== 'undefined') {
                        payload['url'] = url;
                    }
                    const uri = new URL(this.config.endpoint + path);
                    return yield this.call('post', uri, {
                        'content-type': 'application/json',
                    }, payload);
                }),
                /**
                 * Create Email Verification (confirmation)
                 *
                 * Use this endpoint to complete the user email verification process. Use both
                 * the **userId** and **secret** parameters that were attached to your app URL
                 * to verify the user email ownership. If confirmed this route will return a
                 * 200 status code.
                 *
                 * @param {string} userId
                 * @param {string} secret
                 * @throws {AppwriteException}
                 * @returns {Promise}
                 */
                updateVerification: (userId, secret) => __awaiter(this, void 0, void 0, function* () {
                    if (typeof userId === 'undefined') {
                        throw new AppwriteException('Missing required parameter: "userId"');
                    }
                    if (typeof secret === 'undefined') {
                        throw new AppwriteException('Missing required parameter: "secret"');
                    }
                    let path = '/account/verification';
                    let payload = {};
                    if (typeof userId !== 'undefined') {
                        payload['userId'] = userId;
                    }
                    if (typeof secret !== 'undefined') {
                        payload['secret'] = secret;
                    }
                    const uri = new URL(this.config.endpoint + path);
                    return yield this.call('put', uri, {
                        'content-type': 'application/json',
                    }, payload);
                })
            };
            this.avatars = {
                /**
                 * Get Browser Icon
                 *
                 * You can use this endpoint to show different browser icons to your users.
                 * The code argument receives the browser code as it appears in your user
                 * /account/sessions endpoint. Use width, height and quality arguments to
                 * change the output settings.
                 *
                 * @param {string} code
                 * @param {number} width
                 * @param {number} height
                 * @param {number} quality
                 * @throws {AppwriteException}
                 * @returns {URL}
                 */
                getBrowser: (code, width, height, quality) => {
                    if (typeof code === 'undefined') {
                        throw new AppwriteException('Missing required parameter: "code"');
                    }
                    let path = '/avatars/browsers/{code}'.replace('{code}', code);
                    let payload = {};
                    if (typeof width !== 'undefined') {
                        payload['width'] = width;
                    }
                    if (typeof height !== 'undefined') {
                        payload['height'] = height;
                    }
                    if (typeof quality !== 'undefined') {
                        payload['quality'] = quality;
                    }
                    const uri = new URL(this.config.endpoint + path);
                    payload['project'] = this.config.project;
                    for (const [key, value] of Object.entries(this.flatten(payload))) {
                        uri.searchParams.append(key, value);
                    }
                    return uri;
                },
                /**
                 * Get Credit Card Icon
                 *
                 * The credit card endpoint will return you the icon of the credit card
                 * provider you need. Use width, height and quality arguments to change the
                 * output settings.
                 *
                 * @param {string} code
                 * @param {number} width
                 * @param {number} height
                 * @param {number} quality
                 * @throws {AppwriteException}
                 * @returns {URL}
                 */
                getCreditCard: (code, width, height, quality) => {
                    if (typeof code === 'undefined') {
                        throw new AppwriteException('Missing required parameter: "code"');
                    }
                    let path = '/avatars/credit-cards/{code}'.replace('{code}', code);
                    let payload = {};
                    if (typeof width !== 'undefined') {
                        payload['width'] = width;
                    }
                    if (typeof height !== 'undefined') {
                        payload['height'] = height;
                    }
                    if (typeof quality !== 'undefined') {
                        payload['quality'] = quality;
                    }
                    const uri = new URL(this.config.endpoint + path);
                    payload['project'] = this.config.project;
                    for (const [key, value] of Object.entries(this.flatten(payload))) {
                        uri.searchParams.append(key, value);
                    }
                    return uri;
                },
                /**
                 * Get Favicon
                 *
                 * Use this endpoint to fetch the favorite icon (AKA favicon) of any remote
                 * website URL.
                 *
                 *
                 * @param {string} url
                 * @throws {AppwriteException}
                 * @returns {URL}
                 */
                getFavicon: (url) => {
                    if (typeof url === 'undefined') {
                        throw new AppwriteException('Missing required parameter: "url"');
                    }
                    let path = '/avatars/favicon';
                    let payload = {};
                    if (typeof url !== 'undefined') {
                        payload['url'] = url;
                    }
                    const uri = new URL(this.config.endpoint + path);
                    payload['project'] = this.config.project;
                    for (const [key, value] of Object.entries(this.flatten(payload))) {
                        uri.searchParams.append(key, value);
                    }
                    return uri;
                },
                /**
                 * Get Country Flag
                 *
                 * You can use this endpoint to show different country flags icons to your
                 * users. The code argument receives the 2 letter country code. Use width,
                 * height and quality arguments to change the output settings.
                 *
                 * @param {string} code
                 * @param {number} width
                 * @param {number} height
                 * @param {number} quality
                 * @throws {AppwriteException}
                 * @returns {URL}
                 */
                getFlag: (code, width, height, quality) => {
                    if (typeof code === 'undefined') {
                        throw new AppwriteException('Missing required parameter: "code"');
                    }
                    let path = '/avatars/flags/{code}'.replace('{code}', code);
                    let payload = {};
                    if (typeof width !== 'undefined') {
                        payload['width'] = width;
                    }
                    if (typeof height !== 'undefined') {
                        payload['height'] = height;
                    }
                    if (typeof quality !== 'undefined') {
                        payload['quality'] = quality;
                    }
                    const uri = new URL(this.config.endpoint + path);
                    payload['project'] = this.config.project;
                    for (const [key, value] of Object.entries(this.flatten(payload))) {
                        uri.searchParams.append(key, value);
                    }
                    return uri;
                },
                /**
                 * Get Image from URL
                 *
                 * Use this endpoint to fetch a remote image URL and crop it to any image size
                 * you want. This endpoint is very useful if you need to crop and display
                 * remote images in your app or in case you want to make sure a 3rd party
                 * image is properly served using a TLS protocol.
                 *
                 * @param {string} url
                 * @param {number} width
                 * @param {number} height
                 * @throws {AppwriteException}
                 * @returns {URL}
                 */
                getImage: (url, width, height) => {
                    if (typeof url === 'undefined') {
                        throw new AppwriteException('Missing required parameter: "url"');
                    }
                    let path = '/avatars/image';
                    let payload = {};
                    if (typeof url !== 'undefined') {
                        payload['url'] = url;
                    }
                    if (typeof width !== 'undefined') {
                        payload['width'] = width;
                    }
                    if (typeof height !== 'undefined') {
                        payload['height'] = height;
                    }
                    const uri = new URL(this.config.endpoint + path);
                    payload['project'] = this.config.project;
                    for (const [key, value] of Object.entries(this.flatten(payload))) {
                        uri.searchParams.append(key, value);
                    }
                    return uri;
                },
                /**
                 * Get User Initials
                 *
                 * Use this endpoint to show your user initials avatar icon on your website or
                 * app. By default, this route will try to print your logged-in user name or
                 * email initials. You can also overwrite the user name if you pass the 'name'
                 * parameter. If no name is given and no user is logged, an empty avatar will
                 * be returned.
                 *
                 * You can use the color and background params to change the avatar colors. By
                 * default, a random theme will be selected. The random theme will persist for
                 * the user's initials when reloading the same theme will always return for
                 * the same initials.
                 *
                 * @param {string} name
                 * @param {number} width
                 * @param {number} height
                 * @param {string} color
                 * @param {string} background
                 * @throws {AppwriteException}
                 * @returns {URL}
                 */
                getInitials: (name, width, height, color, background) => {
                    let path = '/avatars/initials';
                    let payload = {};
                    if (typeof name !== 'undefined') {
                        payload['name'] = name;
                    }
                    if (typeof width !== 'undefined') {
                        payload['width'] = width;
                    }
                    if (typeof height !== 'undefined') {
                        payload['height'] = height;
                    }
                    if (typeof color !== 'undefined') {
                        payload['color'] = color;
                    }
                    if (typeof background !== 'undefined') {
                        payload['background'] = background;
                    }
                    const uri = new URL(this.config.endpoint + path);
                    payload['project'] = this.config.project;
                    for (const [key, value] of Object.entries(this.flatten(payload))) {
                        uri.searchParams.append(key, value);
                    }
                    return uri;
                },
                /**
                 * Get QR Code
                 *
                 * Converts a given plain text to a QR code image. You can use the query
                 * parameters to change the size and style of the resulting image.
                 *
                 * @param {string} text
                 * @param {number} size
                 * @param {number} margin
                 * @param {boolean} download
                 * @throws {AppwriteException}
                 * @returns {URL}
                 */
                getQR: (text, size, margin, download) => {
                    if (typeof text === 'undefined') {
                        throw new AppwriteException('Missing required parameter: "text"');
                    }
                    let path = '/avatars/qr';
                    let payload = {};
                    if (typeof text !== 'undefined') {
                        payload['text'] = text;
                    }
                    if (typeof size !== 'undefined') {
                        payload['size'] = size;
                    }
                    if (typeof margin !== 'undefined') {
                        payload['margin'] = margin;
                    }
                    if (typeof download !== 'undefined') {
                        payload['download'] = download;
                    }
                    const uri = new URL(this.config.endpoint + path);
                    payload['project'] = this.config.project;
                    for (const [key, value] of Object.entries(this.flatten(payload))) {
                        uri.searchParams.append(key, value);
                    }
                    return uri;
                }
            };
            this.database = {
                /**
                 * List Collections
                 *
                 * Get a list of all the user collections. You can use the query params to
                 * filter your results. On admin mode, this endpoint will return a list of all
                 * of the project's collections. [Learn more about different API
                 * modes](/docs/admin).
                 *
                 * @param {string} search
                 * @param {number} limit
                 * @param {number} offset
                 * @param {string} cursor
                 * @param {string} cursorDirection
                 * @param {string} orderType
                 * @throws {AppwriteException}
                 * @returns {Promise}
                 */
                listCollections: (search, limit, offset, cursor, cursorDirection, orderType) => __awaiter(this, void 0, void 0, function* () {
                    let path = '/database/collections';
                    let payload = {};
                    if (typeof search !== 'undefined') {
                        payload['search'] = search;
                    }
                    if (typeof limit !== 'undefined') {
                        payload['limit'] = limit;
                    }
                    if (typeof offset !== 'undefined') {
                        payload['offset'] = offset;
                    }
                    if (typeof cursor !== 'undefined') {
                        payload['cursor'] = cursor;
                    }
                    if (typeof cursorDirection !== 'undefined') {
                        payload['cursorDirection'] = cursorDirection;
                    }
                    if (typeof orderType !== 'undefined') {
                        payload['orderType'] = orderType;
                    }
                    const uri = new URL(this.config.endpoint + path);
                    return yield this.call('get', uri, {
                        'content-type': 'application/json',
                    }, payload);
                }),
                /**
                 * Create Collection
                 *
                 * Create a new Collection.
                 *
                 * @param {string} collectionId
                 * @param {string} name
                 * @param {string} permission
                 * @param {string[]} read
                 * @param {string[]} write
                 * @throws {AppwriteException}
                 * @returns {Promise}
                 */
                createCollection: (collectionId, name, permission, read, write) => __awaiter(this, void 0, void 0, function* () {
                    if (typeof collectionId === 'undefined') {
                        throw new AppwriteException('Missing required parameter: "collectionId"');
                    }
                    if (typeof name === 'undefined') {
                        throw new AppwriteException('Missing required parameter: "name"');
                    }
                    if (typeof permission === 'undefined') {
                        throw new AppwriteException('Missing required parameter: "permission"');
                    }
                    if (typeof read === 'undefined') {
                        throw new AppwriteException('Missing required parameter: "read"');
                    }
                    if (typeof write === 'undefined') {
                        throw new AppwriteException('Missing required parameter: "write"');
                    }
                    let path = '/database/collections';
                    let payload = {};
                    if (typeof collectionId !== 'undefined') {
                        payload['collectionId'] = collectionId;
                    }
                    if (typeof name !== 'undefined') {
                        payload['name'] = name;
                    }
                    if (typeof permission !== 'undefined') {
                        payload['permission'] = permission;
                    }
                    if (typeof read !== 'undefined') {
                        payload['read'] = read;
                    }
                    if (typeof write !== 'undefined') {
                        payload['write'] = write;
                    }
                    const uri = new URL(this.config.endpoint + path);
                    return yield this.call('post', uri, {
                        'content-type': 'application/json',
                    }, payload);
                }),
                /**
                 * Get Collection
                 *
                 * Get a collection by its unique ID. This endpoint response returns a JSON
                 * object with the collection metadata.
                 *
                 * @param {string} collectionId
                 * @throws {AppwriteException}
                 * @returns {Promise}
                 */
                getCollection: (collectionId) => __awaiter(this, void 0, void 0, function* () {
                    if (typeof collectionId === 'undefined') {
                        throw new AppwriteException('Missing required parameter: "collectionId"');
                    }
                    let path = '/database/collections/{collectionId}'.replace('{collectionId}', collectionId);
                    let payload = {};
                    const uri = new URL(this.config.endpoint + path);
                    return yield this.call('get', uri, {
                        'content-type': 'application/json',
                    }, payload);
                }),
                /**
                 * Update Collection
                 *
                 * Update a collection by its unique ID.
                 *
                 * @param {string} collectionId
                 * @param {string} name
                 * @param {string} permission
                 * @param {string[]} read
                 * @param {string[]} write
                 * @param {boolean} enabled
                 * @throws {AppwriteException}
                 * @returns {Promise}
                 */
                updateCollection: (collectionId, name, permission, read, write, enabled) => __awaiter(this, void 0, void 0, function* () {
                    if (typeof collectionId === 'undefined') {
                        throw new AppwriteException('Missing required parameter: "collectionId"');
                    }
                    if (typeof name === 'undefined') {
                        throw new AppwriteException('Missing required parameter: "name"');
                    }
                    if (typeof permission === 'undefined') {
                        throw new AppwriteException('Missing required parameter: "permission"');
                    }
                    let path = '/database/collections/{collectionId}'.replace('{collectionId}', collectionId);
                    let payload = {};
                    if (typeof name !== 'undefined') {
                        payload['name'] = name;
                    }
                    if (typeof permission !== 'undefined') {
                        payload['permission'] = permission;
                    }
                    if (typeof read !== 'undefined') {
                        payload['read'] = read;
                    }
                    if (typeof write !== 'undefined') {
                        payload['write'] = write;
                    }
                    if (typeof enabled !== 'undefined') {
                        payload['enabled'] = enabled;
                    }
                    const uri = new URL(this.config.endpoint + path);
                    return yield this.call('put', uri, {
                        'content-type': 'application/json',
                    }, payload);
                }),
                /**
                 * Delete Collection
                 *
                 * Delete a collection by its unique ID. Only users with write permissions
                 * have access to delete this resource.
                 *
                 * @param {string} collectionId
                 * @throws {AppwriteException}
                 * @returns {Promise}
                 */
                deleteCollection: (collectionId) => __awaiter(this, void 0, void 0, function* () {
                    if (typeof collectionId === 'undefined') {
                        throw new AppwriteException('Missing required parameter: "collectionId"');
                    }
                    let path = '/database/collections/{collectionId}'.replace('{collectionId}', collectionId);
                    let payload = {};
                    const uri = new URL(this.config.endpoint + path);
                    return yield this.call('delete', uri, {
                        'content-type': 'application/json',
                    }, payload);
                }),
                /**
                 * List Attributes
                 *
                 *
                 * @param {string} collectionId
                 * @throws {AppwriteException}
                 * @returns {Promise}
                 */
                listAttributes: (collectionId) => __awaiter(this, void 0, void 0, function* () {
                    if (typeof collectionId === 'undefined') {
                        throw new AppwriteException('Missing required parameter: "collectionId"');
                    }
                    let path = '/database/collections/{collectionId}/attributes'.replace('{collectionId}', collectionId);
                    let payload = {};
                    const uri = new URL(this.config.endpoint + path);
                    return yield this.call('get', uri, {
                        'content-type': 'application/json',
                    }, payload);
                }),
                /**
                 * Create Boolean Attribute
                 *
                 * Create a boolean attribute.
                 *
                 *
                 * @param {string} collectionId
                 * @param {string} key
                 * @param {boolean} required
                 * @param {boolean} xdefault
                 * @param {boolean} array
                 * @throws {AppwriteException}
                 * @returns {Promise}
                 */
                createBooleanAttribute: (collectionId, key, required, xdefault, array) => __awaiter(this, void 0, void 0, function* () {
                    if (typeof collectionId === 'undefined') {
                        throw new AppwriteException('Missing required parameter: "collectionId"');
                    }
                    if (typeof key === 'undefined') {
                        throw new AppwriteException('Missing required parameter: "key"');
                    }
                    if (typeof required === 'undefined') {
                        throw new AppwriteException('Missing required parameter: "required"');
                    }
                    let path = '/database/collections/{collectionId}/attributes/boolean'.replace('{collectionId}', collectionId);
                    let payload = {};
                    if (typeof key !== 'undefined') {
                        payload['key'] = key;
                    }
                    if (typeof required !== 'undefined') {
                        payload['required'] = required;
                    }
                    if (typeof xdefault !== 'undefined') {
                        payload['default'] = xdefault;
                    }
                    if (typeof array !== 'undefined') {
                        payload['array'] = array;
                    }
                    const uri = new URL(this.config.endpoint + path);
                    return yield this.call('post', uri, {
                        'content-type': 'application/json',
                    }, payload);
                }),
                /**
                 * Create Email Attribute
                 *
                 * Create an email attribute.
                 *
                 *
                 * @param {string} collectionId
                 * @param {string} key
                 * @param {boolean} required
                 * @param {string} xdefault
                 * @param {boolean} array
                 * @throws {AppwriteException}
                 * @returns {Promise}
                 */
                createEmailAttribute: (collectionId, key, required, xdefault, array) => __awaiter(this, void 0, void 0, function* () {
                    if (typeof collectionId === 'undefined') {
                        throw new AppwriteException('Missing required parameter: "collectionId"');
                    }
                    if (typeof key === 'undefined') {
                        throw new AppwriteException('Missing required parameter: "key"');
                    }
                    if (typeof required === 'undefined') {
                        throw new AppwriteException('Missing required parameter: "required"');
                    }
                    let path = '/database/collections/{collectionId}/attributes/email'.replace('{collectionId}', collectionId);
                    let payload = {};
                    if (typeof key !== 'undefined') {
                        payload['key'] = key;
                    }
                    if (typeof required !== 'undefined') {
                        payload['required'] = required;
                    }
                    if (typeof xdefault !== 'undefined') {
                        payload['default'] = xdefault;
                    }
                    if (typeof array !== 'undefined') {
                        payload['array'] = array;
                    }
                    const uri = new URL(this.config.endpoint + path);
                    return yield this.call('post', uri, {
                        'content-type': 'application/json',
                    }, payload);
                }),
                /**
                 * Create Enum Attribute
                 *
                 *
                 * @param {string} collectionId
                 * @param {string} key
                 * @param {string[]} elements
                 * @param {boolean} required
                 * @param {string} xdefault
                 * @param {boolean} array
                 * @throws {AppwriteException}
                 * @returns {Promise}
                 */
                createEnumAttribute: (collectionId, key, elements, required, xdefault, array) => __awaiter(this, void 0, void 0, function* () {
                    if (typeof collectionId === 'undefined') {
                        throw new AppwriteException('Missing required parameter: "collectionId"');
                    }
                    if (typeof key === 'undefined') {
                        throw new AppwriteException('Missing required parameter: "key"');
                    }
                    if (typeof elements === 'undefined') {
                        throw new AppwriteException('Missing required parameter: "elements"');
                    }
                    if (typeof required === 'undefined') {
                        throw new AppwriteException('Missing required parameter: "required"');
                    }
                    let path = '/database/collections/{collectionId}/attributes/enum'.replace('{collectionId}', collectionId);
                    let payload = {};
                    if (typeof key !== 'undefined') {
                        payload['key'] = key;
                    }
                    if (typeof elements !== 'undefined') {
                        payload['elements'] = elements;
                    }
                    if (typeof required !== 'undefined') {
                        payload['required'] = required;
                    }
                    if (typeof xdefault !== 'undefined') {
                        payload['default'] = xdefault;
                    }
                    if (typeof array !== 'undefined') {
                        payload['array'] = array;
                    }
                    const uri = new URL(this.config.endpoint + path);
                    return yield this.call('post', uri, {
                        'content-type': 'application/json',
                    }, payload);
                }),
                /**
                 * Create Float Attribute
                 *
                 * Create a float attribute. Optionally, minimum and maximum values can be
                 * provided.
                 *
                 *
                 * @param {string} collectionId
                 * @param {string} key
                 * @param {boolean} required
                 * @param {number} min
                 * @param {number} max
                 * @param {number} xdefault
                 * @param {boolean} array
                 * @throws {AppwriteException}
                 * @returns {Promise}
                 */
                createFloatAttribute: (collectionId, key, required, min, max, xdefault, array) => __awaiter(this, void 0, void 0, function* () {
                    if (typeof collectionId === 'undefined') {
                        throw new AppwriteException('Missing required parameter: "collectionId"');
                    }
                    if (typeof key === 'undefined') {
                        throw new AppwriteException('Missing required parameter: "key"');
                    }
                    if (typeof required === 'undefined') {
                        throw new AppwriteException('Missing required parameter: "required"');
                    }
                    let path = '/database/collections/{collectionId}/attributes/float'.replace('{collectionId}', collectionId);
                    let payload = {};
                    if (typeof key !== 'undefined') {
                        payload['key'] = key;
                    }
                    if (typeof required !== 'undefined') {
                        payload['required'] = required;
                    }
                    if (typeof min !== 'undefined') {
                        payload['min'] = min;
                    }
                    if (typeof max !== 'undefined') {
                        payload['max'] = max;
                    }
                    if (typeof xdefault !== 'undefined') {
                        payload['default'] = xdefault;
                    }
                    if (typeof array !== 'undefined') {
                        payload['array'] = array;
                    }
                    const uri = new URL(this.config.endpoint + path);
                    return yield this.call('post', uri, {
                        'content-type': 'application/json',
                    }, payload);
                }),
                /**
                 * Create Integer Attribute
                 *
                 * Create an integer attribute. Optionally, minimum and maximum values can be
                 * provided.
                 *
                 *
                 * @param {string} collectionId
                 * @param {string} key
                 * @param {boolean} required
                 * @param {number} min
                 * @param {number} max
                 * @param {number} xdefault
                 * @param {boolean} array
                 * @throws {AppwriteException}
                 * @returns {Promise}
                 */
                createIntegerAttribute: (collectionId, key, required, min, max, xdefault, array) => __awaiter(this, void 0, void 0, function* () {
                    if (typeof collectionId === 'undefined') {
                        throw new AppwriteException('Missing required parameter: "collectionId"');
                    }
                    if (typeof key === 'undefined') {
                        throw new AppwriteException('Missing required parameter: "key"');
                    }
                    if (typeof required === 'undefined') {
                        throw new AppwriteException('Missing required parameter: "required"');
                    }
                    let path = '/database/collections/{collectionId}/attributes/integer'.replace('{collectionId}', collectionId);
                    let payload = {};
                    if (typeof key !== 'undefined') {
                        payload['key'] = key;
                    }
                    if (typeof required !== 'undefined') {
                        payload['required'] = required;
                    }
                    if (typeof min !== 'undefined') {
                        payload['min'] = min;
                    }
                    if (typeof max !== 'undefined') {
                        payload['max'] = max;
                    }
                    if (typeof xdefault !== 'undefined') {
                        payload['default'] = xdefault;
                    }
                    if (typeof array !== 'undefined') {
                        payload['array'] = array;
                    }
                    const uri = new URL(this.config.endpoint + path);
                    return yield this.call('post', uri, {
                        'content-type': 'application/json',
                    }, payload);
                }),
                /**
                 * Create IP Address Attribute
                 *
                 * Create IP address attribute.
                 *
                 *
                 * @param {string} collectionId
                 * @param {string} key
                 * @param {boolean} required
                 * @param {string} xdefault
                 * @param {boolean} array
                 * @throws {AppwriteException}
                 * @returns {Promise}
                 */
                createIpAttribute: (collectionId, key, required, xdefault, array) => __awaiter(this, void 0, void 0, function* () {
                    if (typeof collectionId === 'undefined') {
                        throw new AppwriteException('Missing required parameter: "collectionId"');
                    }
                    if (typeof key === 'undefined') {
                        throw new AppwriteException('Missing required parameter: "key"');
                    }
                    if (typeof required === 'undefined') {
                        throw new AppwriteException('Missing required parameter: "required"');
                    }
                    let path = '/database/collections/{collectionId}/attributes/ip'.replace('{collectionId}', collectionId);
                    let payload = {};
                    if (typeof key !== 'undefined') {
                        payload['key'] = key;
                    }
                    if (typeof required !== 'undefined') {
                        payload['required'] = required;
                    }
                    if (typeof xdefault !== 'undefined') {
                        payload['default'] = xdefault;
                    }
                    if (typeof array !== 'undefined') {
                        payload['array'] = array;
                    }
                    const uri = new URL(this.config.endpoint + path);
                    return yield this.call('post', uri, {
                        'content-type': 'application/json',
                    }, payload);
                }),
                /**
                 * Create String Attribute
                 *
                 * Create a string attribute.
                 *
                 *
                 * @param {string} collectionId
                 * @param {string} key
                 * @param {number} size
                 * @param {boolean} required
                 * @param {string} xdefault
                 * @param {boolean} array
                 * @throws {AppwriteException}
                 * @returns {Promise}
                 */
                createStringAttribute: (collectionId, key, size, required, xdefault, array) => __awaiter(this, void 0, void 0, function* () {
                    if (typeof collectionId === 'undefined') {
                        throw new AppwriteException('Missing required parameter: "collectionId"');
                    }
                    if (typeof key === 'undefined') {
                        throw new AppwriteException('Missing required parameter: "key"');
                    }
                    if (typeof size === 'undefined') {
                        throw new AppwriteException('Missing required parameter: "size"');
                    }
                    if (typeof required === 'undefined') {
                        throw new AppwriteException('Missing required parameter: "required"');
                    }
                    let path = '/database/collections/{collectionId}/attributes/string'.replace('{collectionId}', collectionId);
                    let payload = {};
                    if (typeof key !== 'undefined') {
                        payload['key'] = key;
                    }
                    if (typeof size !== 'undefined') {
                        payload['size'] = size;
                    }
                    if (typeof required !== 'undefined') {
                        payload['required'] = required;
                    }
                    if (typeof xdefault !== 'undefined') {
                        payload['default'] = xdefault;
                    }
                    if (typeof array !== 'undefined') {
                        payload['array'] = array;
                    }
                    const uri = new URL(this.config.endpoint + path);
                    return yield this.call('post', uri, {
                        'content-type': 'application/json',
                    }, payload);
                }),
                /**
                 * Create URL Attribute
                 *
                 * Create a URL attribute.
                 *
                 *
                 * @param {string} collectionId
                 * @param {string} key
                 * @param {boolean} required
                 * @param {string} xdefault
                 * @param {boolean} array
                 * @throws {AppwriteException}
                 * @returns {Promise}
                 */
                createUrlAttribute: (collectionId, key, required, xdefault, array) => __awaiter(this, void 0, void 0, function* () {
                    if (typeof collectionId === 'undefined') {
                        throw new AppwriteException('Missing required parameter: "collectionId"');
                    }
                    if (typeof key === 'undefined') {
                        throw new AppwriteException('Missing required parameter: "key"');
                    }
                    if (typeof required === 'undefined') {
                        throw new AppwriteException('Missing required parameter: "required"');
                    }
                    let path = '/database/collections/{collectionId}/attributes/url'.replace('{collectionId}', collectionId);
                    let payload = {};
                    if (typeof key !== 'undefined') {
                        payload['key'] = key;
                    }
                    if (typeof required !== 'undefined') {
                        payload['required'] = required;
                    }
                    if (typeof xdefault !== 'undefined') {
                        payload['default'] = xdefault;
                    }
                    if (typeof array !== 'undefined') {
                        payload['array'] = array;
                    }
                    const uri = new URL(this.config.endpoint + path);
                    return yield this.call('post', uri, {
                        'content-type': 'application/json',
                    }, payload);
                }),
                /**
                 * Get Attribute
                 *
                 *
                 * @param {string} collectionId
                 * @param {string} key
                 * @throws {AppwriteException}
                 * @returns {Promise}
                 */
                getAttribute: (collectionId, key) => __awaiter(this, void 0, void 0, function* () {
                    if (typeof collectionId === 'undefined') {
                        throw new AppwriteException('Missing required parameter: "collectionId"');
                    }
                    if (typeof key === 'undefined') {
                        throw new AppwriteException('Missing required parameter: "key"');
                    }
                    let path = '/database/collections/{collectionId}/attributes/{key}'.replace('{collectionId}', collectionId).replace('{key}', key);
                    let payload = {};
                    const uri = new URL(this.config.endpoint + path);
                    return yield this.call('get', uri, {
                        'content-type': 'application/json',
                    }, payload);
                }),
                /**
                 * Delete Attribute
                 *
                 *
                 * @param {string} collectionId
                 * @param {string} key
                 * @throws {AppwriteException}
                 * @returns {Promise}
                 */
                deleteAttribute: (collectionId, key) => __awaiter(this, void 0, void 0, function* () {
                    if (typeof collectionId === 'undefined') {
                        throw new AppwriteException('Missing required parameter: "collectionId"');
                    }
                    if (typeof key === 'undefined') {
                        throw new AppwriteException('Missing required parameter: "key"');
                    }
                    let path = '/database/collections/{collectionId}/attributes/{key}'.replace('{collectionId}', collectionId).replace('{key}', key);
                    let payload = {};
                    const uri = new URL(this.config.endpoint + path);
                    return yield this.call('delete', uri, {
                        'content-type': 'application/json',
                    }, payload);
                }),
                /**
                 * List Documents
                 *
                 * Get a list of all the user documents. You can use the query params to
                 * filter your results. On admin mode, this endpoint will return a list of all
                 * of the project's documents. [Learn more about different API
                 * modes](/docs/admin).
                 *
                 * @param {string} collectionId
                 * @param {string[]} queries
                 * @param {number} limit
                 * @param {number} offset
                 * @param {string} cursor
                 * @param {string} cursorDirection
                 * @param {string[]} orderAttributes
                 * @param {string[]} orderTypes
                 * @throws {AppwriteException}
                 * @returns {Promise}
                 */
                listDocuments: (collectionId, queries, limit, offset, cursor, cursorDirection, orderAttributes, orderTypes) => __awaiter(this, void 0, void 0, function* () {
                    if (typeof collectionId === 'undefined') {
                        throw new AppwriteException('Missing required parameter: "collectionId"');
                    }
                    let path = '/database/collections/{collectionId}/documents'.replace('{collectionId}', collectionId);
                    let payload = {};
                    if (typeof queries !== 'undefined') {
                        payload['queries'] = queries;
                    }
                    if (typeof limit !== 'undefined') {
                        payload['limit'] = limit;
                    }
                    if (typeof offset !== 'undefined') {
                        payload['offset'] = offset;
                    }
                    if (typeof cursor !== 'undefined') {
                        payload['cursor'] = cursor;
                    }
                    if (typeof cursorDirection !== 'undefined') {
                        payload['cursorDirection'] = cursorDirection;
                    }
                    if (typeof orderAttributes !== 'undefined') {
                        payload['orderAttributes'] = orderAttributes;
                    }
                    if (typeof orderTypes !== 'undefined') {
                        payload['orderTypes'] = orderTypes;
                    }
                    const uri = new URL(this.config.endpoint + path);
                    return yield this.call('get', uri, {
                        'content-type': 'application/json',
                    }, payload);
                }),
                /**
                 * Create Document
                 *
                 * Create a new Document. Before using this route, you should create a new
                 * collection resource using either a [server
                 * integration](/docs/server/database#databaseCreateCollection) API or
                 * directly from your database console.
                 *
                 * @param {string} collectionId
                 * @param {string} documentId
                 * @param {object} data
                 * @param {string[]} read
                 * @param {string[]} write
                 * @throws {AppwriteException}
                 * @returns {Promise}
                 */
                createDocument: (collectionId, documentId, data, read, write) => __awaiter(this, void 0, void 0, function* () {
                    if (typeof collectionId === 'undefined') {
                        throw new AppwriteException('Missing required parameter: "collectionId"');
                    }
                    if (typeof documentId === 'undefined') {
                        throw new AppwriteException('Missing required parameter: "documentId"');
                    }
                    if (typeof data === 'undefined') {
                        throw new AppwriteException('Missing required parameter: "data"');
                    }
                    let path = '/database/collections/{collectionId}/documents'.replace('{collectionId}', collectionId);
                    let payload = {};
                    if (typeof documentId !== 'undefined') {
                        payload['documentId'] = documentId;
                    }
                    if (typeof data !== 'undefined') {
                        payload['data'] = data;
                    }
                    if (typeof read !== 'undefined') {
                        payload['read'] = read;
                    }
                    if (typeof write !== 'undefined') {
                        payload['write'] = write;
                    }
                    const uri = new URL(this.config.endpoint + path);
                    return yield this.call('post', uri, {
                        'content-type': 'application/json',
                    }, payload);
                }),
                /**
                 * Get Document
                 *
                 * Get a document by its unique ID. This endpoint response returns a JSON
                 * object with the document data.
                 *
                 * @param {string} collectionId
                 * @param {string} documentId
                 * @throws {AppwriteException}
                 * @returns {Promise}
                 */
                getDocument: (collectionId, documentId) => __awaiter(this, void 0, void 0, function* () {
                    if (typeof collectionId === 'undefined') {
                        throw new AppwriteException('Missing required parameter: "collectionId"');
                    }
                    if (typeof documentId === 'undefined') {
                        throw new AppwriteException('Missing required parameter: "documentId"');
                    }
                    let path = '/database/collections/{collectionId}/documents/{documentId}'.replace('{collectionId}', collectionId).replace('{documentId}', documentId);
                    let payload = {};
                    const uri = new URL(this.config.endpoint + path);
                    return yield this.call('get', uri, {
                        'content-type': 'application/json',
                    }, payload);
                }),
                /**
                 * Update Document
                 *
                 * Update a document by its unique ID. Using the patch method you can pass
                 * only specific fields that will get updated.
                 *
                 * @param {string} collectionId
                 * @param {string} documentId
                 * @param {object} data
                 * @param {string[]} read
                 * @param {string[]} write
                 * @throws {AppwriteException}
                 * @returns {Promise}
                 */
                updateDocument: (collectionId, documentId, data, read, write) => __awaiter(this, void 0, void 0, function* () {
                    if (typeof collectionId === 'undefined') {
                        throw new AppwriteException('Missing required parameter: "collectionId"');
                    }
                    if (typeof documentId === 'undefined') {
                        throw new AppwriteException('Missing required parameter: "documentId"');
                    }
                    if (typeof data === 'undefined') {
                        throw new AppwriteException('Missing required parameter: "data"');
                    }
                    let path = '/database/collections/{collectionId}/documents/{documentId}'.replace('{collectionId}', collectionId).replace('{documentId}', documentId);
                    let payload = {};
                    if (typeof data !== 'undefined') {
                        payload['data'] = data;
                    }
                    if (typeof read !== 'undefined') {
                        payload['read'] = read;
                    }
                    if (typeof write !== 'undefined') {
                        payload['write'] = write;
                    }
                    const uri = new URL(this.config.endpoint + path);
                    return yield this.call('patch', uri, {
                        'content-type': 'application/json',
                    }, payload);
                }),
                /**
                 * Delete Document
                 *
                 * Delete a document by its unique ID. This endpoint deletes only the parent
                 * documents, its attributes and relations to other documents. Child documents
                 * **will not** be deleted.
                 *
                 * @param {string} collectionId
                 * @param {string} documentId
                 * @throws {AppwriteException}
                 * @returns {Promise}
                 */
                deleteDocument: (collectionId, documentId) => __awaiter(this, void 0, void 0, function* () {
                    if (typeof collectionId === 'undefined') {
                        throw new AppwriteException('Missing required parameter: "collectionId"');
                    }
                    if (typeof documentId === 'undefined') {
                        throw new AppwriteException('Missing required parameter: "documentId"');
                    }
                    let path = '/database/collections/{collectionId}/documents/{documentId}'.replace('{collectionId}', collectionId).replace('{documentId}', documentId);
                    let payload = {};
                    const uri = new URL(this.config.endpoint + path);
                    return yield this.call('delete', uri, {
                        'content-type': 'application/json',
                    }, payload);
                }),
                /**
                 * List Document Logs
                 *
                 * Get the document activity logs list by its unique ID.
                 *
                 * @param {string} collectionId
                 * @param {string} documentId
                 * @param {number} limit
                 * @param {number} offset
                 * @throws {AppwriteException}
                 * @returns {Promise}
                 */
                listDocumentLogs: (collectionId, documentId, limit, offset) => __awaiter(this, void 0, void 0, function* () {
                    if (typeof collectionId === 'undefined') {
                        throw new AppwriteException('Missing required parameter: "collectionId"');
                    }
                    if (typeof documentId === 'undefined') {
                        throw new AppwriteException('Missing required parameter: "documentId"');
                    }
                    let path = '/database/collections/{collectionId}/documents/{documentId}/logs'.replace('{collectionId}', collectionId).replace('{documentId}', documentId);
                    let payload = {};
                    if (typeof limit !== 'undefined') {
                        payload['limit'] = limit;
                    }
                    if (typeof offset !== 'undefined') {
                        payload['offset'] = offset;
                    }
                    const uri = new URL(this.config.endpoint + path);
                    return yield this.call('get', uri, {
                        'content-type': 'application/json',
                    }, payload);
                }),
                /**
                 * List Indexes
                 *
                 *
                 * @param {string} collectionId
                 * @throws {AppwriteException}
                 * @returns {Promise}
                 */
                listIndexes: (collectionId) => __awaiter(this, void 0, void 0, function* () {
                    if (typeof collectionId === 'undefined') {
                        throw new AppwriteException('Missing required parameter: "collectionId"');
                    }
                    let path = '/database/collections/{collectionId}/indexes'.replace('{collectionId}', collectionId);
                    let payload = {};
                    const uri = new URL(this.config.endpoint + path);
                    return yield this.call('get', uri, {
                        'content-type': 'application/json',
                    }, payload);
                }),
                /**
                 * Create Index
                 *
                 *
                 * @param {string} collectionId
                 * @param {string} key
                 * @param {string} type
                 * @param {string[]} attributes
                 * @param {string[]} orders
                 * @throws {AppwriteException}
                 * @returns {Promise}
                 */
                createIndex: (collectionId, key, type, attributes, orders) => __awaiter(this, void 0, void 0, function* () {
                    if (typeof collectionId === 'undefined') {
                        throw new AppwriteException('Missing required parameter: "collectionId"');
                    }
                    if (typeof key === 'undefined') {
                        throw new AppwriteException('Missing required parameter: "key"');
                    }
                    if (typeof type === 'undefined') {
                        throw new AppwriteException('Missing required parameter: "type"');
                    }
                    if (typeof attributes === 'undefined') {
                        throw new AppwriteException('Missing required parameter: "attributes"');
                    }
                    let path = '/database/collections/{collectionId}/indexes'.replace('{collectionId}', collectionId);
                    let payload = {};
                    if (typeof key !== 'undefined') {
                        payload['key'] = key;
                    }
                    if (typeof type !== 'undefined') {
                        payload['type'] = type;
                    }
                    if (typeof attributes !== 'undefined') {
                        payload['attributes'] = attributes;
                    }
                    if (typeof orders !== 'undefined') {
                        payload['orders'] = orders;
                    }
                    const uri = new URL(this.config.endpoint + path);
                    return yield this.call('post', uri, {
                        'content-type': 'application/json',
                    }, payload);
                }),
                /**
                 * Get Index
                 *
                 *
                 * @param {string} collectionId
                 * @param {string} key
                 * @throws {AppwriteException}
                 * @returns {Promise}
                 */
                getIndex: (collectionId, key) => __awaiter(this, void 0, void 0, function* () {
                    if (typeof collectionId === 'undefined') {
                        throw new AppwriteException('Missing required parameter: "collectionId"');
                    }
                    if (typeof key === 'undefined') {
                        throw new AppwriteException('Missing required parameter: "key"');
                    }
                    let path = '/database/collections/{collectionId}/indexes/{key}'.replace('{collectionId}', collectionId).replace('{key}', key);
                    let payload = {};
                    const uri = new URL(this.config.endpoint + path);
                    return yield this.call('get', uri, {
                        'content-type': 'application/json',
                    }, payload);
                }),
                /**
                 * Delete Index
                 *
                 *
                 * @param {string} collectionId
                 * @param {string} key
                 * @throws {AppwriteException}
                 * @returns {Promise}
                 */
                deleteIndex: (collectionId, key) => __awaiter(this, void 0, void 0, function* () {
                    if (typeof collectionId === 'undefined') {
                        throw new AppwriteException('Missing required parameter: "collectionId"');
                    }
                    if (typeof key === 'undefined') {
                        throw new AppwriteException('Missing required parameter: "key"');
                    }
                    let path = '/database/collections/{collectionId}/indexes/{key}'.replace('{collectionId}', collectionId).replace('{key}', key);
                    let payload = {};
                    const uri = new URL(this.config.endpoint + path);
                    return yield this.call('delete', uri, {
                        'content-type': 'application/json',
                    }, payload);
                }),
                /**
                 * List Collection Logs
                 *
                 * Get the collection activity logs list by its unique ID.
                 *
                 * @param {string} collectionId
                 * @param {number} limit
                 * @param {number} offset
                 * @throws {AppwriteException}
                 * @returns {Promise}
                 */
                listCollectionLogs: (collectionId, limit, offset) => __awaiter(this, void 0, void 0, function* () {
                    if (typeof collectionId === 'undefined') {
                        throw new AppwriteException('Missing required parameter: "collectionId"');
                    }
                    let path = '/database/collections/{collectionId}/logs'.replace('{collectionId}', collectionId);
                    let payload = {};
                    if (typeof limit !== 'undefined') {
                        payload['limit'] = limit;
                    }
                    if (typeof offset !== 'undefined') {
                        payload['offset'] = offset;
                    }
                    const uri = new URL(this.config.endpoint + path);
                    return yield this.call('get', uri, {
                        'content-type': 'application/json',
                    }, payload);
                }),
                /**
                 * Get usage stats for the database
                 *
                 *
                 * @param {string} range
                 * @throws {AppwriteException}
                 * @returns {Promise}
                 */
                getUsage: (range) => __awaiter(this, void 0, void 0, function* () {
                    let path = '/database/usage';
                    let payload = {};
                    if (typeof range !== 'undefined') {
                        payload['range'] = range;
                    }
                    const uri = new URL(this.config.endpoint + path);
                    return yield this.call('get', uri, {
                        'content-type': 'application/json',
                    }, payload);
                }),
                /**
                 * Get usage stats for a collection
                 *
                 *
                 * @param {string} collectionId
                 * @param {string} range
                 * @throws {AppwriteException}
                 * @returns {Promise}
                 */
                getCollectionUsage: (collectionId, range) => __awaiter(this, void 0, void 0, function* () {
                    if (typeof collectionId === 'undefined') {
                        throw new AppwriteException('Missing required parameter: "collectionId"');
                    }
                    let path = '/database/{collectionId}/usage'.replace('{collectionId}', collectionId);
                    let payload = {};
                    if (typeof range !== 'undefined') {
                        payload['range'] = range;
                    }
                    const uri = new URL(this.config.endpoint + path);
                    return yield this.call('get', uri, {
                        'content-type': 'application/json',
                    }, payload);
                })
            };
            this.functions = {
                /**
                 * List Functions
                 *
                 * Get a list of all the project's functions. You can use the query params to
                 * filter your results.
                 *
                 * @param {string} search
                 * @param {number} limit
                 * @param {number} offset
                 * @param {string} cursor
                 * @param {string} cursorDirection
                 * @param {string} orderType
                 * @throws {AppwriteException}
                 * @returns {Promise}
                 */
                list: (search, limit, offset, cursor, cursorDirection, orderType) => __awaiter(this, void 0, void 0, function* () {
                    let path = '/functions';
                    let payload = {};
                    if (typeof search !== 'undefined') {
                        payload['search'] = search;
                    }
                    if (typeof limit !== 'undefined') {
                        payload['limit'] = limit;
                    }
                    if (typeof offset !== 'undefined') {
                        payload['offset'] = offset;
                    }
                    if (typeof cursor !== 'undefined') {
                        payload['cursor'] = cursor;
                    }
                    if (typeof cursorDirection !== 'undefined') {
                        payload['cursorDirection'] = cursorDirection;
                    }
                    if (typeof orderType !== 'undefined') {
                        payload['orderType'] = orderType;
                    }
                    const uri = new URL(this.config.endpoint + path);
                    return yield this.call('get', uri, {
                        'content-type': 'application/json',
                    }, payload);
                }),
                /**
                 * Create Function
                 *
                 * Create a new function. You can pass a list of
                 * [permissions](/docs/permissions) to allow different project users or team
                 * with access to execute the function using the client API.
                 *
                 * @param {string} functionId
                 * @param {string} name
                 * @param {string[]} execute
                 * @param {string} runtime
                 * @param {object} vars
                 * @param {string[]} events
                 * @param {string} schedule
                 * @param {number} timeout
                 * @throws {AppwriteException}
                 * @returns {Promise}
                 */
                create: (functionId, name, execute, runtime, vars, events, schedule, timeout) => __awaiter(this, void 0, void 0, function* () {
                    if (typeof functionId === 'undefined') {
                        throw new AppwriteException('Missing required parameter: "functionId"');
                    }
                    if (typeof name === 'undefined') {
                        throw new AppwriteException('Missing required parameter: "name"');
                    }
                    if (typeof execute === 'undefined') {
                        throw new AppwriteException('Missing required parameter: "execute"');
                    }
                    if (typeof runtime === 'undefined') {
                        throw new AppwriteException('Missing required parameter: "runtime"');
                    }
                    let path = '/functions';
                    let payload = {};
                    if (typeof functionId !== 'undefined') {
                        payload['functionId'] = functionId;
                    }
                    if (typeof name !== 'undefined') {
                        payload['name'] = name;
                    }
                    if (typeof execute !== 'undefined') {
                        payload['execute'] = execute;
                    }
                    if (typeof runtime !== 'undefined') {
                        payload['runtime'] = runtime;
                    }
                    if (typeof vars !== 'undefined') {
                        payload['vars'] = vars;
                    }
                    if (typeof events !== 'undefined') {
                        payload['events'] = events;
                    }
                    if (typeof schedule !== 'undefined') {
                        payload['schedule'] = schedule;
                    }
                    if (typeof timeout !== 'undefined') {
                        payload['timeout'] = timeout;
                    }
                    const uri = new URL(this.config.endpoint + path);
                    return yield this.call('post', uri, {
                        'content-type': 'application/json',
                    }, payload);
                }),
                /**
                 * List the currently active function runtimes.
                 *
                 * Get a list of all runtimes that are currently active in your project.
                 *
                 * @throws {AppwriteException}
                 * @returns {Promise}
                 */
                listRuntimes: () => __awaiter(this, void 0, void 0, function* () {
                    let path = '/functions/runtimes';
                    let payload = {};
                    const uri = new URL(this.config.endpoint + path);
                    return yield this.call('get', uri, {
                        'content-type': 'application/json',
                    }, payload);
                }),
                /**
                 * Get Function
                 *
                 * Get a function by its unique ID.
                 *
                 * @param {string} functionId
                 * @throws {AppwriteException}
                 * @returns {Promise}
                 */
                get: (functionId) => __awaiter(this, void 0, void 0, function* () {
                    if (typeof functionId === 'undefined') {
                        throw new AppwriteException('Missing required parameter: "functionId"');
                    }
                    let path = '/functions/{functionId}'.replace('{functionId}', functionId);
                    let payload = {};
                    const uri = new URL(this.config.endpoint + path);
                    return yield this.call('get', uri, {
                        'content-type': 'application/json',
                    }, payload);
                }),
                /**
                 * Update Function
                 *
                 * Update function by its unique ID.
                 *
                 * @param {string} functionId
                 * @param {string} name
                 * @param {string[]} execute
                 * @param {object} vars
                 * @param {string[]} events
                 * @param {string} schedule
                 * @param {number} timeout
                 * @throws {AppwriteException}
                 * @returns {Promise}
                 */
                update: (functionId, name, execute, vars, events, schedule, timeout) => __awaiter(this, void 0, void 0, function* () {
                    if (typeof functionId === 'undefined') {
                        throw new AppwriteException('Missing required parameter: "functionId"');
                    }
                    if (typeof name === 'undefined') {
                        throw new AppwriteException('Missing required parameter: "name"');
                    }
                    if (typeof execute === 'undefined') {
                        throw new AppwriteException('Missing required parameter: "execute"');
                    }
                    let path = '/functions/{functionId}'.replace('{functionId}', functionId);
                    let payload = {};
                    if (typeof name !== 'undefined') {
                        payload['name'] = name;
                    }
                    if (typeof execute !== 'undefined') {
                        payload['execute'] = execute;
                    }
                    if (typeof vars !== 'undefined') {
                        payload['vars'] = vars;
                    }
                    if (typeof events !== 'undefined') {
                        payload['events'] = events;
                    }
                    if (typeof schedule !== 'undefined') {
                        payload['schedule'] = schedule;
                    }
                    if (typeof timeout !== 'undefined') {
                        payload['timeout'] = timeout;
                    }
                    const uri = new URL(this.config.endpoint + path);
                    return yield this.call('put', uri, {
                        'content-type': 'application/json',
                    }, payload);
                }),
                /**
                 * Delete Function
                 *
                 * Delete a function by its unique ID.
                 *
                 * @param {string} functionId
                 * @throws {AppwriteException}
                 * @returns {Promise}
                 */
                delete: (functionId) => __awaiter(this, void 0, void 0, function* () {
                    if (typeof functionId === 'undefined') {
                        throw new AppwriteException('Missing required parameter: "functionId"');
                    }
                    let path = '/functions/{functionId}'.replace('{functionId}', functionId);
                    let payload = {};
                    const uri = new URL(this.config.endpoint + path);
                    return yield this.call('delete', uri, {
                        'content-type': 'application/json',
                    }, payload);
                }),
                /**
                 * List Deployments
                 *
                 * Get a list of all the project's code deployments. You can use the query
                 * params to filter your results.
                 *
                 * @param {string} functionId
                 * @param {string} search
                 * @param {number} limit
                 * @param {number} offset
                 * @param {string} cursor
                 * @param {string} cursorDirection
                 * @param {string} orderType
                 * @throws {AppwriteException}
                 * @returns {Promise}
                 */
                listDeployments: (functionId, search, limit, offset, cursor, cursorDirection, orderType) => __awaiter(this, void 0, void 0, function* () {
                    if (typeof functionId === 'undefined') {
                        throw new AppwriteException('Missing required parameter: "functionId"');
                    }
                    let path = '/functions/{functionId}/deployments'.replace('{functionId}', functionId);
                    let payload = {};
                    if (typeof search !== 'undefined') {
                        payload['search'] = search;
                    }
                    if (typeof limit !== 'undefined') {
                        payload['limit'] = limit;
                    }
                    if (typeof offset !== 'undefined') {
                        payload['offset'] = offset;
                    }
                    if (typeof cursor !== 'undefined') {
                        payload['cursor'] = cursor;
                    }
                    if (typeof cursorDirection !== 'undefined') {
                        payload['cursorDirection'] = cursorDirection;
                    }
                    if (typeof orderType !== 'undefined') {
                        payload['orderType'] = orderType;
                    }
                    const uri = new URL(this.config.endpoint + path);
                    return yield this.call('get', uri, {
                        'content-type': 'application/json',
                    }, payload);
                }),
                /**
                 * Create Deployment
                 *
                 * Create a new function code deployment. Use this endpoint to upload a new
                 * version of your code function. To execute your newly uploaded code, you'll
                 * need to update the function's deployment to use your new deployment UID.
                 *
                 * This endpoint accepts a tar.gz file compressed with your code. Make sure to
                 * include any dependencies your code has within the compressed file. You can
                 * learn more about code packaging in the [Appwrite Cloud Functions
                 * tutorial](/docs/functions).
                 *
                 * Use the "command" param to set the entry point used to execute your code.
                 *
                 * @param {string} functionId
                 * @param {string} entrypoint
                 * @param {File} code
                 * @param {boolean} activate
                 * @throws {AppwriteException}
                 * @returns {Promise}
                 */
                createDeployment: (functionId, entrypoint, code, activate) => __awaiter(this, void 0, void 0, function* () {
                    if (typeof functionId === 'undefined') {
                        throw new AppwriteException('Missing required parameter: "functionId"');
                    }
                    if (typeof entrypoint === 'undefined') {
                        throw new AppwriteException('Missing required parameter: "entrypoint"');
                    }
                    if (typeof code === 'undefined') {
                        throw new AppwriteException('Missing required parameter: "code"');
                    }
                    if (typeof activate === 'undefined') {
                        throw new AppwriteException('Missing required parameter: "activate"');
                    }
                    let path = '/functions/{functionId}/deployments'.replace('{functionId}', functionId);
                    let payload = {};
                    if (typeof entrypoint !== 'undefined') {
                        payload['entrypoint'] = entrypoint;
                    }
                    if (typeof code !== 'undefined') {
                        payload['code'] = code;
                    }
                    if (typeof activate !== 'undefined') {
                        payload['activate'] = activate;
                    }
                    const uri = new URL(this.config.endpoint + path);
                    return yield this.call('post', uri, {
                        'content-type': 'multipart/form-data',
                    }, payload);
                }),
                /**
                 * Get Deployment
                 *
                 * Get a code deployment by its unique ID.
                 *
                 * @param {string} functionId
                 * @param {string} deploymentId
                 * @throws {AppwriteException}
                 * @returns {Promise}
                 */
                getDeployment: (functionId, deploymentId) => __awaiter(this, void 0, void 0, function* () {
                    if (typeof functionId === 'undefined') {
                        throw new AppwriteException('Missing required parameter: "functionId"');
                    }
                    if (typeof deploymentId === 'undefined') {
                        throw new AppwriteException('Missing required parameter: "deploymentId"');
                    }
                    let path = '/functions/{functionId}/deployments/{deploymentId}'.replace('{functionId}', functionId).replace('{deploymentId}', deploymentId);
                    let payload = {};
                    const uri = new URL(this.config.endpoint + path);
                    return yield this.call('get', uri, {
                        'content-type': 'application/json',
                    }, payload);
                }),
                /**
                 * Update Function Deployment
                 *
                 * Update the function code deployment ID using the unique function ID. Use
                 * this endpoint to switch the code deployment that should be executed by the
                 * execution endpoint.
                 *
                 * @param {string} functionId
                 * @param {string} deploymentId
                 * @throws {AppwriteException}
                 * @returns {Promise}
                 */
                updateDeployment: (functionId, deploymentId) => __awaiter(this, void 0, void 0, function* () {
                    if (typeof functionId === 'undefined') {
                        throw new AppwriteException('Missing required parameter: "functionId"');
                    }
                    if (typeof deploymentId === 'undefined') {
                        throw new AppwriteException('Missing required parameter: "deploymentId"');
                    }
                    let path = '/functions/{functionId}/deployments/{deploymentId}'.replace('{functionId}', functionId).replace('{deploymentId}', deploymentId);
                    let payload = {};
                    const uri = new URL(this.config.endpoint + path);
                    return yield this.call('patch', uri, {
                        'content-type': 'application/json',
                    }, payload);
                }),
                /**
                 * Delete Deployment
                 *
                 * Delete a code deployment by its unique ID.
                 *
                 * @param {string} functionId
                 * @param {string} deploymentId
                 * @throws {AppwriteException}
                 * @returns {Promise}
                 */
                deleteDeployment: (functionId, deploymentId) => __awaiter(this, void 0, void 0, function* () {
                    if (typeof functionId === 'undefined') {
                        throw new AppwriteException('Missing required parameter: "functionId"');
                    }
                    if (typeof deploymentId === 'undefined') {
                        throw new AppwriteException('Missing required parameter: "deploymentId"');
                    }
                    let path = '/functions/{functionId}/deployments/{deploymentId}'.replace('{functionId}', functionId).replace('{deploymentId}', deploymentId);
                    let payload = {};
                    const uri = new URL(this.config.endpoint + path);
                    return yield this.call('delete', uri, {
                        'content-type': 'application/json',
                    }, payload);
                }),
                /**
                 * Retry Build
                 *
                 *
                 * @param {string} functionId
                 * @param {string} deploymentId
                 * @param {string} buildId
                 * @throws {AppwriteException}
                 * @returns {Promise}
                 */
                retryBuild: (functionId, deploymentId, buildId) => __awaiter(this, void 0, void 0, function* () {
                    if (typeof functionId === 'undefined') {
                        throw new AppwriteException('Missing required parameter: "functionId"');
                    }
                    if (typeof deploymentId === 'undefined') {
                        throw new AppwriteException('Missing required parameter: "deploymentId"');
                    }
                    if (typeof buildId === 'undefined') {
                        throw new AppwriteException('Missing required parameter: "buildId"');
                    }
                    let path = '/functions/{functionId}/deployments/{deploymentId}/builds/{buildId}'.replace('{functionId}', functionId).replace('{deploymentId}', deploymentId).replace('{buildId}', buildId);
                    let payload = {};
                    const uri = new URL(this.config.endpoint + path);
                    return yield this.call('post', uri, {
                        'content-type': 'application/json',
                    }, payload);
                }),
                /**
                 * List Executions
                 *
                 * Get a list of all the current user function execution logs. You can use the
                 * query params to filter your results. On admin mode, this endpoint will
                 * return a list of all of the project's executions. [Learn more about
                 * different API modes](/docs/admin).
                 *
                 * @param {string} functionId
                 * @param {number} limit
                 * @param {number} offset
                 * @param {string} search
                 * @param {string} cursor
                 * @param {string} cursorDirection
                 * @throws {AppwriteException}
                 * @returns {Promise}
                 */
<<<<<<< HEAD
                listExecutions: (functionId, limit, offset, search, cursor, cursorDirection) => __awaiter(this, void 0, void 0, function* () {
=======
                createTag: (functionId, command, code, onProgress = (progress) => { }) => __awaiter(this, void 0, void 0, function* () {
>>>>>>> 3dd4db56
                    if (typeof functionId === 'undefined') {
                        throw new AppwriteException('Missing required parameter: "functionId"');
                    }
                    let path = '/functions/{functionId}/executions'.replace('{functionId}', functionId);
                    let payload = {};
                    if (typeof limit !== 'undefined') {
                        payload['limit'] = limit;
                    }
                    if (typeof offset !== 'undefined') {
                        payload['offset'] = offset;
                    }
                    if (typeof search !== 'undefined') {
                        payload['search'] = search;
                    }
                    if (typeof cursor !== 'undefined') {
                        payload['cursor'] = cursor;
                    }
                    if (typeof cursorDirection !== 'undefined') {
                        payload['cursorDirection'] = cursorDirection;
                    }
                    const uri = new URL(this.config.endpoint + path);
<<<<<<< HEAD
                    return yield this.call('get', uri, {
                        'content-type': 'application/json',
                    }, payload);
=======
                    const size = code.size;
                    if (size <= Appwrite.CHUNK_SIZE) {
                        return yield this.call('post', uri, {
                            'content-type': 'multipart/form-data',
                        }, payload);
                    }
                    let id = undefined;
                    let response = undefined;
                    const headers = {
                        'content-type': 'multipart/form-data',
                    };
                    let counter = 0;
                    const totalCounters = Math.ceil(size / Appwrite.CHUNK_SIZE);
                    for (counter; counter < totalCounters; counter++) {
                        const start = (counter * Appwrite.CHUNK_SIZE);
                        const end = Math.min((((counter * Appwrite.CHUNK_SIZE) + Appwrite.CHUNK_SIZE) - 1), size);
                        headers['content-range'] = 'bytes ' + start + '-' + end + '/' + size;
                        if (id) {
                            headers['x-appwrite-id'] = id;
                        }
                        const stream = code.slice(start, end + 1);
                        payload['code'] = new File([stream], code.name);
                        response = yield this.call('post', uri, headers, payload);
                        if (!id) {
                            id = response['$id'];
                        }
                        if (onProgress) {
                            onProgress({
                                $id: response.$id,
                                progress: Math.min((counter + 1) * Appwrite.CHUNK_SIZE, size) / size * 100,
                                sizeUpploaded: end + 1,
                                chunksTotal: response.chunksTotal,
                                chunksUploaded: response.chunksUploaded
                            });
                        }
                    }
                    return response;
>>>>>>> 3dd4db56
                }),
                /**
                 * Create Execution
                 *
                 * Trigger a function execution. The returned object will return you the
                 * current execution status. You can ping the `Get Execution` endpoint to get
                 * updates on the current execution status. Once this endpoint is called, your
                 * function execution process will start asynchronously.
                 *
                 * @param {string} functionId
                 * @param {string} data
                 * @param {boolean} async
                 * @throws {AppwriteException}
                 * @returns {Promise}
                 */
                createExecution: (functionId, data, async) => __awaiter(this, void 0, void 0, function* () {
                    if (typeof functionId === 'undefined') {
                        throw new AppwriteException('Missing required parameter: "functionId"');
                    }
                    let path = '/functions/{functionId}/executions'.replace('{functionId}', functionId);
                    let payload = {};
                    if (typeof data !== 'undefined') {
                        payload['data'] = data;
                    }
                    if (typeof async !== 'undefined') {
                        payload['async'] = async;
                    }
                    const uri = new URL(this.config.endpoint + path);
                    return yield this.call('post', uri, {
                        'content-type': 'application/json',
                    }, payload);
                }),
                /**
                 * Get Execution
                 *
                 * Get a function execution log by its unique ID.
                 *
                 * @param {string} functionId
                 * @param {string} executionId
                 * @throws {AppwriteException}
                 * @returns {Promise}
                 */
                getExecution: (functionId, executionId) => __awaiter(this, void 0, void 0, function* () {
                    if (typeof functionId === 'undefined') {
                        throw new AppwriteException('Missing required parameter: "functionId"');
                    }
                    if (typeof executionId === 'undefined') {
                        throw new AppwriteException('Missing required parameter: "executionId"');
                    }
                    let path = '/functions/{functionId}/executions/{executionId}'.replace('{functionId}', functionId).replace('{executionId}', executionId);
                    let payload = {};
                    const uri = new URL(this.config.endpoint + path);
                    return yield this.call('get', uri, {
                        'content-type': 'application/json',
                    }, payload);
                }),
                /**
                 * Get Function Usage
                 *
                 *
                 * @param {string} functionId
                 * @param {string} range
                 * @throws {AppwriteException}
                 * @returns {Promise}
                 */
                getUsage: (functionId, range) => __awaiter(this, void 0, void 0, function* () {
                    if (typeof functionId === 'undefined') {
                        throw new AppwriteException('Missing required parameter: "functionId"');
                    }
                    let path = '/functions/{functionId}/usage'.replace('{functionId}', functionId);
                    let payload = {};
                    if (typeof range !== 'undefined') {
                        payload['range'] = range;
                    }
                    const uri = new URL(this.config.endpoint + path);
                    return yield this.call('get', uri, {
                        'content-type': 'application/json',
                    }, payload);
                })
            };
            this.health = {
                /**
                 * Get HTTP
                 *
                 * Check the Appwrite HTTP server is up and responsive.
                 *
                 * @throws {AppwriteException}
                 * @returns {Promise}
                 */
                get: () => __awaiter(this, void 0, void 0, function* () {
                    let path = '/health';
                    let payload = {};
                    const uri = new URL(this.config.endpoint + path);
                    return yield this.call('get', uri, {
                        'content-type': 'application/json',
                    }, payload);
                }),
                /**
                 * Get Antivirus
                 *
                 * Check the Appwrite Antivirus server is up and connection is successful.
                 *
                 * @throws {AppwriteException}
                 * @returns {Promise}
                 */
                getAntivirus: () => __awaiter(this, void 0, void 0, function* () {
                    let path = '/health/anti-virus';
                    let payload = {};
                    const uri = new URL(this.config.endpoint + path);
                    return yield this.call('get', uri, {
                        'content-type': 'application/json',
                    }, payload);
                }),
                /**
                 * Get Cache
                 *
                 * Check the Appwrite in-memory cache server is up and connection is
                 * successful.
                 *
                 * @throws {AppwriteException}
                 * @returns {Promise}
                 */
                getCache: () => __awaiter(this, void 0, void 0, function* () {
                    let path = '/health/cache';
                    let payload = {};
                    const uri = new URL(this.config.endpoint + path);
                    return yield this.call('get', uri, {
                        'content-type': 'application/json',
                    }, payload);
                }),
                /**
                 * Get DB
                 *
                 * Check the Appwrite database server is up and connection is successful.
                 *
                 * @throws {AppwriteException}
                 * @returns {Promise}
                 */
                getDB: () => __awaiter(this, void 0, void 0, function* () {
                    let path = '/health/db';
                    let payload = {};
                    const uri = new URL(this.config.endpoint + path);
                    return yield this.call('get', uri, {
                        'content-type': 'application/json',
                    }, payload);
                }),
                /**
                 * Get Certificates Queue
                 *
                 * Get the number of certificates that are waiting to be issued against
                 * [Letsencrypt](https://letsencrypt.org/) in the Appwrite internal queue
                 * server.
                 *
                 * @throws {AppwriteException}
                 * @returns {Promise}
                 */
                getQueueCertificates: () => __awaiter(this, void 0, void 0, function* () {
                    let path = '/health/queue/certificates';
                    let payload = {};
                    const uri = new URL(this.config.endpoint + path);
                    return yield this.call('get', uri, {
                        'content-type': 'application/json',
                    }, payload);
                }),
                /**
                 * Get Functions Queue
                 *
                 *
                 * @throws {AppwriteException}
                 * @returns {Promise}
                 */
                getQueueFunctions: () => __awaiter(this, void 0, void 0, function* () {
                    let path = '/health/queue/functions';
                    let payload = {};
                    const uri = new URL(this.config.endpoint + path);
                    return yield this.call('get', uri, {
                        'content-type': 'application/json',
                    }, payload);
                }),
                /**
                 * Get Logs Queue
                 *
                 * Get the number of logs that are waiting to be processed in the Appwrite
                 * internal queue server.
                 *
                 * @throws {AppwriteException}
                 * @returns {Promise}
                 */
                getQueueLogs: () => __awaiter(this, void 0, void 0, function* () {
                    let path = '/health/queue/logs';
                    let payload = {};
                    const uri = new URL(this.config.endpoint + path);
                    return yield this.call('get', uri, {
                        'content-type': 'application/json',
                    }, payload);
                }),
                /**
                 * Get Usage Queue
                 *
                 * Get the number of usage stats that are waiting to be processed in the
                 * Appwrite internal queue server.
                 *
                 * @throws {AppwriteException}
                 * @returns {Promise}
                 */
                getQueueUsage: () => __awaiter(this, void 0, void 0, function* () {
                    let path = '/health/queue/usage';
                    let payload = {};
                    const uri = new URL(this.config.endpoint + path);
                    return yield this.call('get', uri, {
                        'content-type': 'application/json',
                    }, payload);
                }),
                /**
                 * Get Webhooks Queue
                 *
                 * Get the number of webhooks that are waiting to be processed in the Appwrite
                 * internal queue server.
                 *
                 * @throws {AppwriteException}
                 * @returns {Promise}
                 */
                getQueueWebhooks: () => __awaiter(this, void 0, void 0, function* () {
                    let path = '/health/queue/webhooks';
                    let payload = {};
                    const uri = new URL(this.config.endpoint + path);
                    return yield this.call('get', uri, {
                        'content-type': 'application/json',
                    }, payload);
                }),
                /**
                 * Get Local Storage
                 *
                 * Check the Appwrite local storage device is up and connection is successful.
                 *
                 * @throws {AppwriteException}
                 * @returns {Promise}
                 */
                getStorageLocal: () => __awaiter(this, void 0, void 0, function* () {
                    let path = '/health/storage/local';
                    let payload = {};
                    const uri = new URL(this.config.endpoint + path);
                    return yield this.call('get', uri, {
                        'content-type': 'application/json',
                    }, payload);
                }),
                /**
                 * Get Time
                 *
                 * Check the Appwrite server time is synced with Google remote NTP server. We
                 * use this technology to smoothly handle leap seconds with no disruptive
                 * events. The [Network Time
                 * Protocol](https://en.wikipedia.org/wiki/Network_Time_Protocol) (NTP) is
                 * used by hundreds of millions of computers and devices to synchronize their
                 * clocks over the Internet. If your computer sets its own clock, it likely
                 * uses NTP.
                 *
                 * @throws {AppwriteException}
                 * @returns {Promise}
                 */
                getTime: () => __awaiter(this, void 0, void 0, function* () {
                    let path = '/health/time';
                    let payload = {};
                    const uri = new URL(this.config.endpoint + path);
                    return yield this.call('get', uri, {
                        'content-type': 'application/json',
                    }, payload);
                })
            };
            this.locale = {
                /**
                 * Get User Locale
                 *
                 * Get the current user location based on IP. Returns an object with user
                 * country code, country name, continent name, continent code, ip address and
                 * suggested currency. You can use the locale header to get the data in a
                 * supported language.
                 *
                 * ([IP Geolocation by DB-IP](https://db-ip.com))
                 *
                 * @throws {AppwriteException}
                 * @returns {Promise}
                 */
                get: () => __awaiter(this, void 0, void 0, function* () {
                    let path = '/locale';
                    let payload = {};
                    const uri = new URL(this.config.endpoint + path);
                    return yield this.call('get', uri, {
                        'content-type': 'application/json',
                    }, payload);
                }),
                /**
                 * List Continents
                 *
                 * List of all continents. You can use the locale header to get the data in a
                 * supported language.
                 *
                 * @throws {AppwriteException}
                 * @returns {Promise}
                 */
                getContinents: () => __awaiter(this, void 0, void 0, function* () {
                    let path = '/locale/continents';
                    let payload = {};
                    const uri = new URL(this.config.endpoint + path);
                    return yield this.call('get', uri, {
                        'content-type': 'application/json',
                    }, payload);
                }),
                /**
                 * List Countries
                 *
                 * List of all countries. You can use the locale header to get the data in a
                 * supported language.
                 *
                 * @throws {AppwriteException}
                 * @returns {Promise}
                 */
                getCountries: () => __awaiter(this, void 0, void 0, function* () {
                    let path = '/locale/countries';
                    let payload = {};
                    const uri = new URL(this.config.endpoint + path);
                    return yield this.call('get', uri, {
                        'content-type': 'application/json',
                    }, payload);
                }),
                /**
                 * List EU Countries
                 *
                 * List of all countries that are currently members of the EU. You can use the
                 * locale header to get the data in a supported language.
                 *
                 * @throws {AppwriteException}
                 * @returns {Promise}
                 */
                getCountriesEU: () => __awaiter(this, void 0, void 0, function* () {
                    let path = '/locale/countries/eu';
                    let payload = {};
                    const uri = new URL(this.config.endpoint + path);
                    return yield this.call('get', uri, {
                        'content-type': 'application/json',
                    }, payload);
                }),
                /**
                 * List Countries Phone Codes
                 *
                 * List of all countries phone codes. You can use the locale header to get the
                 * data in a supported language.
                 *
                 * @throws {AppwriteException}
                 * @returns {Promise}
                 */
                getCountriesPhones: () => __awaiter(this, void 0, void 0, function* () {
                    let path = '/locale/countries/phones';
                    let payload = {};
                    const uri = new URL(this.config.endpoint + path);
                    return yield this.call('get', uri, {
                        'content-type': 'application/json',
                    }, payload);
                }),
                /**
                 * List Currencies
                 *
                 * List of all currencies, including currency symbol, name, plural, and
                 * decimal digits for all major and minor currencies. You can use the locale
                 * header to get the data in a supported language.
                 *
                 * @throws {AppwriteException}
                 * @returns {Promise}
                 */
                getCurrencies: () => __awaiter(this, void 0, void 0, function* () {
                    let path = '/locale/currencies';
                    let payload = {};
                    const uri = new URL(this.config.endpoint + path);
                    return yield this.call('get', uri, {
                        'content-type': 'application/json',
                    }, payload);
                }),
                /**
                 * List Languages
                 *
                 * List of all languages classified by ISO 639-1 including 2-letter code, name
                 * in English, and name in the respective language.
                 *
                 * @throws {AppwriteException}
                 * @returns {Promise}
                 */
                getLanguages: () => __awaiter(this, void 0, void 0, function* () {
                    let path = '/locale/languages';
                    let payload = {};
                    const uri = new URL(this.config.endpoint + path);
                    return yield this.call('get', uri, {
                        'content-type': 'application/json',
                    }, payload);
                })
            };
            this.projects = {
                /**
                 * List Projects
                 *
                 *
                 * @param {string} search
                 * @param {number} limit
                 * @param {number} offset
                 * @param {string} cursor
                 * @param {string} cursorDirection
                 * @param {string} orderType
                 * @throws {AppwriteException}
                 * @returns {Promise}
                 */
                list: (search, limit, offset, cursor, cursorDirection, orderType) => __awaiter(this, void 0, void 0, function* () {
                    let path = '/projects';
                    let payload = {};
                    if (typeof search !== 'undefined') {
                        payload['search'] = search;
                    }
                    if (typeof limit !== 'undefined') {
                        payload['limit'] = limit;
                    }
                    if (typeof offset !== 'undefined') {
                        payload['offset'] = offset;
                    }
                    if (typeof cursor !== 'undefined') {
                        payload['cursor'] = cursor;
                    }
                    if (typeof cursorDirection !== 'undefined') {
                        payload['cursorDirection'] = cursorDirection;
                    }
                    if (typeof orderType !== 'undefined') {
                        payload['orderType'] = orderType;
                    }
                    const uri = new URL(this.config.endpoint + path);
                    return yield this.call('get', uri, {
                        'content-type': 'application/json',
                    }, payload);
                }),
                /**
                 * Create Project
                 *
                 *
                 * @param {string} projectId
                 * @param {string} name
                 * @param {string} teamId
                 * @param {string} description
                 * @param {string} logo
                 * @param {string} url
                 * @param {string} legalName
                 * @param {string} legalCountry
                 * @param {string} legalState
                 * @param {string} legalCity
                 * @param {string} legalAddress
                 * @param {string} legalTaxId
                 * @throws {AppwriteException}
                 * @returns {Promise}
                 */
                create: (projectId, name, teamId, description, logo, url, legalName, legalCountry, legalState, legalCity, legalAddress, legalTaxId) => __awaiter(this, void 0, void 0, function* () {
                    if (typeof projectId === 'undefined') {
                        throw new AppwriteException('Missing required parameter: "projectId"');
                    }
                    if (typeof name === 'undefined') {
                        throw new AppwriteException('Missing required parameter: "name"');
                    }
                    if (typeof teamId === 'undefined') {
                        throw new AppwriteException('Missing required parameter: "teamId"');
                    }
                    let path = '/projects';
                    let payload = {};
                    if (typeof projectId !== 'undefined') {
                        payload['projectId'] = projectId;
                    }
                    if (typeof name !== 'undefined') {
                        payload['name'] = name;
                    }
                    if (typeof teamId !== 'undefined') {
                        payload['teamId'] = teamId;
                    }
                    if (typeof description !== 'undefined') {
                        payload['description'] = description;
                    }
                    if (typeof logo !== 'undefined') {
                        payload['logo'] = logo;
                    }
                    if (typeof url !== 'undefined') {
                        payload['url'] = url;
                    }
                    if (typeof legalName !== 'undefined') {
                        payload['legalName'] = legalName;
                    }
                    if (typeof legalCountry !== 'undefined') {
                        payload['legalCountry'] = legalCountry;
                    }
                    if (typeof legalState !== 'undefined') {
                        payload['legalState'] = legalState;
                    }
                    if (typeof legalCity !== 'undefined') {
                        payload['legalCity'] = legalCity;
                    }
                    if (typeof legalAddress !== 'undefined') {
                        payload['legalAddress'] = legalAddress;
                    }
                    if (typeof legalTaxId !== 'undefined') {
                        payload['legalTaxId'] = legalTaxId;
                    }
                    const uri = new URL(this.config.endpoint + path);
                    return yield this.call('post', uri, {
                        'content-type': 'application/json',
                    }, payload);
                }),
                /**
                 * Get Project
                 *
                 *
                 * @param {string} projectId
                 * @throws {AppwriteException}
                 * @returns {Promise}
                 */
                get: (projectId) => __awaiter(this, void 0, void 0, function* () {
                    if (typeof projectId === 'undefined') {
                        throw new AppwriteException('Missing required parameter: "projectId"');
                    }
                    let path = '/projects/{projectId}'.replace('{projectId}', projectId);
                    let payload = {};
                    const uri = new URL(this.config.endpoint + path);
                    return yield this.call('get', uri, {
                        'content-type': 'application/json',
                    }, payload);
                }),
                /**
                 * Update Project
                 *
                 *
                 * @param {string} projectId
                 * @param {string} name
                 * @param {string} description
                 * @param {string} logo
                 * @param {string} url
                 * @param {string} legalName
                 * @param {string} legalCountry
                 * @param {string} legalState
                 * @param {string} legalCity
                 * @param {string} legalAddress
                 * @param {string} legalTaxId
                 * @throws {AppwriteException}
                 * @returns {Promise}
                 */
                update: (projectId, name, description, logo, url, legalName, legalCountry, legalState, legalCity, legalAddress, legalTaxId) => __awaiter(this, void 0, void 0, function* () {
                    if (typeof projectId === 'undefined') {
                        throw new AppwriteException('Missing required parameter: "projectId"');
                    }
                    if (typeof name === 'undefined') {
                        throw new AppwriteException('Missing required parameter: "name"');
                    }
                    let path = '/projects/{projectId}'.replace('{projectId}', projectId);
                    let payload = {};
                    if (typeof name !== 'undefined') {
                        payload['name'] = name;
                    }
                    if (typeof description !== 'undefined') {
                        payload['description'] = description;
                    }
                    if (typeof logo !== 'undefined') {
                        payload['logo'] = logo;
                    }
                    if (typeof url !== 'undefined') {
                        payload['url'] = url;
                    }
                    if (typeof legalName !== 'undefined') {
                        payload['legalName'] = legalName;
                    }
                    if (typeof legalCountry !== 'undefined') {
                        payload['legalCountry'] = legalCountry;
                    }
                    if (typeof legalState !== 'undefined') {
                        payload['legalState'] = legalState;
                    }
                    if (typeof legalCity !== 'undefined') {
                        payload['legalCity'] = legalCity;
                    }
                    if (typeof legalAddress !== 'undefined') {
                        payload['legalAddress'] = legalAddress;
                    }
                    if (typeof legalTaxId !== 'undefined') {
                        payload['legalTaxId'] = legalTaxId;
                    }
                    const uri = new URL(this.config.endpoint + path);
                    return yield this.call('patch', uri, {
                        'content-type': 'application/json',
                    }, payload);
                }),
                /**
                 * Delete Project
                 *
                 *
                 * @param {string} projectId
                 * @param {string} password
                 * @throws {AppwriteException}
                 * @returns {Promise}
                 */
                delete: (projectId, password) => __awaiter(this, void 0, void 0, function* () {
                    if (typeof projectId === 'undefined') {
                        throw new AppwriteException('Missing required parameter: "projectId"');
                    }
                    if (typeof password === 'undefined') {
                        throw new AppwriteException('Missing required parameter: "password"');
                    }
                    let path = '/projects/{projectId}'.replace('{projectId}', projectId);
                    let payload = {};
                    if (typeof password !== 'undefined') {
                        payload['password'] = password;
                    }
                    const uri = new URL(this.config.endpoint + path);
                    return yield this.call('delete', uri, {
                        'content-type': 'application/json',
                    }, payload);
                }),
                /**
                 * Update Project users limit
                 *
                 *
                 * @param {string} projectId
                 * @param {number} limit
                 * @throws {AppwriteException}
                 * @returns {Promise}
                 */
                updateAuthLimit: (projectId, limit) => __awaiter(this, void 0, void 0, function* () {
                    if (typeof projectId === 'undefined') {
                        throw new AppwriteException('Missing required parameter: "projectId"');
                    }
                    if (typeof limit === 'undefined') {
                        throw new AppwriteException('Missing required parameter: "limit"');
                    }
                    let path = '/projects/{projectId}/auth/limit'.replace('{projectId}', projectId);
                    let payload = {};
                    if (typeof limit !== 'undefined') {
                        payload['limit'] = limit;
                    }
                    const uri = new URL(this.config.endpoint + path);
                    return yield this.call('patch', uri, {
                        'content-type': 'application/json',
                    }, payload);
                }),
                /**
                 * Update Project auth method status. Use this endpoint to enable or disable a given auth method for this project.
                 *
                 *
                 * @param {string} projectId
                 * @param {string} method
                 * @param {boolean} status
                 * @throws {AppwriteException}
                 * @returns {Promise}
                 */
                updateAuthStatus: (projectId, method, status) => __awaiter(this, void 0, void 0, function* () {
                    if (typeof projectId === 'undefined') {
                        throw new AppwriteException('Missing required parameter: "projectId"');
                    }
                    if (typeof method === 'undefined') {
                        throw new AppwriteException('Missing required parameter: "method"');
                    }
                    if (typeof status === 'undefined') {
                        throw new AppwriteException('Missing required parameter: "status"');
                    }
                    let path = '/projects/{projectId}/auth/{method}'.replace('{projectId}', projectId).replace('{method}', method);
                    let payload = {};
                    if (typeof status !== 'undefined') {
                        payload['status'] = status;
                    }
                    const uri = new URL(this.config.endpoint + path);
                    return yield this.call('patch', uri, {
                        'content-type': 'application/json',
                    }, payload);
                }),
                /**
                 * List Domains
                 *
                 *
                 * @param {string} projectId
                 * @throws {AppwriteException}
                 * @returns {Promise}
                 */
                listDomains: (projectId) => __awaiter(this, void 0, void 0, function* () {
                    if (typeof projectId === 'undefined') {
                        throw new AppwriteException('Missing required parameter: "projectId"');
                    }
                    let path = '/projects/{projectId}/domains'.replace('{projectId}', projectId);
                    let payload = {};
                    const uri = new URL(this.config.endpoint + path);
                    return yield this.call('get', uri, {
                        'content-type': 'application/json',
                    }, payload);
                }),
                /**
                 * Create Domain
                 *
                 *
                 * @param {string} projectId
                 * @param {string} domain
                 * @throws {AppwriteException}
                 * @returns {Promise}
                 */
                createDomain: (projectId, domain) => __awaiter(this, void 0, void 0, function* () {
                    if (typeof projectId === 'undefined') {
                        throw new AppwriteException('Missing required parameter: "projectId"');
                    }
                    if (typeof domain === 'undefined') {
                        throw new AppwriteException('Missing required parameter: "domain"');
                    }
                    let path = '/projects/{projectId}/domains'.replace('{projectId}', projectId);
                    let payload = {};
                    if (typeof domain !== 'undefined') {
                        payload['domain'] = domain;
                    }
                    const uri = new URL(this.config.endpoint + path);
                    return yield this.call('post', uri, {
                        'content-type': 'application/json',
                    }, payload);
                }),
                /**
                 * Get Domain
                 *
                 *
                 * @param {string} projectId
                 * @param {string} domainId
                 * @throws {AppwriteException}
                 * @returns {Promise}
                 */
                getDomain: (projectId, domainId) => __awaiter(this, void 0, void 0, function* () {
                    if (typeof projectId === 'undefined') {
                        throw new AppwriteException('Missing required parameter: "projectId"');
                    }
                    if (typeof domainId === 'undefined') {
                        throw new AppwriteException('Missing required parameter: "domainId"');
                    }
                    let path = '/projects/{projectId}/domains/{domainId}'.replace('{projectId}', projectId).replace('{domainId}', domainId);
                    let payload = {};
                    const uri = new URL(this.config.endpoint + path);
                    return yield this.call('get', uri, {
                        'content-type': 'application/json',
                    }, payload);
                }),
                /**
                 * Delete Domain
                 *
                 *
                 * @param {string} projectId
                 * @param {string} domainId
                 * @throws {AppwriteException}
                 * @returns {Promise}
                 */
                deleteDomain: (projectId, domainId) => __awaiter(this, void 0, void 0, function* () {
                    if (typeof projectId === 'undefined') {
                        throw new AppwriteException('Missing required parameter: "projectId"');
                    }
                    if (typeof domainId === 'undefined') {
                        throw new AppwriteException('Missing required parameter: "domainId"');
                    }
                    let path = '/projects/{projectId}/domains/{domainId}'.replace('{projectId}', projectId).replace('{domainId}', domainId);
                    let payload = {};
                    const uri = new URL(this.config.endpoint + path);
                    return yield this.call('delete', uri, {
                        'content-type': 'application/json',
                    }, payload);
                }),
                /**
                 * Update Domain Verification Status
                 *
                 *
                 * @param {string} projectId
                 * @param {string} domainId
                 * @throws {AppwriteException}
                 * @returns {Promise}
                 */
                updateDomainVerification: (projectId, domainId) => __awaiter(this, void 0, void 0, function* () {
                    if (typeof projectId === 'undefined') {
                        throw new AppwriteException('Missing required parameter: "projectId"');
                    }
                    if (typeof domainId === 'undefined') {
                        throw new AppwriteException('Missing required parameter: "domainId"');
                    }
                    let path = '/projects/{projectId}/domains/{domainId}/verification'.replace('{projectId}', projectId).replace('{domainId}', domainId);
                    let payload = {};
                    const uri = new URL(this.config.endpoint + path);
                    return yield this.call('patch', uri, {
                        'content-type': 'application/json',
                    }, payload);
                }),
                /**
                 * List Keys
                 *
                 *
                 * @param {string} projectId
                 * @throws {AppwriteException}
                 * @returns {Promise}
                 */
                listKeys: (projectId) => __awaiter(this, void 0, void 0, function* () {
                    if (typeof projectId === 'undefined') {
                        throw new AppwriteException('Missing required parameter: "projectId"');
                    }
                    let path = '/projects/{projectId}/keys'.replace('{projectId}', projectId);
                    let payload = {};
                    const uri = new URL(this.config.endpoint + path);
                    return yield this.call('get', uri, {
                        'content-type': 'application/json',
                    }, payload);
                }),
                /**
                 * Create Key
                 *
                 *
                 * @param {string} projectId
                 * @param {string} name
                 * @param {string[]} scopes
                 * @throws {AppwriteException}
                 * @returns {Promise}
                 */
                createKey: (projectId, name, scopes) => __awaiter(this, void 0, void 0, function* () {
                    if (typeof projectId === 'undefined') {
                        throw new AppwriteException('Missing required parameter: "projectId"');
                    }
                    if (typeof name === 'undefined') {
                        throw new AppwriteException('Missing required parameter: "name"');
                    }
                    if (typeof scopes === 'undefined') {
                        throw new AppwriteException('Missing required parameter: "scopes"');
                    }
                    let path = '/projects/{projectId}/keys'.replace('{projectId}', projectId);
                    let payload = {};
                    if (typeof name !== 'undefined') {
                        payload['name'] = name;
                    }
                    if (typeof scopes !== 'undefined') {
                        payload['scopes'] = scopes;
                    }
                    const uri = new URL(this.config.endpoint + path);
                    return yield this.call('post', uri, {
                        'content-type': 'application/json',
                    }, payload);
                }),
                /**
                 * Get Key
                 *
                 *
                 * @param {string} projectId
                 * @param {string} keyId
                 * @throws {AppwriteException}
                 * @returns {Promise}
                 */
                getKey: (projectId, keyId) => __awaiter(this, void 0, void 0, function* () {
                    if (typeof projectId === 'undefined') {
                        throw new AppwriteException('Missing required parameter: "projectId"');
                    }
                    if (typeof keyId === 'undefined') {
                        throw new AppwriteException('Missing required parameter: "keyId"');
                    }
                    let path = '/projects/{projectId}/keys/{keyId}'.replace('{projectId}', projectId).replace('{keyId}', keyId);
                    let payload = {};
                    const uri = new URL(this.config.endpoint + path);
                    return yield this.call('get', uri, {
                        'content-type': 'application/json',
                    }, payload);
                }),
                /**
                 * Update Key
                 *
                 *
                 * @param {string} projectId
                 * @param {string} keyId
                 * @param {string} name
                 * @param {string[]} scopes
                 * @throws {AppwriteException}
                 * @returns {Promise}
                 */
                updateKey: (projectId, keyId, name, scopes) => __awaiter(this, void 0, void 0, function* () {
                    if (typeof projectId === 'undefined') {
                        throw new AppwriteException('Missing required parameter: "projectId"');
                    }
                    if (typeof keyId === 'undefined') {
                        throw new AppwriteException('Missing required parameter: "keyId"');
                    }
                    if (typeof name === 'undefined') {
                        throw new AppwriteException('Missing required parameter: "name"');
                    }
                    if (typeof scopes === 'undefined') {
                        throw new AppwriteException('Missing required parameter: "scopes"');
                    }
                    let path = '/projects/{projectId}/keys/{keyId}'.replace('{projectId}', projectId).replace('{keyId}', keyId);
                    let payload = {};
                    if (typeof name !== 'undefined') {
                        payload['name'] = name;
                    }
                    if (typeof scopes !== 'undefined') {
                        payload['scopes'] = scopes;
                    }
                    const uri = new URL(this.config.endpoint + path);
                    return yield this.call('put', uri, {
                        'content-type': 'application/json',
                    }, payload);
                }),
                /**
                 * Delete Key
                 *
                 *
                 * @param {string} projectId
                 * @param {string} keyId
                 * @throws {AppwriteException}
                 * @returns {Promise}
                 */
                deleteKey: (projectId, keyId) => __awaiter(this, void 0, void 0, function* () {
                    if (typeof projectId === 'undefined') {
                        throw new AppwriteException('Missing required parameter: "projectId"');
                    }
                    if (typeof keyId === 'undefined') {
                        throw new AppwriteException('Missing required parameter: "keyId"');
                    }
                    let path = '/projects/{projectId}/keys/{keyId}'.replace('{projectId}', projectId).replace('{keyId}', keyId);
                    let payload = {};
                    const uri = new URL(this.config.endpoint + path);
                    return yield this.call('delete', uri, {
                        'content-type': 'application/json',
                    }, payload);
                }),
                /**
                 * Update Project OAuth2
                 *
                 *
                 * @param {string} projectId
                 * @param {string} provider
                 * @param {string} appId
                 * @param {string} secret
                 * @throws {AppwriteException}
                 * @returns {Promise}
                 */
                updateOAuth2: (projectId, provider, appId, secret) => __awaiter(this, void 0, void 0, function* () {
                    if (typeof projectId === 'undefined') {
                        throw new AppwriteException('Missing required parameter: "projectId"');
                    }
                    if (typeof provider === 'undefined') {
                        throw new AppwriteException('Missing required parameter: "provider"');
                    }
                    let path = '/projects/{projectId}/oauth2'.replace('{projectId}', projectId);
                    let payload = {};
                    if (typeof provider !== 'undefined') {
                        payload['provider'] = provider;
                    }
                    if (typeof appId !== 'undefined') {
                        payload['appId'] = appId;
                    }
                    if (typeof secret !== 'undefined') {
                        payload['secret'] = secret;
                    }
                    const uri = new URL(this.config.endpoint + path);
                    return yield this.call('patch', uri, {
                        'content-type': 'application/json',
                    }, payload);
                }),
                /**
                 * List Platforms
                 *
                 *
                 * @param {string} projectId
                 * @throws {AppwriteException}
                 * @returns {Promise}
                 */
                listPlatforms: (projectId) => __awaiter(this, void 0, void 0, function* () {
                    if (typeof projectId === 'undefined') {
                        throw new AppwriteException('Missing required parameter: "projectId"');
                    }
                    let path = '/projects/{projectId}/platforms'.replace('{projectId}', projectId);
                    let payload = {};
                    const uri = new URL(this.config.endpoint + path);
                    return yield this.call('get', uri, {
                        'content-type': 'application/json',
                    }, payload);
                }),
                /**
                 * Create Platform
                 *
                 *
                 * @param {string} projectId
                 * @param {string} type
                 * @param {string} name
                 * @param {string} key
                 * @param {string} store
                 * @param {string} hostname
                 * @throws {AppwriteException}
                 * @returns {Promise}
                 */
                createPlatform: (projectId, type, name, key, store, hostname) => __awaiter(this, void 0, void 0, function* () {
                    if (typeof projectId === 'undefined') {
                        throw new AppwriteException('Missing required parameter: "projectId"');
                    }
                    if (typeof type === 'undefined') {
                        throw new AppwriteException('Missing required parameter: "type"');
                    }
                    if (typeof name === 'undefined') {
                        throw new AppwriteException('Missing required parameter: "name"');
                    }
                    let path = '/projects/{projectId}/platforms'.replace('{projectId}', projectId);
                    let payload = {};
                    if (typeof type !== 'undefined') {
                        payload['type'] = type;
                    }
                    if (typeof name !== 'undefined') {
                        payload['name'] = name;
                    }
                    if (typeof key !== 'undefined') {
                        payload['key'] = key;
                    }
                    if (typeof store !== 'undefined') {
                        payload['store'] = store;
                    }
                    if (typeof hostname !== 'undefined') {
                        payload['hostname'] = hostname;
                    }
                    const uri = new URL(this.config.endpoint + path);
                    return yield this.call('post', uri, {
                        'content-type': 'application/json',
                    }, payload);
                }),
                /**
                 * Get Platform
                 *
                 *
                 * @param {string} projectId
                 * @param {string} platformId
                 * @throws {AppwriteException}
                 * @returns {Promise}
                 */
                getPlatform: (projectId, platformId) => __awaiter(this, void 0, void 0, function* () {
                    if (typeof projectId === 'undefined') {
                        throw new AppwriteException('Missing required parameter: "projectId"');
                    }
                    if (typeof platformId === 'undefined') {
                        throw new AppwriteException('Missing required parameter: "platformId"');
                    }
                    let path = '/projects/{projectId}/platforms/{platformId}'.replace('{projectId}', projectId).replace('{platformId}', platformId);
                    let payload = {};
                    const uri = new URL(this.config.endpoint + path);
                    return yield this.call('get', uri, {
                        'content-type': 'application/json',
                    }, payload);
                }),
                /**
                 * Update Platform
                 *
                 *
                 * @param {string} projectId
                 * @param {string} platformId
                 * @param {string} name
                 * @param {string} key
                 * @param {string} store
                 * @param {string} hostname
                 * @throws {AppwriteException}
                 * @returns {Promise}
                 */
                updatePlatform: (projectId, platformId, name, key, store, hostname) => __awaiter(this, void 0, void 0, function* () {
                    if (typeof projectId === 'undefined') {
                        throw new AppwriteException('Missing required parameter: "projectId"');
                    }
                    if (typeof platformId === 'undefined') {
                        throw new AppwriteException('Missing required parameter: "platformId"');
                    }
                    if (typeof name === 'undefined') {
                        throw new AppwriteException('Missing required parameter: "name"');
                    }
                    let path = '/projects/{projectId}/platforms/{platformId}'.replace('{projectId}', projectId).replace('{platformId}', platformId);
                    let payload = {};
                    if (typeof name !== 'undefined') {
                        payload['name'] = name;
                    }
                    if (typeof key !== 'undefined') {
                        payload['key'] = key;
                    }
                    if (typeof store !== 'undefined') {
                        payload['store'] = store;
                    }
                    if (typeof hostname !== 'undefined') {
                        payload['hostname'] = hostname;
                    }
                    const uri = new URL(this.config.endpoint + path);
                    return yield this.call('put', uri, {
                        'content-type': 'application/json',
                    }, payload);
                }),
                /**
                 * Delete Platform
                 *
                 *
                 * @param {string} projectId
                 * @param {string} platformId
                 * @throws {AppwriteException}
                 * @returns {Promise}
                 */
                deletePlatform: (projectId, platformId) => __awaiter(this, void 0, void 0, function* () {
                    if (typeof projectId === 'undefined') {
                        throw new AppwriteException('Missing required parameter: "projectId"');
                    }
                    if (typeof platformId === 'undefined') {
                        throw new AppwriteException('Missing required parameter: "platformId"');
                    }
                    let path = '/projects/{projectId}/platforms/{platformId}'.replace('{projectId}', projectId).replace('{platformId}', platformId);
                    let payload = {};
                    const uri = new URL(this.config.endpoint + path);
                    return yield this.call('delete', uri, {
                        'content-type': 'application/json',
                    }, payload);
                }),
                /**
                 * Update service status
                 *
                 *
                 * @param {string} projectId
                 * @param {string} service
                 * @param {boolean} status
                 * @throws {AppwriteException}
                 * @returns {Promise}
                 */
                updateServiceStatus: (projectId, service, status) => __awaiter(this, void 0, void 0, function* () {
                    if (typeof projectId === 'undefined') {
                        throw new AppwriteException('Missing required parameter: "projectId"');
                    }
                    if (typeof service === 'undefined') {
                        throw new AppwriteException('Missing required parameter: "service"');
                    }
                    if (typeof status === 'undefined') {
                        throw new AppwriteException('Missing required parameter: "status"');
                    }
                    let path = '/projects/{projectId}/service'.replace('{projectId}', projectId);
                    let payload = {};
                    if (typeof service !== 'undefined') {
                        payload['service'] = service;
                    }
                    if (typeof status !== 'undefined') {
                        payload['status'] = status;
                    }
                    const uri = new URL(this.config.endpoint + path);
                    return yield this.call('patch', uri, {
                        'content-type': 'application/json',
                    }, payload);
                }),
                /**
                 * Get usage stats for a project
                 *
                 *
                 * @param {string} projectId
                 * @param {string} range
                 * @throws {AppwriteException}
                 * @returns {Promise}
                 */
                getUsage: (projectId, range) => __awaiter(this, void 0, void 0, function* () {
                    if (typeof projectId === 'undefined') {
                        throw new AppwriteException('Missing required parameter: "projectId"');
                    }
                    let path = '/projects/{projectId}/usage'.replace('{projectId}', projectId);
                    let payload = {};
                    if (typeof range !== 'undefined') {
                        payload['range'] = range;
                    }
                    const uri = new URL(this.config.endpoint + path);
                    return yield this.call('get', uri, {
                        'content-type': 'application/json',
                    }, payload);
                }),
                /**
                 * List Webhooks
                 *
                 *
                 * @param {string} projectId
                 * @throws {AppwriteException}
                 * @returns {Promise}
                 */
                listWebhooks: (projectId) => __awaiter(this, void 0, void 0, function* () {
                    if (typeof projectId === 'undefined') {
                        throw new AppwriteException('Missing required parameter: "projectId"');
                    }
                    let path = '/projects/{projectId}/webhooks'.replace('{projectId}', projectId);
                    let payload = {};
                    const uri = new URL(this.config.endpoint + path);
                    return yield this.call('get', uri, {
                        'content-type': 'application/json',
                    }, payload);
                }),
                /**
                 * Create Webhook
                 *
                 *
                 * @param {string} projectId
                 * @param {string} name
                 * @param {string[]} events
                 * @param {string} url
                 * @param {boolean} security
                 * @param {string} httpUser
                 * @param {string} httpPass
                 * @throws {AppwriteException}
                 * @returns {Promise}
                 */
                createWebhook: (projectId, name, events, url, security, httpUser, httpPass) => __awaiter(this, void 0, void 0, function* () {
                    if (typeof projectId === 'undefined') {
                        throw new AppwriteException('Missing required parameter: "projectId"');
                    }
                    if (typeof name === 'undefined') {
                        throw new AppwriteException('Missing required parameter: "name"');
                    }
                    if (typeof events === 'undefined') {
                        throw new AppwriteException('Missing required parameter: "events"');
                    }
                    if (typeof url === 'undefined') {
                        throw new AppwriteException('Missing required parameter: "url"');
                    }
                    if (typeof security === 'undefined') {
                        throw new AppwriteException('Missing required parameter: "security"');
                    }
                    let path = '/projects/{projectId}/webhooks'.replace('{projectId}', projectId);
                    let payload = {};
                    if (typeof name !== 'undefined') {
                        payload['name'] = name;
                    }
                    if (typeof events !== 'undefined') {
                        payload['events'] = events;
                    }
                    if (typeof url !== 'undefined') {
                        payload['url'] = url;
                    }
                    if (typeof security !== 'undefined') {
                        payload['security'] = security;
                    }
                    if (typeof httpUser !== 'undefined') {
                        payload['httpUser'] = httpUser;
                    }
                    if (typeof httpPass !== 'undefined') {
                        payload['httpPass'] = httpPass;
                    }
                    const uri = new URL(this.config.endpoint + path);
                    return yield this.call('post', uri, {
                        'content-type': 'application/json',
                    }, payload);
                }),
                /**
                 * Get Webhook
                 *
                 *
                 * @param {string} projectId
                 * @param {string} webhookId
                 * @throws {AppwriteException}
                 * @returns {Promise}
                 */
                getWebhook: (projectId, webhookId) => __awaiter(this, void 0, void 0, function* () {
                    if (typeof projectId === 'undefined') {
                        throw new AppwriteException('Missing required parameter: "projectId"');
                    }
                    if (typeof webhookId === 'undefined') {
                        throw new AppwriteException('Missing required parameter: "webhookId"');
                    }
                    let path = '/projects/{projectId}/webhooks/{webhookId}'.replace('{projectId}', projectId).replace('{webhookId}', webhookId);
                    let payload = {};
                    const uri = new URL(this.config.endpoint + path);
                    return yield this.call('get', uri, {
                        'content-type': 'application/json',
                    }, payload);
                }),
                /**
                 * Update Webhook
                 *
                 *
                 * @param {string} projectId
                 * @param {string} webhookId
                 * @param {string} name
                 * @param {string[]} events
                 * @param {string} url
                 * @param {boolean} security
                 * @param {string} httpUser
                 * @param {string} httpPass
                 * @throws {AppwriteException}
                 * @returns {Promise}
                 */
                updateWebhook: (projectId, webhookId, name, events, url, security, httpUser, httpPass) => __awaiter(this, void 0, void 0, function* () {
                    if (typeof projectId === 'undefined') {
                        throw new AppwriteException('Missing required parameter: "projectId"');
                    }
                    if (typeof webhookId === 'undefined') {
                        throw new AppwriteException('Missing required parameter: "webhookId"');
                    }
                    if (typeof name === 'undefined') {
                        throw new AppwriteException('Missing required parameter: "name"');
                    }
                    if (typeof events === 'undefined') {
                        throw new AppwriteException('Missing required parameter: "events"');
                    }
                    if (typeof url === 'undefined') {
                        throw new AppwriteException('Missing required parameter: "url"');
                    }
                    if (typeof security === 'undefined') {
                        throw new AppwriteException('Missing required parameter: "security"');
                    }
                    let path = '/projects/{projectId}/webhooks/{webhookId}'.replace('{projectId}', projectId).replace('{webhookId}', webhookId);
                    let payload = {};
                    if (typeof name !== 'undefined') {
                        payload['name'] = name;
                    }
                    if (typeof events !== 'undefined') {
                        payload['events'] = events;
                    }
                    if (typeof url !== 'undefined') {
                        payload['url'] = url;
                    }
                    if (typeof security !== 'undefined') {
                        payload['security'] = security;
                    }
                    if (typeof httpUser !== 'undefined') {
                        payload['httpUser'] = httpUser;
                    }
                    if (typeof httpPass !== 'undefined') {
                        payload['httpPass'] = httpPass;
                    }
                    const uri = new URL(this.config.endpoint + path);
                    return yield this.call('put', uri, {
                        'content-type': 'application/json',
                    }, payload);
                }),
                /**
                 * Delete Webhook
                 *
                 *
                 * @param {string} projectId
                 * @param {string} webhookId
                 * @throws {AppwriteException}
                 * @returns {Promise}
                 */
                deleteWebhook: (projectId, webhookId) => __awaiter(this, void 0, void 0, function* () {
                    if (typeof projectId === 'undefined') {
                        throw new AppwriteException('Missing required parameter: "projectId"');
                    }
                    if (typeof webhookId === 'undefined') {
                        throw new AppwriteException('Missing required parameter: "webhookId"');
                    }
                    let path = '/projects/{projectId}/webhooks/{webhookId}'.replace('{projectId}', projectId).replace('{webhookId}', webhookId);
                    let payload = {};
                    const uri = new URL(this.config.endpoint + path);
                    return yield this.call('delete', uri, {
                        'content-type': 'application/json',
                    }, payload);
                })
            };
            this.storage = {
                /**
                 * List buckets
                 *
                 * Get a list of all the storage buckets. You can use the query params to
                 * filter your results.
                 *
                 * @param {string} search
                 * @param {number} limit
                 * @param {number} offset
                 * @param {string} cursor
                 * @param {string} cursorDirection
                 * @param {string} orderType
                 * @throws {AppwriteException}
                 * @returns {Promise}
                 */
                listBuckets: (search, limit, offset, cursor, cursorDirection, orderType) => __awaiter(this, void 0, void 0, function* () {
                    let path = '/storage/buckets';
                    let payload = {};
                    if (typeof search !== 'undefined') {
                        payload['search'] = search;
                    }
                    if (typeof limit !== 'undefined') {
                        payload['limit'] = limit;
                    }
                    if (typeof offset !== 'undefined') {
                        payload['offset'] = offset;
                    }
                    if (typeof cursor !== 'undefined') {
                        payload['cursor'] = cursor;
                    }
                    if (typeof cursorDirection !== 'undefined') {
                        payload['cursorDirection'] = cursorDirection;
                    }
                    if (typeof orderType !== 'undefined') {
                        payload['orderType'] = orderType;
                    }
                    const uri = new URL(this.config.endpoint + path);
                    return yield this.call('get', uri, {
                        'content-type': 'application/json',
                    }, payload);
                }),
                /**
                 * Create bucket
                 *
                 * Create a new storage bucket.
                 *
                 * @param {string} bucketId
                 * @param {string} name
                 * @param {string} permission
                 * @param {string[]} read
                 * @param {string[]} write
                 * @param {boolean} enabled
                 * @param {number} maximumFileSize
                 * @param {string[]} allowedFileExtensions
                 * @param {boolean} encryption
                 * @param {boolean} antivirus
                 * @throws {AppwriteException}
                 * @returns {Promise}
                 */
                createBucket: (bucketId, name, permission, read, write, enabled, maximumFileSize, allowedFileExtensions, encryption, antivirus) => __awaiter(this, void 0, void 0, function* () {
                    if (typeof bucketId === 'undefined') {
                        throw new AppwriteException('Missing required parameter: "bucketId"');
                    }
                    if (typeof name === 'undefined') {
                        throw new AppwriteException('Missing required parameter: "name"');
                    }
                    if (typeof permission === 'undefined') {
                        throw new AppwriteException('Missing required parameter: "permission"');
                    }
                    let path = '/storage/buckets';
                    let payload = {};
                    if (typeof bucketId !== 'undefined') {
                        payload['bucketId'] = bucketId;
                    }
                    if (typeof name !== 'undefined') {
                        payload['name'] = name;
                    }
                    if (typeof permission !== 'undefined') {
                        payload['permission'] = permission;
                    }
                    if (typeof read !== 'undefined') {
                        payload['read'] = read;
                    }
                    if (typeof write !== 'undefined') {
                        payload['write'] = write;
                    }
                    if (typeof enabled !== 'undefined') {
                        payload['enabled'] = enabled;
                    }
                    if (typeof maximumFileSize !== 'undefined') {
                        payload['maximumFileSize'] = maximumFileSize;
                    }
                    if (typeof allowedFileExtensions !== 'undefined') {
                        payload['allowedFileExtensions'] = allowedFileExtensions;
                    }
                    if (typeof encryption !== 'undefined') {
                        payload['encryption'] = encryption;
                    }
                    if (typeof antivirus !== 'undefined') {
                        payload['antivirus'] = antivirus;
                    }
                    const uri = new URL(this.config.endpoint + path);
                    return yield this.call('post', uri, {
                        'content-type': 'application/json',
                    }, payload);
                }),
                /**
                 * Get Bucket
                 *
                 * Get a storage bucket by its unique ID. This endpoint response returns a
                 * JSON object with the storage bucket metadata.
                 *
                 * @param {string} bucketId
                 * @throws {AppwriteException}
                 * @returns {Promise}
                 */
                getBucket: (bucketId) => __awaiter(this, void 0, void 0, function* () {
                    if (typeof bucketId === 'undefined') {
                        throw new AppwriteException('Missing required parameter: "bucketId"');
                    }
                    let path = '/storage/buckets/{bucketId}'.replace('{bucketId}', bucketId);
                    let payload = {};
                    const uri = new URL(this.config.endpoint + path);
                    return yield this.call('get', uri, {
                        'content-type': 'application/json',
                    }, payload);
                }),
                /**
                 * Update Bucket
                 *
                 * Update a storage bucket by its unique ID.
                 *
                 * @param {string} bucketId
                 * @param {string} name
                 * @param {string} permission
                 * @param {string[]} read
                 * @param {string[]} write
                 * @param {boolean} enabled
                 * @param {number} maximumFileSize
                 * @param {string[]} allowedFileExtensions
                 * @param {boolean} encryption
                 * @param {boolean} antivirus
                 * @throws {AppwriteException}
                 * @returns {Promise}
                 */
                updateBucket: (bucketId, name, permission, read, write, enabled, maximumFileSize, allowedFileExtensions, encryption, antivirus) => __awaiter(this, void 0, void 0, function* () {
                    if (typeof bucketId === 'undefined') {
                        throw new AppwriteException('Missing required parameter: "bucketId"');
                    }
                    if (typeof name === 'undefined') {
                        throw new AppwriteException('Missing required parameter: "name"');
                    }
                    if (typeof permission === 'undefined') {
                        throw new AppwriteException('Missing required parameter: "permission"');
                    }
                    let path = '/storage/buckets/{bucketId}'.replace('{bucketId}', bucketId);
                    let payload = {};
                    if (typeof name !== 'undefined') {
                        payload['name'] = name;
                    }
                    if (typeof permission !== 'undefined') {
                        payload['permission'] = permission;
                    }
                    if (typeof read !== 'undefined') {
                        payload['read'] = read;
                    }
                    if (typeof write !== 'undefined') {
                        payload['write'] = write;
                    }
                    if (typeof enabled !== 'undefined') {
                        payload['enabled'] = enabled;
                    }
                    if (typeof maximumFileSize !== 'undefined') {
                        payload['maximumFileSize'] = maximumFileSize;
                    }
                    if (typeof allowedFileExtensions !== 'undefined') {
                        payload['allowedFileExtensions'] = allowedFileExtensions;
                    }
                    if (typeof encryption !== 'undefined') {
                        payload['encryption'] = encryption;
                    }
                    if (typeof antivirus !== 'undefined') {
                        payload['antivirus'] = antivirus;
                    }
                    const uri = new URL(this.config.endpoint + path);
                    return yield this.call('put', uri, {
                        'content-type': 'application/json',
                    }, payload);
                }),
                /**
                 * Delete Bucket
                 *
                 * Delete a storage bucket by its unique ID.
                 *
                 * @param {string} bucketId
                 * @throws {AppwriteException}
                 * @returns {Promise}
                 */
                deleteBucket: (bucketId) => __awaiter(this, void 0, void 0, function* () {
                    if (typeof bucketId === 'undefined') {
                        throw new AppwriteException('Missing required parameter: "bucketId"');
                    }
                    let path = '/storage/buckets/{bucketId}'.replace('{bucketId}', bucketId);
                    let payload = {};
                    const uri = new URL(this.config.endpoint + path);
                    return yield this.call('delete', uri, {
                        'content-type': 'application/json',
                    }, payload);
                }),
                /**
                 * List Files
                 *
                 * Get a list of all the user files. You can use the query params to filter
                 * your results. On admin mode, this endpoint will return a list of all of the
                 * project's files. [Learn more about different API modes](/docs/admin).
                 *
                 * @param {string} bucketId
                 * @param {string} search
                 * @param {number} limit
                 * @param {number} offset
                 * @param {string} cursor
                 * @param {string} cursorDirection
                 * @param {string} orderType
                 * @throws {AppwriteException}
                 * @returns {Promise}
                 */
                listFiles: (bucketId, search, limit, offset, cursor, cursorDirection, orderType) => __awaiter(this, void 0, void 0, function* () {
                    if (typeof bucketId === 'undefined') {
                        throw new AppwriteException('Missing required parameter: "bucketId"');
                    }
                    let path = '/storage/buckets/{bucketId}/files'.replace('{bucketId}', bucketId);
                    let payload = {};
                    if (typeof search !== 'undefined') {
                        payload['search'] = search;
                    }
                    if (typeof limit !== 'undefined') {
                        payload['limit'] = limit;
                    }
                    if (typeof offset !== 'undefined') {
                        payload['offset'] = offset;
                    }
                    if (typeof cursor !== 'undefined') {
                        payload['cursor'] = cursor;
                    }
                    if (typeof cursorDirection !== 'undefined') {
                        payload['cursorDirection'] = cursorDirection;
                    }
                    if (typeof orderType !== 'undefined') {
                        payload['orderType'] = orderType;
                    }
                    const uri = new URL(this.config.endpoint + path);
                    return yield this.call('get', uri, {
                        'content-type': 'application/json',
                    }, payload);
                }),
                /**
                 * Create File
                 *
                 * Create a new file. Before using this route, you should create a new bucket
                 * resource using either a [server
                 * integration](/docs/server/database#storageCreateBucket) API or directly
                 * from your Appwrite console.
                 *
                 * Larger files should be uploaded using multiple requests with the
                 * [content-range](https://developer.mozilla.org/en-US/docs/Web/HTTP/Headers/Content-Range)
                 * header to send a partial request with a maximum supported chunk of `5MB`.
                 * The `content-range` header values should always be in bytes.
                 *
                 * When the first request is sent, the server will return the **File** object,
                 * and the subsequent part request must include the file's **id** in
                 * `x-appwrite-id` header to allow the server to know that the partial upload
                 * is for the existing file and not for a new one.
                 *
                 * If you're creating a new file using one of the Appwrite SDKs, all the
                 * chunking logic will be managed by the SDK internally.
                 *
                 *
                 * @param {string} bucketId
                 * @param {string} fileId
                 * @param {File} file
                 * @param {string[]} read
                 * @param {string[]} write
                 * @throws {AppwriteException}
                 * @returns {Promise}
                 */
                createFile: (bucketId, fileId, file, read, write, onProgress = (progress) => { }) => __awaiter(this, void 0, void 0, function* () {
                    if (typeof bucketId === 'undefined') {
                        throw new AppwriteException('Missing required parameter: "bucketId"');
                    }
                    if (typeof fileId === 'undefined') {
                        throw new AppwriteException('Missing required parameter: "fileId"');
                    }
                    if (typeof file === 'undefined') {
                        throw new AppwriteException('Missing required parameter: "file"');
                    }
                    let path = '/storage/buckets/{bucketId}/files'.replace('{bucketId}', bucketId);
                    let payload = {};
                    if (typeof fileId !== 'undefined') {
                        payload['fileId'] = fileId;
                    }
                    if (typeof file !== 'undefined') {
                        payload['file'] = file;
                    }
                    if (typeof read !== 'undefined') {
                        payload['read'] = read;
                    }
                    if (typeof write !== 'undefined') {
                        payload['write'] = write;
                    }
                    const uri = new URL(this.config.endpoint + path);
                    const size = file.size;
                    if (size <= Appwrite.CHUNK_SIZE) {
                        return yield this.call('post', uri, {
                            'content-type': 'multipart/form-data',
                        }, payload);
                    }
                    let id = undefined;
                    let response = undefined;
                    const headers = {
                        'content-type': 'multipart/form-data',
                    };
                    let counter = 0;
                    const totalCounters = Math.ceil(size / Appwrite.CHUNK_SIZE);
                    if (fileId != 'unique()') {
                        try {
                            response = yield this.call('GET', new URL(this.config.endpoint + path + '/' + fileId), headers);
                            counter = response.chunksUploaded;
                        }
                        catch (e) {
                        }
                    }
                    for (counter; counter < totalCounters; counter++) {
                        const start = (counter * Appwrite.CHUNK_SIZE);
                        const end = Math.min((((counter * Appwrite.CHUNK_SIZE) + Appwrite.CHUNK_SIZE) - 1), size);
                        headers['content-range'] = 'bytes ' + start + '-' + end + '/' + size;
                        if (id) {
                            headers['x-appwrite-id'] = id;
                        }
                        const stream = file.slice(start, end + 1);
                        payload['file'] = new File([stream], file.name);
                        response = yield this.call('post', uri, headers, payload);
                        if (!id) {
                            id = response['$id'];
                        }
                        if (onProgress) {
                            onProgress({
                                $id: response.$id,
                                progress: Math.min((counter + 1) * Appwrite.CHUNK_SIZE, size) / size * 100,
                                sizeUpploaded: end + 1,
                                chunksTotal: response.chunksTotal,
                                chunksUploaded: response.chunksUploaded
                            });
                        }
                    }
                    return response;
                }),
                /**
                 * Get File
                 *
                 * Get a file by its unique ID. This endpoint response returns a JSON object
                 * with the file metadata.
                 *
                 * @param {string} bucketId
                 * @param {string} fileId
                 * @throws {AppwriteException}
                 * @returns {Promise}
                 */
                getFile: (bucketId, fileId) => __awaiter(this, void 0, void 0, function* () {
                    if (typeof bucketId === 'undefined') {
                        throw new AppwriteException('Missing required parameter: "bucketId"');
                    }
                    if (typeof fileId === 'undefined') {
                        throw new AppwriteException('Missing required parameter: "fileId"');
                    }
                    let path = '/storage/buckets/{bucketId}/files/{fileId}'.replace('{bucketId}', bucketId).replace('{fileId}', fileId);
                    let payload = {};
                    const uri = new URL(this.config.endpoint + path);
                    return yield this.call('get', uri, {
                        'content-type': 'application/json',
                    }, payload);
                }),
                /**
                 * Update File
                 *
                 * Update a file by its unique ID. Only users with write permissions have
                 * access to update this resource.
                 *
                 * @param {string} bucketId
                 * @param {string} fileId
                 * @param {string[]} read
                 * @param {string[]} write
                 * @throws {AppwriteException}
                 * @returns {Promise}
                 */
                updateFile: (bucketId, fileId, read, write) => __awaiter(this, void 0, void 0, function* () {
                    if (typeof bucketId === 'undefined') {
                        throw new AppwriteException('Missing required parameter: "bucketId"');
                    }
                    if (typeof fileId === 'undefined') {
                        throw new AppwriteException('Missing required parameter: "fileId"');
                    }
                    let path = '/storage/buckets/{bucketId}/files/{fileId}'.replace('{bucketId}', bucketId).replace('{fileId}', fileId);
                    let payload = {};
                    if (typeof read !== 'undefined') {
                        payload['read'] = read;
                    }
                    if (typeof write !== 'undefined') {
                        payload['write'] = write;
                    }
                    const uri = new URL(this.config.endpoint + path);
                    return yield this.call('put', uri, {
                        'content-type': 'application/json',
                    }, payload);
                }),
                /**
                 * Delete File
                 *
                 * Delete a file by its unique ID. Only users with write permissions have
                 * access to delete this resource.
                 *
                 * @param {string} bucketId
                 * @param {string} fileId
                 * @throws {AppwriteException}
                 * @returns {Promise}
                 */
                deleteFile: (bucketId, fileId) => __awaiter(this, void 0, void 0, function* () {
                    if (typeof bucketId === 'undefined') {
                        throw new AppwriteException('Missing required parameter: "bucketId"');
                    }
                    if (typeof fileId === 'undefined') {
                        throw new AppwriteException('Missing required parameter: "fileId"');
                    }
                    let path = '/storage/buckets/{bucketId}/files/{fileId}'.replace('{bucketId}', bucketId).replace('{fileId}', fileId);
                    let payload = {};
                    const uri = new URL(this.config.endpoint + path);
                    return yield this.call('delete', uri, {
                        'content-type': 'application/json',
                    }, payload);
                }),
                /**
                 * Get File for Download
                 *
                 * Get a file content by its unique ID. The endpoint response return with a
                 * 'Content-Disposition: attachment' header that tells the browser to start
                 * downloading the file to user downloads directory.
                 *
                 * @param {string} bucketId
                 * @param {string} fileId
                 * @throws {AppwriteException}
                 * @returns {URL}
                 */
                getFileDownload: (bucketId, fileId) => {
                    if (typeof bucketId === 'undefined') {
                        throw new AppwriteException('Missing required parameter: "bucketId"');
                    }
                    if (typeof fileId === 'undefined') {
                        throw new AppwriteException('Missing required parameter: "fileId"');
                    }
                    let path = '/storage/buckets/{bucketId}/files/{fileId}/download'.replace('{bucketId}', bucketId).replace('{fileId}', fileId);
                    let payload = {};
                    const uri = new URL(this.config.endpoint + path);
                    payload['project'] = this.config.project;
                    for (const [key, value] of Object.entries(this.flatten(payload))) {
                        uri.searchParams.append(key, value);
                    }
                    return uri;
                },
                /**
                 * Get File Preview
                 *
                 * Get a file preview image. Currently, this method supports preview for image
                 * files (jpg, png, and gif), other supported formats, like pdf, docs, slides,
                 * and spreadsheets, will return the file icon image. You can also pass query
                 * string arguments for cutting and resizing your preview image. Preview is
                 * supported only for image files smaller than 10MB.
                 *
                 * @param {string} bucketId
                 * @param {string} fileId
                 * @param {number} width
                 * @param {number} height
                 * @param {string} gravity
                 * @param {number} quality
                 * @param {number} borderWidth
                 * @param {string} borderColor
                 * @param {number} borderRadius
                 * @param {number} opacity
                 * @param {number} rotation
                 * @param {string} background
                 * @param {string} output
                 * @throws {AppwriteException}
                 * @returns {Promise}
                 */
                getFilePreview: (bucketId, fileId, width, height, gravity, quality, borderWidth, borderColor, borderRadius, opacity, rotation, background, output) => __awaiter(this, void 0, void 0, function* () {
                    if (typeof bucketId === 'undefined') {
                        throw new AppwriteException('Missing required parameter: "bucketId"');
                    }
                    if (typeof fileId === 'undefined') {
                        throw new AppwriteException('Missing required parameter: "fileId"');
                    }
                    let path = '/storage/buckets/{bucketId}/files/{fileId}/preview'.replace('{bucketId}', bucketId).replace('{fileId}', fileId);
                    let payload = {};
                    if (typeof width !== 'undefined') {
                        payload['width'] = width;
                    }
                    if (typeof height !== 'undefined') {
                        payload['height'] = height;
                    }
                    if (typeof gravity !== 'undefined') {
                        payload['gravity'] = gravity;
                    }
                    if (typeof quality !== 'undefined') {
                        payload['quality'] = quality;
                    }
                    if (typeof borderWidth !== 'undefined') {
                        payload['borderWidth'] = borderWidth;
                    }
                    if (typeof borderColor !== 'undefined') {
                        payload['borderColor'] = borderColor;
                    }
                    if (typeof borderRadius !== 'undefined') {
                        payload['borderRadius'] = borderRadius;
                    }
                    if (typeof opacity !== 'undefined') {
                        payload['opacity'] = opacity;
                    }
                    if (typeof rotation !== 'undefined') {
                        payload['rotation'] = rotation;
                    }
                    if (typeof background !== 'undefined') {
                        payload['background'] = background;
                    }
                    if (typeof output !== 'undefined') {
                        payload['output'] = output;
                    }
                    const uri = new URL(this.config.endpoint + path);
                    return yield this.call('get', uri, {
                        'content-type': 'application/json',
                    }, payload);
                }),
                /**
                 * Get File for View
                 *
                 * Get a file content by its unique ID. This endpoint is similar to the
                 * download method but returns with no  'Content-Disposition: attachment'
                 * header.
                 *
                 * @param {string} bucketId
                 * @param {string} fileId
                 * @throws {AppwriteException}
                 * @returns {URL}
                 */
                getFileView: (bucketId, fileId) => {
                    if (typeof bucketId === 'undefined') {
                        throw new AppwriteException('Missing required parameter: "bucketId"');
                    }
                    if (typeof fileId === 'undefined') {
                        throw new AppwriteException('Missing required parameter: "fileId"');
                    }
                    let path = '/storage/buckets/{bucketId}/files/{fileId}/view'.replace('{bucketId}', bucketId).replace('{fileId}', fileId);
                    let payload = {};
                    const uri = new URL(this.config.endpoint + path);
                    payload['project'] = this.config.project;
                    for (const [key, value] of Object.entries(this.flatten(payload))) {
                        uri.searchParams.append(key, value);
                    }
                    return uri;
                },
                /**
                 * Get usage stats for storage
                 *
                 *
                 * @param {string} range
                 * @throws {AppwriteException}
                 * @returns {Promise}
                 */
                getUsage: (range) => __awaiter(this, void 0, void 0, function* () {
                    let path = '/storage/usage';
                    let payload = {};
                    if (typeof range !== 'undefined') {
                        payload['range'] = range;
                    }
                    const uri = new URL(this.config.endpoint + path);
                    return yield this.call('get', uri, {
                        'content-type': 'application/json',
                    }, payload);
                }),
                /**
                 * Get usage stats for a storage bucket
                 *
                 *
                 * @param {string} bucketId
                 * @param {string} range
                 * @throws {AppwriteException}
                 * @returns {Promise}
                 */
                getBucketUsage: (bucketId, range) => __awaiter(this, void 0, void 0, function* () {
                    if (typeof bucketId === 'undefined') {
                        throw new AppwriteException('Missing required parameter: "bucketId"');
                    }
                    let path = '/storage/{bucketId}/usage'.replace('{bucketId}', bucketId);
                    let payload = {};
                    if (typeof range !== 'undefined') {
                        payload['range'] = range;
                    }
                    const uri = new URL(this.config.endpoint + path);
                    return yield this.call('get', uri, {
                        'content-type': 'application/json',
                    }, payload);
                })
            };
            this.teams = {
                /**
                 * List Teams
                 *
                 * Get a list of all the teams in which the current user is a member. You can
                 * use the parameters to filter your results.
                 *
                 * In admin mode, this endpoint returns a list of all the teams in the current
                 * project. [Learn more about different API modes](/docs/admin).
                 *
                 * @param {string} search
                 * @param {number} limit
                 * @param {number} offset
                 * @param {string} cursor
                 * @param {string} cursorDirection
                 * @param {string} orderType
                 * @throws {AppwriteException}
                 * @returns {Promise}
                 */
                list: (search, limit, offset, cursor, cursorDirection, orderType) => __awaiter(this, void 0, void 0, function* () {
                    let path = '/teams';
                    let payload = {};
                    if (typeof search !== 'undefined') {
                        payload['search'] = search;
                    }
                    if (typeof limit !== 'undefined') {
                        payload['limit'] = limit;
                    }
                    if (typeof offset !== 'undefined') {
                        payload['offset'] = offset;
                    }
                    if (typeof cursor !== 'undefined') {
                        payload['cursor'] = cursor;
                    }
                    if (typeof cursorDirection !== 'undefined') {
                        payload['cursorDirection'] = cursorDirection;
                    }
                    if (typeof orderType !== 'undefined') {
                        payload['orderType'] = orderType;
                    }
                    const uri = new URL(this.config.endpoint + path);
                    return yield this.call('get', uri, {
                        'content-type': 'application/json',
                    }, payload);
                }),
                /**
                 * Create Team
                 *
                 * Create a new team. The user who creates the team will automatically be
                 * assigned as the owner of the team. Only the users with the owner role can
                 * invite new members, add new owners and delete or update the team.
                 *
                 * @param {string} teamId
                 * @param {string} name
                 * @param {string[]} roles
                 * @throws {AppwriteException}
                 * @returns {Promise}
                 */
                create: (teamId, name, roles) => __awaiter(this, void 0, void 0, function* () {
                    if (typeof teamId === 'undefined') {
                        throw new AppwriteException('Missing required parameter: "teamId"');
                    }
                    if (typeof name === 'undefined') {
                        throw new AppwriteException('Missing required parameter: "name"');
                    }
                    let path = '/teams';
                    let payload = {};
                    if (typeof teamId !== 'undefined') {
                        payload['teamId'] = teamId;
                    }
                    if (typeof name !== 'undefined') {
                        payload['name'] = name;
                    }
                    if (typeof roles !== 'undefined') {
                        payload['roles'] = roles;
                    }
                    const uri = new URL(this.config.endpoint + path);
                    return yield this.call('post', uri, {
                        'content-type': 'application/json',
                    }, payload);
                }),
                /**
                 * Get Team
                 *
                 * Get a team by its ID. All team members have read access for this resource.
                 *
                 * @param {string} teamId
                 * @throws {AppwriteException}
                 * @returns {Promise}
                 */
                get: (teamId) => __awaiter(this, void 0, void 0, function* () {
                    if (typeof teamId === 'undefined') {
                        throw new AppwriteException('Missing required parameter: "teamId"');
                    }
                    let path = '/teams/{teamId}'.replace('{teamId}', teamId);
                    let payload = {};
                    const uri = new URL(this.config.endpoint + path);
                    return yield this.call('get', uri, {
                        'content-type': 'application/json',
                    }, payload);
                }),
                /**
                 * Update Team
                 *
                 * Update a team using its ID. Only members with the owner role can update the
                 * team.
                 *
                 * @param {string} teamId
                 * @param {string} name
                 * @throws {AppwriteException}
                 * @returns {Promise}
                 */
                update: (teamId, name) => __awaiter(this, void 0, void 0, function* () {
                    if (typeof teamId === 'undefined') {
                        throw new AppwriteException('Missing required parameter: "teamId"');
                    }
                    if (typeof name === 'undefined') {
                        throw new AppwriteException('Missing required parameter: "name"');
                    }
                    let path = '/teams/{teamId}'.replace('{teamId}', teamId);
                    let payload = {};
                    if (typeof name !== 'undefined') {
                        payload['name'] = name;
                    }
                    const uri = new URL(this.config.endpoint + path);
                    return yield this.call('put', uri, {
                        'content-type': 'application/json',
                    }, payload);
                }),
                /**
                 * Delete Team
                 *
                 * Delete a team using its ID. Only team members with the owner role can
                 * delete the team.
                 *
                 * @param {string} teamId
                 * @throws {AppwriteException}
                 * @returns {Promise}
                 */
                delete: (teamId) => __awaiter(this, void 0, void 0, function* () {
                    if (typeof teamId === 'undefined') {
                        throw new AppwriteException('Missing required parameter: "teamId"');
                    }
                    let path = '/teams/{teamId}'.replace('{teamId}', teamId);
                    let payload = {};
                    const uri = new URL(this.config.endpoint + path);
                    return yield this.call('delete', uri, {
                        'content-type': 'application/json',
                    }, payload);
                }),
                /**
                 * Get Team Memberships
                 *
                 * Use this endpoint to list a team's members using the team's ID. All team
                 * members have read access to this endpoint.
                 *
                 * @param {string} teamId
                 * @param {string} search
                 * @param {number} limit
                 * @param {number} offset
                 * @param {string} cursor
                 * @param {string} cursorDirection
                 * @param {string} orderType
                 * @throws {AppwriteException}
                 * @returns {Promise}
                 */
                getMemberships: (teamId, search, limit, offset, cursor, cursorDirection, orderType) => __awaiter(this, void 0, void 0, function* () {
                    if (typeof teamId === 'undefined') {
                        throw new AppwriteException('Missing required parameter: "teamId"');
                    }
                    let path = '/teams/{teamId}/memberships'.replace('{teamId}', teamId);
                    let payload = {};
                    if (typeof search !== 'undefined') {
                        payload['search'] = search;
                    }
                    if (typeof limit !== 'undefined') {
                        payload['limit'] = limit;
                    }
                    if (typeof offset !== 'undefined') {
                        payload['offset'] = offset;
                    }
                    if (typeof cursor !== 'undefined') {
                        payload['cursor'] = cursor;
                    }
                    if (typeof cursorDirection !== 'undefined') {
                        payload['cursorDirection'] = cursorDirection;
                    }
                    if (typeof orderType !== 'undefined') {
                        payload['orderType'] = orderType;
                    }
                    const uri = new URL(this.config.endpoint + path);
                    return yield this.call('get', uri, {
                        'content-type': 'application/json',
                    }, payload);
                }),
                /**
                 * Create Team Membership
                 *
                 * Invite a new member to join your team. If initiated from the client SDK, an
                 * email with a link to join the team will be sent to the member's email
                 * address and an account will be created for them should they not be signed
                 * up already. If initiated from server-side SDKs, the new member will
                 * automatically be added to the team.
                 *
                 * Use the 'url' parameter to redirect the user from the invitation email back
                 * to your app. When the user is redirected, use the [Update Team Membership
                 * Status](/docs/client/teams#teamsUpdateMembershipStatus) endpoint to allow
                 * the user to accept the invitation to the team.
                 *
                 * Please note that to avoid a [Redirect
                 * Attack](https://github.com/OWASP/CheatSheetSeries/blob/master/cheatsheets/Unvalidated_Redirects_and_Forwards_Cheat_Sheet.md)
                 * the only valid redirect URL's are the once from domains you have set when
                 * adding your platforms in the console interface.
                 *
                 * @param {string} teamId
                 * @param {string} email
                 * @param {string[]} roles
                 * @param {string} url
                 * @param {string} name
                 * @throws {AppwriteException}
                 * @returns {Promise}
                 */
                createMembership: (teamId, email, roles, url, name) => __awaiter(this, void 0, void 0, function* () {
                    if (typeof teamId === 'undefined') {
                        throw new AppwriteException('Missing required parameter: "teamId"');
                    }
                    if (typeof email === 'undefined') {
                        throw new AppwriteException('Missing required parameter: "email"');
                    }
                    if (typeof roles === 'undefined') {
                        throw new AppwriteException('Missing required parameter: "roles"');
                    }
                    if (typeof url === 'undefined') {
                        throw new AppwriteException('Missing required parameter: "url"');
                    }
                    let path = '/teams/{teamId}/memberships'.replace('{teamId}', teamId);
                    let payload = {};
                    if (typeof email !== 'undefined') {
                        payload['email'] = email;
                    }
                    if (typeof roles !== 'undefined') {
                        payload['roles'] = roles;
                    }
                    if (typeof url !== 'undefined') {
                        payload['url'] = url;
                    }
                    if (typeof name !== 'undefined') {
                        payload['name'] = name;
                    }
                    const uri = new URL(this.config.endpoint + path);
                    return yield this.call('post', uri, {
                        'content-type': 'application/json',
                    }, payload);
                }),
                /**
                 * Get Team Membership
                 *
                 * Get a team member by the membership unique id. All team members have read
                 * access for this resource.
                 *
                 * @param {string} teamId
                 * @param {string} membershipId
                 * @throws {AppwriteException}
                 * @returns {Promise}
                 */
                getMembership: (teamId, membershipId) => __awaiter(this, void 0, void 0, function* () {
                    if (typeof teamId === 'undefined') {
                        throw new AppwriteException('Missing required parameter: "teamId"');
                    }
                    if (typeof membershipId === 'undefined') {
                        throw new AppwriteException('Missing required parameter: "membershipId"');
                    }
                    let path = '/teams/{teamId}/memberships/{membershipId}'.replace('{teamId}', teamId).replace('{membershipId}', membershipId);
                    let payload = {};
                    const uri = new URL(this.config.endpoint + path);
                    return yield this.call('get', uri, {
                        'content-type': 'application/json',
                    }, payload);
                }),
                /**
                 * Update Membership Roles
                 *
                 * Modify the roles of a team member. Only team members with the owner role
                 * have access to this endpoint. Learn more about [roles and
                 * permissions](/docs/permissions).
                 *
                 * @param {string} teamId
                 * @param {string} membershipId
                 * @param {string[]} roles
                 * @throws {AppwriteException}
                 * @returns {Promise}
                 */
                updateMembershipRoles: (teamId, membershipId, roles) => __awaiter(this, void 0, void 0, function* () {
                    if (typeof teamId === 'undefined') {
                        throw new AppwriteException('Missing required parameter: "teamId"');
                    }
                    if (typeof membershipId === 'undefined') {
                        throw new AppwriteException('Missing required parameter: "membershipId"');
                    }
                    if (typeof roles === 'undefined') {
                        throw new AppwriteException('Missing required parameter: "roles"');
                    }
                    let path = '/teams/{teamId}/memberships/{membershipId}'.replace('{teamId}', teamId).replace('{membershipId}', membershipId);
                    let payload = {};
                    if (typeof roles !== 'undefined') {
                        payload['roles'] = roles;
                    }
                    const uri = new URL(this.config.endpoint + path);
                    return yield this.call('patch', uri, {
                        'content-type': 'application/json',
                    }, payload);
                }),
                /**
                 * Delete Team Membership
                 *
                 * This endpoint allows a user to leave a team or for a team owner to delete
                 * the membership of any other team member. You can also use this endpoint to
                 * delete a user membership even if it is not accepted.
                 *
                 * @param {string} teamId
                 * @param {string} membershipId
                 * @throws {AppwriteException}
                 * @returns {Promise}
                 */
                deleteMembership: (teamId, membershipId) => __awaiter(this, void 0, void 0, function* () {
                    if (typeof teamId === 'undefined') {
                        throw new AppwriteException('Missing required parameter: "teamId"');
                    }
                    if (typeof membershipId === 'undefined') {
                        throw new AppwriteException('Missing required parameter: "membershipId"');
                    }
                    let path = '/teams/{teamId}/memberships/{membershipId}'.replace('{teamId}', teamId).replace('{membershipId}', membershipId);
                    let payload = {};
                    const uri = new URL(this.config.endpoint + path);
                    return yield this.call('delete', uri, {
                        'content-type': 'application/json',
                    }, payload);
                }),
                /**
                 * Update Team Membership Status
                 *
                 * Use this endpoint to allow a user to accept an invitation to join a team
                 * after being redirected back to your app from the invitation email received
                 * by the user.
                 *
                 * If the request is successful, a session for the user is automatically
                 * created.
                 *
                 *
                 * @param {string} teamId
                 * @param {string} membershipId
                 * @param {string} userId
                 * @param {string} secret
                 * @throws {AppwriteException}
                 * @returns {Promise}
                 */
                updateMembershipStatus: (teamId, membershipId, userId, secret) => __awaiter(this, void 0, void 0, function* () {
                    if (typeof teamId === 'undefined') {
                        throw new AppwriteException('Missing required parameter: "teamId"');
                    }
                    if (typeof membershipId === 'undefined') {
                        throw new AppwriteException('Missing required parameter: "membershipId"');
                    }
                    if (typeof userId === 'undefined') {
                        throw new AppwriteException('Missing required parameter: "userId"');
                    }
                    if (typeof secret === 'undefined') {
                        throw new AppwriteException('Missing required parameter: "secret"');
                    }
                    let path = '/teams/{teamId}/memberships/{membershipId}/status'.replace('{teamId}', teamId).replace('{membershipId}', membershipId);
                    let payload = {};
                    if (typeof userId !== 'undefined') {
                        payload['userId'] = userId;
                    }
                    if (typeof secret !== 'undefined') {
                        payload['secret'] = secret;
                    }
                    const uri = new URL(this.config.endpoint + path);
                    return yield this.call('patch', uri, {
                        'content-type': 'application/json',
                    }, payload);
                })
            };
            this.users = {
                /**
                 * List Users
                 *
                 * Get a list of all the project's users. You can use the query params to
                 * filter your results.
                 *
                 * @param {string} search
                 * @param {number} limit
                 * @param {number} offset
                 * @param {string} cursor
                 * @param {string} cursorDirection
                 * @param {string} orderType
                 * @throws {AppwriteException}
                 * @returns {Promise}
                 */
                list: (search, limit, offset, cursor, cursorDirection, orderType) => __awaiter(this, void 0, void 0, function* () {
                    let path = '/users';
                    let payload = {};
                    if (typeof search !== 'undefined') {
                        payload['search'] = search;
                    }
                    if (typeof limit !== 'undefined') {
                        payload['limit'] = limit;
                    }
                    if (typeof offset !== 'undefined') {
                        payload['offset'] = offset;
                    }
                    if (typeof cursor !== 'undefined') {
                        payload['cursor'] = cursor;
                    }
                    if (typeof cursorDirection !== 'undefined') {
                        payload['cursorDirection'] = cursorDirection;
                    }
                    if (typeof orderType !== 'undefined') {
                        payload['orderType'] = orderType;
                    }
                    const uri = new URL(this.config.endpoint + path);
                    return yield this.call('get', uri, {
                        'content-type': 'application/json',
                    }, payload);
                }),
                /**
                 * Create User
                 *
                 * Create a new user.
                 *
                 * @param {string} userId
                 * @param {string} email
                 * @param {string} password
                 * @param {string} name
                 * @throws {AppwriteException}
                 * @returns {Promise}
                 */
                create: (userId, email, password, name) => __awaiter(this, void 0, void 0, function* () {
                    if (typeof userId === 'undefined') {
                        throw new AppwriteException('Missing required parameter: "userId"');
                    }
                    if (typeof email === 'undefined') {
                        throw new AppwriteException('Missing required parameter: "email"');
                    }
                    if (typeof password === 'undefined') {
                        throw new AppwriteException('Missing required parameter: "password"');
                    }
                    let path = '/users';
                    let payload = {};
                    if (typeof userId !== 'undefined') {
                        payload['userId'] = userId;
                    }
                    if (typeof email !== 'undefined') {
                        payload['email'] = email;
                    }
                    if (typeof password !== 'undefined') {
                        payload['password'] = password;
                    }
                    if (typeof name !== 'undefined') {
                        payload['name'] = name;
                    }
                    const uri = new URL(this.config.endpoint + path);
                    return yield this.call('post', uri, {
                        'content-type': 'application/json',
                    }, payload);
                }),
                /**
                 * Get usage stats for the users API
                 *
                 *
                 * @param {string} range
                 * @param {string} provider
                 * @throws {AppwriteException}
                 * @returns {Promise}
                 */
                getUsage: (range, provider) => __awaiter(this, void 0, void 0, function* () {
                    let path = '/users/usage';
                    let payload = {};
                    if (typeof range !== 'undefined') {
                        payload['range'] = range;
                    }
                    if (typeof provider !== 'undefined') {
                        payload['provider'] = provider;
                    }
                    const uri = new URL(this.config.endpoint + path);
                    return yield this.call('get', uri, {
                        'content-type': 'application/json',
                    }, payload);
                }),
                /**
                 * Get User
                 *
                 * Get a user by its unique ID.
                 *
                 * @param {string} userId
                 * @throws {AppwriteException}
                 * @returns {Promise}
                 */
                get: (userId) => __awaiter(this, void 0, void 0, function* () {
                    if (typeof userId === 'undefined') {
                        throw new AppwriteException('Missing required parameter: "userId"');
                    }
                    let path = '/users/{userId}'.replace('{userId}', userId);
                    let payload = {};
                    const uri = new URL(this.config.endpoint + path);
                    return yield this.call('get', uri, {
                        'content-type': 'application/json',
                    }, payload);
                }),
                /**
                 * Delete User
                 *
                 * Delete a user by its unique ID.
                 *
                 * @param {string} userId
                 * @throws {AppwriteException}
                 * @returns {Promise}
                 */
                delete: (userId) => __awaiter(this, void 0, void 0, function* () {
                    if (typeof userId === 'undefined') {
                        throw new AppwriteException('Missing required parameter: "userId"');
                    }
                    let path = '/users/{userId}'.replace('{userId}', userId);
                    let payload = {};
                    const uri = new URL(this.config.endpoint + path);
                    return yield this.call('delete', uri, {
                        'content-type': 'application/json',
                    }, payload);
                }),
                /**
                 * Update Email
                 *
                 * Update the user email by its unique ID.
                 *
                 * @param {string} userId
                 * @param {string} email
                 * @throws {AppwriteException}
                 * @returns {Promise}
                 */
                updateEmail: (userId, email) => __awaiter(this, void 0, void 0, function* () {
                    if (typeof userId === 'undefined') {
                        throw new AppwriteException('Missing required parameter: "userId"');
                    }
                    if (typeof email === 'undefined') {
                        throw new AppwriteException('Missing required parameter: "email"');
                    }
                    let path = '/users/{userId}/email'.replace('{userId}', userId);
                    let payload = {};
                    if (typeof email !== 'undefined') {
                        payload['email'] = email;
                    }
                    const uri = new URL(this.config.endpoint + path);
                    return yield this.call('patch', uri, {
                        'content-type': 'application/json',
                    }, payload);
                }),
                /**
                 * Get User Logs
                 *
                 * Get the user activity logs list by its unique ID.
                 *
                 * @param {string} userId
                 * @param {number} limit
                 * @param {number} offset
                 * @throws {AppwriteException}
                 * @returns {Promise}
                 */
                getLogs: (userId, limit, offset) => __awaiter(this, void 0, void 0, function* () {
                    if (typeof userId === 'undefined') {
                        throw new AppwriteException('Missing required parameter: "userId"');
                    }
                    let path = '/users/{userId}/logs'.replace('{userId}', userId);
                    let payload = {};
                    if (typeof limit !== 'undefined') {
                        payload['limit'] = limit;
                    }
                    if (typeof offset !== 'undefined') {
                        payload['offset'] = offset;
                    }
                    const uri = new URL(this.config.endpoint + path);
                    return yield this.call('get', uri, {
                        'content-type': 'application/json',
                    }, payload);
                }),
                /**
                 * Update Name
                 *
                 * Update the user name by its unique ID.
                 *
                 * @param {string} userId
                 * @param {string} name
                 * @throws {AppwriteException}
                 * @returns {Promise}
                 */
                updateName: (userId, name) => __awaiter(this, void 0, void 0, function* () {
                    if (typeof userId === 'undefined') {
                        throw new AppwriteException('Missing required parameter: "userId"');
                    }
                    if (typeof name === 'undefined') {
                        throw new AppwriteException('Missing required parameter: "name"');
                    }
                    let path = '/users/{userId}/name'.replace('{userId}', userId);
                    let payload = {};
                    if (typeof name !== 'undefined') {
                        payload['name'] = name;
                    }
                    const uri = new URL(this.config.endpoint + path);
                    return yield this.call('patch', uri, {
                        'content-type': 'application/json',
                    }, payload);
                }),
                /**
                 * Update Password
                 *
                 * Update the user password by its unique ID.
                 *
                 * @param {string} userId
                 * @param {string} password
                 * @throws {AppwriteException}
                 * @returns {Promise}
                 */
                updatePassword: (userId, password) => __awaiter(this, void 0, void 0, function* () {
                    if (typeof userId === 'undefined') {
                        throw new AppwriteException('Missing required parameter: "userId"');
                    }
                    if (typeof password === 'undefined') {
                        throw new AppwriteException('Missing required parameter: "password"');
                    }
                    let path = '/users/{userId}/password'.replace('{userId}', userId);
                    let payload = {};
                    if (typeof password !== 'undefined') {
                        payload['password'] = password;
                    }
                    const uri = new URL(this.config.endpoint + path);
                    return yield this.call('patch', uri, {
                        'content-type': 'application/json',
                    }, payload);
                }),
                /**
                 * Get User Preferences
                 *
                 * Get the user preferences by its unique ID.
                 *
                 * @param {string} userId
                 * @throws {AppwriteException}
                 * @returns {Promise}
                 */
                getPrefs: (userId) => __awaiter(this, void 0, void 0, function* () {
                    if (typeof userId === 'undefined') {
                        throw new AppwriteException('Missing required parameter: "userId"');
                    }
                    let path = '/users/{userId}/prefs'.replace('{userId}', userId);
                    let payload = {};
                    const uri = new URL(this.config.endpoint + path);
                    return yield this.call('get', uri, {
                        'content-type': 'application/json',
                    }, payload);
                }),
                /**
                 * Update User Preferences
                 *
                 * Update the user preferences by its unique ID. The object you pass is stored
                 * as is, and replaces any previous value. The maximum allowed prefs size is
                 * 64kB and throws error if exceeded.
                 *
                 * @param {string} userId
                 * @param {object} prefs
                 * @throws {AppwriteException}
                 * @returns {Promise}
                 */
                updatePrefs: (userId, prefs) => __awaiter(this, void 0, void 0, function* () {
                    if (typeof userId === 'undefined') {
                        throw new AppwriteException('Missing required parameter: "userId"');
                    }
                    if (typeof prefs === 'undefined') {
                        throw new AppwriteException('Missing required parameter: "prefs"');
                    }
                    let path = '/users/{userId}/prefs'.replace('{userId}', userId);
                    let payload = {};
                    if (typeof prefs !== 'undefined') {
                        payload['prefs'] = prefs;
                    }
                    const uri = new URL(this.config.endpoint + path);
                    return yield this.call('patch', uri, {
                        'content-type': 'application/json',
                    }, payload);
                }),
                /**
                 * Get User Sessions
                 *
                 * Get the user sessions list by its unique ID.
                 *
                 * @param {string} userId
                 * @throws {AppwriteException}
                 * @returns {Promise}
                 */
                getSessions: (userId) => __awaiter(this, void 0, void 0, function* () {
                    if (typeof userId === 'undefined') {
                        throw new AppwriteException('Missing required parameter: "userId"');
                    }
                    let path = '/users/{userId}/sessions'.replace('{userId}', userId);
                    let payload = {};
                    const uri = new URL(this.config.endpoint + path);
                    return yield this.call('get', uri, {
                        'content-type': 'application/json',
                    }, payload);
                }),
                /**
                 * Delete User Sessions
                 *
                 * Delete all user's sessions by using the user's unique ID.
                 *
                 * @param {string} userId
                 * @throws {AppwriteException}
                 * @returns {Promise}
                 */
                deleteSessions: (userId) => __awaiter(this, void 0, void 0, function* () {
                    if (typeof userId === 'undefined') {
                        throw new AppwriteException('Missing required parameter: "userId"');
                    }
                    let path = '/users/{userId}/sessions'.replace('{userId}', userId);
                    let payload = {};
                    const uri = new URL(this.config.endpoint + path);
                    return yield this.call('delete', uri, {
                        'content-type': 'application/json',
                    }, payload);
                }),
                /**
                 * Delete User Session
                 *
                 * Delete a user sessions by its unique ID.
                 *
                 * @param {string} userId
                 * @param {string} sessionId
                 * @throws {AppwriteException}
                 * @returns {Promise}
                 */
                deleteSession: (userId, sessionId) => __awaiter(this, void 0, void 0, function* () {
                    if (typeof userId === 'undefined') {
                        throw new AppwriteException('Missing required parameter: "userId"');
                    }
                    if (typeof sessionId === 'undefined') {
                        throw new AppwriteException('Missing required parameter: "sessionId"');
                    }
                    let path = '/users/{userId}/sessions/{sessionId}'.replace('{userId}', userId).replace('{sessionId}', sessionId);
                    let payload = {};
                    const uri = new URL(this.config.endpoint + path);
                    return yield this.call('delete', uri, {
                        'content-type': 'application/json',
                    }, payload);
                }),
                /**
                 * Update User Status
                 *
                 * Update the user status by its unique ID.
                 *
                 * @param {string} userId
                 * @param {boolean} status
                 * @throws {AppwriteException}
                 * @returns {Promise}
                 */
                updateStatus: (userId, status) => __awaiter(this, void 0, void 0, function* () {
                    if (typeof userId === 'undefined') {
                        throw new AppwriteException('Missing required parameter: "userId"');
                    }
                    if (typeof status === 'undefined') {
                        throw new AppwriteException('Missing required parameter: "status"');
                    }
                    let path = '/users/{userId}/status'.replace('{userId}', userId);
                    let payload = {};
                    if (typeof status !== 'undefined') {
                        payload['status'] = status;
                    }
                    const uri = new URL(this.config.endpoint + path);
                    return yield this.call('patch', uri, {
                        'content-type': 'application/json',
                    }, payload);
                }),
                /**
                 * Update Email Verification
                 *
                 * Update the user email verification status by its unique ID.
                 *
                 * @param {string} userId
                 * @param {boolean} emailVerification
                 * @throws {AppwriteException}
                 * @returns {Promise}
                 */
                updateVerification: (userId, emailVerification) => __awaiter(this, void 0, void 0, function* () {
                    if (typeof userId === 'undefined') {
                        throw new AppwriteException('Missing required parameter: "userId"');
                    }
                    if (typeof emailVerification === 'undefined') {
                        throw new AppwriteException('Missing required parameter: "emailVerification"');
                    }
                    let path = '/users/{userId}/verification'.replace('{userId}', userId);
                    let payload = {};
                    if (typeof emailVerification !== 'undefined') {
                        payload['emailVerification'] = emailVerification;
                    }
                    const uri = new URL(this.config.endpoint + path);
                    return yield this.call('patch', uri, {
                        'content-type': 'application/json',
                    }, payload);
                })
            };
        }
        /**
         * Set Endpoint
         *
         * Your project endpoint
         *
         * @param {string} endpoint
         *
         * @returns {this}
         */
        setEndpoint(endpoint) {
            this.config.endpoint = endpoint;
            this.config.endpointRealtime = this.config.endpointRealtime || this.config.endpoint.replace('https://', 'wss://').replace('http://', 'ws://');
            return this;
        }
        /**
         * Set Realtime Endpoint
         *
         * @param {string} endpointRealtime
         *
         * @returns {this}
         */
        setEndpointRealtime(endpointRealtime) {
            this.config.endpointRealtime = endpointRealtime;
            return this;
        }
        /**
         * Set Project
         *
         * Your project ID
         *
         * @param value string
         *
         * @return {this}
         */
        setProject(value) {
            this.headers['X-Appwrite-Project'] = value;
            this.config.project = value;
            return this;
        }
        /**
         * Set Key
         *
         * Your secret API key
         *
         * @param value string
         *
         * @return {this}
         */
        setKey(value) {
            this.headers['X-Appwrite-Key'] = value;
            this.config.key = value;
            return this;
        }
        /**
         * Set JWT
         *
         * Your secret JSON Web Token
         *
         * @param value string
         *
         * @return {this}
         */
        setJWT(value) {
            this.headers['X-Appwrite-JWT'] = value;
            this.config.jwt = value;
            return this;
        }
        /**
         * Set Locale
         *
         * @param value string
         *
         * @return {this}
         */
        setLocale(value) {
            this.headers['X-Appwrite-Locale'] = value;
            this.config.locale = value;
            return this;
        }
        /**
         * Set Mode
         *
         * @param value string
         *
         * @return {this}
         */
        setMode(value) {
            this.headers['X-Appwrite-Mode'] = value;
            this.config.mode = value;
            return this;
        }
        /**
         * Subscribes to Appwrite events and passes you the payload in realtime.
         *
         * @param {string|string[]} channels
         * Channel to subscribe - pass a single channel as a string or multiple with an array of strings.
         *
         * Possible channels are:
         * - account
         * - collections
         * - collections.[ID]
         * - collections.[ID].documents
         * - documents
         * - documents.[ID]
         * - files
         * - files.[ID]
         * - executions
         * - executions.[ID]
         * - functions.[ID]
         * - teams
         * - teams.[ID]
         * - memberships
         * - memberships.[ID]
         * @param {(payload: RealtimeMessage) => void} callback Is called on every realtime update.
         * @returns {() => void} Unsubscribes from events.
         */
        subscribe(channels, callback) {
            let channelArray = typeof channels === 'string' ? [channels] : channels;
            channelArray.forEach(channel => this.realtime.channels.add(channel));
            const counter = this.realtime.subscriptionsCounter++;
            this.realtime.subscriptions.set(counter, {
                channels: channelArray,
                callback
            });
            this.realtime.connect();
            return () => {
                this.realtime.subscriptions.delete(counter);
                this.realtime.cleanUp(channelArray);
                this.realtime.connect();
            };
        }
        call(method, url, headers = {}, params = {}) {
            var _a, _b;
            return __awaiter(this, void 0, void 0, function* () {
                method = method.toUpperCase();
                headers = Object.assign(Object.assign({}, headers), this.headers);
                let options = {
                    method,
                    headers,
                    credentials: 'include'
                };
                if (typeof window !== 'undefined' && window.localStorage) {
                    headers['X-Fallback-Cookies'] = (_a = window.localStorage.getItem('cookieFallback')) !== null && _a !== void 0 ? _a : '';
                }
                if (method === 'GET') {
                    for (const [key, value] of Object.entries(this.flatten(params))) {
                        url.searchParams.append(key, value);
                    }
                }
                else {
                    switch (headers['content-type']) {
                        case 'application/json':
                            options.body = JSON.stringify(params);
                            break;
                        case 'multipart/form-data':
                            let formData = new FormData();
                            for (const key in params) {
                                if (Array.isArray(params[key])) {
                                    params[key].forEach((value) => {
                                        formData.append(key + '[]', value);
                                    });
                                }
                                else {
                                    formData.append(key, params[key]);
                                }
                            }
                            options.body = formData;
                            delete headers['content-type'];
                            break;
                    }
                }
                try {
                    let data = null;
                    const response = yield crossFetch.fetch(url.toString(), options);
                    if ((_b = response.headers.get('content-type')) === null || _b === void 0 ? void 0 : _b.includes('application/json')) {
                        data = yield response.json();
                    }
                    else {
                        data = {
                            message: yield response.text()
                        };
                    }
                    if (400 <= response.status) {
                        throw new AppwriteException(data === null || data === void 0 ? void 0 : data.message, response.status, data);
                    }
                    const cookieFallback = response.headers.get('X-Fallback-Cookies');
                    if (typeof window !== 'undefined' && window.localStorage && cookieFallback) {
                        window.console.warn('Appwrite is using localStorage for session management. Increase your security by adding a custom domain as your API endpoint.');
                        window.localStorage.setItem('cookieFallback', cookieFallback);
                    }
                    return data;
                }
                catch (e) {
                    if (e instanceof AppwriteException) {
                        throw e;
                    }
                    throw new AppwriteException(e.message);
                }
            });
        }
        flatten(data, prefix = '') {
            let output = {};
            for (const key in data) {
                let value = data[key];
                let finalKey = prefix ? `${prefix}[${key}]` : key;
                if (Array.isArray(value)) {
                    output = Object.assign(output, this.flatten(value, finalKey));
                }
                else {
                    output[finalKey] = value;
                }
            }
            return output;
        }
    }
    Appwrite.CHUNK_SIZE = 5 * 1024 * 1024; // 5MB
    class Query {
    }
    Query.equal = (attribute, value) => Query.addQuery(attribute, "equal", value);
    Query.notEqual = (attribute, value) => Query.addQuery(attribute, "notEqual", value);
    Query.lesser = (attribute, value) => Query.addQuery(attribute, "lesser", value);
    Query.lesserEqual = (attribute, value) => Query.addQuery(attribute, "lesserEqual", value);
    Query.greater = (attribute, value) => Query.addQuery(attribute, "greater", value);
    Query.greaterEqual = (attribute, value) => Query.addQuery(attribute, "greaterEqual", value);
    Query.search = (attribute, value) => Query.addQuery(attribute, "search", value);
    Query.addQuery = (attribute, oper, value) => value instanceof Array
        ? `${attribute}.${oper}(${value
        .map((v) => Query.parseValues(v))
        .join(",")})`
        : `${attribute}.${oper}(${Query.parseValues(value)})`;
    Query.parseValues = (value) => typeof value === "string" || value instanceof String
        ? `"${value}"`
        : `${value}`;

    exports.Appwrite = Appwrite;
    exports.Query = Query;

    Object.defineProperty(exports, '__esModule', { value: true });

}(this.window = this.window || {}, null, window));<|MERGE_RESOLUTION|>--- conflicted
+++ resolved
@@ -2580,11 +2580,7 @@
                  * @throws {AppwriteException}
                  * @returns {Promise}
                  */
-<<<<<<< HEAD
-                listExecutions: (functionId, limit, offset, search, cursor, cursorDirection) => __awaiter(this, void 0, void 0, function* () {
-=======
                 createTag: (functionId, command, code, onProgress = (progress) => { }) => __awaiter(this, void 0, void 0, function* () {
->>>>>>> 3dd4db56
                     if (typeof functionId === 'undefined') {
                         throw new AppwriteException('Missing required parameter: "functionId"');
                     }
@@ -2606,11 +2602,6 @@
                         payload['cursorDirection'] = cursorDirection;
                     }
                     const uri = new URL(this.config.endpoint + path);
-<<<<<<< HEAD
-                    return yield this.call('get', uri, {
-                        'content-type': 'application/json',
-                    }, payload);
-=======
                     const size = code.size;
                     if (size <= Appwrite.CHUNK_SIZE) {
                         return yield this.call('post', uri, {
@@ -2648,7 +2639,6 @@
                         }
                     }
                     return response;
->>>>>>> 3dd4db56
                 }),
                 /**
                  * Create Execution
