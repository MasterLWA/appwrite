.console {
  width: 100%;
  padding: 0;
  //overflow: auto;
  overscroll-behavior: none;
  
  body {
    position: relative;
    width: ~"calc(100% - 320px)";
    // overflow: auto;
    padding-top: 70px;
    padding-bottom: 0;
    .func-padding-end(50px);
    .func-padding-start(270px);
    margin: 0;
    color: var(--config-color-normal);
    background: var(--config-console-background);

    .project-only {
      display: none !important;
    }

    &.show-nav {
      .project-only {
        display: inline-block !important;
      }
    }

    &.hide-nav {
      .func-padding-start(50px);
      width: ~"calc(100% - 100px)";

      header { 
        width: ~"calc(100% - 50px)";

        .logo {
          display: inline-block;
        }
      }

      .console-back {
        display: block;
      }

      .console-index {
        display: none;
      }

      .account {
        display: none;
      }
    }

    &.index {
      .console-back {
        display: none;
      }

      .console-index {
        display: block;
      }

      .account {
        display: block;
      }
    }

    .console-index {
      display: block;
    }

    .console-back {
      display: none;
    }
  }

  main {
    min-height: 480px;
  }

  header {
    position: fixed;
    top: 0;
    width: ~"calc(100% - 280px)";
    height: 40px;
    line-height: 40px;
    padding: 15px 30px;
    background: var(--config-color-background-fade);
    box-shadow: 0 0 2px rgba(0, 0, 0, .10);
    margin: 0 -50px;
    z-index: 2;
    font-size: 14px;

    .logo {
      display: none;
      border: none;

      &:hover {
        border: none;
        opacity: .8;
      }

      img {
        height: 26px;
        margin: 7px 0;
      }
    }

    .setup-new {
      width: 40px;
      height: 40px;
      line-height: 40px;
    }

    .list {
      width: 240px;

      select {
        height: 40px;
        line-height: 40px;
        padding-top: 0;
        padding-bottom: 0;
        border: none;
        border-radius: 26px;
        background-color: var(--config-console-nav-switch-background);
        color: var(--config-console-nav-switch-color);
      }
    }

    .account {
      .func-margin-start(25px);
      .text-one-liner;
    }

    .switch-theme {
      margin: 2px 0;
    }

    .avatar {
      height: 40px;
      width: 40px;
    }

    .account-button {
      background: transparent;
      position: absolute;
      width: 100%;
      height: 40px;
      border-radius: 0;
      z-index: 1;
    }

    .notifications {
      position: relative;
      font-size: 20px;

      a {
        color: #1b3445;
      }

      &:after {
        position: absolute;
        content: "";
        display: block;
        background: var(--config-color-danger);
        width: 8px;
        height: 8px;
        border-radius: 50%;
        top: 3px;
        .func-end(3px);
      }
    }

    nav {
      background: #1b3445;
      background: linear-gradient(var(--config-console-nav-start), var(--config-console-nav-end));
      color: #788c99;
      position: fixed;
      height: 100%;
      width: 220px;
      top: 0;
      .func-start(0);

      .logo {
        height: 39px;
        padding: 15px 20px;
        display: block;

        img {
          display: inline-block;
          margin-top: 7px;
          margin-bottom: 14px;
        }

        svg g {
          fill: var(--config-color-focus)
        }
      }

      .icon {
        display: block;
        border: none;
        margin: 18px 10px 50px 10px;

        img {
          display: block;
        }

        &:hover {
          border-bottom: none;

          svg g {
            fill: var(--config-color-focus)
          }
        }
      }

      .container {
        overflow: auto;
        height: ~"calc(100% - 133px)";
        width: 100%;
      }

      .project-box {
        padding: 20px;
        text-align: center;
        display: block;
        border: none;
        line-height: 100px;
        height: 100px;

        img {
          max-height: 80px;
          max-width: 80%;
          display: inline-block;
          vertical-align: middle;
        }
      }

      .project {
        display: block;
        padding: 85px 25px 20px 25px;
        color: #788c99;
        position: relative;
        border: none;
        height: 20px;

        &:hover {
          border-bottom: none;
        }

        .name {
          height: 20px;
          line-height: 20px;
          margin: 0;
          padding: 0;
          display: inline-block;
          max-width: 100%;
        }

        .arrow {
          display: block;
          position: absolute;
          .func-end(5px);
          top: 10px;
          width: 0;
          height: 0;
          border-left: 5px solid transparent;
          border-right: 5px solid transparent;
          border-top: 5px solid #788c99;
          transform: rotate(225deg);
        }

        img {
          position: absolute;
          bottom: 40px;
          display: block;
          margin-bottom: 10px;
          max-height: 35px;
          max-width: 40%;
        }
      }

      .subtitle {
        padding: 0 30px;
        display: block;
        font-size: 12px;
        font-weight: 300;
      }

      .links {
        .margin-bottom-small;

        &.top {
          border: none;
          padding-bottom: 0;
          margin-bottom: 5px !important;
        }

        &.bottom {
          position: absolute;
          bottom: 0;
          left: 0;
          right: 0;
          padding-bottom: 0;
          border: none;
          margin-bottom: 0 !important;
          box-shadow: 0 0 10px rgba(0,0,0,.1);

          a {
            border-top: solid 1px var(--config-console-nav-border);
            border-bottom: none;
          }
        }

        .sub {
          display: inline-block;
          border: none;
          width: 25px;
          height: 25px;
          line-height: 25px;
          border-radius: 50%;
          padding: 0;
          background: var(--config-color-focus);
          color: #ffffff;
          text-align: center;
          font-size: 12px;
          margin: 18px;

          i {
            width: auto;
            margin: 0;
          }

          &:hover {
            border: none;
          }
        }

        a {
          padding: 8px 20px;
          border: none;
          display: block;
          color: #87a5b9;
          font-weight: 400;
          .func-border-start(5px, transparent);
          font-size: 13px;

          i {
            .func-margin-end(8px);
            width: 22px;
            display: inline-block;
          }

          &:hover,
          &.selected {
            color: #e4e4e4;
          }
        }
      }

      &:after {
        content: '';
        display: block;
        position: absolute;
        background: #302839;
        height: 100px;
        width: 100%;
        bottom: -100px;
      }
    }
  }

  >footer {
    width: ~"calc(100% + 100px)";
    margin: 0 -50px;
    box-sizing: border-box;
    background: transparent;
    .func-padding-end(30px);
    .func-padding-start(30px);
    
    ul {
      float: none;
      text-align: center;

      li {
        float: none;
        display: inline-block;
      }
    }
  }

  .projects {
    .clear;
    position: relative;

    li {
      .pull-start;
      .func-margin-end(50px);
      margin-bottom: 50px;
      width: 270px;

      &:nth-child(3n) {
        .func-margin-end(0);
      }
    }
  }

  .dashboard {
    padding: 20px;
    min-height: 95px;
    overflow: hidden;
    position: relative;
    z-index: 1;

    .chart {
      width: 80%;
    }

    hr {
      margin: 20px -20px;
      height: 2px;
      background: var(--config-console-background);

      @media @phones,
      @tablets {
        height: 3px;
      }
    }

    footer {
      margin: -20px;
      padding: 20px;
      background: #fcfeff;
      border: none;
      color: var(--config-color-link);
    }

    .col {
      position: relative;

      &:last-child:after {
        display: none;
      }

      &:after {
        content: "";
        display: block;
        width: 2px;
        background: var(--config-console-background);
        height: ~"calc(100% + 110px)";
        position: absolute;
        top: -20px;
        bottom: -20px;
        .func-end(24px);

        @media @phones,
        @tablets {
          width: ~"calc(100% + 40px)";
          height: 3px;
          position: static;
          margin: 20px -20px;
        }
      }
    }

    .value {
      color: var(--config-color-focus);
      vertical-align: bottom;
      line-height: 45px;

      .sum {
        font-size: 45px;
        line-height: 45px;
        font-weight: 700;
        vertical-align: bottom;
      }
    }

    .unit {
      font-weight: 500;
      line-height: 20px;
      vertical-align: bottom;
      font-size: 16px;
      display: inline-block;
      margin-bottom: 5px;
      .func-margin-start(5px);
      color: var(--config-color-focus);
    }

    .metric {
      color: var(--config-color-focus);
      font-weight: 400;
      font-size: 13px;
      line-height: 16px;
    }

    .range {
      color: var(--config-color-fade);
      font-weight: 400;
      font-size: 14px;
      line-height: 16px;
    }

    a {
      display: block;
      font-weight: 400;
      font-size: 14px;
      line-height: 16px;
      padding: 0;
      border: none;
    }
  }

  .chart-metric {
    width: 19%;

    @media @tablets, @phones {
      width: 100%;
    }
  }

<<<<<<< HEAD
  .chart {
    width: ~"calc(100% - 2px)";
    position: relative;
    height: 0;
    padding-top: 20px;
    padding-bottom: 26%;
    .func-margin-end(-2px);
    overflow: hidden;
    background-color: var(--config-color-background-fade);
    background-image:
      linear-gradient(transparent 1px, transparent 1px),
      linear-gradient(90deg, transparent 1px, transparent 1px),
      linear-gradient(var(--config-border-color) 1px, transparent 1px),
      linear-gradient(90deg, var(--config-border-color) 1px, transparent 1px);
    background-size: 100px 100px, 100px 100px, 20px 20px, 20px 20px;
    background-position: -2px -2px, -2px -2px, -1px -1px, -1px -1px;
    background-repeat: round;
    border: solid 1px var(--config-border-color);
    border-right: solid 1px transparent;
    border-bottom: solid 1px transparent;

    @media @tablets, @phones {
      width: 100%!important;
      float: none;
      margin-bottom: 20px;
    }

    canvas {
      position: absolute;
      bottom: 0;
      display: block;
      height: 100%;
      width: 100%;
    }
  }

  .chart-notes {
    font-size: 12px;

    li {
      line-height: 20px;
      display: inline-block;
      .func-margin-end(15px);

      &::before {
        display: inline-block;
        content: '';
        width: 14px;
        height: 14px;
        background: var(--config-color-normal);
        border-radius: 50%;
        .func-margin-end(8px);
        vertical-align: middle;
=======
    .chart {
      width: 80%;
      position: relative;
      height: 0;
      padding-top: 20px;
      padding-bottom: 26%;
      .func-margin-end(-2px);
      overflow: hidden;
      background-color: var(--config-color-background-fade);
      background-image:
        linear-gradient(transparent 1px, transparent 1px),
        linear-gradient(90deg, transparent 1px, transparent 1px),
        linear-gradient(var(--config-border-color) 1px, transparent 1px),
        linear-gradient(90deg, var(--config-border-color) 1px, transparent 1px);
      background-size: 100px 100px, 100px 100px, 20px 20px, 20px 20px;
      background-position: -2px -2px, -2px -2px, -1px -1px, -1px -1px;
      background-repeat: round;
      border: solid 1px var(--config-border-color);
      border-right: solid 1px transparent;
      border-bottom: solid 1px transparent;

      @media @tablets, @phones {
        width: 100%;
        padding-bottom: 32%;
        float: none;
        margin-bottom: 20px;
>>>>>>> 3a12fc23
      }

      &:nth-child(1) {
        color: #29b5d9;

        &::before {
          background: #29b5d9;
        }
      }

      &:nth-child(2) {
        color: #4eb55b;

        &::before {
          background: #4eb55b;
        }
      }

      &:nth-child(3) {
        color: #ec9323;

        &::before {
          background: #ec9323;
        }
      }
    }
  }

  .link-list {
    li {
      margin-bottom: 15px;
    }

    i {
      display: inline-block;
      width: 30px;
      height: 30px;
      line-height: 30px;
      text-align: center;
      background: var(--config-color-fade);
      color: var(--config-color-fade-super);
      border-radius: 50%;
      .func-margin-end(15px);

      &.fade {
        background: transparent;
        color: var(--config-color-fade);
      }
    }
  }

  .provider {
    width: 50px;
    height: 50px;
    background: #f5f5f5;
    color: #868686;
    line-height: 50px;
    text-align: center;
    font-size: 25px;
    border-radius: 50%;

    &.facebook {
      color: #ffffff;
      background: #3b5998;
    }

    &.twitter {
      color: #ffffff;
      background: #55beff;
    }

    &.telegram {
      color: #ffffff;
      background: #3ba9e1;
    }

    &.github {
      color: #ffffff;
      background: #24292e;
    }

    &.whatsapp {
      color: #ffffff;
      background: #25d366;
    }

    &.linkedin {
      color: #ffffff;
      background: #1074af;
    }

    &.microsoft {
      color: #ffffff;
      background: #137ad4;
    }

    &.google {
      color: #ffffff;
      background: #4489f1;
    }

    &.bitbucket {
      color: #ffffff;
      background: #2a88fb;
    }

    &.gitlab {
      color: #faa238;
      background: #30353e;
    }

    &.instagram {
      color: #ffffff;
      background: radial-gradient(circle at 30% 107%, #fdf497 0%, #fdf497 5%, #fd5949 45%, #d6249f 60%, #285AEB 90%);
    }
  }
  
  .premium {
    z-index: 3;
    margin-top: 320px;

    .message {
      height: 190px;
      overflow: hidden;
      position: absolute;
      top: -280px;
    }

    &:after {
      content: '';
      position: absolute;
      top: 0;
      left: -20px;
      right: -20px;
      bottom: -20px;
      background: var(--config-color-background);
      opacity: .7;
      z-index: 300;
    }
  }

  .app-section {
    height: 90px;
  }

  .confirm {
    background: var(--config-color-link);
    color: #ffffff;
    border-radius: 25px;
    padding: 12px;
    line-height: 28px;
    text-align: center;

    .action {
      font-weight: 500;
      cursor: pointer;
    }
  }

  .platforms {
    overflow: hidden;

    .box {
      overflow: hidden;

      img {
        width: 50px;
        margin: 0 auto;
        margin-bottom: 20px;
      }

      .cover {
        margin: -30px -30px 30px -30px;
        padding: 30px;

        &.android {
          background: #a4ca24;

          h1 {
            color: #ffffff;
            font-size: 18px;
            margin-top: 20px;
          }

        }
      }
    }

    .col {
      text-align: center;
      line-height: 30px;
    }

    a {
      display: block;
      margin: -20px;
      padding: 20px;

      &:hover {
        background: #fbfeff;
      }
    }

    img {
      display: block;
      margin: 0 30px;
      width: ~"calc(100% - 60px)";
      border-radius: 50%;
      margin-bottom: 20px;
    }
  }

  .document-nav {
    display: none;
    position: sticky;
    top: 90px;

    @media only screen and (min-width: 1380px) {
      display: block;
    }

    ul {
      position: absolute;
      width: 200px;
      .func-start(-260px);

      li {
        margin-bottom: 20px;

        .selected {
          font-weight: 500;
        }
      }
    }

  }

  .scroll-to {
    display: none;
  }

  @media @desktops {
    .logo {
      .top {
        display: none!important;
      }
    }
  }

  @media @phones, @tablets {
    >header {
      width: ~"calc(100% - 30px)"!important;
      margin: 0 -30px;
      padding: 15px;

      nav {
        width: 100%;
        height: 70px;
        overflow: hidden;

        &.close {
          background: transparent;

          .logo {
            .nav {
              display: none!important;
            }
          }
        }

        &.open {
          height: 100%;

          .logo {
            .top {
              display: none!important;
            }
          }

          .bottom {
            display: block!important;
          }

          button {
            color: #87a5b9;
          }
        }

        button {
          margin: 9px;
          background: transparent;
          color: var(--config-color-normal);
  
          &:hover, &:focus {
            background: transparent;
          }
        }

        .logo {
          display: block!important;
          position: absolute;
          top: 0;
          left: 50%;
          margin: auto;
          transform: translateX(-50%);
        }

        .bottom {
          display: none!important;
        }
      }
    }

    >footer {
      width: auto;
      margin: 50px -30px 0 -30px!important;
      padding: 0 30px 30px 30px;
    }

    body {
      height: "calc(100% - 70px)"!important;
      width: ~"calc(100% - 60px)"!important;
      padding: 70px 30px 0 30px!important;
    }

    .cover {
      padding: 25px 30px;
      margin: 0 -30px;
    }
  }

  @media @phones {

    body {
      height: "calc(100% - 70px)"!important;
      width: ~"calc(100% - 40px)"!important;
      padding: 70px 20px 0 20px!important;
    }

    .cover {
      padding: 20px 20px;
      margin: 0 -20px;
    }

    >header {
      margin: 0 -20px;

      .list {
        width: 175px;
        font-size: 14px;
      }
    }

    >footer {
      margin: 50px -20px 0 -20px!important;
      padding: 0 20px 20px 20px;
    }
  }
}

.dev-feature {
  display: none;
}

.prod-feature {
  display: none;
}

.development {
  .dev-feature {
    display: block;
    opacity: .6 !important;
    outline: solid yellow 3px;
    outline-offset: 3px;

    &.dev-inline {
      display: inline-block;
    }
  }

  .prod-feature {
    display: none;
  }
}

.production {
  .dev-feature {
    display: none;
  }

  .prod-feature {
    display: block;
  }
}

.search {

  opacity: 1!important;

  @media @phones, @tablets {
    button {
      margin-top: 20px;
    }
  }
}<|MERGE_RESOLUTION|>--- conflicted
+++ resolved
@@ -520,41 +520,39 @@
     }
   }
 
-<<<<<<< HEAD
-  .chart {
-    width: ~"calc(100% - 2px)";
-    position: relative;
-    height: 0;
-    padding-top: 20px;
-    padding-bottom: 26%;
-    .func-margin-end(-2px);
-    overflow: hidden;
-    background-color: var(--config-color-background-fade);
-    background-image:
-      linear-gradient(transparent 1px, transparent 1px),
-      linear-gradient(90deg, transparent 1px, transparent 1px),
-      linear-gradient(var(--config-border-color) 1px, transparent 1px),
-      linear-gradient(90deg, var(--config-border-color) 1px, transparent 1px);
-    background-size: 100px 100px, 100px 100px, 20px 20px, 20px 20px;
-    background-position: -2px -2px, -2px -2px, -1px -1px, -1px -1px;
-    background-repeat: round;
-    border: solid 1px var(--config-border-color);
-    border-right: solid 1px transparent;
-    border-bottom: solid 1px transparent;
-
-    @media @tablets, @phones {
-      width: 100%!important;
-      float: none;
-      margin-bottom: 20px;
-    }
-
-    canvas {
-      position: absolute;
-      bottom: 0;
-      display: block;
-      height: 100%;
-      width: 100%;
-    }
+  .chart {	
+    width: 80%;	
+    position: relative;	
+    height: 0;	
+    padding-top: 20px;	
+    padding-bottom: 26%;	
+    .func-margin-end(-2px);	
+    overflow: hidden;	
+    background-color: var(--config-color-background-fade);	
+    background-image:	
+      linear-gradient(transparent 1px, transparent 1px),	
+      linear-gradient(90deg, transparent 1px, transparent 1px),	
+      linear-gradient(var(--config-border-color) 1px, transparent 1px),	
+      linear-gradient(90deg, var(--config-border-color) 1px, transparent 1px);	
+    background-size: 100px 100px, 100px 100px, 20px 20px, 20px 20px;	
+    background-position: -2px -2px, -2px -2px, -1px -1px, -1px -1px;	
+    background-repeat: round;	
+    border: solid 1px var(--config-border-color);	
+    border-right: solid 1px transparent;	
+    border-bottom: solid 1px transparent;	
+    @media @tablets, @phones {	
+      width: 100%;	
+      padding-bottom: 32%;	
+      float: none;	
+      margin-bottom: 20px;	
+    }	
+    canvas {	
+      position: absolute;	
+      bottom: 0;	
+      display: block;	
+      height: 100%;	
+      width: 100%;	
+    }	
   }
 
   .chart-notes {
@@ -574,34 +572,6 @@
         border-radius: 50%;
         .func-margin-end(8px);
         vertical-align: middle;
-=======
-    .chart {
-      width: 80%;
-      position: relative;
-      height: 0;
-      padding-top: 20px;
-      padding-bottom: 26%;
-      .func-margin-end(-2px);
-      overflow: hidden;
-      background-color: var(--config-color-background-fade);
-      background-image:
-        linear-gradient(transparent 1px, transparent 1px),
-        linear-gradient(90deg, transparent 1px, transparent 1px),
-        linear-gradient(var(--config-border-color) 1px, transparent 1px),
-        linear-gradient(90deg, var(--config-border-color) 1px, transparent 1px);
-      background-size: 100px 100px, 100px 100px, 20px 20px, 20px 20px;
-      background-position: -2px -2px, -2px -2px, -1px -1px, -1px -1px;
-      background-repeat: round;
-      border: solid 1px var(--config-border-color);
-      border-right: solid 1px transparent;
-      border-bottom: solid 1px transparent;
-
-      @media @tablets, @phones {
-        width: 100%;
-        padding-bottom: 32%;
-        float: none;
-        margin-bottom: 20px;
->>>>>>> 3a12fc23
       }
 
       &:nth-child(1) {
@@ -629,7 +599,7 @@
       }
     }
   }
-
+  
   .link-list {
     li {
       margin-bottom: 15px;
