<p align="center">
    <a href="https://appwrite.io" target="_blank"><img width="260" height="39" src="https://appwrite.io/images/github-logo.png" alt="Appwrite Logo"></a>
    <br />
    <br />
    <b>A complete backend solution for your [Flutter / Vue / Angular / React / iOS / Android / *ANY OTHER*] app</b>
    <br />
    <br />
</p>

[![Hacktoberfest](https://badgen.net/badge/hacktoberfest/friendly/pink)](CONTRIBUTING.md)
[![Discord](https://img.shields.io/discord/564160730845151244?label=discord)](https://discord.gg/GSeTUeA)
[![Docker Pulls](https://badgen.net/docker/pulls/appwrite/appwrite)](https://travis-ci.org/appwrite/appwrite)
[![Travis CI](https://badgen.net/travis/appwrite/appwrite?label=build)](https://travis-ci.org/appwrite/appwrite)
[![Twitter Account](https://badgen.net/twitter/follow/appwrite_io?label=twitter)](https://twitter.com/appwrite_io)
[![Follow Appwrite on StackShare](https://badgen.net/badge/follow%20on/stackshare/blue)](https://stackshare.io/appwrite)

Appwrite is an end-to-end backend server for Web, Mobile, Native, or Backend apps packaged as a set of Docker microservices. Appwrite abstract the complexity and repetitiveness required to build a modern backend API from scratch to allow you to build secure apps faster.

Using Appwrite, you can easily integrate your app with user authentication & multiple sign-in methods, a database for storing and querying users and team data, storage and file management, image manipulation, schedule CRON tasks, and [more services](https://appwrite.io/docs).

[https://appwrite.io](https://appwrite.io)

![Appwrite](public/images/github.png)

Table of Contents:

- [Installation](#installation)
  - [Unix](#unix)
  - [Windows](#windows)
    - [CMD](#cmd)
    - [PowerShell](#powershell)
- [Getting Started](#getting-started)
  - [Services](#services)
  - [SDKs](#sdks)
    - [Client](#client)
    - [Server](#server)
- [Security](#security)
- [Follow Us](#follow-us)
- [Contributing](#contributing)
- [License](#license)
      
## Installation

Appwrite backend server is designed to run in a container environment. Running your server is as easy as running one command from your terminal. You can either run Appwrite on your localhost using docker-compose or on any other container orchestration tool like Kubernetes, Docker Swarm or Rancher.

The easiest way to start running your Appwrite server is by running our docker-compose file. Before running the installation command make sure you have [Docker](https://www.docker.com/products/docker-desktop) installed on your machine:

### Unix

```bash
docker run -it --rm \
    --volume /var/run/docker.sock:/var/run/docker.sock \
    --volume "$(pwd)"/appwrite:/usr/src/code/appwrite:rw \
<<<<<<< HEAD
=======
    --entrypoint="install" \
>>>>>>> b12097ef
    appwrite/appwrite:0.7.0
```

### Windows

#### CMD

```cmd
docker run -it --rm ^
    --volume //var/run/docker.sock:/var/run/docker.sock ^
    --volume "%cd%"/appwrite:/usr/src/code/appwrite:rw ^
<<<<<<< HEAD
=======
    --entrypoint="install" ^
>>>>>>> b12097ef
    appwrite/appwrite:0.7.0
```

#### PowerShell

```powershell
docker run -it --rm ,
    --volume /var/run/docker.sock:/var/run/docker.sock ,
    --volume ${pwd}/appwrite:/usr/src/code/appwrite:rw ,
<<<<<<< HEAD
=======
    --entrypoint="install" ,
>>>>>>> b12097ef
    appwrite/appwrite:0.7.0
```

Once the Docker installation completes, go to http://localhost to access the Appwrite console from your browser. Please note that on non-linux native hosts, the server might take a few minutes to start after installation completes.


For advanced production and custom installation, check out our Docker [environment variables](docs/tutorials/environment-variables.md) docs. You can also use our public [docker-compose.yml](https://appwrite.io/docker-compose.yml) file to manually set up and environment.

## Getting Started

Getting started with Appwrite is as easy as creating a new project, choosing your platform and integrating its SDK in your code. You can easily get started with your platform of choice by reading one of our Getting Started tutorials.

* [Getting Started for Web](https://appwrite.io/docs/getting-started-for-web)
* [Getting Started for Flutter](https://appwrite.io/docs/getting-started-for-flutter)
* [Getting Started for Server](https://appwrite.io/docs/getting-started-for-server)
* Getting Started for Android (soon...)
* Getting Started for iOS (soon...)

### Services

* [**Account**](https://appwrite.io/docs/client/account) - Manage current user authentication and account. Track and manage the user sessions, devices, sign-in methods, and security logs.
* [**Users**](https://appwrite.io/docs/server/users) - Manage and list all project users when in admin mode.
* [**Teams**](https://appwrite.io/docs/client/teams) - Manage and group users in teams. Manage memberships, invites, and user roles within a team.
* [**Database**](https://appwrite.io/docs/client/database) - Manage database collections and documents. Read, create, update, and delete documents and filter lists of documents collections using an advanced filter with graph-like capabilities.
* [**Storage**](https://appwrite.io/docs/client/storage) - Manage storage files. Read, create, delete, and preview files. Manipulate the preview of your files to fit your app perfectly. All files are scanned by ClamAV and stored in a secure and encrypted way.
* [**Functions**](https://appwrite.io/docs/server/functions) - Customize your Appwrite server by executing your custom code in an isolate environment, you can trigger your code on any Appwrite system event, manually or using a CRON schedule.
* [**Locale**](https://appwrite.io/docs/client/locale) - Track your user's location, and manage your app locale-based data.
* [**Avatars**](https://appwrite.io/docs/client/avatars) - Manage your users' avatars, countries' flags, browser icons, credit card symbols, and generate QR codes.

For the complete API documentation, visit [https://appwrite.io/docs](https://appwrite.io/docs). For more tutorials, news and announcements check out our [blog](https://medium.com/appwrite-io) and [Discord Server](https://discord.gg/GSeTUeA).

### SDKs

Below is a list of currently supported platforms and languages. If you wish to help us add support to your platform of choice, you can go over to our [SDK Generator](https://github.com/appwrite/sdk-generator) project and view our [contribution guide](https://github.com/appwrite/sdk-generator/blob/master/CONTRIBUTING.md).

#### Client
* ✅ [Web](https://github.com/appwrite/sdk-for-js) (Maintained by the Appwrite Team)
* ✅ [Flutter](https://github.com/appwrite/sdk-for-flutter) (Maintained by the Appwrite Team)

#### Server
* ✅ [NodeJS](https://github.com/appwrite/sdk-for-node) (Maintained by the Appwrite Team)
* ✅ [PHP](https://github.com/appwrite/sdk-for-php) (Maintained by the Appwrite Team)
* ✅ [Deno](https://github.com/appwrite/sdk-for-deno) - **Beta** (Maintained by the Appwrite Team)
* ✅ [Ruby](https://github.com/appwrite/sdk-for-ruby) - **Beta** (Maintained by the Appwrite Team)
* ✅ [Python](https://github.com/appwrite/sdk-for-python) - **Beta** (Maintained by the Appwrite Team)
* ✅ [Go](https://github.com/appwrite/sdk-for-go) **Work in progress** (Maintained by the Appwrite Team)
* ✅ [Dart](https://github.com/appwrite/sdk-for-dart) **Work in progress** (Maintained by the Appwrite Team)

Looking for more SDKs? - Help us by contributing a pull request to our [SDK Generator](https://github.com/appwrite/sdk-generator)!

## Contributing

All code contributions - including those of people having commit access - must go through a pull request and approved by a core developer before being merged. This is to ensure proper review of all the code.

We truly ❤️ pull requests! If you wish to help, you can learn more about how you can contribute to this project in the [contribution guide](CONTRIBUTING.md).

## Security

For security issues, kindly email us [security@appwrite.io](mailto:security@appwrite.io) instead of posting a public issue in GitHub.

## Follow Us

Join our growing community around the world! Follow us on [Twitter](https://twitter.com/appwrite_io), [Facebook Page](https://www.facebook.com/appwrite.io), [Facebook Group](https://www.facebook.com/groups/appwrite.developers/) or join our live [Discord server](https://discord.gg/GSeTUeA) for more help, ideas, and discussions.

## License

This repository is available under the [BSD 3-Clause License](./LICENSE).<|MERGE_RESOLUTION|>--- conflicted
+++ resolved
@@ -51,10 +51,7 @@
 docker run -it --rm \
     --volume /var/run/docker.sock:/var/run/docker.sock \
     --volume "$(pwd)"/appwrite:/usr/src/code/appwrite:rw \
-<<<<<<< HEAD
-=======
     --entrypoint="install" \
->>>>>>> b12097ef
     appwrite/appwrite:0.7.0
 ```
 
@@ -66,10 +63,7 @@
 docker run -it --rm ^
     --volume //var/run/docker.sock:/var/run/docker.sock ^
     --volume "%cd%"/appwrite:/usr/src/code/appwrite:rw ^
-<<<<<<< HEAD
-=======
     --entrypoint="install" ^
->>>>>>> b12097ef
     appwrite/appwrite:0.7.0
 ```
 
@@ -79,10 +73,7 @@
 docker run -it --rm ,
     --volume /var/run/docker.sock:/var/run/docker.sock ,
     --volume ${pwd}/appwrite:/usr/src/code/appwrite:rw ,
-<<<<<<< HEAD
-=======
     --entrypoint="install" ,
->>>>>>> b12097ef
     appwrite/appwrite:0.7.0
 ```
 
