--- conflicted
+++ resolved
@@ -124,11 +124,8 @@
 * ✅  &nbsp; [Deno](https://github.com/appwrite/sdk-for-deno) - **Beta** (Maintained by the Appwrite Team)
 * ✅  &nbsp; [Ruby](https://github.com/appwrite/sdk-for-ruby) - **Beta** (Maintained by the Appwrite Team)
 * ✅  &nbsp; [Python](https://github.com/appwrite/sdk-for-python) - **Beta** (Maintained by the Appwrite Team)
-<<<<<<< HEAD
 * ✅  &nbsp; [.NET](https://github.com/appwrite/sdk-for-dotnet) - **Experimental** (Maintained by the Appwrite Team)
-=======
 * ✅  &nbsp; [Dart](https://github.com/appwrite/sdk-for-dart) **Experimental** (Maintained by the Appwrite Team)
->>>>>>> cc8c6664
 * ✅  &nbsp; [Go](https://github.com/appwrite/sdk-for-go) **Work in progress** (Maintained by the Appwrite Team)
 
 Looking for more SDKs? - Help us by contributing a pull request to our [SDK Generator](https://github.com/appwrite/sdk-generator)!
