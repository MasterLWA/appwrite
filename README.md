<br />
<p align="center">
    <a href="https://appwrite.io" target="_blank"><img width="260" height="39" src="https://appwrite.io/images/github-logo.png" alt="Appwrite Logo"></a>
    <br />
    <br />
    <b>A complete backend solution for your [Flutter / Vue / Angular / React / iOS / Android / *ANY OTHER*] app</b>
    <br />
    <br />
</p>

<!--[![Hacktoberfest](https://badgen.net/badge/hacktoberfest/friendly/pink)](CONTRIBUTING.md)-->
[![Discord](https://img.shields.io/discord/564160730845151244?label=discord&style=flat-square)](https://appwrite.io/discord)
[![Swag Store](https://img.shields.io/badge/swag%20store-f02e65?style=flat-square)](https://store.appwrite.io)
[![Docker Pulls](https://img.shields.io/docker/pulls/appwrite/appwrite?color=f02e65&style=flat-square)](https://hub.docker.com/r/appwrite/appwrite)
[![Build Status](https://img.shields.io/travis/com/appwrite/appwrite?style=flat-square)](https://travis-ci.com/appwrite/appwrite)
[![Twitter Account](https://img.shields.io/twitter/follow/appwrite_io?color=00acee&label=twitter&style=flat-square)](https://twitter.com/appwrite_io)

[**Appwrite 0.8 has been released! Learn what's new!**](https://dev.to/appwrite/announcing-appwrite-0-8-an-open-source-self-hosted-baas-kda)

Appwrite is an end-to-end backend server for Web, Mobile, Native, or Backend apps packaged as a set of Docker<nobr> microservices. Appwrite abstracts the complexity and repetitiveness required to build a modern backend API from scratch and allows you to build secure apps faster.

Using Appwrite, you can easily integrate your app with user authentication & multiple sign-in methods, a database for storing and querying users and team data, storage and file management, image manipulation, Cloud Functions, and [more services](https://appwrite.io/docs).

![Appwrite](public/images/github.png)

Find out more at: [https://appwrite.io](https://appwrite.io)

Table of Contents:

- [Installation](#installation)
  - [Unix](#unix)
  - [Windows](#windows)
    - [CMD](#cmd)
    - [PowerShell](#powershell)
  - [Upgrade from an Older Version](#upgrade-from-an-older-version)
- [Getting Started](#getting-started)
  - [Services](#services)
  - [SDKs](#sdks)
    - [Client](#client)
    - [Server](#server)
- [Contributing](#contributing)
- [Security](#security)
- [Follow Us](#follow-us)
- [License](#license)
      
## Installation

Appwrite backend server is designed to run in a container environment. Running your server is as easy as running one command from your terminal. You can either run Appwrite on your localhost using docker-compose or on any other container orchestration tool like Kubernetes, Docker Swarm, or Rancher.

The easiest way to start running your Appwrite server is by running our docker-compose file. Before running the installation command make sure you have [Docker](https://www.docker.com/products/docker-desktop) installed on your machine:

### Unix

```bash
docker run -it --rm \
    --volume /var/run/docker.sock:/var/run/docker.sock \
    --volume "$(pwd)"/appwrite:/usr/src/code/appwrite:rw \
    --entrypoint="install" \
<<<<<<< HEAD
    appwrite/appwrite:0.7.1
=======
    appwrite/appwrite:0.8.0
>>>>>>> 9346b564
```

### Windows

#### CMD

```cmd
docker run -it --rm ^
    --volume //var/run/docker.sock:/var/run/docker.sock ^
    --volume "%cd%"/appwrite:/usr/src/code/appwrite:rw ^
    --entrypoint="install" ^
<<<<<<< HEAD
    appwrite/appwrite:0.7.1
=======
    appwrite/appwrite:0.8.0
>>>>>>> 9346b564
```

#### PowerShell

```powershell
docker run -it --rm ,
    --volume /var/run/docker.sock:/var/run/docker.sock ,
    --volume ${pwd}/appwrite:/usr/src/code/appwrite:rw ,
    --entrypoint="install" ,
<<<<<<< HEAD
    appwrite/appwrite:0.7.1
=======
    appwrite/appwrite:0.8.0
>>>>>>> 9346b564
```

Once the Docker installation completes, go to http://localhost to access the Appwrite console from your browser. Please note that on non-linux native hosts, the server might take a few minutes to start after installation completes.


For advanced production and custom installation, check out our Docker [environment variables](https://appwrite.io/docs/environment-variables) docs. You can also use our public [docker-compose.yml](https://gist.github.com/eldadfux/977869ff6bdd7312adfd4e629ee15cc5#file-docker-compose-yml) file to manually set up an environment.

### Upgrade from an Older Version

If you are upgrading your Appwrite server from an older version, you should use the Appwrite migration tool once your setup is completed. For more information regarding this, check out the [Installation Docs](https://appwrite.io/docs/installation).

## Getting Started

Getting started with Appwrite is as easy as creating a new project, choosing your platform, and integrating its SDK in your code. You can easily get started with your platform of choice by reading one of our Getting Started tutorials.

* [Getting Started for Web](https://appwrite.io/docs/getting-started-for-web)
* [Getting Started for Flutter](https://appwrite.io/docs/getting-started-for-flutter)
* [Getting Started for Server](https://appwrite.io/docs/getting-started-for-server)
* [Getting Started for CLI](https://appwrite.io/docs/command-line)
* Getting Started for Android (Coming soon...)
* Getting Started for iOS (Coming soon...)

### Services

* [**Account**](https://appwrite.io/docs/client/account) - Manage current user authentication and account. Track and manage the user sessions, devices, sign-in methods, and security logs.
* [**Users**](https://appwrite.io/docs/server/users) - Manage and list all project users when in admin mode.
* [**Teams**](https://appwrite.io/docs/client/teams) - Manage and group users in teams. Manage memberships, invites, and user roles within a team.
* [**Database**](https://appwrite.io/docs/client/database) - Manage database collections and documents. Read, create, update, and delete documents and filter lists of document collections using advanced filters.
* [**Storage**](https://appwrite.io/docs/client/storage) - Manage storage files. Read, create, delete, and preview files. Manipulate the preview of your files to fit your app perfectly. All files are scanned by ClamAV and stored in a secure and encrypted way.
* [**Functions**](https://appwrite.io/docs/server/functions) - Customize your Appwrite server by executing your custom code in a secure, isolated environment. You can trigger your code on any Appwrite system event, manually or using a CRON schedule.
* [**Locale**](https://appwrite.io/docs/client/locale) - Track your user's location, and manage your app locale-based data.
* [**Avatars**](https://appwrite.io/docs/client/avatars) - Manage your users' avatars, countries' flags, browser icons, credit card symbols, and generate QR codes.

For the complete API documentation, visit [https://appwrite.io/docs](https://appwrite.io/docs). For more tutorials, news and announcements check out our [blog](https://medium.com/appwrite-io) and [Discord Server](https://discord.gg/GSeTUeA).

### SDKs

Below is a list of currently supported platforms and languages. If you wish to help us add support to your platform of choice, you can go over to our [SDK Generator](https://github.com/appwrite/sdk-generator) project and view our [contribution guide](https://github.com/appwrite/sdk-generator/blob/master/CONTRIBUTING.md).

#### Client
* ✅  &nbsp; [Web](https://github.com/appwrite/sdk-for-web) (Maintained by the Appwrite Team)
* ✅  &nbsp; [Flutter](https://github.com/appwrite/sdk-for-flutter) (Maintained by the Appwrite Team)

#### Server
* ✅  &nbsp; [NodeJS](https://github.com/appwrite/sdk-for-node) (Maintained by the Appwrite Team)
* ✅  &nbsp; [PHP](https://github.com/appwrite/sdk-for-php) (Maintained by the Appwrite Team)
* ✅  &nbsp; [Dart](https://github.com/appwrite/sdk-for-dart) **Beta** (Maintained by the Appwrite Team)
* ✅  &nbsp; [Deno](https://github.com/appwrite/sdk-for-deno) - **Beta** (Maintained by the Appwrite Team)
* ✅  &nbsp; [Ruby](https://github.com/appwrite/sdk-for-ruby) - **Beta** (Maintained by the Appwrite Team)
* ✅  &nbsp; [Python](https://github.com/appwrite/sdk-for-python) - **Beta** (Maintained by the Appwrite Team)
* ✅  &nbsp; [.NET](https://github.com/appwrite/sdk-for-dotnet) - **Experimental** (Maintained by the Appwrite Team)

Looking for more SDKs? - Help us by contributing a pull request to our [SDK Generator](https://github.com/appwrite/sdk-generator)!

## Contributing

All code contributions - including those of people having commit access - must go through a pull request and be approved by a core developer before being merged. This is to ensure a proper review of all the code.

We truly ❤️ pull requests! If you wish to help, you can learn more about how you can contribute to this project in the [contribution guide](CONTRIBUTING.md).

## Security

For security issues, kindly email us at [security@appwrite.io](mailto:security@appwrite.io) instead of posting a public issue on GitHub.

## Follow Us

Join our growing community around the world! See our official [Blog](https://medium.com/appwrite-io). Follow us on [Twitter](https://twitter.com/appwrite_io), [Facebook Page](https://www.facebook.com/appwrite.io), [Facebook Group](https://www.facebook.com/groups/appwrite.developers/) or join our live [Discord server](https://discord.gg/GSeTUeA) for more help, ideas, and discussions.

## License

This repository is available under the [BSD 3-Clause License](./LICENSE).<|MERGE_RESOLUTION|>--- conflicted
+++ resolved
@@ -56,11 +56,7 @@
     --volume /var/run/docker.sock:/var/run/docker.sock \
     --volume "$(pwd)"/appwrite:/usr/src/code/appwrite:rw \
     --entrypoint="install" \
-<<<<<<< HEAD
-    appwrite/appwrite:0.7.1
-=======
     appwrite/appwrite:0.8.0
->>>>>>> 9346b564
 ```
 
 ### Windows
@@ -72,11 +68,7 @@
     --volume //var/run/docker.sock:/var/run/docker.sock ^
     --volume "%cd%"/appwrite:/usr/src/code/appwrite:rw ^
     --entrypoint="install" ^
-<<<<<<< HEAD
-    appwrite/appwrite:0.7.1
-=======
     appwrite/appwrite:0.8.0
->>>>>>> 9346b564
 ```
 
 #### PowerShell
@@ -86,11 +78,7 @@
     --volume /var/run/docker.sock:/var/run/docker.sock ,
     --volume ${pwd}/appwrite:/usr/src/code/appwrite:rw ,
     --entrypoint="install" ,
-<<<<<<< HEAD
-    appwrite/appwrite:0.7.1
-=======
     appwrite/appwrite:0.8.0
->>>>>>> 9346b564
 ```
 
 Once the Docker installation completes, go to http://localhost to access the Appwrite console from your browser. Please note that on non-linux native hosts, the server might take a few minutes to start after installation completes.
