> Great news! Appwrite Cloud is now in public beta! Sign up at [cloud.appwrite.io](https://cloud.appwrite.io) for a hassle-free, hosted experience. Join us in the Cloud today! ☁️🎉

<br />
<p align="center">
    <a href="https://appwrite.io" target="_blank"><img width="260" height="39" src="https://appwrite.io/images/appwrite.svg" alt="Appwrite Logo"></a>
    <br />
    <b>Appwrite is a backend platform for developing Web, Mobile, and Flutter applications. Built with the open source community and optimized for developer experience in the coding languages you love.</b>
    <br />
    <br />
</p>


<!-- [![Build Status](https://img.shields.io/travis/com/appwrite/appwrite?style=flat-square)](https://travis-ci.com/appwrite/appwrite) -->

[![We're Hiring](https://img.shields.io/static/v1?label=We're&message=Hiring&color=blue&style=flat-square)](https://appwrite.io/company/careers)
[![Hacktoberfest](https://img.shields.io/static/v1?label=hacktoberfest&message=ready&color=191120&style=flat-square)](https://hacktoberfest.appwrite.io)
[![Discord](https://img.shields.io/discord/564160730845151244?label=discord&style=flat-square)](https://appwrite.io/discord?r=Github)
[![Build Status](https://img.shields.io/github/actions/workflow/status/appwrite/appwrite/tests.yml?branch=master&label=tests&style=flat-square)](https://github.com/appwrite/appwrite/actions)
[![Twitter Account](https://img.shields.io/twitter/follow/appwrite?color=00acee&label=twitter&style=flat-square)](https://twitter.com/appwrite)

<!-- [![Docker Pulls](https://img.shields.io/docker/pulls/appwrite/appwrite?color=f02e65&style=flat-square)](https://hub.docker.com/r/appwrite/appwrite) -->
<!-- [![Translate](https://img.shields.io/badge/translate-f02e65?style=flat-square)](docs/tutorials/add-translations.md) -->
<!-- [![Swag Store](https://img.shields.io/badge/swag%20store-f02e65?style=flat-square)](https://store.appwrite.io) -->

English | [简体中文](README-CN.md)

[**Announcing Appwrite Cloud Public Beta! Sign up today!**](https://cloud.appwrite.io)

Appwrite is an end-to-end backend server for Web, Mobile, Native, or Backend apps packaged as a set of Docker<nobr> microservices. Appwrite abstracts the complexity and repetitiveness required to build a modern backend API from scratch and allows you to build secure apps faster.

Using Appwrite, you can easily integrate your app with user authentication and multiple sign-in methods, a database for storing and querying users and team data, storage and file management, image manipulation, Cloud Functions, and [more services](https://appwrite.io/docs).

<p align="center">
    <br />
    <a href="https://www.producthunt.com/posts/appwrite-2?utm_source=badge-top-post-badge&utm_medium=badge&utm_souce=badge-appwrite-2" target="_blank"><img src="https://api.producthunt.com/widgets/embed-image/v1/top-post-badge.svg?post_id=360315&theme=light&period=daily" alt="Appwrite - 100&#0037;&#0032;open&#0032;source&#0032;alternative&#0032;for&#0032;Firebase | Product Hunt" style="width: 250px; height: 54px;" width="250" height="54" /></a>
    <br />
    <br />
</p>

![Appwrite](public/images/github.png)

Find out more at: [https://appwrite.io](https://appwrite.io)

Table of Contents:

- [Installation](#installation)
  - [Unix](#unix)
  - [Windows](#windows)
    - [CMD](#cmd)
    - [PowerShell](#powershell)
  - [Upgrade from an Older Version](#upgrade-from-an-older-version)
- [One-Click Setups](#one-click-setups)
- [Getting Started](#getting-started)
  - [Services](#services)
  - [SDKs](#sdks)
    - [Client](#client)
    - [Server](#server)
    - [Community](#community)
- [Architecture](#architecture)
- [Contributing](#contributing)
- [Security](#security)
- [Follow Us](#follow-us)
- [License](#license)

## Installation

Appwrite is designed to run in a containerized environment. Running your server is as easy as running one command from your terminal. You can either run Appwrite on your localhost using docker-compose or on any other container orchestration tool, such as Kubernetes, Docker Swarm, or Rancher.

The easiest way to start running your Appwrite server is by running our docker-compose file. Before running the installation command, make sure you have [Docker](https://www.docker.com/products/docker-desktop) installed on your machine:

### Unix

```bash
docker run -it --rm \
    --volume /var/run/docker.sock:/var/run/docker.sock \
    --volume "$(pwd)"/appwrite:/usr/src/code/appwrite:rw \
    --entrypoint="install" \
<<<<<<< HEAD
    appwrite/appwrite:1.3.4
=======
    appwrite/appwrite:1.3.7
>>>>>>> a9e2eca8
```

### Windows

#### CMD

```cmd
docker run -it --rm ^
    --volume //var/run/docker.sock:/var/run/docker.sock ^
    --volume "%cd%"/appwrite:/usr/src/code/appwrite:rw ^
    --entrypoint="install" ^
<<<<<<< HEAD
    appwrite/appwrite:1.3.4
=======
    appwrite/appwrite:1.3.7
>>>>>>> a9e2eca8
```

#### PowerShell

```powershell
docker run -it --rm `
    --volume /var/run/docker.sock:/var/run/docker.sock `
    --volume ${pwd}/appwrite:/usr/src/code/appwrite:rw `
    --entrypoint="install" `
<<<<<<< HEAD
    appwrite/appwrite:1.3.4
=======
    appwrite/appwrite:1.3.7
>>>>>>> a9e2eca8
```

Once the Docker installation is complete, go to http://localhost to access the Appwrite console from your browser. Please note that on non-Linux native hosts, the server might take a few minutes to start after completing the installation.

For advanced production and custom installation, check out our Docker [environment variables](https://appwrite.io/docs/environment-variables) docs. You can also use our public [docker-compose.yml](https://appwrite.io/install/compose) and [.env](https://appwrite.io/install/env) files to manually set up an environment.

### Upgrade from an Older Version

If you are upgrading your Appwrite server from an older version, you should use the Appwrite migration tool once your setup is completed. For more information regarding this, check out the [Installation Docs](https://appwrite.io/docs/installation).

## One-Click Setups

In addition to running Appwrite locally, you can also launch Appwrite using a pre-configured setup. This allows you to get up and running quickly with Appwrite without installing Docker on your local machine.

Choose from one of the providers below:

<table border="0">
  <tr>
    <td align="center" width="100" height="100">
      <a href="https://marketplace.digitalocean.com/apps/appwrite">
        <img width="50" height="39" src="public/images/integrations/digitalocean-logo.svg" alt="DigitalOcean Logo" />
          <br /><sub><b>DigitalOcean</b></sub></a>
        </a>
    </td>
    <td align="center" width="100" height="100">
      <a href="https://gitpod.io/#https://github.com/appwrite/integration-for-gitpod">
        <img width="50" height="39" src="public/images/integrations/gitpod-logo.svg" alt="Gitpod Logo" />
          <br /><sub><b>Gitpod</b></sub></a>    
      </a>
    </td>
  </tr>
</table>

## Getting Started

Getting started with Appwrite is as easy as creating a new project, choosing your platform, and integrating its SDK into your code. You can easily get started with your platform of choice by reading one of our Getting Started tutorials.

- [Getting Started for Web](https://appwrite.io/docs/getting-started-for-web)
- [Getting Started for Flutter](https://appwrite.io/docs/getting-started-for-flutter)
- [Getting Started for Apple](https://appwrite.io/docs/getting-started-for-apple)
- [Getting Started for Android](https://appwrite.io/docs/getting-started-for-android)
- [Getting Started for Server](https://appwrite.io/docs/getting-started-for-server)
- [Getting Started for CLI](https://appwrite.io/docs/command-line)

### Services

- [**Account**](https://appwrite.io/docs/client/account) - Manage current user authentication and account. Track and manage the user sessions, devices, sign-in methods, and security logs.
- [**Users**](https://appwrite.io/docs/server/users) - Manage and list all project users when building backend integrations with Server SDKs.
- [**Teams**](https://appwrite.io/docs/client/teams) - Manage and group users in teams. Manage memberships, invites, and user roles within a team.
- [**Databases**](https://appwrite.io/docs/client/databases) - Manage databases, collections, and documents. Read, create, update, and delete documents and filter lists of document collections using advanced filters.
- [**Storage**](https://appwrite.io/docs/client/storage) - Manage storage files. Read, create, delete, and preview files. Manipulate the preview of your files to perfectly fit your app. All files are scanned by ClamAV and stored in a secure and encrypted way.
- [**Functions**](https://appwrite.io/docs/server/functions) - Customize your Appwrite server by executing your custom code in a secure, isolated environment. You can trigger your code on any Appwrite system event either manually or using a CRON schedule.
- [**Realtime**](https://appwrite.io/docs/realtime) - Listen to real-time events for any of your Appwrite services including users, storage, functions, databases, and more.
- [**Locale**](https://appwrite.io/docs/client/locale) - Track your user's location and manage your app locale-based data.
- [**Avatars**](https://appwrite.io/docs/client/avatars) - Manage your users' avatars, countries' flags, browser icons, and credit card symbols. Generate QR codes from links or plaintext strings.

For the complete API documentation, visit [https://appwrite.io/docs](https://appwrite.io/docs). For more tutorials, news and announcements check out our [blog](https://medium.com/appwrite-io) and [Discord Server](https://discord.gg/GSeTUeA).

### SDKs

Below is a list of currently supported platforms and languages. If you would like to help us add support to your platform of choice, you can go over to our [SDK Generator](https://github.com/appwrite/sdk-generator) project and view our [contribution guide](https://github.com/appwrite/sdk-generator/blob/master/CONTRIBUTING.md).

#### Client

- ✅ &nbsp; [Web](https://github.com/appwrite/sdk-for-web) (Maintained by the Appwrite Team)
- ✅ &nbsp; [Flutter](https://github.com/appwrite/sdk-for-flutter) (Maintained by the Appwrite Team)
- ✅ &nbsp; [Apple](https://github.com/appwrite/sdk-for-apple) - **Beta** (Maintained by the Appwrite Team)
- ✅ &nbsp; [Android](https://github.com/appwrite/sdk-for-android) (Maintained by the Appwrite Team)

#### Server

- ✅ &nbsp; [NodeJS](https://github.com/appwrite/sdk-for-node) (Maintained by the Appwrite Team)
- ✅ &nbsp; [PHP](https://github.com/appwrite/sdk-for-php) (Maintained by the Appwrite Team)
- ✅ &nbsp; [Dart](https://github.com/appwrite/sdk-for-dart) - (Maintained by the Appwrite Team)
- ✅ &nbsp; [Deno](https://github.com/appwrite/sdk-for-deno) - **Beta** (Maintained by the Appwrite Team)
- ✅ &nbsp; [Ruby](https://github.com/appwrite/sdk-for-ruby) (Maintained by the Appwrite Team)
- ✅ &nbsp; [Python](https://github.com/appwrite/sdk-for-python) (Maintained by the Appwrite Team)
- ✅ &nbsp; [Kotlin](https://github.com/appwrite/sdk-for-kotlin) - **Beta** (Maintained by the Appwrite Team)
- ✅ &nbsp; [Apple](https://github.com/appwrite/sdk-for-apple) - **Beta** (Maintained by the Appwrite Team)
- ✅ &nbsp; [.NET](https://github.com/appwrite/sdk-for-dotnet) - **Experimental** (Maintained by the Appwrite Team)

#### Community

- ✅ &nbsp; [Appcelerator Titanium](https://github.com/m1ga/ti.appwrite) (Maintained by [Michael Gangolf](https://github.com/m1ga/))
- ✅ &nbsp; [Godot Engine](https://github.com/GodotNuts/appwrite-sdk) (Maintained by [fenix-hub @GodotNuts](https://github.com/fenix-hub))

Looking for more SDKs? - Help us by contributing a pull request to our [SDK Generator](https://github.com/appwrite/sdk-generator)!

## Architecture

![Appwrite Architecture](docs/specs/overview.drawio.svg)

Appwrite uses a microservices architecture that was designed for easy scaling and delegation of responsibilities. In addition, Appwrite supports multiple APIs, such as REST, WebSocket, and GraphQL to allow you to interact with your resources by leveraging your existing knowledge and protocols of choice.

The Appwrite API layer was designed to be extremely fast by leveraging in-memory caching and delegating any heavy-lifting tasks to the Appwrite background workers. The background workers also allow you to precisely control your compute capacity and costs using a message queue to handle the load. You can learn more about our architecture in the [contribution guide](CONTRIBUTING.md#architecture-1).

## Contributing

All code contributions, including those of people having commit access, must go through a pull request and be approved by a core developer before being merged. This is to ensure a proper review of all the code.

We truly ❤️ pull requests! If you wish to help, you can learn more about how you can contribute to this project in the [contribution guide](CONTRIBUTING.md).

## Security

For security issues, kindly email us at [security@appwrite.io](mailto:security@appwrite.io) instead of posting a public issue on GitHub.

## Follow Us

Join our growing community around the world! Check out our official [Blog](https://medium.com/appwrite-io). Follow us on [Twitter](https://twitter.com/appwrite), [Facebook Page](https://www.facebook.com/appwrite.io), [Facebook Group](https://www.facebook.com/groups/appwrite.developers/), [Dev Community](https://dev.to/appwrite) or join our live [Discord server](https://discord.gg/GSeTUeA) for more help, ideas, and discussions.

## License

This repository is available under the [BSD 3-Clause License](./LICENSE).<|MERGE_RESOLUTION|>--- conflicted
+++ resolved
@@ -75,11 +75,7 @@
     --volume /var/run/docker.sock:/var/run/docker.sock \
     --volume "$(pwd)"/appwrite:/usr/src/code/appwrite:rw \
     --entrypoint="install" \
-<<<<<<< HEAD
-    appwrite/appwrite:1.3.4
-=======
     appwrite/appwrite:1.3.7
->>>>>>> a9e2eca8
 ```
 
 ### Windows
@@ -91,11 +87,7 @@
     --volume //var/run/docker.sock:/var/run/docker.sock ^
     --volume "%cd%"/appwrite:/usr/src/code/appwrite:rw ^
     --entrypoint="install" ^
-<<<<<<< HEAD
-    appwrite/appwrite:1.3.4
-=======
     appwrite/appwrite:1.3.7
->>>>>>> a9e2eca8
 ```
 
 #### PowerShell
@@ -105,11 +97,7 @@
     --volume /var/run/docker.sock:/var/run/docker.sock `
     --volume ${pwd}/appwrite:/usr/src/code/appwrite:rw `
     --entrypoint="install" `
-<<<<<<< HEAD
-    appwrite/appwrite:1.3.4
-=======
     appwrite/appwrite:1.3.7
->>>>>>> a9e2eca8
 ```
 
 Once the Docker installation is complete, go to http://localhost to access the Appwrite console from your browser. Please note that on non-Linux native hosts, the server might take a few minutes to start after completing the installation.
