name: "Tests"

on: [pull_request]
jobs:
  tests:
    name: Unit & E2E
    runs-on: ubuntu-latest

    steps:
    - name: Checkout repository
      uses: actions/checkout@v2
      with:
        # We must fetch at least the immediate parents so that if this is
        # a pull request then we can checkout the head.
        fetch-depth: 2

    # If this run was triggered by a pull request event, then checkout
    # the head of the pull request instead of the merge commit.
    - run: git checkout HEAD^2
      if: ${{ github.event_name == 'pull_request' }}

    - name: Build Appwrite
      # Upstream bug causes buildkit pulls to fail so prefetch base images
      # https://github.com/moby/moby/issues/41864
      run:  |
        export COMPOSE_INTERACTIVE_NO_CLI
        export DOCKER_BUILDKIT=1
        export COMPOSE_DOCKER_CLI_BUILD=1
        export BUILDKIT_PROGRESS=plain
        docker pull composer:2.0
<<<<<<< HEAD
        docker pull php:8.0-cli-alpine
        docker compose build --progress=plain
        docker compose up -d
        sleep 15

=======
        docker compose -f docker-compose.yml -f docker-compose.ci.yml build appwrite
        docker compose -f docker-compose.yml -f docker-compose.ci.yml up -d
        sleep 30
>>>>>>> 676709e7
    - name: Doctor
      run: docker compose exec -T appwrite doctor

    - name: Environment Variables
      run:  docker compose exec -T appwrite vars

    - name: Run Tests
      run: docker compose exec -T appwrite test --debug<|MERGE_RESOLUTION|>--- conflicted
+++ resolved
@@ -28,17 +28,9 @@
         export COMPOSE_DOCKER_CLI_BUILD=1
         export BUILDKIT_PROGRESS=plain
         docker pull composer:2.0
-<<<<<<< HEAD
-        docker pull php:8.0-cli-alpine
-        docker compose build --progress=plain
-        docker compose up -d
-        sleep 15
-
-=======
         docker compose -f docker-compose.yml -f docker-compose.ci.yml build appwrite
         docker compose -f docker-compose.yml -f docker-compose.ci.yml up -d
         sleep 30
->>>>>>> 676709e7
     - name: Doctor
       run: docker compose exec -T appwrite doctor
 
