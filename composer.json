--- conflicted
+++ resolved
@@ -43,42 +43,25 @@
         "ext-sockets": "*",
         "appwrite/php-clamav": "1.1.*",
         "appwrite/php-runtimes": "0.11.*",
-<<<<<<< HEAD
-        "utopia-php/abuse": "0.18.*",
-        "utopia-php/audit": "0.20.*",
-        "utopia-php/analytics": "0.10.2",
-=======
         "utopia-php/abuse": "0.25.*",
-        "utopia-php/analytics": "0.2.*",
+        "utopia-php/analytics": "0.10.*",
         "utopia-php/audit": "0.27.*",
->>>>>>> 26334b79
         "utopia-php/cache": "0.8.*",
         "utopia-php/cli": "0.15.*",
         "utopia-php/config": "0.2.*",
-<<<<<<< HEAD
-        "utopia-php/database": "0.30.*",
+        "utopia-php/database": "0.36.*",
         "utopia-php/domains": "1.1.*",
         "utopia-php/dsn": "0.1.*",
-        "utopia-php/framework": "0.26.*",
-=======
-        "utopia-php/database": "0.36.*",
-        "utopia-php/domains": "1.1.*",
         "utopia-php/framework": "0.28.*",
->>>>>>> 26334b79
         "utopia-php/image": "0.5.*",
         "utopia-php/locale": "0.4.*",
         "utopia-php/logger": "0.3.*",
         "utopia-php/messaging": "0.1.*",
-<<<<<<< HEAD
         "utopia-php/orchestration": "0.9.*",
-        "utopia-php/platform": "0.3.*",
+        "utopia-php/platform": "0.4.*",
         "utopia-php/pools": "0.4.*",
         "utopia-php/preloader": "0.2.*",
         "utopia-php/queue": "0.5.*",
-=======
-        "utopia-php/orchestration": "0.6.*",
-        "utopia-php/preloader": "0.2.*",
->>>>>>> 26334b79
         "utopia-php/registry": "0.5.*",
         "utopia-php/storage": "0.14.*",
         "utopia-php/swoole": "0.5.*",
