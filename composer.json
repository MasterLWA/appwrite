{
    "name": "appwrite/server-ce",
    "description": "End to end backend server for frontend and mobile apps.",
    "type": "project",
    "license": "BSD-3-Clause",
    "authors": [
        {
            "name": "Eldad Fux",
            "email": "eldad@appwrite.io"
        }
    ],
    "autoload": {
        "psr-4": {
            "Appwrite\\": "src/Appwrite"
        }
    },
    "autoload-dev": {
        "psr-4": {
            "Tests\\E2E\\": "tests/e2e",
            "Appwrite\\Tests\\": "tests/extensions"
        }
    },
    "require": {
        "php": ">=8.0.0",
        "ext-curl": "*",
        "ext-imagick": "*",
        "ext-mbstring": "*",
        "ext-json": "*",
        "ext-yaml": "*",
        "ext-dom": "*",
        "ext-redis": "*",
        "ext-swoole": "*",
        "ext-pdo": "*",
        "ext-openssl": "*",
        "ext-zlib": "*",
        "ext-sockets": "*",

        "appwrite/php-clamav": "1.1.*",
        "appwrite/php-runtimes": "0.6.*",

        "utopia-php/framework": "0.18.*",
        "utopia-php/abuse": "0.5.*",
        "utopia-php/analytics": "0.2.*",
        "utopia-php/audit": "0.5.*",
        "utopia-php/cache": "0.2.*",
        "utopia-php/cli": "0.11.*",
        "utopia-php/config": "0.2.*",
        "utopia-php/locale": "0.4.*",
        "utopia-php/orchestration": "0.2.*",
        "utopia-php/registry": "0.5.*",
        "utopia-php/preloader": "0.2.*",
        "utopia-php/domains": "1.1.*",
        "utopia-php/swoole": "0.2.*",
        "utopia-php/storage": "0.5.*",
<<<<<<< HEAD
        "utopia-php/image": "0.3.*",
        "webonyx/graphql-php": "14.8.0",
=======
        "utopia-php/websocket": "0.0.*",
        "utopia-php/image": "0.5.*",
>>>>>>> 3b0ee398
        "resque/php-resque": "1.3.6",
        "matomo/device-detector": "4.3.1",
        "dragonmantank/cron-expression": "3.1.0",
        "influxdb/influxdb-php": "1.15.2",
        "phpmailer/phpmailer": "6.5.1",
        "chillerlan/php-qrcode": "4.3.1",
        "adhocore/jwt": "1.1.2",
        "slickdeals/statsd": "3.1.0"
    },
    "require-dev": {
        "appwrite/sdk-generator": "0.16.0",
        "phpunit/phpunit": "9.5.6",
        "swoole/ide-helper": "4.6.7",
        "textalk/websocket": "1.5.2",
        "vimeo/psalm": "4.7.2"
    },
    "provide": {
        "ext-phpiredis": "*"
    },
    "config": {
        "platform": {
            "php": "8.0"
        }
    }
}<|MERGE_RESOLUTION|>--- conflicted
+++ resolved
@@ -52,13 +52,8 @@
         "utopia-php/domains": "1.1.*",
         "utopia-php/swoole": "0.2.*",
         "utopia-php/storage": "0.5.*",
-<<<<<<< HEAD
-        "utopia-php/image": "0.3.*",
-        "webonyx/graphql-php": "14.8.0",
-=======
         "utopia-php/websocket": "0.0.*",
         "utopia-php/image": "0.5.*",
->>>>>>> 3b0ee398
         "resque/php-resque": "1.3.6",
         "matomo/device-detector": "4.3.1",
         "dragonmantank/cron-expression": "3.1.0",
