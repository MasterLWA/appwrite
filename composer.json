--- conflicted
+++ resolved
@@ -75,11 +75,7 @@
         }
     ],
     "require-dev": {
-<<<<<<< HEAD
         "appwrite/sdk-generator": "dev-feat-preps-for-0.13",
-=======
-        "appwrite/sdk-generator": "0.17.2",
->>>>>>> 7c1eb0bc
         "phpunit/phpunit": "9.5.10",
         "swoole/ide-helper": "4.8.5",
         "textalk/websocket": "1.5.5",
