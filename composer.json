--- conflicted
+++ resolved
@@ -52,11 +52,7 @@
         "utopia-php/domains": "1.1.*",
         "utopia-php/swoole": "0.2.*",
         "utopia-php/storage": "0.5.*",
-<<<<<<< HEAD
-        "utopia-php/image": "0.3.*",
-=======
         "utopia-php/image": "0.5.*",
->>>>>>> 862f6721
         "resque/php-resque": "1.3.6",
         "matomo/device-detector": "4.2.2",
         "dragonmantank/cron-expression": "3.1.0",
