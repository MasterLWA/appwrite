--- conflicted
+++ resolved
@@ -77,12 +77,8 @@
         }
     ],
     "require-dev": {
-<<<<<<< HEAD
         "appwrite/sdk-generator": "dev-feat-new-headers",
-=======
         "ext-fileinfo": "*",
-        "appwrite/sdk-generator": "dev-master as 0.19.5",
->>>>>>> 399df17a
         "phpunit/phpunit": "9.5.20",
         "squizlabs/php_codesniffer": "^3.6",
         "swoole/ide-helper": "4.8.9",
