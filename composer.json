--- conflicted
+++ resolved
@@ -64,11 +64,7 @@
         "slickdeals/statsd": "3.1.0"
     },
     "require-dev": {
-<<<<<<< HEAD
-        "appwrite/sdk-generator": "0.15.0",
-=======
         "appwrite/sdk-generator": "0.14.5",
->>>>>>> 6209b7e1
         "phpunit/phpunit": "9.5.6",
         "swoole/ide-helper": "4.6.7",
         "textalk/websocket": "1.5.2",
