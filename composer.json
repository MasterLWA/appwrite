{
    "name": "appwrite/server-ce",
    "description": "End to end backend server for frontend and mobile apps.",
    "type": "project",
    "license": "BSD-3-Clause",
    "authors": [
        {
            "name": "Eldad Fux",
            "email": "eldad@appwrite.io"
        }
    ],
    "scripts": {
        "test": "vendor/bin/phpunit",
        "lint": "vendor/bin/phpcs",
        "format": "vendor/bin/phpcbf"
    },
    "autoload": {
        "psr-4": {
            "Appwrite\\": "src/Appwrite",
            "Executor\\": "src/Executor"
        }
    },
    "autoload-dev": {
        "psr-4": {
            "Tests\\E2E\\": "tests/e2e",
            "Tests\\Unit\\": "tests/unit",
            "Appwrite\\Tests\\": "tests/extensions"
        }
    },
    "require": {
        "php": ">=8.0.0",
        "ext-curl": "*",
        "ext-imagick": "*",
        "ext-mbstring": "*",
        "ext-json": "*",
        "ext-yaml": "*",
        "ext-dom": "*",
        "ext-redis": "*",
        "ext-swoole": "*",
        "ext-pdo": "*",
        "ext-openssl": "*",
        "ext-zlib": "*",
        "ext-sockets": "*",
        "appwrite/php-runtimes": "0.12.0",
        "appwrite/php-clamav": "2.0.*",
        "utopia-php/abuse": "0.31.*",
        "utopia-php/analytics": "0.10.*",
        "utopia-php/audit": "0.33.*",
        "utopia-php/cache": "0.8.*",
        "utopia-php/cli": "0.15.*",
        "utopia-php/config": "0.2.*",
        "utopia-php/database": "0.42.*",
        "utopia-php/domains": "0.3.*",
<<<<<<< HEAD
        "utopia-php/framework": "0.30.0",
=======
>>>>>>> bda3afdf
        "utopia-php/dsn": "0.1.*",
        "utopia-php/image": "0.5.*",
        "utopia-php/locale": "0.4.*",
        "utopia-php/logger": "0.3.*",
        "utopia-php/messaging": "0.1.*",
        "utopia-php/orchestration": "0.9.*",
        "utopia-php/platform": "0.4.1",
        "utopia-php/pools": "0.4.*",
        "utopia-php/preloader": "0.2.*",
        "utopia-php/queue": "0.5.*",
        "utopia-php/registry": "0.5.*",
        "utopia-php/storage": "0.14.*",
        "utopia-php/swoole": "0.5.*",
        "utopia-php/vcs": "0.2.*",
        "utopia-php/websocket": "0.1.*",
        "resque/php-resque": "1.3.6",
        "matomo/device-detector": "6.1.*",
        "dragonmantank/cron-expression": "3.3.2",
        "influxdb/influxdb-php": "1.15.2",
        "phpmailer/phpmailer": "6.8.0",
        "chillerlan/php-qrcode": "4.3.4",
        "adhocore/jwt": "1.1.2",
        "webonyx/graphql-php": "14.11.*",
        "slickdeals/statsd": "3.1.0",
        "league/csv": "9.7.1",
        "utopia-php/migration": "^0.3.0"
    },
    "repositories": [
        {
            "url": "https://github.com/appwrite/runtimes.git",
            "type": "git"
        }
    ],
    "require-dev": {
        "appwrite/sdk-generator": "0.34.*",
        "ext-fileinfo": "*",
        "phpunit/phpunit": "9.5.20",
        "squizlabs/php_codesniffer": "^3.7",
        "swoole/ide-helper": "5.0.2",
        "textalk/websocket": "1.5.7"
    },
    "provide": {
        "ext-phpiredis": "*"
    },
    "config": {
        "platform": {
            "php": "8.0"
        }
    }
}<|MERGE_RESOLUTION|>--- conflicted
+++ resolved
@@ -51,17 +51,14 @@
         "utopia-php/config": "0.2.*",
         "utopia-php/database": "0.42.*",
         "utopia-php/domains": "0.3.*",
-<<<<<<< HEAD
         "utopia-php/framework": "0.30.0",
-=======
->>>>>>> bda3afdf
         "utopia-php/dsn": "0.1.*",
         "utopia-php/image": "0.5.*",
         "utopia-php/locale": "0.4.*",
         "utopia-php/logger": "0.3.*",
         "utopia-php/messaging": "0.1.*",
         "utopia-php/orchestration": "0.9.*",
-        "utopia-php/platform": "0.4.1",
+        "utopia-php/platform": "0.4.*",
         "utopia-php/pools": "0.4.*",
         "utopia-php/preloader": "0.2.*",
         "utopia-php/queue": "0.5.*",
