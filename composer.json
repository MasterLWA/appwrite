{
    "name": "appwrite/server-ce",
    "description": "End to end backend server for frontend and mobile apps.",
    "type": "project",
    "license": "BSD-3-Clause",
    "authors": [
        {
            "name": "Eldad Fux",
            "email": "eldad@appwrite.io"
        }
    ],
    "autoload": {
        "psr-4": {
            "Appwrite\\": "src/Appwrite",
            "Executor\\": "src/Executor"
        }
    },
    "autoload-dev": {
        "psr-4": {
            "Tests\\E2E\\": "tests/e2e",
            "Appwrite\\Tests\\": "tests/extensions"
        }
    },
    "require": {
        "php": ">=8.0.0",
        "ext-curl": "*",
        "ext-imagick": "*",
        "ext-mbstring": "*",
        "ext-json": "*",
        "ext-yaml": "*",
        "ext-dom": "*",
        "ext-redis": "*",
        "ext-swoole": "*",
        "ext-pdo": "*",
        "ext-openssl": "*",
        "ext-zlib": "*",
        "ext-sockets": "*",
        "appwrite/php-clamav": "1.1.*",
        "appwrite/php-runtimes": "0.10.*",
        "utopia-php/framework": "0.19.*",
        "utopia-php/logger": "0.3.*",
        "utopia-php/abuse": "0.7.*",
        "utopia-php/analytics": "0.2.*",
        "utopia-php/audit": "0.8.*",
        "utopia-php/cache": "0.6.*",
        "utopia-php/cli": "0.12.*",
        "utopia-php/config": "0.2.*",
        "utopia-php/database": "0.18.*",
        "utopia-php/locale": "0.4.*",
        "utopia-php/registry": "dev-feat-allow-querying",
        "utopia-php/preloader": "0.2.*",
        "utopia-php/domains": "1.1.*",
        "utopia-php/swoole": "0.3.*",
        "utopia-php/storage": "0.9.*",
        "utopia-php/websocket": "0.1.0",
        "utopia-php/image": "0.5.*",
        "utopia-php/orchestration": "0.4.*",
        "resque/php-resque": "1.3.6",
        "matomo/device-detector": "6.0.0",
        "dragonmantank/cron-expression": "3.3.1",
        "influxdb/influxdb-php": "1.15.2",
        "phpmailer/phpmailer": "6.6.0",
        "chillerlan/php-qrcode": "4.3.3",
        "adhocore/jwt": "1.1.2",
<<<<<<< HEAD
        "slickdeals/statsd": "3.1.0",
        "squizlabs/php_codesniffer": "^3.6",
        "webonyx/graphql-php": "14.1.1"
=======
        "slickdeals/statsd": "3.1.0"
>>>>>>> 46d4525c
    },
    "repositories": [
        {
            "url": "https://github.com/appwrite/runtimes.git",
            "type": "git"
        }
    ],
    "require-dev": {
        "appwrite/sdk-generator": "0.19.4",
        "phpunit/phpunit": "9.5.20",
        "squizlabs/php_codesniffer": "^3.6",
        "swoole/ide-helper": "4.8.9",
        "textalk/websocket": "1.5.7"
    },
    "provide": {
        "ext-phpiredis": "*"
    },
    "config": {
        "platform": {
            "php": "8.0"
        }
    }
}<|MERGE_RESOLUTION|>--- conflicted
+++ resolved
@@ -62,13 +62,8 @@
         "phpmailer/phpmailer": "6.6.0",
         "chillerlan/php-qrcode": "4.3.3",
         "adhocore/jwt": "1.1.2",
-<<<<<<< HEAD
         "slickdeals/statsd": "3.1.0",
-        "squizlabs/php_codesniffer": "^3.6",
         "webonyx/graphql-php": "14.1.1"
-=======
-        "slickdeals/statsd": "3.1.0"
->>>>>>> 46d4525c
     },
     "repositories": [
         {
