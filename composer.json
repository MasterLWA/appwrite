{
    "name": "appwrite/server-ce",
    "description": "End to end backend server for frontend and mobile apps.",
    "type": "project",
    "license": "BSD-3-Clause",
    "authors": [
        {
            "name": "Eldad Fux",
            "email": "eldad@appwrite.io"
        }
    ],
    "autoload": {
        "psr-4": {
            "Appwrite\\": "src/Appwrite"
        }
    },
    "autoload-dev": {
        "psr-4": {
            "Tests\\E2E\\": "tests/e2e",
            "Appwrite\\Tests\\": "tests/extensions"
        }
    },
    "repositories": [
        {
            "url": "https://github.com/PineappleIOnic/orchestration.git",
            "type": "git"
        },
        {
            "url": "https://github.com/appwrite/php-runtimes.git",
            "type": "git"
        }
    ],
    "require": {
        "php": ">=8.0.0",
        "ext-curl": "*",
        "ext-imagick": "*",
        "ext-mbstring": "*",
        "ext-json": "*",
        "ext-yaml": "*",
        "ext-dom": "*",
        "ext-redis": "*",
        "ext-swoole": "*",
        "ext-pdo": "*",
        "ext-openssl": "*",
        "ext-zlib": "*",
        "ext-sockets": "*",

        "appwrite/php-clamav": "1.1.*",
<<<<<<< HEAD
        "appwrite/php-runtimes": "dev-refactor",
=======
        "appwrite/php-runtimes": "0.6.*",
>>>>>>> 252720dd

        "utopia-php/framework": "0.19.*",
        "utopia-php/abuse": "0.6.*",
        "utopia-php/analytics": "0.2.*",
        "utopia-php/audit": "0.6.*",
        "utopia-php/cache": "0.4.*",
        "utopia-php/cli": "0.11.*",
        "utopia-php/config": "0.2.*",
        "utopia-php/database": "0.10.*",
        "utopia-php/locale": "0.4.*",
        "utopia-php/orchestration": "0.2.*",
        "utopia-php/registry": "0.5.*",
        "utopia-php/preloader": "0.2.*",
        "utopia-php/domains": "1.1.*",
        "utopia-php/swoole": "0.2.*",
        "utopia-php/storage": "0.5.*",
        "utopia-php/websocket": "0.0.*",
        "utopia-php/image": "0.5.*",
        "utopia-php/orchestration": "dev-exp1",
        "resque/php-resque": "1.3.6",
<<<<<<< HEAD
        "matomo/device-detector": "4.2.3",
=======
        "matomo/device-detector": "4.3.1",
>>>>>>> 252720dd
        "dragonmantank/cron-expression": "3.1.0",
        "influxdb/influxdb-php": "1.15.2",
        "phpmailer/phpmailer": "6.5.1",
        "chillerlan/php-qrcode": "4.3.1",
        "adhocore/jwt": "1.1.2",
        "slickdeals/statsd": "3.1.0"
    },
    "require-dev": {
        "appwrite/sdk-generator": "0.16.0",
        "phpunit/phpunit": "9.5.6",
        "swoole/ide-helper": "4.6.7",
        "textalk/websocket": "1.5.2",
        "vimeo/psalm": "4.7.2"
    },
    "provide": {
        "ext-phpiredis": "*"
    },
    "config": {
        "platform": {
            "php": "8.0"
        }
    }
}<|MERGE_RESOLUTION|>--- conflicted
+++ resolved
@@ -46,12 +46,7 @@
         "ext-sockets": "*",
 
         "appwrite/php-clamav": "1.1.*",
-<<<<<<< HEAD
         "appwrite/php-runtimes": "dev-refactor",
-=======
-        "appwrite/php-runtimes": "0.6.*",
->>>>>>> 252720dd
-
         "utopia-php/framework": "0.19.*",
         "utopia-php/abuse": "0.6.*",
         "utopia-php/analytics": "0.2.*",
@@ -61,7 +56,6 @@
         "utopia-php/config": "0.2.*",
         "utopia-php/database": "0.10.*",
         "utopia-php/locale": "0.4.*",
-        "utopia-php/orchestration": "0.2.*",
         "utopia-php/registry": "0.5.*",
         "utopia-php/preloader": "0.2.*",
         "utopia-php/domains": "1.1.*",
@@ -71,11 +65,7 @@
         "utopia-php/image": "0.5.*",
         "utopia-php/orchestration": "dev-exp1",
         "resque/php-resque": "1.3.6",
-<<<<<<< HEAD
-        "matomo/device-detector": "4.2.3",
-=======
         "matomo/device-detector": "4.3.1",
->>>>>>> 252720dd
         "dragonmantank/cron-expression": "3.1.0",
         "influxdb/influxdb-php": "1.15.2",
         "phpmailer/phpmailer": "6.5.1",
