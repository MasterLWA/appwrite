{
    "name": "appwrite/server-ce",
    "description": "End to end backend server for frontend and mobile apps.",
    "type": "project",
    "license": "BSD-3-Clause",
    "authors": [
        {
            "name": "Eldad Fux",
            "email": "eldad@appwrite.io"
        }
    ],
    "scripts": {
        "test": "vendor/bin/phpunit",
        "lint": "vendor/bin/phpcs",
        "format": "vendor/bin/phpcbf"
    },
    "autoload": {
        "psr-4": {
            "Appwrite\\": "src/Appwrite",
            "Executor\\": "src/Executor"
        }
    },
    "autoload-dev": {
        "psr-4": {
            "Tests\\E2E\\": "tests/e2e",
            "Tests\\Unit\\": "tests/unit",
            "Appwrite\\Tests\\": "tests/extensions"
        }
    },
    "require": {
        "php": ">=8.0.0",
        "ext-curl": "*",
        "ext-imagick": "*",
        "ext-mbstring": "*",
        "ext-json": "*",
        "ext-yaml": "*",
        "ext-dom": "*",
        "ext-redis": "*",
        "ext-swoole": "*",
        "ext-pdo": "*",
        "ext-openssl": "*",
        "ext-zlib": "*",
        "ext-sockets": "*",
        "appwrite/php-clamav": "2.0.*",
        "appwrite/php-runtimes": "0.11.*",
        "utopia-php/abuse": "0.27.*",
        "utopia-php/analytics": "0.10.*",
        "utopia-php/audit": "0.29.*",
        "utopia-php/cache": "0.8.*",
        "utopia-php/cli": "0.15.*",
        "utopia-php/config": "0.2.*",
        "utopia-php/database": "0.38.*",
        "utopia-php/domains": "1.1.*",
<<<<<<< HEAD
        "utopia-php/framework": "0.29.*",
=======
        "utopia-php/dsn": "0.1.*",
        "utopia-php/framework": "0.28.*",
>>>>>>> 03cdae24
        "utopia-php/image": "0.5.*",
        "utopia-php/locale": "0.4.*",
        "utopia-php/logger": "0.3.*",
        "utopia-php/messaging": "0.1.*",
        "utopia-php/orchestration": "0.9.*",
        "utopia-php/platform": "0.4.*",
        "utopia-php/pools": "0.4.*",
        "utopia-php/preloader": "0.2.*",
        "utopia-php/queue": "0.5.*",
        "utopia-php/registry": "0.5.*",
        "utopia-php/storage": "0.14.*",
        "utopia-php/swoole": "0.8.*",
        "utopia-php/websocket": "0.1.*",
        "resque/php-resque": "1.3.6",
        "matomo/device-detector": "6.1.*",
        "dragonmantank/cron-expression": "3.3.2",
        "phpmailer/phpmailer": "6.8.0",
        "chillerlan/php-qrcode": "4.3.4",
        "adhocore/jwt": "1.1.2",
        "webonyx/graphql-php": "14.11.*",
        "slickdeals/statsd": "3.1.0",
        "league/csv": "9.7.1",
        "utopia-php/migration": "^0.2.0"
    },
    "repositories": [
        {
            "url": "https://github.com/appwrite/runtimes.git",
            "type": "git"
        }
    ],
    "require-dev": {
        "appwrite/sdk-generator": "0.33.*",
        "ext-fileinfo": "*",
        "phpunit/phpunit": "9.5.20",
        "squizlabs/php_codesniffer": "^3.7",
        "swoole/ide-helper": "5.0.2",
        "textalk/websocket": "1.5.7"
    },
    "provide": {
        "ext-phpiredis": "*"
    },
    "config": {
        "platform": {
            "php": "8.0"
        }
    }
}<|MERGE_RESOLUTION|>--- conflicted
+++ resolved
@@ -51,12 +51,8 @@
         "utopia-php/config": "0.2.*",
         "utopia-php/database": "0.38.*",
         "utopia-php/domains": "1.1.*",
-<<<<<<< HEAD
         "utopia-php/framework": "0.29.*",
-=======
         "utopia-php/dsn": "0.1.*",
-        "utopia-php/framework": "0.28.*",
->>>>>>> 03cdae24
         "utopia-php/image": "0.5.*",
         "utopia-php/locale": "0.4.*",
         "utopia-php/logger": "0.3.*",
