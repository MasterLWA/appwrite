--- conflicted
+++ resolved
@@ -56,11 +56,7 @@
         "utopia-php/pools": "0.4.*",
         "utopia-php/preloader": "0.2.*",
         "utopia-php/domains": "1.1.*",
-<<<<<<< HEAD
         "utopia-php/framework": "dev-fix-wildcard-edge-cases as 0.25.99",
-=======
-        "utopia-php/framework": "0.26.*",
->>>>>>> 76f2e0ee
         "utopia-php/image": "0.5.*",
         "utopia-php/dsn": "0.1.*",
         "utopia-php/locale": "0.4.*",
