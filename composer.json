--- conflicted
+++ resolved
@@ -49,15 +49,11 @@
         "utopia-php/cache": "0.8.*",
         "utopia-php/cli": "0.14.*",
         "utopia-php/config": "0.2.*",
-<<<<<<< HEAD
-=======
         "utopia-php/database": "0.30.*",
->>>>>>> 1832c3c1
         "utopia-php/queue": "0.5.*",
         "utopia-php/orchestration": "0.9.*",
         "utopia-php/platform": "0.3.*",
         "utopia-php/pools": "0.4.*",
-        "utopia-php/database": "0.30.*",
         "utopia-php/preloader": "0.2.*",
         "utopia-php/domains": "1.1.*",
         "utopia-php/framework": "0.26.*",
@@ -75,13 +71,8 @@
         "dragonmantank/cron-expression": "3.3.1",
         "phpmailer/phpmailer": "6.6.0",
         "chillerlan/php-qrcode": "4.3.3",
-<<<<<<< HEAD
         "adhocore/jwt": "1.1.2",
-        "slickdeals/statsd": "3.1.0",
         "webonyx/graphql-php": "14.11.*"
-=======
-        "adhocore/jwt": "1.1.2"
->>>>>>> 1832c3c1
     },
     "repositories": [
         {
