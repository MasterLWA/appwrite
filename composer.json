{
    "name": "appwrite/server-ce",
    "description": "End to end backend server for frontend and mobile apps.",
    "type": "project",
    "license": "BSD-3-Clause",
    "authors": [
        {
            "name": "Eldad Fux",
            "email": "eldad@appwrite.io"
        }
    ],
    "autoload": {
        "psr-4": {
            "Appwrite\\": "src/Appwrite"
        }
    },
    "autoload-dev": {
        "psr-4": {
            "Tests\\E2E\\": "tests/e2e",
            "Appwrite\\Tests\\": "tests/extensions"
        }
    },
    "require": {
        "php": ">=8.0.0",
        "ext-curl": "*",
        "ext-imagick": "*",
        "ext-mbstring": "*",
        "ext-json": "*",
        "ext-yaml": "*",
        "ext-dom": "*",
        "ext-redis": "*",
        "ext-swoole": "*",
        "ext-pdo": "*",
        "ext-openssl": "*",
        "ext-zlib": "*",
        "ext-sockets": "*",

        "appwrite/php-clamav": "1.1.*",
        "appwrite/php-runtimes": "0.2.*",

        "utopia-php/framework": "0.14.*",
        "utopia-php/abuse": "0.4.*",
        "utopia-php/analytics": "0.2.*",
        "utopia-php/audit": "0.5.*",
        "utopia-php/cache": "0.4.*",
        "utopia-php/cli": "0.11.*",
        "utopia-php/config": "0.2.*",
        "utopia-php/database": "dev-feat-new-doc-methods",
        "utopia-php/locale": "0.3.*",
        "utopia-php/registry": "0.4.*",
        "utopia-php/preloader": "0.2.*",
        "utopia-php/domains": "1.1.*",
        "utopia-php/swoole": "0.2.*",
        "utopia-php/storage": "0.5.*",
        "utopia-php/image": "0.2.*",
        "resque/php-resque": "1.3.6",
        "matomo/device-detector": "4.2.2",
        "dragonmantank/cron-expression": "3.1.0",
        "influxdb/influxdb-php": "1.15.2",
        "phpmailer/phpmailer": "6.4.1",
        "chillerlan/php-qrcode": "4.3.0",
        "adhocore/jwt": "1.1.2",
        "slickdeals/statsd": "3.0.2"
    },
    "require-dev": {
        "appwrite/sdk-generator": "0.10.6",
        "swoole/ide-helper": "4.6.6",
        "phpunit/phpunit": "9.5.4",
        "vimeo/psalm": "4.7.2"
    },
<<<<<<< HEAD
    "repositories": [
        {
            "type": "git",
            "url": "https://github.com/appwrite/sdk-generator"
        },
        {
            "type": "git",
            "url": "https://github.com/utopia-php/database"
        }
    ],
=======
>>>>>>> 33aaa5c1
    "provide": {
        "ext-phpiredis": "*"
    },
    "config": {
        "platform": {
            "php": "8.0"
        }
    }
}<|MERGE_RESOLUTION|>--- conflicted
+++ resolved
@@ -68,19 +68,6 @@
         "phpunit/phpunit": "9.5.4",
         "vimeo/psalm": "4.7.2"
     },
-<<<<<<< HEAD
-    "repositories": [
-        {
-            "type": "git",
-            "url": "https://github.com/appwrite/sdk-generator"
-        },
-        {
-            "type": "git",
-            "url": "https://github.com/utopia-php/database"
-        }
-    ],
-=======
->>>>>>> 33aaa5c1
     "provide": {
         "ext-phpiredis": "*"
     },
