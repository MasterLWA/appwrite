{
    "name": "appwrite/server-ce",
    "description": "End to end backend server for frontend and mobile apps.",
    "type": "project",
    "license": "BSD-3-Clause",
    "authors": [
        {
            "name": "Eldad Fux",
            "email": "eldad@appwrite.io"
        }
    ],
    "scripts": {
        "test": "vendor/bin/phpunit",
        "lint": "vendor/bin/phpcs",
        "format": "vendor/bin/phpcbf"
    },
    "autoload": {
        "psr-4": {
            "Appwrite\\": "src/Appwrite",
            "Executor\\": "src/Executor"
        }
    },
    "autoload-dev": {
        "psr-4": {
            "Tests\\E2E\\": "tests/e2e",
            "Tests\\Unit\\": "tests/unit",
            "Appwrite\\Tests\\": "tests/extensions"
        }
    },
    "require": {
        "php": ">=8.0.0",
        "ext-curl": "*",
        "ext-imagick": "*",
        "ext-mbstring": "*",
        "ext-json": "*",
        "ext-yaml": "*",
        "ext-dom": "*",
        "ext-redis": "*",
        "ext-swoole": "*",
        "ext-pdo": "*",
        "ext-openssl": "*",
        "ext-zlib": "*",
        "ext-sockets": "*",
        "appwrite/php-clamav": "1.1.*",
        "appwrite/php-runtimes": "0.11.*",
        "utopia-php/abuse": "0.25.*",
        "utopia-php/analytics": "0.2.*",
        "utopia-php/audit": "0.26.*",
        "utopia-php/cache": "0.8.*",
        "utopia-php/cli": "0.13.*",
        "utopia-php/config": "0.2.*",
<<<<<<< HEAD
        "utopia-php/database": "dev-appwrite-validators as 0.35.0",
=======
        "utopia-php/database": "0.36.*",
>>>>>>> 2fcd78d7
        "utopia-php/domains": "1.1.*",
        "utopia-php/framework": "0.28.*",
        "utopia-php/image": "0.5.*",
        "utopia-php/locale": "0.4.*",
        "utopia-php/logger": "0.3.*",
        "utopia-php/messaging": "0.1.*",
        "utopia-php/orchestration": "0.6.*",
        "utopia-php/preloader": "0.2.*",
        "utopia-php/registry": "0.5.*",
        "utopia-php/storage": "0.14.*",
        "utopia-php/swoole": "0.5.*",
        "utopia-php/websocket": "0.1.*",
        "resque/php-resque": "1.3.6",
        "matomo/device-detector": "6.0.*",
        "dragonmantank/cron-expression": "3.3.1",
        "influxdb/influxdb-php": "1.15.2",
        "phpmailer/phpmailer": "6.6.0",
        "chillerlan/php-qrcode": "4.3.3",
        "adhocore/jwt": "1.1.2",
        "slickdeals/statsd": "3.1.0",
        "webonyx/graphql-php": "14.11.*"
    },
    "repositories": [
        {
            "url": "https://github.com/appwrite/runtimes.git",
            "type": "git"
        }
    ],
    "require-dev": {
        "appwrite/sdk-generator": "0.32.*",
        "ext-fileinfo": "*",
        "phpunit/phpunit": "9.5.20",
        "squizlabs/php_codesniffer": "^3.6",
        "swoole/ide-helper": "4.8.9",
        "textalk/websocket": "1.5.7"
    },
    "provide": {
        "ext-phpiredis": "*"
    },
    "config": {
        "platform": {
            "php": "8.0"
        }
    }
}<|MERGE_RESOLUTION|>--- conflicted
+++ resolved
@@ -49,11 +49,7 @@
         "utopia-php/cache": "0.8.*",
         "utopia-php/cli": "0.13.*",
         "utopia-php/config": "0.2.*",
-<<<<<<< HEAD
-        "utopia-php/database": "dev-appwrite-validators as 0.35.0",
-=======
-        "utopia-php/database": "0.36.*",
->>>>>>> 2fcd78d7
+        "utopia-php/database": "dev-appwrite-validators as 0.36.0",
         "utopia-php/domains": "1.1.*",
         "utopia-php/framework": "0.28.*",
         "utopia-php/image": "0.5.*",
