{
    "name": "appwrite/server-ce",
    "description": "End to end backend server for frontend and mobile apps.",
    "type": "project",
    "license": "BSD-3-Clause",
    "authors": [
        {
            "name": "Eldad Fux",
            "email": "eldad@appwrite.io"
        }
    ],
    "autoload": {
        "psr-4": {
            "Appwrite\\": "src/Appwrite"
        }
    },
    "autoload-dev": {
        "psr-4": {"Tests\\E2E\\": "tests/e2e"}
    },
    "require": {
        "php": ">=7.4.0",
        "ext-curl": "*",
        "ext-imagick": "*",
        "ext-mbstring": "*",
        "ext-json": "*",
        "ext-yaml": "*",
        "ext-dom": "*",
        "ext-redis": "*",
        "ext-pdo": "*",
        "ext-openssl": "*",
        "ext-zlib": "*",
        "ext-sockets": "*",

        "appwrite/php-clamav": "1.0.*",

<<<<<<< HEAD
        "utopia-php/framework": "0.8.4",
=======
        "utopia-php/framework": "0.9.0",
>>>>>>> 8c045db0
        "utopia-php/abuse": "0.2.*",
        "utopia-php/audit": "0.3.*",
        "utopia-php/cache": "0.2.*",
        "utopia-php/cli": "0.6.2",
        "utopia-php/config": "0.2.*",
        "utopia-php/locale": "0.3.*",
        "utopia-php/registry": "0.2.*",
        "utopia-php/domains": "0.2.*",
        "utopia-php/preloader": "0.2.*",
        "utopia-php/swoole": "0.1.*",

        "resque/php-resque": "1.3.6",
        "geoip2/geoip2": "2.9.0",
        "piwik/device-detector": "3.12.6",
        "dragonmantank/cron-expression": "2.2.0",
        "domnikl/statsd": "2.0.*",
        "influxdb/influxdb-php": "1.15.*",
        "bacon/bacon-qr-code": "2.0.0",
        "phpmailer/phpmailer": "6.1.6"
    },
    "require-dev": {
        "swoole/ide-helper": "4.5.2",
        "appwrite/sdk-generator": "master",
        "phpunit/phpunit": "^7.0"
    },
    "repositories": [
        {
            "type": "git",
            "url": "https://github.com/appwrite/sdk-generator"
        }
    ],
    "provide": {
        "ext-phpiredis": "*"
    },
    "minimum-stability": "dev",
    "config": {
        "platform": {
            "php": "7.4"
        }
    }
}<|MERGE_RESOLUTION|>--- conflicted
+++ resolved
@@ -33,11 +33,7 @@
 
         "appwrite/php-clamav": "1.0.*",
 
-<<<<<<< HEAD
-        "utopia-php/framework": "0.8.4",
-=======
         "utopia-php/framework": "0.9.0",
->>>>>>> 8c045db0
         "utopia-php/abuse": "0.2.*",
         "utopia-php/audit": "0.3.*",
         "utopia-php/cache": "0.2.*",
