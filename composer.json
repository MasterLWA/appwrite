--- conflicted
+++ resolved
@@ -51,12 +51,8 @@
         "utopia-php/preloader": "0.2.*",
         "utopia-php/domains": "1.1.*",
         "utopia-php/swoole": "0.2.*",
-<<<<<<< HEAD
-        "utopia-php/storage": "dev-feat-large-file-support",
-=======
         "utopia-php/storage": "0.5.*",
         "utopia-php/websocket": "0.0.*",
->>>>>>> da068085
         "utopia-php/image": "0.5.*",
 
         "resque/php-resque": "1.3.6",
