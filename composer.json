{
    "name": "appwrite/server-ce",
    "description": "End to end backend server for frontend and mobile apps.",
    "type": "project",
    "license": "BSD-3-Clause",
    "authors": [
        {
            "name": "Eldad Fux",
            "email": "eldad@appwrite.io"
        }
    ],
    "autoload": {
        "psr-4": {
            "Appwrite\\": "src/Appwrite"
        }
    },
    "autoload-dev": {
        "psr-4": {
            "Tests\\E2E\\": "tests/e2e",
            "Appwrite\\Tests\\": "tests/extensions"
        }
    },
    "require": {
        "php": ">=8.0.0",
        "ext-curl": "*",
        "ext-imagick": "*",
        "ext-mbstring": "*",
        "ext-json": "*",
        "ext-yaml": "*",
        "ext-dom": "*",
        "ext-redis": "*",
        "ext-swoole": "*",
        "ext-pdo": "*",
        "ext-openssl": "*",
        "ext-zlib": "*",
        "ext-sockets": "*",

        "appwrite/php-clamav": "1.1.*",
        "appwrite/php-runtimes": "0.4.*",

        "utopia-php/framework": "0.18.*",
        "utopia-php/abuse": "0.5.*",
        "utopia-php/analytics": "0.2.*",
        "utopia-php/audit": "0.5.*",
        "utopia-php/cache": "0.2.*",
        "utopia-php/cli": "0.11.*",
        "utopia-php/config": "0.2.*",
        "utopia-php/locale": "0.4.*",
        "utopia-php/registry": "0.5.*",
        "utopia-php/preloader": "0.2.*",
        "utopia-php/domains": "1.1.*",
        "utopia-php/swoole": "0.2.*",
        "utopia-php/storage": "0.5.*",
        "utopia-php/websocket": "0.0.*",
        "utopia-php/image": "0.5.*",
        "resque/php-resque": "1.3.6",
        "matomo/device-detector": "4.2.3",
        "utopia-php/orchestration": "0.2.1",
        "dragonmantank/cron-expression": "3.1.0",
        "influxdb/influxdb-php": "1.15.2",
        "phpmailer/phpmailer": "6.5.0",
        "chillerlan/php-qrcode": "4.3.0",
        "adhocore/jwt": "1.1.2",
        "slickdeals/statsd": "3.1.0"
    },
    "require-dev": {
<<<<<<< HEAD
        "appwrite/sdk-generator": "0.14.3",
=======
        "appwrite/sdk-generator": "0.14.4",
>>>>>>> 585c36a3
        "phpunit/phpunit": "9.5.6",
        "swoole/ide-helper": "4.6.7",
        "textalk/websocket": "1.5.2",
        "vimeo/psalm": "4.7.2"
    },
    "provide": {
        "ext-phpiredis": "*"
    },
    "config": {
        "platform": {
            "php": "8.0"
        }
    }
}<|MERGE_RESOLUTION|>--- conflicted
+++ resolved
@@ -64,11 +64,7 @@
         "slickdeals/statsd": "3.1.0"
     },
     "require-dev": {
-<<<<<<< HEAD
-        "appwrite/sdk-generator": "0.14.3",
-=======
         "appwrite/sdk-generator": "0.14.4",
->>>>>>> 585c36a3
         "phpunit/phpunit": "9.5.6",
         "swoole/ide-helper": "4.6.7",
         "textalk/websocket": "1.5.2",
