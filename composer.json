--- conflicted
+++ resolved
@@ -50,14 +50,8 @@
         "dragonmantank/cron-expression": "3.0.1",
         "domnikl/statsd": "3.0.*",
         "influxdb/influxdb-php": "1.15.*",
-<<<<<<< HEAD
-        "bacon/bacon-qr-code": "2.0.2",
-        "phpmailer/phpmailer": "6.1.7",
-        "adhocore/jwt": "1.1.0"
-=======
         "phpmailer/phpmailer": "6.1.7",
         "chillerlan/php-qrcode": "^4.2"
->>>>>>> 791c6d76
     },
     "require-dev": {
         "swoole/ide-helper": "4.5.5",
