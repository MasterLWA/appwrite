--- conflicted
+++ resolved
@@ -43,31 +43,21 @@
         "ext-sockets": "*",
         "appwrite/php-clamav": "1.1.*",
         "appwrite/php-runtimes": "0.11.*",
-<<<<<<< HEAD
-        "utopia-php/abuse": "0.13.*",
-=======
-        "utopia-php/framework": "0.21.*",
-        "utopia-php/logger": "0.3.*",
         "utopia-php/abuse": "0.14.*",
->>>>>>> 1b0abf46
         "utopia-php/analytics": "0.2.*",
         "utopia-php/audit": "0.15.*",
         "utopia-php/cache": "0.6.*",
         "utopia-php/cli": "0.13.*",
         "utopia-php/config": "0.2.*",
-<<<<<<< HEAD
-        "utopia-php/database": "0.25.*",
+        "utopia-php/database": "0.26.*",
+        "utopia-php/preloader": "0.2.*",
         "utopia-php/domains": "1.1.*",
         "utopia-php/framework": "0.22.*",
         "utopia-php/image": "0.5.*",
-=======
-        "utopia-php/database": "0.26.*",
->>>>>>> 1b0abf46
         "utopia-php/locale": "0.4.*",
         "utopia-php/logger": "0.3.*",
         "utopia-php/messaging": "0.1.*",
         "utopia-php/orchestration": "0.6.*",
-        "utopia-php/preloader": "0.2.*",
         "utopia-php/registry": "0.5.*",
         "utopia-php/storage": "0.11.*",
         "utopia-php/swoole": "0.4.*",
