{
    "name": "appwrite/server-ce",
    "description": "End to end backend server for frontend and mobile apps.",
    "type": "project",
    "license": "BSD-3-Clause",
    "authors": [
        {
            "name": "Eldad Fux",
            "email": "eldad@appwrite.io"
        }
    ],
    "autoload": {
        "psr-4": {
            "Appwrite\\": "src/Appwrite"
        }
    },
    "autoload-dev": {
        "psr-4": {
            "Tests\\E2E\\": "tests/e2e",
            "Appwrite\\Tests\\": "tests/extensions"
        }
    },
    "repositories": [
        {
            "url": "https://github.com/appwrite/runtimes.git",
            "type": "git"
        }
    ],
    "require": {
        "php": ">=8.0.0",
        "ext-curl": "*",
        "ext-imagick": "*",
        "ext-mbstring": "*",
        "ext-json": "*",
        "ext-yaml": "*",
        "ext-dom": "*",
        "ext-redis": "*",
        "ext-swoole": "*",
        "ext-pdo": "*",
        "ext-openssl": "*",
        "ext-zlib": "*",
        "ext-sockets": "*",

        "appwrite/php-clamav": "1.1.*",
<<<<<<< HEAD
        "appwrite/php-runtimes": "dev-refactor",
        "utopia-php/framework": "0.19.5",
=======
        "appwrite/php-runtimes": "0.6.*",

        "utopia-php/framework": "0.19.*",
>>>>>>> c2185d30
        "utopia-php/logger": "0.1.*",
        "utopia-php/abuse": "0.7.*",
        "utopia-php/analytics": "0.2.*",
        "utopia-php/audit": "0.8.*",
        "utopia-php/cache": "0.4.*",
        "utopia-php/cli": "0.11.*",
        "utopia-php/config": "0.2.*",
        "utopia-php/database": "0.13.*",
        "utopia-php/locale": "0.4.*",
        "utopia-php/registry": "0.5.*",
        "utopia-php/preloader": "0.2.*",
        "utopia-php/domains": "1.1.*",
        "utopia-php/swoole": "0.3.*",
        "utopia-php/storage": "0.5.*",
        "utopia-php/websocket": "0.1.0",
        "utopia-php/image": "0.5.*",
        "utopia-php/orchestration": "0.3.*",
        "resque/php-resque": "1.3.6",
        "matomo/device-detector": "5.0.1",
        "dragonmantank/cron-expression": "3.1.0",
        "influxdb/influxdb-php": "1.15.2",
        "phpmailer/phpmailer": "6.5.3",
        "chillerlan/php-qrcode": "4.3.2",
        "adhocore/jwt": "1.1.2",
        "slickdeals/statsd": "3.1.0"
    },
    "require-dev": {
        "appwrite/sdk-generator": "0.17.1",
        "phpunit/phpunit": "9.5.10",
        "swoole/ide-helper": "4.8.3",
        "textalk/websocket": "1.5.5",
        "vimeo/psalm": "4.13.1"
    },
    "provide": {
        "ext-phpiredis": "*"
    },
    "config": {
        "platform": {
            "php": "8.0"
        }
    }
}<|MERGE_RESOLUTION|>--- conflicted
+++ resolved
@@ -40,16 +40,9 @@
         "ext-openssl": "*",
         "ext-zlib": "*",
         "ext-sockets": "*",
-
         "appwrite/php-clamav": "1.1.*",
-<<<<<<< HEAD
         "appwrite/php-runtimes": "dev-refactor",
-        "utopia-php/framework": "0.19.5",
-=======
-        "appwrite/php-runtimes": "0.6.*",
-
         "utopia-php/framework": "0.19.*",
->>>>>>> c2185d30
         "utopia-php/logger": "0.1.*",
         "utopia-php/abuse": "0.7.*",
         "utopia-php/analytics": "0.2.*",
