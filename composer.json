{
    "name": "appwrite/server-ce",
    "description": "End to end backend server for frontend and mobile apps.",
    "type": "project",
    "license": "BSD-3-Clause",
    "authors": [
        {
            "name": "Eldad Fux",
            "email": "eldad@appwrite.io"
        }
    ],
    "scripts": {
        "test": "vendor/bin/phpunit",
        "lint": "vendor/bin/phpcs",
        "format": "vendor/bin/phpcbf"
    },
    "autoload": {
        "psr-4": {
            "Appwrite\\": "src/Appwrite",
            "Executor\\": "src/Executor"
        }
    },
    "autoload-dev": {
        "psr-4": {
            "Tests\\E2E\\": "tests/e2e",
            "Tests\\Unit\\": "tests/unit",
            "Appwrite\\Tests\\": "tests/extensions"
        }
    },
    "require": {
        "php": ">=8.0.0",
        "ext-curl": "*",
        "ext-imagick": "*",
        "ext-mbstring": "*",
        "ext-json": "*",
        "ext-yaml": "*",
        "ext-dom": "*",
        "ext-redis": "*",
        "ext-swoole": "*",
        "ext-pdo": "*",
        "ext-openssl": "*",
        "ext-zlib": "*",
        "ext-sockets": "*",
        "appwrite/php-clamav": "1.1.*",
        "appwrite/php-runtimes": "0.11.*",
        "utopia-php/framework": "0.21.*",
        "utopia-php/logger": "0.3.*",
        "utopia-php/abuse": "0.11.*",
        "utopia-php/analytics": "0.2.*",
        "utopia-php/audit": "0.12.*",
        "utopia-php/cache": "0.6.*",
        "utopia-php/cli": "0.13.*",
        "utopia-php/config": "0.2.*",
<<<<<<< HEAD
        "utopia-php/database": "0.23.0 as 0.22.0",
=======
        "utopia-php/database": "0.23.*",
>>>>>>> fe0b778f
        "utopia-php/locale": "0.4.*",
        "utopia-php/registry": "0.5.*",
        "utopia-php/preloader": "0.2.*",
        "utopia-php/domains": "1.1.*",
        "utopia-php/swoole": "0.3.*",
        "utopia-php/storage": "0.9.*",
        "utopia-php/websocket": "0.1.0",
        "utopia-php/image": "0.5.*",
        "utopia-php/orchestration": "0.6.*",
        "resque/php-resque": "1.3.6",
        "matomo/device-detector": "6.0.0",
        "dragonmantank/cron-expression": "3.3.1",
        "influxdb/influxdb-php": "1.15.2",
        "phpmailer/phpmailer": "6.6.0",
        "chillerlan/php-qrcode": "4.3.3",
        "adhocore/jwt": "1.1.2",
        "slickdeals/statsd": "3.1.0"
    },
    "repositories": [
        {
            "url": "https://github.com/appwrite/runtimes.git",
            "type": "git"
        }
    ],
    "require-dev": {
        "ext-fileinfo": "*",
        "appwrite/sdk-generator": "dev-master as 0.19.5",
        "phpunit/phpunit": "9.5.20",
        "squizlabs/php_codesniffer": "^3.6",
        "swoole/ide-helper": "4.8.9",
        "textalk/websocket": "1.5.7"
    },
    "provide": {
        "ext-phpiredis": "*"
    },
    "config": {
        "optimize-autoloader": true,
        "allow-plugins": false,
        "preferred-install": "dist",
        "platform": {
            "php": "8.0"
        }
    }
}<|MERGE_RESOLUTION|>--- conflicted
+++ resolved
@@ -51,11 +51,7 @@
         "utopia-php/cache": "0.6.*",
         "utopia-php/cli": "0.13.*",
         "utopia-php/config": "0.2.*",
-<<<<<<< HEAD
-        "utopia-php/database": "0.23.0 as 0.22.0",
-=======
         "utopia-php/database": "0.23.*",
->>>>>>> fe0b778f
         "utopia-php/locale": "0.4.*",
         "utopia-php/registry": "0.5.*",
         "utopia-php/preloader": "0.2.*",
