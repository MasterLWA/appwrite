{
    "name": "appwrite/server-ce",
    "description": "End to end backend server for frontend and mobile apps.",
    "type": "project",
    "license": "BSD-3-Clause",
    "authors": [
        {
            "name": "Eldad Fux",
            "email": "eldad@appwrite.io"
        }
    ],
    "autoload": {
        "psr-4": {
            "Appwrite\\": "src/Appwrite",
            "Executor\\": "src/Executor"
        }
    },
    "autoload-dev": {
        "psr-4": {
            "Tests\\E2E\\": "tests/e2e",
            "Appwrite\\Tests\\": "tests/extensions"
        }
    },
    "require": {
        "php": ">=8.0.0",
        "ext-curl": "*",
        "ext-imagick": "*",
        "ext-mbstring": "*",
        "ext-json": "*",
        "ext-yaml": "*",
        "ext-dom": "*",
        "ext-redis": "*",
        "ext-swoole": "*",
        "ext-pdo": "*",
        "ext-openssl": "*",
        "ext-zlib": "*",
        "ext-sockets": "*",
        "appwrite/php-clamav": "1.1.*",
        "appwrite/php-runtimes": "0.7.*",
        "utopia-php/framework": "0.19.*",
        "utopia-php/logger": "0.1.*",
        "utopia-php/abuse": "0.7.*",
        "utopia-php/analytics": "0.2.*",
        "utopia-php/audit": "0.8.*",
        "utopia-php/cache": "0.4.*",
        "utopia-php/cli": "0.12.*",
        "utopia-php/config": "0.2.*",
        "utopia-php/database": "0.14.*",
        "utopia-php/locale": "0.4.*",
<<<<<<< HEAD
=======
        "utopia-php/orchestration": "0.4.*",
>>>>>>> 3dd4db56
        "utopia-php/registry": "0.5.*",
        "utopia-php/preloader": "0.2.*",
        "utopia-php/domains": "1.1.*",
        "utopia-php/swoole": "0.3.*",
        "utopia-php/storage": "0.7.*",
        "utopia-php/websocket": "0.1.0",
        "utopia-php/image": "0.5.*",
        "utopia-php/orchestration": "0.4.*",
        "resque/php-resque": "1.3.6",
        "matomo/device-detector": "5.0.1",
        "dragonmantank/cron-expression": "3.1.0",
        "influxdb/influxdb-php": "1.15.2",
        "phpmailer/phpmailer": "6.5.3",
        "chillerlan/php-qrcode": "4.3.2",
        "adhocore/jwt": "1.1.2",
        "slickdeals/statsd": "3.1.0"
    },
    "repositories": [
        {
            "type": "git",
            "url": "https://github.com/appwrite/sdk-generator"
        },
        {
            "url": "https://github.com/appwrite/runtimes.git",
            "type": "git"
        }
    ],
    "require-dev": {
        "appwrite/sdk-generator": "dev-feat-preps-for-0.13",
        "phpunit/phpunit": "9.5.10",
        "swoole/ide-helper": "4.8.5",
        "textalk/websocket": "1.5.5",
        "vimeo/psalm": "4.13.1"
    },
    "provide": {
        "ext-phpiredis": "*"
    },
    "config": {
        "platform": {
            "php": "8.0"
        }
    }
}<|MERGE_RESOLUTION|>--- conflicted
+++ resolved
@@ -47,10 +47,6 @@
         "utopia-php/config": "0.2.*",
         "utopia-php/database": "0.14.*",
         "utopia-php/locale": "0.4.*",
-<<<<<<< HEAD
-=======
-        "utopia-php/orchestration": "0.4.*",
->>>>>>> 3dd4db56
         "utopia-php/registry": "0.5.*",
         "utopia-php/preloader": "0.2.*",
         "utopia-php/domains": "1.1.*",
