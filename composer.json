--- conflicted
+++ resolved
@@ -45,11 +45,7 @@
         "utopia-php/cache": "0.4.*",
         "utopia-php/cli": "0.11.*",
         "utopia-php/config": "0.2.*",
-<<<<<<< HEAD
-        "utopia-php/database": "dev-fix-query-validator-constructor as 0.10.9",
-=======
         "utopia-php/database": "0.11.*",
->>>>>>> a5d7af9b
         "utopia-php/locale": "0.4.*",
         "utopia-php/orchestration": "0.2.*",
         "utopia-php/registry": "0.5.*",
