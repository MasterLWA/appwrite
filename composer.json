--- conflicted
+++ resolved
@@ -43,15 +43,9 @@
         "ext-sockets": "*",
         "appwrite/php-clamav": "1.1.*",
         "appwrite/php-runtimes": "0.11.*",
-<<<<<<< HEAD
         "utopia-php/abuse": "0.18.*",
-        "utopia-php/analytics": "0.2.*",
         "utopia-php/audit": "0.20.*",
-=======
-        "utopia-php/abuse": "0.16.*",
         "utopia-php/analytics": "0.10.2",
-        "utopia-php/audit": "0.17.*",
->>>>>>> 55e53abc
         "utopia-php/cache": "0.8.*",
         "utopia-php/cli": "0.15.*",
         "utopia-php/config": "0.2.*",
@@ -78,13 +72,8 @@
         "phpmailer/phpmailer": "6.6.0",
         "chillerlan/php-qrcode": "4.3.3",
         "adhocore/jwt": "1.1.2",
-<<<<<<< HEAD
         "webonyx/graphql-php": "14.11.*",
-        "slickdeals/statsd": "3.1.0",
-        "league/csv": "^9.0.0"
-=======
         "slickdeals/statsd": "3.1.0"
->>>>>>> 55e53abc
     },
     "repositories": [
         {
