--- conflicted
+++ resolved
@@ -43,12 +43,7 @@
         "ext-sockets": "*",
         "appwrite/php-runtimes": "0.12.0",
         "appwrite/php-clamav": "2.0.*",
-<<<<<<< HEAD
-        "utopia-php/abuse": "0.27.*",
-=======
-        "appwrite/php-runtimes": "0.11.*",
         "utopia-php/abuse": "0.31.*",
->>>>>>> fb0a4bde
         "utopia-php/analytics": "0.10.*",
         "utopia-php/audit": "0.33.*",
         "utopia-php/cache": "0.8.*",
