--- conflicted
+++ resolved
@@ -50,15 +50,8 @@
         "utopia-php/preloader": "0.2.*",
         "utopia-php/domains": "1.1.*",
         "utopia-php/swoole": "0.2.*",
-<<<<<<< HEAD
         "utopia-php/storage": "0.4.*",
         "utopia-php/image": "0.2.*",
-=======
-        "utopia-php/system": "0.4.*",
-        "utopia-php/storage": "0.5.*",
-        "utopia-php/image": "0.1.*",
-
->>>>>>> 2bcfaffe
         "resque/php-resque": "1.3.6",
         "matomo/device-detector": "4.2.2",
         "dragonmantank/cron-expression": "3.1.0",
@@ -69,17 +62,10 @@
         "slickdeals/statsd": "3.0.2"
     },
     "require-dev": {
-<<<<<<< HEAD
         "appwrite/sdk-generator": "dev-feat-preps-for-0.8",
         "swoole/ide-helper": "4.6.6",
         "phpunit/phpunit": "9.5.4",
         "vimeo/psalm": "4.7.1"
-=======
-        "appwrite/sdk-generator": "0.9.0",
-        "phpunit/phpunit": "9.4.2",
-        "swoole/ide-helper": "4.5.5",
-        "vimeo/psalm": "4.1.1"
->>>>>>> 2bcfaffe
     },
     "repositories": [
         {
