--- conflicted
+++ resolved
@@ -79,11 +79,7 @@
         }
     ],
     "require-dev": {
-<<<<<<< HEAD
-        "appwrite/sdk-generator": "0.30.*",
-=======
         "appwrite/sdk-generator": "0.32.*",
->>>>>>> d47bea76
         "ext-fileinfo": "*",
         "phpunit/phpunit": "9.5.20",
         "squizlabs/php_codesniffer": "^3.6",
