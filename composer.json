--- conflicted
+++ resolved
@@ -50,16 +50,7 @@
         "utopia-php/cli": "0.14.*",
         "utopia-php/config": "0.2.*",
         "utopia-php/database": "0.28.*",
-<<<<<<< HEAD
-        "utopia-php/domains": "1.1.*",
-        "utopia-php/framework": "0.25.*",
-        "utopia-php/image": "0.5.*",
         "utopia-php/queue": "0.5.*",
-        "utopia-php/locale": "0.4.*",
-        "utopia-php/logger": "0.3.*",
-=======
-        "utopia-php/queue": "0.4.*",
->>>>>>> 57dd721a
         "utopia-php/orchestration": "0.9.*",
         "utopia-php/platform": "0.3.*",
         "utopia-php/pools": "0.4.*",
