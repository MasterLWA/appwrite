--- conflicted
+++ resolved
@@ -51,11 +51,7 @@
         "utopia-php/cache": "0.6.*",
         "utopia-php/cli": "0.13.*",
         "utopia-php/config": "0.2.*",
-<<<<<<< HEAD
-        "utopia-php/database": "dev-main as 0.25.0",
-=======
         "utopia-php/database": "0.26.*",
->>>>>>> 939f974d
         "utopia-php/locale": "0.4.*",
         "utopia-php/registry": "0.5.*",
         "utopia-php/preloader": "0.2.*",
