{
    "name": "appwrite/server-ce",
    "description": "End to end backend server for frontend and mobile apps.",
    "type": "project",
    "license": "BSD-3-Clause",
    "authors": [
        {
            "name": "Eldad Fux",
            "email": "eldad@appwrite.io"
        }
    ],
    "autoload": {
        "psr-4": {
            "Appwrite\\": "src/Appwrite"
        }
    },
    "autoload-dev": {
        "psr-4": {
            "Tests\\E2E\\": "tests/e2e",
            "Appwrite\\Tests\\": "tests/extensions"
        }
    },
    "require": {
        "php": ">=7.4.0",
        "ext-curl": "*",
        "ext-imagick": "*",
        "ext-mbstring": "*",
        "ext-json": "*",
        "ext-yaml": "*",
        "ext-dom": "*",
        "ext-redis": "*",
        "ext-swoole": "*",
        "ext-pdo": "*",
        "ext-openssl": "*",
        "ext-zlib": "*",
        "ext-sockets": "*",

        "appwrite/php-clamav": "1.0.*",

<<<<<<< HEAD
        "utopia-php/framework": "0.10.2",
        "utopia-php/abuse": "0.3.*",
        "utopia-php/analytics": "0.1.*",
=======
        "utopia-php/framework": "0.12.*",
        "utopia-php/abuse": "0.4.*",
        "utopia-php/analytics": "0.2.*",
>>>>>>> a9dd80af
        "utopia-php/audit": "0.5.*",
        "utopia-php/cache": "0.2.*",
        "utopia-php/cli": "0.10.0",
        "utopia-php/config": "0.2.*",
        "utopia-php/locale": "0.3.*",
        "utopia-php/registry": "0.2.*",
        "utopia-php/preloader": "0.2.*",
        "utopia-php/domains": "0.2.*",
        "utopia-php/swoole": "0.2.*",
        "utopia-php/system": "0.4.*",
        "utopia-php/storage": "0.4.2",
        "utopia-php/image": "0.1.*",

        "resque/php-resque": "1.3.6",
        "matomo/device-detector": "4.1.0",
        "dragonmantank/cron-expression": "3.1.0",
        "influxdb/influxdb-php": "1.15.2",
        "phpmailer/phpmailer": "6.3.0",
        "chillerlan/php-qrcode": "4.3.0",
        "adhocore/jwt": "1.1.2",
        "slickdeals/statsd": "~3.0"
    },
    "require-dev": {
<<<<<<< HEAD
        "appwrite/sdk-generator": "0.6.0",
=======
        "appwrite/sdk-generator": "0.7.0",
>>>>>>> a9dd80af
        "phpunit/phpunit": "9.4.2",
        "swoole/ide-helper": "4.5.5",
        "vimeo/psalm": "4.1.1"
    },
    "repositories": [
        {
            "type": "git",
            "url": "https://github.com/appwrite/sdk-generator"
        }
    ],
    "provide": {
        "ext-phpiredis": "*"
    },
    "minimum-stability": "dev",
    "config": {
        "platform": {
            "php": "7.4"
        }
    }
}<|MERGE_RESOLUTION|>--- conflicted
+++ resolved
@@ -37,15 +37,9 @@
 
         "appwrite/php-clamav": "1.0.*",
 
-<<<<<<< HEAD
-        "utopia-php/framework": "0.10.2",
-        "utopia-php/abuse": "0.3.*",
-        "utopia-php/analytics": "0.1.*",
-=======
         "utopia-php/framework": "0.12.*",
         "utopia-php/abuse": "0.4.*",
         "utopia-php/analytics": "0.2.*",
->>>>>>> a9dd80af
         "utopia-php/audit": "0.5.*",
         "utopia-php/cache": "0.2.*",
         "utopia-php/cli": "0.10.0",
@@ -56,7 +50,7 @@
         "utopia-php/domains": "0.2.*",
         "utopia-php/swoole": "0.2.*",
         "utopia-php/system": "0.4.*",
-        "utopia-php/storage": "0.4.2",
+        "utopia-php/storage": "0.4.3",
         "utopia-php/image": "0.1.*",
 
         "resque/php-resque": "1.3.6",
@@ -69,11 +63,7 @@
         "slickdeals/statsd": "~3.0"
     },
     "require-dev": {
-<<<<<<< HEAD
-        "appwrite/sdk-generator": "0.6.0",
-=======
         "appwrite/sdk-generator": "0.7.0",
->>>>>>> a9dd80af
         "phpunit/phpunit": "9.4.2",
         "swoole/ide-helper": "4.5.5",
         "vimeo/psalm": "4.1.1"
