--- conflicted
+++ resolved
@@ -54,29 +54,17 @@
         "utopia-php/image": "0.1.*",
 
         "resque/php-resque": "1.3.6",
-<<<<<<< HEAD
-        "matomo/device-detector": "3.13.0",
-        "dragonmantank/cron-expression": "3.0.1",
-        "domnikl/statsd": "3.0.2",
-        "influxdb/influxdb-php": "1.15.2",
-        "phpmailer/phpmailer": "6.1.7",
-=======
         "matomo/device-detector": "4.1.0",
         "dragonmantank/cron-expression": "3.1.0",
         "influxdb/influxdb-php": "1.15.2",
         "phpmailer/phpmailer": "6.3.0",
->>>>>>> 5e6ea672
         "chillerlan/php-qrcode": "4.3.0",
         "adhocore/jwt": "1.1.2",
         "slickdeals/statsd": "~3.0"
     },
     "require-dev": {
-<<<<<<< HEAD
         "swoole/ide-helper": "4.6.2",
-        "appwrite/sdk-generator": "0.5.5",
-=======
         "appwrite/sdk-generator": "0.6.3",
->>>>>>> 5e6ea672
         "phpunit/phpunit": "9.4.2",
         "vimeo/psalm": "4.1.1"
     },
