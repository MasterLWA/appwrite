--- conflicted
+++ resolved
@@ -49,12 +49,8 @@
         "utopia-php/cache": "0.8.*",
         "utopia-php/cli": "0.13.*",
         "utopia-php/config": "0.2.*",
-<<<<<<< HEAD
         "utopia-php/database": "dev-feat-relationships as 0.34.0",
         "utopia-php/preloader": "0.2.*",
-=======
-        "utopia-php/database": "0.34.*",
->>>>>>> d43d0cf2
         "utopia-php/domains": "1.1.*",
         "utopia-php/framework": "0.28.*",
         "utopia-php/image": "0.5.*",
