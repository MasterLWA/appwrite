--- conflicted
+++ resolved
@@ -43,26 +43,13 @@
         "ext-sockets": "*",
         "appwrite/php-clamav": "1.1.*",
         "appwrite/php-runtimes": "0.11.*",
-<<<<<<< HEAD
-        "utopia-php/abuse": "0.14.*",
-=======
-        "utopia-php/framework": "0.21.*",
-        "utopia-php/logger": "0.3.*",
         "utopia-php/abuse": "0.16.*",
->>>>>>> 622c8523
         "utopia-php/analytics": "0.2.*",
         "utopia-php/audit": "0.17.*",
         "utopia-php/cache": "0.8.*",
         "utopia-php/cli": "0.13.*",
         "utopia-php/config": "0.2.*",
-<<<<<<< HEAD
-        "utopia-php/database": "0.26.*",
-=======
         "utopia-php/database": "0.28.*",
-        "utopia-php/locale": "0.4.*",
-        "utopia-php/registry": "0.5.*",
-        "utopia-php/preloader": "0.2.*",
->>>>>>> 622c8523
         "utopia-php/domains": "1.1.*",
         "utopia-php/framework": "0.23.*",
         "utopia-php/image": "0.5.*",
