--- conflicted
+++ resolved
@@ -48,10 +48,7 @@
         "utopia-php/swoole": "0.2.*",
         "utopia-php/system": "0.4.*",
         "utopia-php/storage": "0.4.*",
-<<<<<<< HEAD
-=======
         "utopia-php/image": "0.1.*",
->>>>>>> 2823c959
 
         "webonyx/graphql-php": "14.4.0",
         "resque/php-resque": "1.3.6",
