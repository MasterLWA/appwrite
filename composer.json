{
    "name": "appwrite/server-ce",
    "description": "End to end backend server for frontend and mobile apps.",
    "type": "project",
    "license": "BSD-3-Clause",
    "authors": [
        {
            "name": "Eldad Fux",
            "email": "eldad@appwrite.io"
        }
    ],
    "autoload": {
        "psr-4": {
            "Appwrite\\": "src/Appwrite"
        }
    },
    "autoload-dev": {
        "psr-4": {"Tests\\E2E\\": "tests/e2e"}
    },
    "require": {
        "php": ">=7.4.0",
        "ext-curl": "*",
        "ext-imagick": "*",
        "ext-mbstring": "*",
        "ext-json": "*",
        "ext-yaml": "*",
        "ext-dom": "*",
        "ext-redis": "*",
        "ext-swoole": "*",
        "ext-pdo": "*",
        "ext-openssl": "*",
        "ext-zlib": "*",
        "ext-sockets": "*",

        "appwrite/php-clamav": "1.0.*",

        "utopia-php/framework": "0.10.0",
        "utopia-php/abuse": "0.3.*",
        "utopia-php/audit": "0.5.*",
        "utopia-php/cache": "0.2.*",
        "utopia-php/cli": "0.9.0",
        "utopia-php/config": "0.2.*",
        "utopia-php/locale": "0.3.*",
        "utopia-php/registry": "0.2.*",
        "utopia-php/preloader": "0.2.*",
        "utopia-php/domains": "0.2.*",
        "utopia-php/swoole": "0.2.*",
<<<<<<< HEAD
        "utopia-php/system": "0.3.*",
=======
        "utopia-php/storage": "0.1.*",
>>>>>>> 666a847e

        "resque/php-resque": "1.3.6",
        "matomo/device-detector": "3.13.0",
        "dragonmantank/cron-expression": "3.0.1",
        "domnikl/statsd": "3.0.2",
        "influxdb/influxdb-php": "1.15.1",
        "phpmailer/phpmailer": "6.1.7",
        "chillerlan/php-qrcode": "4.3.0",
        "adhocore/jwt": "1.1.0"
    },
    "require-dev": {
        "swoole/ide-helper": "4.5.5",
        "appwrite/sdk-generator": "0.4.4",
        "phpunit/phpunit": "9.4.2",
        "vimeo/psalm": "4.1.1"
    },
    "repositories": [
        {
            "type": "git",
            "url": "https://github.com/appwrite/sdk-generator"
        }
    ],
    "provide": {
        "ext-phpiredis": "*"
    },
    "minimum-stability": "dev",
    "config": {
        "platform": {
            "php": "7.4"
        }
    }
}<|MERGE_RESOLUTION|>--- conflicted
+++ resolved
@@ -45,11 +45,8 @@
         "utopia-php/preloader": "0.2.*",
         "utopia-php/domains": "0.2.*",
         "utopia-php/swoole": "0.2.*",
-<<<<<<< HEAD
         "utopia-php/system": "0.3.*",
-=======
         "utopia-php/storage": "0.1.*",
->>>>>>> 666a847e
 
         "resque/php-resque": "1.3.6",
         "matomo/device-detector": "3.13.0",
