--- conflicted
+++ resolved
@@ -38,13 +38,8 @@
         "appwrite/php-clamav": "1.1.*",
         "appwrite/php-runtimes": "0.4.*",
 
-<<<<<<< HEAD
-        "utopia-php/framework": "0.17.*",
-        "utopia-php/abuse": "dev-feat-utopia-db-integration",
-=======
         "utopia-php/framework": "0.18.*",
         "utopia-php/abuse": "0.6.*",
->>>>>>> d9cce4b9
         "utopia-php/analytics": "0.2.*",
         "utopia-php/audit": "0.6.*",
         "utopia-php/cache": "0.4.*",
@@ -71,19 +66,11 @@
     "repositories": [
         {
             "type": "git",
-<<<<<<< HEAD
-            "url": "https://github.com/lohanidamodar/abuse"
+            "url": "https://github.com/utopia-php/storage"
         },
         {
             "type": "git",
-            "url": "https://github.com/lohanidamodar/audit"
-        },
-        {
-            "type": "git",
-            "url": "https://github.com/utopia-php/storage"
-=======
             "url": "https://github.com/utopia-php/database"
->>>>>>> d9cce4b9
         }
     ],
     "require-dev": {
