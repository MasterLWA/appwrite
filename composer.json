--- conflicted
+++ resolved
@@ -48,12 +48,8 @@
         "utopia-php/analytics": "0.2.*",
         "utopia-php/audit": "0.8.*",
         "utopia-php/cache": "0.6.*",
-<<<<<<< HEAD
-        "utopia-php/cli": "0.12.0",
         "utopia-php/platform": "dev-dev",
-=======
         "utopia-php/cli": "0.13.*",
->>>>>>> fb5805a4
         "utopia-php/config": "0.2.*",
         "utopia-php/database": "0.18.*",
         "utopia-php/locale": "0.4.*",
