{
    "name": "appwrite/server-ce",
    "description": "End to end backend server for frontend and mobile apps.",
    "type": "project",
    "license": "BSD-3-Clause",
    "authors": [
        {
            "name": "Eldad Fux",
            "email": "eldad@appwrite.io"
        }
    ],
    "scripts": {
        "test": "vendor/bin/phpunit",
        "lint": "vendor/bin/phpcs",
        "format": "vendor/bin/phpcbf"
    },
    "autoload": {
        "psr-4": {
            "Appwrite\\": "src/Appwrite",
            "Executor\\": "src/Executor"
        }
    },
    "autoload-dev": {
        "psr-4": {
            "Tests\\E2E\\": "tests/e2e",
            "Tests\\Unit\\": "tests/unit",
            "Appwrite\\Tests\\": "tests/extensions"
        }
    },
    "require": {
        "php": ">=8.0.0",
        "ext-curl": "*",
        "ext-imagick": "*",
        "ext-mbstring": "*",
        "ext-json": "*",
        "ext-yaml": "*",
        "ext-dom": "*",
        "ext-redis": "*",
        "ext-swoole": "*",
        "ext-pdo": "*",
        "ext-openssl": "*",
        "ext-zlib": "*",
        "ext-sockets": "*",
        "appwrite/php-clamav": "2.0.*",
        "appwrite/php-runtimes": "0.11.*",
<<<<<<< HEAD
        "utopia-php/abuse": "0.25.*",
        "utopia-php/analytics": "0.10.*",
        "utopia-php/audit": "0.27.*",
=======
        "utopia-php/abuse": "0.27.*",
        "utopia-php/analytics": "0.2.*",
        "utopia-php/audit": "0.29.*",
>>>>>>> a22685fd
        "utopia-php/cache": "0.8.*",
        "utopia-php/cli": "0.15.*",
        "utopia-php/config": "0.2.*",
        "utopia-php/database": "0.38.*",
        "utopia-php/domains": "1.1.*",
        "utopia-php/dsn": "0.1.*",
        "utopia-php/framework": "0.28.*",
        "utopia-php/image": "0.5.*",
        "utopia-php/locale": "0.4.*",
        "utopia-php/logger": "0.3.*",
        "utopia-php/messaging": "0.1.*",
        "utopia-php/orchestration": "0.9.*",
        "utopia-php/platform": "0.4.*",
        "utopia-php/pools": "0.4.*",
        "utopia-php/preloader": "0.2.*",
        "utopia-php/queue": "0.5.*",
        "utopia-php/registry": "0.5.*",
        "utopia-php/storage": "0.14.*",
        "utopia-php/swoole": "0.5.*",
        "utopia-php/websocket": "0.1.*",
        "resque/php-resque": "1.3.6",
<<<<<<< HEAD
        "matomo/device-detector": "6.0.*",
        "dragonmantank/cron-expression": "3.3.1",
        "phpmailer/phpmailer": "6.6.0",
        "chillerlan/php-qrcode": "4.3.3",
=======
        "matomo/device-detector": "6.1.*",
        "dragonmantank/cron-expression": "3.3.2",
        "influxdb/influxdb-php": "1.15.2",
        "phpmailer/phpmailer": "6.8.0",
        "chillerlan/php-qrcode": "4.3.4",
>>>>>>> a22685fd
        "adhocore/jwt": "1.1.2",
        "webonyx/graphql-php": "14.11.*",
        "slickdeals/statsd": "3.1.0",
        "league/csv": "9.7.1"
    },
    "repositories": [
        {
            "url": "https://github.com/appwrite/runtimes.git",
            "type": "git"
        }
    ],
    "require-dev": {
        "appwrite/sdk-generator": "0.33.*",
        "ext-fileinfo": "*",
        "phpunit/phpunit": "9.5.20",
        "squizlabs/php_codesniffer": "^3.6",
        "swoole/ide-helper": "4.8.9",
        "textalk/websocket": "1.5.7"
    },
    "provide": {
        "ext-phpiredis": "*"
    },
    "config": {
        "platform": {
            "php": "8.0"
        }
    }
}<|MERGE_RESOLUTION|>--- conflicted
+++ resolved
@@ -43,15 +43,9 @@
         "ext-sockets": "*",
         "appwrite/php-clamav": "2.0.*",
         "appwrite/php-runtimes": "0.11.*",
-<<<<<<< HEAD
-        "utopia-php/abuse": "0.25.*",
+        "utopia-php/abuse": "0.27.*",
         "utopia-php/analytics": "0.10.*",
-        "utopia-php/audit": "0.27.*",
-=======
-        "utopia-php/abuse": "0.27.*",
-        "utopia-php/analytics": "0.2.*",
         "utopia-php/audit": "0.29.*",
->>>>>>> a22685fd
         "utopia-php/cache": "0.8.*",
         "utopia-php/cli": "0.15.*",
         "utopia-php/config": "0.2.*",
@@ -73,18 +67,10 @@
         "utopia-php/swoole": "0.5.*",
         "utopia-php/websocket": "0.1.*",
         "resque/php-resque": "1.3.6",
-<<<<<<< HEAD
-        "matomo/device-detector": "6.0.*",
-        "dragonmantank/cron-expression": "3.3.1",
-        "phpmailer/phpmailer": "6.6.0",
-        "chillerlan/php-qrcode": "4.3.3",
-=======
         "matomo/device-detector": "6.1.*",
         "dragonmantank/cron-expression": "3.3.2",
-        "influxdb/influxdb-php": "1.15.2",
         "phpmailer/phpmailer": "6.8.0",
         "chillerlan/php-qrcode": "4.3.4",
->>>>>>> a22685fd
         "adhocore/jwt": "1.1.2",
         "webonyx/graphql-php": "14.11.*",
         "slickdeals/statsd": "3.1.0",
