{
    "name": "appwrite/server-ce",
    "description": "End to end backend server for frontend and mobile apps.",
    "type": "project",
    "license": "BSD-3-Clause",
    "authors": [
        {
            "name": "Eldad Fux",
            "email": "eldad@appwrite.io"
        }
    ],
    "scripts": {
        "test": "vendor/bin/phpunit",
        "lint": "vendor/bin/phpcs",
        "format": "vendor/bin/phpcbf"
    },
    "autoload": {
        "psr-4": {
            "Appwrite\\": "src/Appwrite",
            "Executor\\": "src/Executor"
        }
    },
    "autoload-dev": {
        "psr-4": {
            "Tests\\E2E\\": "tests/e2e",
            "Tests\\Unit\\": "tests/unit",
            "Appwrite\\Tests\\": "tests/extensions"
        }
    },
    "require": {
        "php": ">=8.0.0",
        "ext-curl": "*",
        "ext-imagick": "*",
        "ext-mbstring": "*",
        "ext-json": "*",
        "ext-yaml": "*",
        "ext-dom": "*",
        "ext-redis": "*",
        "ext-swoole": "*",
        "ext-pdo": "*",
        "ext-openssl": "*",
        "ext-zlib": "*",
        "ext-sockets": "*",
        "appwrite/php-clamav": "1.1.*",
        "appwrite/php-runtimes": "0.11.*",
        "utopia-php/framework": "0.21.*",
        "utopia-php/logger": "0.3.*",
        "utopia-php/abuse": "0.16.*",
        "utopia-php/analytics": "0.2.*",
        "utopia-php/audit": "0.17.*",
<<<<<<< HEAD
        "utopia-php/cache": "0.8.0",
        "utopia-php/cli": "0.13.*",
        "utopia-php/config": "0.2.*",
        "utopia-php/database": "0.28.0",
=======
        "utopia-php/cache": "0.8.*",
        "utopia-php/cli": "0.13.*",
        "utopia-php/config": "0.2.*",
        "utopia-php/database": "0.28.*",
>>>>>>> bf119867
        "utopia-php/locale": "0.4.*",
        "utopia-php/registry": "0.5.*",
        "utopia-php/preloader": "0.2.*",
        "utopia-php/domains": "1.1.*",
        "utopia-php/swoole": "0.3.*",
        "utopia-php/storage": "0.11.*",
        "utopia-php/websocket": "0.1.0",
        "utopia-php/image": "0.5.*",
        "utopia-php/orchestration": "0.6.*",
        "resque/php-resque": "1.3.6",
        "matomo/device-detector": "6.0.0",
        "dragonmantank/cron-expression": "3.3.1",
        "influxdb/influxdb-php": "1.15.2",
        "phpmailer/phpmailer": "6.6.0",
        "chillerlan/php-qrcode": "4.3.3",
        "adhocore/jwt": "1.1.2",
        "slickdeals/statsd": "3.1.0"
    },
    "repositories": [
        {
            "url": "https://github.com/appwrite/runtimes.git",
            "type": "git"
        }
    ],
    "require-dev": {
        "appwrite/sdk-generator": "0.28.*",
        "ext-fileinfo": "*",
        "phpunit/phpunit": "9.5.20",
        "squizlabs/php_codesniffer": "^3.6",
        "swoole/ide-helper": "4.8.9",
        "textalk/websocket": "1.5.7"
    },
    "provide": {
        "ext-phpiredis": "*"
    },
    "config": {
        "platform": {
            "php": "8.0"
        }
    }
}<|MERGE_RESOLUTION|>--- conflicted
+++ resolved
@@ -48,17 +48,10 @@
         "utopia-php/abuse": "0.16.*",
         "utopia-php/analytics": "0.2.*",
         "utopia-php/audit": "0.17.*",
-<<<<<<< HEAD
-        "utopia-php/cache": "0.8.0",
-        "utopia-php/cli": "0.13.*",
-        "utopia-php/config": "0.2.*",
-        "utopia-php/database": "0.28.0",
-=======
         "utopia-php/cache": "0.8.*",
         "utopia-php/cli": "0.13.*",
         "utopia-php/config": "0.2.*",
         "utopia-php/database": "0.28.*",
->>>>>>> bf119867
         "utopia-php/locale": "0.4.*",
         "utopia-php/registry": "0.5.*",
         "utopia-php/preloader": "0.2.*",
