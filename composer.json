{
    "name": "appwrite/server-ce",
    "description": "End to end backend server for frontend and mobile apps.",
    "type": "project",
    "license": "BSD-3-Clause",
    "authors": [
        {
            "name": "Eldad Fux",
            "email": "eldad@appwrite.io"
        }
    ],
    "autoload": {
        "psr-4": {
            "Appwrite\\": "src/Appwrite"
        }
    },
    "autoload-dev": {
        "psr-4": {"Tests\\E2E\\": "tests/e2e"}
    },
    "require": {
        "php": ">=7.4.0",
        "ext-curl": "*",
        "ext-imagick": "*",
        "ext-mbstring": "*",
        "ext-json": "*",
        "ext-yaml": "*",
        "ext-dom": "*",
        "ext-redis": "*",
        "ext-swoole": "*",
        "ext-pdo": "*",
        "ext-openssl": "*",
        "ext-zlib": "*",
        "ext-sockets": "*",

        "appwrite/php-clamav": "1.0.*",

        "utopia-php/framework": "0.9.6",
        "utopia-php/abuse": "0.2.*",
        "utopia-php/audit": "0.3.*",
        "utopia-php/cache": "0.2.*",
        "utopia-php/cli": "0.7.2",
        "utopia-php/config": "0.2.*",
        "utopia-php/locale": "0.3.*",
        "utopia-php/registry": "0.2.*",
        "utopia-php/domains": "0.2.*",
        "utopia-php/preloader": "0.2.*",
<<<<<<< HEAD
        "utopia-php/swoole": "0.1.*",
=======
        "utopia-php/domains": "0.2.*",
>>>>>>> 26c66351

        "resque/php-resque": "1.3.6",
        "piwik/device-detector": "3.13.0",
        "dragonmantank/cron-expression": "3.0.1",
        "domnikl/statsd": "3.0.*",
        "influxdb/influxdb-php": "1.15.*",
        "phpmailer/phpmailer": "6.1.7",
        "chillerlan/php-qrcode": "^4.2"
    },
    "require-dev": {
        "swoole/ide-helper": "4.5.5",
        "appwrite/sdk-generator": "master",
        "phpunit/phpunit": "^9.3",
        "vimeo/psalm": "4.0.1"
    },
    "repositories": [
        {
            "type": "git",
            "url": "https://github.com/appwrite/sdk-generator"
        }
    ],
    "provide": {
        "ext-phpiredis": "*"
    },
    "minimum-stability": "dev",
    "config": {
        "platform": {
            "php": "7.4"
        }
    }
}<|MERGE_RESOLUTION|>--- conflicted
+++ resolved
@@ -44,11 +44,7 @@
         "utopia-php/registry": "0.2.*",
         "utopia-php/domains": "0.2.*",
         "utopia-php/preloader": "0.2.*",
-<<<<<<< HEAD
         "utopia-php/swoole": "0.1.*",
-=======
-        "utopia-php/domains": "0.2.*",
->>>>>>> 26c66351
 
         "resque/php-resque": "1.3.6",
         "piwik/device-detector": "3.13.0",
