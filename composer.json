{
    "name": "appwrite/server-ce",
    "description": "End to end backend server for frontend and mobile apps.",
    "type": "project",
    "license": "BSD-3-Clause",
    "authors": [
        {
            "name": "Eldad Fux",
            "email": "eldad@appwrite.io"
        }
    ],
    "autoload": {
        "psr-4": {
            "Appwrite\\": "src/Appwrite"
        }
    },
    "autoload-dev": {
        "psr-4": {
            "Tests\\E2E\\": "tests/e2e",
            "Appwrite\\Tests\\": "tests/extensions"
        }
    },
    "require": {
        "php": ">=8.0.0",
        "ext-curl": "*",
        "ext-imagick": "*",
        "ext-mbstring": "*",
        "ext-json": "*",
        "ext-yaml": "*",
        "ext-dom": "*",
        "ext-redis": "*",
        "ext-swoole": "*",
        "ext-pdo": "*",
        "ext-openssl": "*",
        "ext-zlib": "*",
        "ext-sockets": "*",

        "appwrite/php-clamav": "1.1.*",
        "appwrite/php-runtimes": "0.6.*",

        "utopia-php/framework": "0.19.5",
        "utopia-php/logger": "0.1.*",
        "utopia-php/abuse": "0.7.*",
        "utopia-php/analytics": "0.2.*",
        "utopia-php/audit": "0.8.*",
        "utopia-php/cache": "0.4.*",
        "utopia-php/cli": "0.11.*",
        "utopia-php/config": "0.2.*",
        "utopia-php/database": "0.13.*",
        "utopia-php/locale": "0.4.*",
        "utopia-php/orchestration": "0.2.*",
        "utopia-php/registry": "0.5.*",
        "utopia-php/preloader": "0.2.*",
        "utopia-php/domains": "1.1.*",
        "utopia-php/swoole": "0.3.*",
<<<<<<< HEAD
        "utopia-php/storage": "dev-feat-large-file-support",
        "utopia-php/websocket": "0.0.*",
=======
        "utopia-php/storage": "0.5.*",
        "utopia-php/websocket": "0.1.0",
>>>>>>> 6b569c6c
        "utopia-php/image": "0.5.*",

        "resque/php-resque": "1.3.6",
        "matomo/device-detector": "5.0.1",
        "dragonmantank/cron-expression": "3.1.0",
        "influxdb/influxdb-php": "1.15.2",
        "phpmailer/phpmailer": "6.5.3",
        "chillerlan/php-qrcode": "4.3.2",
        "adhocore/jwt": "1.1.2",
        "slickdeals/statsd": "3.1.0"
    },
<<<<<<< HEAD
    "repositories": [
        {
            "type": "git",
            "url": "https://github.com/utopia-php/storage"
        }
    ],
=======
>>>>>>> 6b569c6c
    "require-dev": {
        "appwrite/sdk-generator": "0.17.0",
        "phpunit/phpunit": "9.5.10",
        "swoole/ide-helper": "4.8.3",
        "textalk/websocket": "1.5.5",
        "vimeo/psalm": "4.13.1"
    },
    "provide": {
        "ext-phpiredis": "*"
    },
    "config": {
        "platform": {
            "php": "8.0"
        }
    }
}<|MERGE_RESOLUTION|>--- conflicted
+++ resolved
@@ -53,13 +53,8 @@
         "utopia-php/preloader": "0.2.*",
         "utopia-php/domains": "1.1.*",
         "utopia-php/swoole": "0.3.*",
-<<<<<<< HEAD
         "utopia-php/storage": "dev-feat-large-file-support",
-        "utopia-php/websocket": "0.0.*",
-=======
-        "utopia-php/storage": "0.5.*",
         "utopia-php/websocket": "0.1.0",
->>>>>>> 6b569c6c
         "utopia-php/image": "0.5.*",
 
         "resque/php-resque": "1.3.6",
@@ -71,15 +66,12 @@
         "adhocore/jwt": "1.1.2",
         "slickdeals/statsd": "3.1.0"
     },
-<<<<<<< HEAD
     "repositories": [
         {
             "type": "git",
             "url": "https://github.com/utopia-php/storage"
         }
     ],
-=======
->>>>>>> 6b569c6c
     "require-dev": {
         "appwrite/sdk-generator": "0.17.0",
         "phpunit/phpunit": "9.5.10",
