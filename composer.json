--- conflicted
+++ resolved
@@ -47,19 +47,11 @@
         "utopia-php/logger": "0.3.*",
         "utopia-php/abuse": "0.16.*",
         "utopia-php/analytics": "0.2.*",
-<<<<<<< HEAD
-        "utopia-php/audit": "0.15.*",
         "utopia-php/cache": "0.8.*",
-        "utopia-php/cli": "0.13.*",
-        "utopia-php/config": "0.2.*",
-        "utopia-php/database": "dev-feat-update-create as 0.26.1",
-=======
         "utopia-php/audit": "0.17.*",
-        "utopia-php/cache": "0.8.*",
         "utopia-php/cli": "0.13.*",
         "utopia-php/config": "0.2.*",
         "utopia-php/database": "0.28.*",
->>>>>>> 44ca7d94
         "utopia-php/locale": "0.4.*",
         "utopia-php/registry": "0.5.*",
         "utopia-php/preloader": "0.2.*",
