{
    "name": "appwrite/server-ce",
    "description": "End to end backend server for frontend and mobile apps.",
    "type": "project",
    "license": "BSD-3-Clause",
    "authors": [
        {
            "name": "Eldad Fux",
            "email": "eldad@appwrite.io"
        }
    ],
    "autoload": {
        "psr-4": {
            "Appwrite\\": "src/Appwrite"
        }
    },
    "autoload-dev": {
        "psr-4": {
            "Tests\\E2E\\": "tests/e2e",
            "Appwrite\\Tests\\": "tests/extensions"
        }
    },
    "require": {
        "php": ">=8.0.0",
        "ext-curl": "*",
        "ext-imagick": "*",
        "ext-mbstring": "*",
        "ext-json": "*",
        "ext-yaml": "*",
        "ext-dom": "*",
        "ext-redis": "*",
        "ext-swoole": "*",
        "ext-pdo": "*",
        "ext-openssl": "*",
        "ext-zlib": "*",
        "ext-sockets": "*",

        "appwrite/php-clamav": "1.1.*",
        "appwrite/php-runtimes": "0.3.*",

        "utopia-php/framework": "0.14.*",
<<<<<<< HEAD
        "utopia-php/abuse": "dev-feat-utopia-db-integration",
=======
        "utopia-php/abuse": "0.5.*",
>>>>>>> 75ce42ea
        "utopia-php/analytics": "0.2.*",
        "utopia-php/audit": "dev-feat-utopia-db-integration",
        "utopia-php/cache": "0.4.*",
        "utopia-php/cli": "0.11.*",
        "utopia-php/config": "0.2.*",
        "utopia-php/database": "0.4.*",
        "utopia-php/locale": "0.3.*",
        "utopia-php/registry": "0.5.*",
        "utopia-php/preloader": "0.2.*",
        "utopia-php/domains": "1.1.*",
        "utopia-php/swoole": "0.2.*",
        "utopia-php/storage": "0.5.*",
        "utopia-php/image": "0.5.*",
        "resque/php-resque": "1.3.6",
        "matomo/device-detector": "4.2.3",
        "dragonmantank/cron-expression": "3.1.0",
        "influxdb/influxdb-php": "1.15.2",
        "phpmailer/phpmailer": "6.5.0",
        "chillerlan/php-qrcode": "4.3.0",
        "adhocore/jwt": "1.1.2",
        "slickdeals/statsd": "3.1.0"
    },
    "repositories": [
        {
            "type": "git",
            "url": "https://github.com/kodumbeats/audit"
        },
        {
            "type": "git",
            "url": "https://github.com/kodumbeats/abuse"
        }
    ],
    "require-dev": {
        "appwrite/sdk-generator": "0.11.0",
        "swoole/ide-helper": "4.6.7",
        "phpunit/phpunit": "9.5.6",
        "vimeo/psalm": "4.7.2"
    },
    "provide": {
        "ext-phpiredis": "*"
    },
    "config": {
        "platform": {
            "php": "8.0"
        }
    }
}<|MERGE_RESOLUTION|>--- conflicted
+++ resolved
@@ -39,11 +39,7 @@
         "appwrite/php-runtimes": "0.3.*",
 
         "utopia-php/framework": "0.14.*",
-<<<<<<< HEAD
         "utopia-php/abuse": "dev-feat-utopia-db-integration",
-=======
-        "utopia-php/abuse": "0.5.*",
->>>>>>> 75ce42ea
         "utopia-php/analytics": "0.2.*",
         "utopia-php/audit": "dev-feat-utopia-db-integration",
         "utopia-php/cache": "0.4.*",
