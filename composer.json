--- conflicted
+++ resolved
@@ -63,17 +63,10 @@
         "slickdeals/statsd": "3.0.2"
     },
     "require-dev": {
-<<<<<<< HEAD
-        "appwrite/sdk-generator": "0.7.0",
+        "appwrite/sdk-generator": "dev-feat-preps-for-0.8",
         "swoole/ide-helper": "4.6.4",
         "phpunit/phpunit": "9.5.4",
         "vimeo/psalm": "4.7.0"
-=======
-        "appwrite/sdk-generator": "dev-feat-preps-for-0.8",
-        "phpunit/phpunit": "9.4.2",
-        "swoole/ide-helper": "4.5.5",
-        "vimeo/psalm": "4.1.1"
->>>>>>> 69607e68
     },
     "repositories": [
         {
