--- conflicted
+++ resolved
@@ -51,11 +51,7 @@
         "utopia-php/config": "0.2.*",
         "utopia-php/database": "0.28.*",
         "utopia-php/domains": "1.1.*",
-<<<<<<< HEAD
-        "utopia-php/framework": "0.23.*",
-=======
         "utopia-php/framework": "0.25.*",
->>>>>>> f63aeb50
         "utopia-php/image": "0.5.*",
         "utopia-php/locale": "0.4.*",
 		"utopia-php/logger": "0.3.*",
