{
    "name": "appwrite/server-ce",
    "description": "End to end backend server for frontend and mobile apps.",
    "type": "project",
    "license": "BSD-3-Clause",
    "authors": [
        {
            "name": "Eldad Fux",
            "email": "eldad@appwrite.io"
        }
    ],
    "scripts": {
        "test": "vendor/bin/phpunit",
        "lint": "vendor/bin/phpcs",
        "format": "vendor/bin/phpcbf"
    },
    "autoload": {
        "psr-4": {
            "Appwrite\\": "src/Appwrite",
            "Executor\\": "src/Executor"
        }
    },
    "autoload-dev": {
        "psr-4": {
            "Tests\\E2E\\": "tests/e2e",
            "Tests\\Unit\\": "tests/unit",
            "Appwrite\\Tests\\": "tests/extensions"
        }
    },
    "require": {
        "php": ">=8.0.0",
        "ext-curl": "*",
        "ext-imagick": "*",
        "ext-mbstring": "*",
        "ext-json": "*",
        "ext-yaml": "*",
        "ext-dom": "*",
        "ext-redis": "*",
        "ext-swoole": "*",
        "ext-pdo": "*",
        "ext-openssl": "*",
        "ext-zlib": "*",
        "ext-sockets": "*",
        "appwrite/php-runtimes": "0.12.0",
        "appwrite/php-clamav": "2.0.*",
        "utopia-php/abuse": "0.31.*",
        "utopia-php/analytics": "0.10.*",
        "utopia-php/audit": "0.33.*",
        "utopia-php/cache": "0.8.*",
        "utopia-php/cli": "0.15.*",
        "utopia-php/config": "0.2.*",
<<<<<<< HEAD
        "utopia-php/database": "0.38.*",
        "utopia-php/domains": "1.1.*",
        "utopia-php/framework": "0.28.*",
=======
        "utopia-php/database": "0.42.*",
        "utopia-php/domains": "0.3.*",
        "utopia-php/framework": "0.30.0",
>>>>>>> 3ff57fe3
        "utopia-php/dsn": "0.1.*",
        "utopia-php/image": "0.5.*",
        "utopia-php/locale": "0.4.*",
        "utopia-php/logger": "0.3.*",
        "utopia-php/messaging": "0.1.*",
        "utopia-php/orchestration": "0.9.*",
        "utopia-php/platform": "0.4.*",
        "utopia-php/pools": "0.4.*",
        "utopia-php/preloader": "0.2.*",
        "utopia-php/queue": "0.5.*",
        "utopia-php/registry": "0.5.*",
        "utopia-php/storage": "0.14.*",
        "utopia-php/swoole": "0.5.*",
        "utopia-php/vcs": "0.2.*",
        "utopia-php/websocket": "0.1.*",
        "resque/php-resque": "1.3.6",
        "matomo/device-detector": "6.1.*",
        "dragonmantank/cron-expression": "3.3.2",
        "influxdb/influxdb-php": "1.15.2",
        "phpmailer/phpmailer": "6.8.0",
        "chillerlan/php-qrcode": "4.3.4",
        "adhocore/jwt": "1.1.2",
        "webonyx/graphql-php": "14.11.*",
        "slickdeals/statsd": "3.1.0",
        "league/csv": "9.7.1",
        "utopia-php/migration": "^0.3.0"
    },
    "repositories": [
        {
            "url": "https://github.com/appwrite/runtimes.git",
            "type": "git"
        }
    ],
    "require-dev": {
        "appwrite/sdk-generator": "0.34.*",
        "ext-fileinfo": "*",
        "phpunit/phpunit": "9.5.20",
        "squizlabs/php_codesniffer": "^3.7",
        "swoole/ide-helper": "5.0.2",
        "textalk/websocket": "1.5.7"
    },
    "provide": {
        "ext-phpiredis": "*"
    },
    "config": {
        "platform": {
            "php": "8.0"
        }
    }
}<|MERGE_RESOLUTION|>--- conflicted
+++ resolved
@@ -49,16 +49,10 @@
         "utopia-php/cache": "0.8.*",
         "utopia-php/cli": "0.15.*",
         "utopia-php/config": "0.2.*",
-<<<<<<< HEAD
-        "utopia-php/database": "0.38.*",
-        "utopia-php/domains": "1.1.*",
-        "utopia-php/framework": "0.28.*",
-=======
         "utopia-php/database": "0.42.*",
         "utopia-php/domains": "0.3.*",
+        "utopia-php/dsn": "0.1.*",
         "utopia-php/framework": "0.30.0",
->>>>>>> 3ff57fe3
-        "utopia-php/dsn": "0.1.*",
         "utopia-php/image": "0.5.*",
         "utopia-php/locale": "0.4.*",
         "utopia-php/logger": "0.3.*",
