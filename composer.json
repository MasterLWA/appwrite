--- conflicted
+++ resolved
@@ -34,13 +34,8 @@
 
         "appwrite/php-clamav": "1.0.*",
 
-<<<<<<< HEAD
-        "utopia-php/framework": "0.10.0",
+        "utopia-php/framework": "0.12.*",
         "utopia-php/abuse": "0.4.*",
-=======
-        "utopia-php/framework": "0.12.*",
-        "utopia-php/abuse": "0.3.*",
->>>>>>> fc83bc12
         "utopia-php/analytics": "0.1.*",
         "utopia-php/audit": "0.5.*",
         "utopia-php/cache": "0.2.*",
