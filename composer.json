--- conflicted
+++ resolved
@@ -63,12 +63,6 @@
         "utopia-php/storage": "0.11.*",
         "utopia-php/swoole": "0.5.*",
         "utopia-php/websocket": "0.1.0",
-<<<<<<< HEAD
-        "utopia-php/image": "0.5.*",
-        "utopia-php/orchestration": "0.6.*",
-        "utopia-php/pools": "0.4.0",
-=======
->>>>>>> 3e4a10f4
         "resque/php-resque": "1.3.6",
         "matomo/device-detector": "6.0.0",
         "dragonmantank/cron-expression": "3.3.1",
