{
    "name": "appwrite/server-ce",
    "description": "End to end backend server for frontend and mobile apps.",
    "type": "project",
    "license": "BSD-3-Clause",
    "authors": [
        {
            "name": "Eldad Fux",
            "email": "eldad@appwrite.io"
        }
    ],
    "autoload": {
        "psr-4": {
            "Appwrite\\": "src/Appwrite"
        }
    },
    "autoload-dev": {
        "psr-4": {
            "Tests\\E2E\\": "tests/e2e",
            "Appwrite\\Tests\\": "tests/extensions"
        }
    },
    "require": {
        "php": ">=8.0.0",
        "ext-curl": "*",
        "ext-imagick": "*",
        "ext-mbstring": "*",
        "ext-json": "*",
        "ext-yaml": "*",
        "ext-dom": "*",
        "ext-redis": "*",
        "ext-swoole": "*",
        "ext-pdo": "*",
        "ext-openssl": "*",
        "ext-zlib": "*",
        "ext-sockets": "*",

        "appwrite/php-clamav": "1.1.*",
        "appwrite/php-runtimes": "0.6.*",

<<<<<<< HEAD
        "utopia-php/framework": "0.18.*",
        "utopia-php/logger": "0.1.*",
        "utopia-php/abuse": "0.5.*",
=======
        "utopia-php/framework": "0.19.*",
        "utopia-php/abuse": "0.7.*",
>>>>>>> b6dddd3c
        "utopia-php/analytics": "0.2.*",
        "utopia-php/audit": "0.8.*",
        "utopia-php/cache": "0.4.*",
        "utopia-php/cli": "0.11.*",
        "utopia-php/config": "0.2.*",
        "utopia-php/database": "0.13.*",
        "utopia-php/locale": "0.4.*",
        "utopia-php/orchestration": "0.2.*",
        "utopia-php/registry": "0.5.*",
        "utopia-php/preloader": "0.2.*",
        "utopia-php/domains": "1.1.*",
        "utopia-php/swoole": "0.3.*",
        "utopia-php/storage": "0.5.*",
        "utopia-php/websocket": "0.1.0",
        "utopia-php/image": "0.5.*",

        "resque/php-resque": "1.3.6",
        "matomo/device-detector": "5.0.1",
        "dragonmantank/cron-expression": "3.1.0",
        "influxdb/influxdb-php": "1.15.2",
        "phpmailer/phpmailer": "6.5.3",
        "chillerlan/php-qrcode": "4.3.2",
        "adhocore/jwt": "1.1.2",
        "slickdeals/statsd": "3.1.0"
    },
    "repositories": [],
    "require-dev": {
        "appwrite/sdk-generator": "0.16.3",
        "phpunit/phpunit": "9.5.10",
        "swoole/ide-helper": "4.8.3",
        "textalk/websocket": "1.5.5",
        "vimeo/psalm": "4.13.1"
    },
    "provide": {
        "ext-phpiredis": "*"
    },
    "config": {
        "platform": {
            "php": "8.0"
        }
    }
}<|MERGE_RESOLUTION|>--- conflicted
+++ resolved
@@ -38,14 +38,9 @@
         "appwrite/php-clamav": "1.1.*",
         "appwrite/php-runtimes": "0.6.*",
 
-<<<<<<< HEAD
-        "utopia-php/framework": "0.18.*",
+        "utopia-php/framework": "0.19.*",
         "utopia-php/logger": "0.1.*",
-        "utopia-php/abuse": "0.5.*",
-=======
-        "utopia-php/framework": "0.19.*",
         "utopia-php/abuse": "0.7.*",
->>>>>>> b6dddd3c
         "utopia-php/analytics": "0.2.*",
         "utopia-php/audit": "0.8.*",
         "utopia-php/cache": "0.4.*",
