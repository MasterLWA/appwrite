--- conflicted
+++ resolved
@@ -60,13 +60,7 @@
         "utopia-php/platform": "0.3.*",
         "utopia-php/pools": "0.4.*",
         "utopia-php/preloader": "0.2.*",
-<<<<<<< HEAD
-        "utopia-php/domains": "1.1.*",
-        "utopia-php/swoole": "0.3.*",
-        "utopia-php/dsn": "dev-dev",
-=======
         "utopia-php/registry": "0.5.*",
->>>>>>> 2a9345cb
         "utopia-php/storage": "0.11.*",
         "utopia-php/swoole": "0.5.*",
         "utopia-php/websocket": "0.1.0",
