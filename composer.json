--- conflicted
+++ resolved
@@ -69,17 +69,6 @@
         {
             "type": "git",
             "url": "https://github.com/utopia-php/storage"
-<<<<<<< HEAD
-        },
-        {
-            "type": "git",
-            "url": "https://github.com/utopia-php/database"
-        },
-        {
-            "type": "git",
-            "url": "https://github.com/utopia-php/framework"
-=======
->>>>>>> 99fd943f
         }
     ],
     "require-dev": {
