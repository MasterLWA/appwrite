--- conflicted
+++ resolved
@@ -39,22 +39,14 @@
         "appwrite/php-runtimes": "0.4.*",
 
         "utopia-php/framework": "0.17.*",
-<<<<<<< HEAD
         "utopia-php/abuse": "0.6.*",
-=======
-        "utopia-php/abuse": "0.5.*",
->>>>>>> 059a589d
         "utopia-php/analytics": "0.2.*",
         "utopia-php/audit": "0.6.*",
         "utopia-php/cache": "0.4.*",
         "utopia-php/cli": "0.11.*",
         "utopia-php/config": "0.2.*",
-<<<<<<< HEAD
         "utopia-php/database": "0.6.*",
-        "utopia-php/locale": "0.3.*",
-=======
         "utopia-php/locale": "0.4.*",
->>>>>>> 059a589d
         "utopia-php/registry": "0.5.*",
         "utopia-php/preloader": "0.2.*",
         "utopia-php/domains": "1.1.*",
@@ -72,11 +64,7 @@
     },
     "repositories": [],
     "require-dev": {
-<<<<<<< HEAD
         "appwrite/sdk-generator": "0.13.0",
-=======
-        "appwrite/sdk-generator": "0.12.1",
->>>>>>> 059a589d
         "swoole/ide-helper": "4.6.7",
         "phpunit/phpunit": "9.5.6",
         "vimeo/psalm": "4.7.2"
