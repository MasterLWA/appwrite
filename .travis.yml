--- conflicted
+++ resolved
@@ -13,14 +13,6 @@
   - team@appwrite.io
 
 before_install:
-<<<<<<< HEAD
-  - curl -fsSL https://get.docker.com | sh
-  - echo '{"experimental":"enabled"}' | sudo tee /etc/docker/daemon.json
-  - mkdir -p $HOME/.docker
-  - echo '{"experimental":"enabled"}' | sudo tee $HOME/.docker/config.json
-  - sudo service docker start
-  - export COMPOSE_INTERACTIVE_NO_CLI=1
-=======
 - curl -fsSL https://get.docker.com | sh
 - echo '{"experimental":"enabled"}' | sudo tee /etc/docker/daemon.json
 - mkdir -p $HOME/.docker
@@ -33,7 +25,7 @@
 - docker --version
 - docker buildx create --use
 - chmod -R u+x ./.travis-ci
->>>>>>> 5058f0fd
+- export COMPOSE_INTERACTIVE_NO_CLI=1
 
 install:
 - docker-compose up -d
