--- conflicted
+++ resolved
@@ -37,10 +37,6 @@
 script:
 - docker ps
 - docker-compose logs appwrite
-<<<<<<< HEAD
 - docker-compose exec appwrite vars
 - docker-compose exec appwrite doctor
-=======
-- docker exec appwrite vars
->>>>>>> 27983ad2
 - docker exec appwrite test