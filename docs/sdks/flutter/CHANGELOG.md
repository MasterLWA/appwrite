## 0.2.3

<<<<<<< HEAD
- Added support for custom OAuth2 scopes
=======
- Fixed OAuth2 cookie bug, where a new session cookie couldn't overwrite an old cookie
>>>>>>> 3b279488

## 0.2.2

- Fixed an error that happend when the OAuth session creation request was sent before any other API call
- Fixed a bug in the Avatars service where location URL generation had syntax error

## 0.2.1

- Fixed callback scheme

## 0.2.0

- Updated flutter_web_auth plugin to version 0.2.4
- Added per project unique callback for OAuth2 redirects to aviod conflicts between multiple Appwrite projects

## 0.1.1

- Updated flutter_web_auth version

## 0.1.0

- Added examples file
- Some minor style fixes

## 0.0.14

- Using MultipartFile for file uploads

## 0.0.13

- Fix for file upload method

## 0.0.12

- Added file upload support for storage service

## 0.0.11

- Added integration with web auth plugin to support Appwrite OAuth API

## 0.0.9

- Updated deafult params

## 0.0.8

- Fixed compilation error in Client class
- Shorter description for package<|MERGE_RESOLUTION|>--- conflicted
+++ resolved
@@ -1,10 +1,6 @@
 ## 0.2.3
 
-<<<<<<< HEAD
-- Added support for custom OAuth2 scopes
-=======
 - Fixed OAuth2 cookie bug, where a new session cookie couldn't overwrite an old cookie
->>>>>>> 3b279488
 
 ## 0.2.2
 
