# Environment Variables

Appwrite environment variables allow you to edit your server setup configuration and customize it. You can easily change the environment variables by changing them when running Appwrite using Docker CLI or Docker-Compose.

## General Options

### _APP_ENV

<<<<<<< HEAD
Set your server running environment. By default the var is set to 'development' when deploying to production, change it to: 'production'.
=======
Set your server running environment. By default the var is set to 'development'. When deploying to production, change to: 'production'.
>>>>>>> 988e018e

### _APP_OPTIONS_ABUSE

Allows you to disable abuse checks and API rate limiting. By default set to 'enabled'. To cancel the abuse checking, set to 'disabled'. It is not recommended to disable this check in a production environment.

### _APP_OPENSSL_KEY_V1

This is your server private secret key that is used to encrypt all sensitive data on your server. Appwrite server encrypts all secret data on your server like webhooks, HTTP passwords, user sessions, and storage files. The var is not set by default, if you wish to take advantage of Appwrite encryption capabilities you should change it and make sure to keep it a secret.

### _APP_CONSOLE_WHITELIST_EMAILS

This option is very useful for small teams or sole developers. To enable it, pass a list of allowed email addresses separated by a comma.

### _APP_CONSOLE_WHITELIST_DOMAINS

This option allows you to restrict access to Appwrite console for users sharing the same email domains. This option is very useful for team working with company emails domain.

To enable this option, pass a list of allowed email domains separated by a comma.

### _APP_CONSOLE_WHITELIST_IPS

This last option allows you to restrict access to Appwrite console for users sharing the same set op IP addresses. This option is very useful for team working with a VPN service or a company IP.

To enable/activate this option, pass a list of allowed IP addresses separated by a comma.

## Redis Server

Appwrite uses a Redis server for managing cache, queues and scheduled tasks. The Redis env vars are used to allow Appwrite server to connect to the Redis container.

### _APP_REDIS_HOST

Redis server hostname address. Default value is: 'redis'

### _APP_REDIS_PORT

Redis server TCP port. Default value is: '6379'

## MariaDB Server

Appwrite is using a MariaDB server for managing persistent database data. The MariaDB env vars are used to allow Appwrite server to connect to the MariaDB container.

### _APP_DB_HOST

MariaDB server host name address. Default value is: 'mariadb'

### _APP_DB_PORT

MariaDB server TCP port. Default value is: '3306'

### _APP_DB_USER

MariaDB server user name. Default value is: 'root'

### _APP_DB_PASS

MariaDB server user password. Default value is: 'password'

### _APP_DB_SCHEMA

MariaDB server database schema. Default value is: 'appwrite'

## InfluxDB

Appwrite uses an InfluxDB server for managing time-series data and server stats. The InfluxDB env vars are used to allow Appwrite server to connect to the InfluxDB container.

### _APP_INFLUXDB_HOST

InfluxDB server host name address. Default value is: 'influxdb'

### _APP_INFLUXDB_PORT

InfluxDB server TCP port. Default value is: '8086'

## StatsD

Appwrite uses a StatsD server for aggregating and sending stats data over a fast UDP connection. The StatsD env vars are used to allow Appwrite server to connect to the StatsD container.

### _APP_INFLUXDB_HOST

StatsD server host name address. Default value is: 'telegraf'

### _APP_INFLUXDB_PORT

StatsD server TCP port. Default value is: '8125'

## SMTP

Appwrite is using an SMTP server for emailing your projects users and server admins. The SMTP env vars are used to allow Appwrite server to connect to the SMTP container.

If running in production, it might be easier to use a 3rd party SMTP server as it might be a little more difficult to set up a production SMTP server that will not send all your emails into your user's SPAM folder.

### _APP_SMTP_HOST

SMTP server host name address. Default value is: 'smtp'

### _APP_SMTP_PORT

SMTP server TCP port. Default value is: '25'

### _APP_SMTP_SECURE

SMTP secure connection protocol. Empty by default, Change to 'tls' if running on a secure connection.

### _APP_SMTP_USERNAME

SMTP server user name. Empty by default.

### _APP_SMTP_PASSWORD

SMTP server user password. Empty by default.<|MERGE_RESOLUTION|>--- conflicted
+++ resolved
@@ -6,11 +6,7 @@
 
 ### _APP_ENV
 
-<<<<<<< HEAD
-Set your server running environment. By default the var is set to 'development' when deploying to production, change it to: 'production'.
-=======
-Set your server running environment. By default the var is set to 'development'. When deploying to production, change to: 'production'.
->>>>>>> 988e018e
+Set your server running environment. By default the var is set to 'development'. When deploying to production, change it to: 'production'.
 
 ### _APP_OPTIONS_ABUSE
 
