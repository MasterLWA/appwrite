--- conflicted
+++ resolved
@@ -41,12 +41,7 @@
 ```
 
 ### 4. The Labels Mechanism
-<<<<<<< HEAD
 Labels are very straightforward and easy to use and understand, but at the same time are very robust.
-=======
-
-Labels are very strait forward and easy to use and understand, but in the same time are very robust.
->>>>>>> 17ce9f53
 Labels are passed from the controllers route and used to pick up key-value pairs to be handled in a centralized place
 along the road.
 Labels can be used to pass a pattern in order to be replaced on the other end.
@@ -75,22 +70,12 @@
 ```
 
 #### SDK
-<<<<<<< HEAD
 * sdk.auth - Array of authentication types is passed in order to impose different authentication methods in different situations.
 * sdk.namespace - Refers to the route namespace.
 * sdk.method - Refers to the sdk method that needs to be called.
 * sdk.description - Description of the route,using markdown format.
 * sdk.sdk.response.code - Refers to the route http response status code expected.
 * sdk.auth.response.model - Refers the route http response expected.
-=======
-
-- sdk.auth - Array of authentication types is passed in order to impose different authentication methods in different situations.
-- sdk.namespace - Refers to the route namespace.
-- sdk.method - Refers to the sdk method that needs to called.
-- sdk.description - Description of the route,using markdown format.
-- sdk.sdk.response.code - Refers to the route http response status code expected.
-- sdk.auth.response.model - Refers the route http response expected.
->>>>>>> 17ce9f53
 
 ```php
 App::post('/v1/account/jwt')
@@ -187,12 +172,7 @@
 ```
 
 ### 6. Action
-<<<<<<< HEAD
 Action populates the actual route code and has to be very clear and understandable. A good route stays simple and doesn't contain complex logic. An action is where we describe our business needs in code, and combine different libraries to work together and tell our story.
-=======
-
-Action populates the actual routes code and has to be very clear and understandable. A good route stay simple and doesn't contain complex logic. An action is where we describe our business need in code, and combine different libraries to work together and tell our story.
->>>>>>> 17ce9f53
 
 ```php
 App::post('/v1/account/sessions/anonymous')
