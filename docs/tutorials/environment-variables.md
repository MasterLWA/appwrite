--- conflicted
+++ resolved
@@ -10,11 +10,7 @@
 
 ### _APP_OPTIONS_ABUSE
 
-<<<<<<< HEAD
-Allows you to disable abuse checks and API rate limiting. By default set to 'enabled'. To cancel the abuse checking, set to 'disabled'. It is not recommended to disable this check-in a production environment.
-=======
-Allows you to disable abuse checks and API rate limiting. By default, set to 'enabled'. To cancel the abuse checking, set to 'disabled'. It is not recommended to disable this check in a production environment.
->>>>>>> d05af30d
+Allows you to disable abuse checks and API rate limiting. By default, set to 'enabled'. To cancel the abuse checking, set to 'disabled'. It is not recommended to disable this check-in a production environment.
 
 ### _APP_OPENSSL_KEY_V1
 
