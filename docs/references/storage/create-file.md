--- conflicted
+++ resolved
@@ -1,17 +1,7 @@
-<<<<<<< HEAD
-Create a new file. The user who creates the file will automatically be assigned to read and write access unless they have passed custom values for read and write arguments.
-
-Larger files should be uploaded using multiple requests with the [content-range](https://developer.mozilla.org/en-US/docs/Web/HTTP/Headers/Content-Range) header to send a partial request with a maximum supported chunk of `5MB`. The `content-range` header values should always be in bytes.
-
-When the first request is sent, the server will return the **File** object, and the subsequent part request must include the file's **id** in `x-appwrite-upload-id` header to allow the server to know the partial upload is for the existing file and not for a new one.
-
-If you're creating a new file using one of the Appwrite SDKs, the entire chunking logic will be managed by the SDK internally.
-=======
 Create a new file. The user that creates the file will automatically be granted read and write permissions unless they have passed custom values for read and write permissions.
 
 Larger files should be uploaded using multiple requests with the [content-range](https://developer.mozilla.org/en-US/docs/Web/HTTP/Headers/Content-Range) header to send a partial request with a maximum supported chunk of `5MB`. The `content-range` header values should always be in bytes.
 
 When the first request is sent, the server will return the **File** object, and the subsequent part request must include the file's **id** in `x-appwrite-upload-id` header to allow the server to know that the partial upload is for the existing file and not for a new one.
 
-If you're creating a new file using one the Appwrite SDKs, all the chunking logic will be managed by the SDK internally.
->>>>>>> 66450584
+If you're creating a new file using one the Appwrite SDKs, all the chunking logic will be managed by the SDK internally.