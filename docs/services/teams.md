<<<<<<< HEAD
The Teams service allows you to group users of your project and to enable them to share read and write access to your project resources, such as database documents or storage files.
=======
The teams' service allows you to group users of your project and to enable them to share [read and write](/docs/permissions) access to your project resources, such as database documents or storage files.
>>>>>>> 0a7889ac

Each user who creates a team becomes the team owner and can delegate the ownership role by inviting a new team member. Only team owners can invite new users to their team.<|MERGE_RESOLUTION|>--- conflicted
+++ resolved
@@ -1,7 +1,4 @@
-<<<<<<< HEAD
-The Teams service allows you to group users of your project and to enable them to share read and write access to your project resources, such as database documents or storage files.
-=======
+
 The teams' service allows you to group users of your project and to enable them to share [read and write](/docs/permissions) access to your project resources, such as database documents or storage files.
->>>>>>> 0a7889ac
 
 Each user who creates a team becomes the team owner and can delegate the ownership role by inviting a new team member. Only team owners can invite new users to their team.