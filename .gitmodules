--- conflicted
+++ resolved
@@ -1,8 +1,4 @@
 [submodule "app/console"]
 	path = app/console
 	url = https://github.com/appwrite/console
-<<<<<<< HEAD
-	branch = db-pools-support
-=======
-	branch = 2.1.1
->>>>>>> f0bb8dcc
+	branch = 2.1.1