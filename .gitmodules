--- conflicted
+++ resolved
@@ -1,8 +1,4 @@
 [submodule "app/console"]
 	path = app/console
 	url = https://github.com/appwrite/console
-<<<<<<< HEAD
-	branch = feat-cloud
-=======
-	branch = 2.2.2
->>>>>>> 46f07faa
+	branch = 2.2.2