--- conflicted
+++ resolved
@@ -1,8 +1,4 @@
 [submodule "app/console"]
 	path = app/console
 	url = https://github.com/appwrite/console
-<<<<<<< HEAD
-	branch = cloud-cards
-=======
-	branch = 2.3.4
->>>>>>> 26334b79
+	branch = 2.3.4