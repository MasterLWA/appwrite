--- conflicted
+++ resolved
@@ -94,25 +94,16 @@
         $this->assertStringContainsString('# robotstxt.org/', $response['body']);
     }
 
-<<<<<<< HEAD
     // public function testSpecSwagger2()
     // {
     //     $response = $this->client->call(Client::METHOD_GET, '/specs/swagger2?platform=client', [
     //         'content-type' => 'application/json',
     //     ], []);
-=======
-    public function testSpecSwagger2()
-    {
-        $response = $this->client->call(Client::METHOD_GET, '/specs/swagger2?platform=console', [
-            'content-type' => 'application/json',
-        ], []);
->>>>>>> 9f817907
 
     //     if(!file_put_contents(__DIR__ . '/../../resources/swagger2.json', json_encode($response['body']))) {
     //         throw new Exception('Failed to save spec file');
     //     }
 
-<<<<<<< HEAD
     //     $client = new Client();
     //     $client->setEndpoint('https://validator.swagger.io');
 
@@ -122,19 +113,6 @@
     //     $response = $client->call(Client::METHOD_POST, '/validator/debug', [
     //         'content-type' => 'application/json',
     //     ], json_decode(file_get_contents(realpath(__DIR__ . '/../../resources/swagger2.json')), true));
-=======
-        $client = new Client();
-        $client->setEndpoint('http://appwrite-swagger-validator:8080');
-
-        /**
-         * Test for SUCCESS
-         */
-        http://localhost:9506/validator?url=http://petstore.swagger.io/v2/swagger.json
-
-        $response = $client->call(Client::METHOD_POST, '/validator/debug', [
-            'content-type' => 'application/json',
-        ], json_decode(file_get_contents(realpath(__DIR__ . '/../../resources/swagger2.json')), true));
->>>>>>> 9f817907
 
     //     $response['body'] = json_decode($response['body'], true);
 
