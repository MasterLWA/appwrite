--- conflicted
+++ resolved
@@ -8,10 +8,7 @@
 use Tests\E2E\Scopes\SideServer;
 use CURLFile;
 use Tests\E2E\Services\Functions\FunctionsBase;
-<<<<<<< HEAD
-=======
 use Utopia\Database\DateTime;
->>>>>>> 1832c3c1
 use Utopia\Database\Helpers\Permission;
 use Utopia\Database\Helpers\Role;
 use Utopia\Database\Validator\DatetimeValidator;
@@ -587,11 +584,7 @@
 
         $this->assertEquals(202, $deployment['headers']['status-code']);
         $this->assertNotEmpty($deployment['body']['$id']);
-<<<<<<< HEAD
-        $this->assertEquals(true, $dateValidator->isValid($deployment['body']['$createdAt']));
-=======
         $this->assertEquals(true, (new DatetimeValidator())->isValid($deployment['body']['$createdAt']));
->>>>>>> 1832c3c1
         $this->assertEquals('index.php', $deployment['body']['entrypoint']);
 
         // Wait for deployment to build.
@@ -605,15 +598,9 @@
 
         $this->assertEquals(200, $response['headers']['status-code']);
         $this->assertNotEmpty($response['body']['$id']);
-<<<<<<< HEAD
-        $this->assertEquals(true, $dateValidator->isValid($response['body']['$createdAt']));
-        $this->assertEquals(true, $dateValidator->isValid($response['body']['$updatedAt']));
-=======
-
 
         $this->assertEquals(true, (new DatetimeValidator())->isValid($response['body']['$createdAt']));
         $this->assertEquals(true, (new DatetimeValidator())->isValid($response['body']['$updatedAt']));
->>>>>>> 1832c3c1
         $this->assertEquals($deploymentId, $response['body']['deployment']);
 
         $execution = $this->client->call(
