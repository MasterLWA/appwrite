<?php

namespace Tests\E2E\Services\Projects;

use Tests\E2E\Scopes\Scope;
use Tests\E2E\Scopes\ProjectConsole;
use Tests\E2E\Scopes\SideClient;
use Tests\E2E\Services\Projects\ProjectsBase;
use Tests\E2E\Client;

class ProjectsConsoleClientTest extends Scope
{
    use ProjectsBase;
    use ProjectConsole;
    use SideClient;

    public function testCreateProject(): array
    {
        /**
         * Test for SUCCESS
         */
        $team = $this->client->call(Client::METHOD_POST, '/teams', array_merge([
            'content-type' => 'application/json',
            'x-appwrite-project' => $this->getProject()['$id'],
        ], $this->getHeaders()), [
            'teamId' => 'unique()',
            'name' => 'Project Test',
        ]);

        $this->assertEquals(201, $team['headers']['status-code']);
        $this->assertEquals('Project Test', $team['body']['name']);
        $this->assertNotEmpty($team['body']['$id']);

        $response = $this->client->call(Client::METHOD_POST, '/projects', array_merge([
            'content-type' => 'application/json',
            'x-appwrite-project' => $this->getProject()['$id'],
        ], $this->getHeaders()), [
            'projectId' => 'unique()',
            'name' => 'Project Test',
            'teamId' => $team['body']['$id'],
        ]);

        $this->assertEquals(201, $response['headers']['status-code']);
        $this->assertNotEmpty($response['body']['$id']);
        $this->assertEquals('Project Test', $response['body']['name']);
        $this->assertEquals($team['body']['$id'], $response['body']['teamId']);
        $this->assertArrayHasKey('platforms', $response['body']);
        $this->assertArrayHasKey('webhooks', $response['body']);
        $this->assertArrayHasKey('keys', $response['body']);

        $projectId = $response['body']['$id'];

        /**
         * Test for FAILURE
         */
        $response = $this->client->call(Client::METHOD_POST, '/projects', array_merge([
            'content-type' => 'application/json',
            'x-appwrite-project' => $this->getProject()['$id'],
        ], $this->getHeaders()), [
            'projectId' => 'unique()',
            'name' => '',
            'teamId' => $team['body']['$id'],
        ]);

        $this->assertEquals(400, $response['headers']['status-code']);
        
        $response = $this->client->call(Client::METHOD_POST, '/projects', array_merge([
            'content-type' => 'application/json',
            'x-appwrite-project' => $this->getProject()['$id'],
        ], $this->getHeaders()), [
            'projectId' => 'unique()',
            'name' => 'Project Test',
        ]);

        $this->assertEquals(400, $response['headers']['status-code']);

        return ['projectId' => $projectId];
    }

    /**
     * @depends testCreateProject
     */
    public function testListProject($data):array
    {
        $id = $data['projectId'] ?? '';

        /**
         * Test for SUCCESS
         */
        $response = $this->client->call(Client::METHOD_GET, '/projects', array_merge([
            'content-type' => 'application/json',
            'x-appwrite-project' => $this->getProject()['$id'],
        ], $this->getHeaders()));

        $this->assertEquals(200, $response['headers']['status-code']);
        $this->assertNotEmpty($response['body']);
        $this->assertEquals($id, $response['body']['projects'][0]['$id']);
        $this->assertEquals('Project Test', $response['body']['projects'][0]['name']);

        /**
         * Test for FAILURE
         */

        return $data;
    }

    /**
     * @depends testCreateProject
     */
    public function testGetProject($data):array
    {
        $id = $data['projectId'] ?? '';

        /**
         * Test for SUCCESS
         */
        $response = $this->client->call(Client::METHOD_GET, '/projects/'.$id, array_merge([
            'content-type' => 'application/json',
            'x-appwrite-project' => $this->getProject()['$id'],
        ], $this->getHeaders()));

        $this->assertEquals(200, $response['headers']['status-code']);
        $this->assertNotEmpty($response['body']);
        $this->assertEquals($id, $response['body']['$id']);
        $this->assertEquals('Project Test', $response['body']['name']);

        /**
         * Test for FAILURE
         */

        $response = $this->client->call(Client::METHOD_GET, '/projects/empty', array_merge([
            'content-type' => 'application/json',
            'x-appwrite-project' => $this->getProject()['$id'],
        ], $this->getHeaders()));

        $this->assertEquals(404, $response['headers']['status-code']);

        $response = $this->client->call(Client::METHOD_GET, '/projects/id-is-really-long-id-is-really-long-id-is-really-long-id-is-really-long', array_merge([
            'content-type' => 'application/json',
            'x-appwrite-project' => $this->getProject()['$id'],
        ], $this->getHeaders()));

        $this->assertEquals(400, $response['headers']['status-code']);

        return $data;
    }

    /**
     * @depends testCreateProject
     */
    public function testGetProjectUsage($data):array
    {
        $id = $data['projectId'] ?? '';

        /**
         * Test for SUCCESS
         */
        $response = $this->client->call(Client::METHOD_GET, '/projects/'.$id.'/usage', array_merge([
            'content-type' => 'application/json',
            'x-appwrite-project' => $this->getProject()['$id'],
        ], $this->getHeaders()));

        $this->assertEquals(200, $response['headers']['status-code']);
        $this->assertNotEmpty($response['body']);
        $this->assertArrayHasKey('collections', $response['body']);
        $this->assertArrayHasKey('documents', $response['body']);
        $this->assertArrayHasKey('network', $response['body']);
        $this->assertArrayHasKey('requests', $response['body']);
        $this->assertArrayHasKey('storage', $response['body']);
        $this->assertArrayHasKey('users', $response['body']);
        $this->assertIsArray($response['body']['collections']['data']);
        $this->assertIsInt($response['body']['collections']['total']);
        $this->assertIsArray($response['body']['documents']['data']);
        $this->assertIsInt($response['body']['documents']['total']);
        $this->assertIsArray($response['body']['network']['data']);
        $this->assertIsInt($response['body']['network']['total']);
        $this->assertIsArray($response['body']['requests']['data']);
        $this->assertIsInt($response['body']['requests']['total']);
        $this->assertIsInt($response['body']['storage']['total']);
        $this->assertIsArray($response['body']['users']['data']);
        $this->assertIsInt($response['body']['users']['total']);

        /**
         * Test for FAILURE
         */

        $response = $this->client->call(Client::METHOD_GET, '/projects/empty', array_merge([
            'content-type' => 'application/json',
            'x-appwrite-project' => $this->getProject()['$id'],
        ], $this->getHeaders()));

        $this->assertEquals(404, $response['headers']['status-code']);

        $response = $this->client->call(Client::METHOD_GET, '/projects/id-is-really-long-id-is-really-long-id-is-really-long-id-is-really-long', array_merge([
            'content-type' => 'application/json',
            'x-appwrite-project' => $this->getProject()['$id'],
        ], $this->getHeaders()));

        $this->assertEquals(400, $response['headers']['status-code']);

        return $data;
    }

    /**
     * @depends testGetProjectUsage
     */
    public function testUpdateProject($data):array
    {
        $id = $data['projectId'] ?? '';

        /**
         * Test for SUCCESS
         */
        $response = $this->client->call(Client::METHOD_PATCH, '/projects/'.$id, array_merge([
            'content-type' => 'application/json',
            'x-appwrite-project' => $this->getProject()['$id'],
        ], $this->getHeaders()), [
            'projectId' => 'unique()',
            'name' => 'Project Test 2',
        ]);

        $this->assertEquals(200, $response['headers']['status-code']);
        $this->assertNotEmpty($response['body']['$id']);
        $this->assertEquals('Project Test 2', $response['body']['name']);
        $this->assertArrayHasKey('platforms', $response['body']);
        $this->assertArrayHasKey('webhooks', $response['body']);
        $this->assertArrayHasKey('keys', $response['body']);

        $projectId = $response['body']['$id'];

        /**
         * Test for FAILURE
         */
        
        $response = $this->client->call(Client::METHOD_POST, '/projects', array_merge([
            'content-type' => 'application/json',
            'x-appwrite-project' => $this->getProject()['$id'],
        ], $this->getHeaders()), [
            'projectId' => 'unique()',
            'name' => '',
        ]);

        $this->assertEquals(400, $response['headers']['status-code']);

        return ['projectId' => $projectId];
    }

    /**
     * @depends testGetProjectUsage
     */
    public function testUpdateProjectOAuth($data):array
    {
        $id = $data['projectId'] ?? '';
        $providers = require('app/config/providers.php');

        /**
         * Test for SUCCESS
         */

        foreach ($providers as $key => $provider) {
            $response = $this->client->call(Client::METHOD_PATCH, '/projects/'.$id.'/oauth2', array_merge([
                'content-type' => 'application/json',
                'x-appwrite-project' => $this->getProject()['$id'],
            ], $this->getHeaders()), [
                'provider' => $key,
                'appId' => 'AppId-'.ucfirst($key),
                'secret' => 'Secret-'.ucfirst($key),
            ]);
    
            $this->assertEquals(200, $response['headers']['status-code']);
            $this->assertNotEmpty($response['body']['$id']);
        }

        $response = $this->client->call(Client::METHOD_GET, '/projects/'.$id, array_merge([
            'content-type' => 'application/json',
            'x-appwrite-project' => $this->getProject()['$id'],
        ], $this->getHeaders()));

        $this->assertEquals(200, $response['headers']['status-code']);
        $this->assertNotEmpty($response['body']);
        $this->assertEquals($id, $response['body']['$id']);

        foreach ($providers as $key => $provider) {
            $this->assertEquals('AppId-'.ucfirst($key), $response['body']['usersOauth2'.ucfirst($key).'Appid']);
            $this->assertEquals('Secret-'.ucfirst($key), $response['body']['usersOauth2'.ucfirst($key).'Secret']);
        }

        /**
         * Test for FAILURE
         */
        
        $response = $this->client->call(Client::METHOD_PATCH, '/projects/'.$id.'/oauth2', array_merge([
            'content-type' => 'application/json',
            'x-appwrite-project' => $this->getProject()['$id'],
        ], $this->getHeaders()), [
            'provider' => 'unknown',
            'appId' => 'AppId',
            'secret' => 'Secret',
        ]);

        $this->assertEquals(400, $response['headers']['status-code']);

        return $data;
    }

    /**
     * @depends testGetProjectUsage
     */
    public function testUpdateProjectAuthStatus($data):array
    {
        $id = $data['projectId'] ?? '';
        $auth = require('app/config/auth.php');
        
        $originalEmail = uniqid().'user@localhost.test';
        $originalPassword = 'password';
        $originalName = 'User Name';
        
        $response = $this->client->call(Client::METHOD_POST, '/account', array_merge([
            'origin' => 'http://localhost',
            'content-type' => 'application/json',
            'x-appwrite-project' => $id,
        ]), [
            'email' => $originalEmail,
            'password' => $originalPassword,
            'name' => $originalName,
        ]);

        $response = $this->client->call(Client::METHOD_POST, '/account/sessions', array_merge([
            'origin' => 'http://localhost',
            'content-type' => 'application/json',
            'x-appwrite-project' => $id,
        ]), [
            'email' => $originalEmail,
            'password' => $originalPassword,
        ]);

        $session = $this->client->parseCookie((string)$response['headers']['set-cookie'])['a_session_'.$id];

        /**
         * Test for SUCCESS
         */
        foreach ($auth as $index => $method) {
            $response = $this->client->call(Client::METHOD_PATCH, '/projects/'.$id.'/auth/'.$index, array_merge([
                'content-type' => 'application/json',
                'x-appwrite-project' => $this->getProject()['$id'],
            ], $this->getHeaders()), [
                'status' => false,
            ]);
    
            $this->assertEquals(200, $response['headers']['status-code']);
            $this->assertNotEmpty($response['body']['$id']);

            $response = $this->client->call(Client::METHOD_GET, '/projects/'.$id, array_merge([
                'content-type' => 'application/json',
                'x-appwrite-project' => $this->getProject()['$id'],
            ], $this->getHeaders()));

            $this->assertEquals(200, $response['headers']['status-code']);
            $this->assertNotEmpty($response['body']['$id']);
            $this->assertEquals(false, $response['body'][$method['key']]);
        }
        
        $email = uniqid().'user@localhost.test';
        $password = 'password';
        $name = 'User Name';

        /**
         * Test for FAILURE
         */
        $response = $this->client->call(Client::METHOD_POST, '/account', array_merge([
            'origin' => 'http://localhost',
            'content-type' => 'application/json',
            'x-appwrite-project' => $id,
        ]), [
            'email' => $email,
            'password' => $password,
            'name' => $name,
        ]);

        $this->assertEquals($response['headers']['status-code'], 501);

        $response = $this->client->call(Client::METHOD_POST, '/teams', array_merge([
            'content-type' => 'application/json',
            'x-appwrite-project' => $id,
            'cookie' => 'a_session_'.$id.'='.$session,
        ]), [
            'teamId' => 'unique()',
            'name' => 'Arsenal'
        ]);

        $this->assertEquals(201, $response['headers']['status-code']);

        $teamUid = $response['body']['$id'];

        $response = $this->client->call(Client::METHOD_POST, '/teams/'.$teamUid.'/memberships', array_merge([
            'content-type' => 'application/json',
            'x-appwrite-project' => $id,
            'cookie' => 'a_session_'.$id.'=' . $session,
        ]), [
            'membershipId' => 'unique()',
            'email' => $email,
            'name' => 'Friend User',
            'roles' => ['admin', 'editor'],
            'url' => 'http://localhost:5000/join-us#title'
        ]);

        $this->assertEquals($response['headers']['status-code'], 501);

        $response = $this->client->call(Client::METHOD_POST, '/account/jwt', array_merge([
            'content-type' => 'application/json',
            'x-appwrite-project' => $id,
            'cookie' => 'a_session_'.$id.'=' . $session,
        ]));

        $this->assertEquals($response['headers']['status-code'], 501);

        $response = $this->client->call(Client::METHOD_POST, '/account/sessions', array_merge([
            'origin' => 'http://localhost',
            'content-type' => 'application/json',
            'x-appwrite-project' => $id,
        ]), [
            'email' => $originalEmail,
            'password' => $originalPassword,
        ]);
        
        $this->assertEquals($response['headers']['status-code'], 501);

        $response = $this->client->call(Client::METHOD_POST, '/account/anonymous', array_merge([
            'origin' => 'http://localhost',
            'content-type' => 'application/json',
            'x-appwrite-project' => $id,
        ]), []);

        $this->assertEquals($response['headers']['status-code'], 501);

        // Cleanup

        foreach ($auth as $index => $method) {
            $response = $this->client->call(Client::METHOD_PATCH, '/projects/'.$id.'/auth/'.$index, array_merge([
                'content-type' => 'application/json',
                'x-appwrite-project' => $this->getProject()['$id'],
            ], $this->getHeaders()), [
                'status' => true,
            ]);
        }

        return $data;
    }

    /**
     * @depends testGetProjectUsage
     */
    public function testUpdateProjectAuthLimit($data):array
    {
        $id = $data['projectId'] ?? '';
        
        /**
         * Test for SUCCESS
         */
        $response = $this->client->call(Client::METHOD_PATCH, '/projects/'.$id.'/auth/limit', array_merge([
            'content-type' => 'application/json',
            'x-appwrite-project' => $this->getProject()['$id'],
        ], $this->getHeaders()), [
            'limit' => 1,
        ]);

        $this->assertEquals(200, $response['headers']['status-code']);
        $this->assertNotEmpty($response['body']['$id']);
        
        $email = uniqid().'user@localhost.test';
        $password = 'password';
        $name = 'User Name';

        /**
         * Test for SUCCESS
         */
        $response = $this->client->call(Client::METHOD_POST, '/account', array_merge([
            'origin' => 'http://localhost',
            'content-type' => 'application/json',
            'x-appwrite-project' => $id,
        ]), [
            'email' => $email,
            'password' => $password,
            'name' => $name,
        ]);

        $this->assertEquals($response['headers']['status-code'], 501);

        /**
         * Test for FAILURE
         */
        $response = $this->client->call(Client::METHOD_PATCH, '/projects/'.$id.'/auth/limit', array_merge([
            'content-type' => 'application/json',
            'x-appwrite-project' => $this->getProject()['$id'],
        ], $this->getHeaders()), [
            'limit' => 0,
        ]);

        $this->assertEquals(200, $response['headers']['status-code']);
        $this->assertNotEmpty($response['body']['$id']);
        
        $response = $this->client->call(Client::METHOD_POST, '/account', array_merge([
            'origin' => 'http://localhost',
            'content-type' => 'application/json',
            'x-appwrite-project' => $id,
        ]), [
            'email' => $email,
            'password' => $password,
            'name' => $name,
        ]);

        $this->assertEquals($response['headers']['status-code'], 201);

        return $data;
    }

    public function testUpdateProjectServiceStatusAdmin(): array
    {
        $team = $this->client->call(Client::METHOD_POST, '/teams', array_merge([
            'content-type' => 'application/json',
            'x-appwrite-project' => $this->getProject()['$id'],
            'cookie' => 'a_session_console=' . $this->getRoot()['session'],
        ]), [
            'name' => 'Project Test',
        ]);
        $this->assertEquals(201, $team['headers']['status-code']);
        $this->assertNotEmpty($team['body']['$id']);

        $project = $this->client->call(Client::METHOD_POST, '/projects', array_merge([
            'content-type' => 'application/json',
            'x-appwrite-project' => $this->getProject()['$id'],
            'cookie' => 'a_session_console=' . $this->getRoot()['session'],
        ]), [
            'name' => 'Project Test',
            'teamId' => $team['body']['$id'],
        ]);

        $this->assertEquals(201, $project['headers']['status-code']);
        $this->assertNotEmpty($project['body']['$id']);

        $id = $project['body']['$id'];
        $services = require('app/config/services.php');

        /**
         * Test for Disabled
         */
        foreach ($services as $service) {
            if(!$service['optional']) {
                continue;
            }

            $key = $service['key'] ?? '';
            
            $response = $this->client->call(Client::METHOD_PATCH, '/projects/'.$id.'/service', array_merge([
                'content-type' => 'application/json',
                'x-appwrite-project' => $this->getProject()['$id'],
                'cookie' => 'a_session_console=' . $this->getRoot()['session'],
            ]), [
                'service' => $key,
                'status' => false,
            ]);

            $this->assertEquals(200, $response['headers']['status-code']);
            $this->assertNotEmpty($response['body']['$id']);

            $response = $this->client->call(Client::METHOD_GET, '/projects/'.$id, array_merge([
                'content-type' => 'application/json',
                'x-appwrite-project' => $this->getProject()['$id'],
                'cookie' => 'a_session_console=' . $this->getRoot()['session'],
            ]));

            $this->assertEquals(200, $response['headers']['status-code']);
            $this->assertNotEmpty($response['body']['$id']);
            $this->assertEquals(false, $response['body']['serviceStatusFor'.ucfirst($key)]);
        }
        
        /**
         * Admin request must succeed
         */
        
        $response = $this->client->call(Client::METHOD_GET, '/functions', array_merge([
            'origin' => 'http://localhost',
            'content-type' => 'application/json',
            // 'x-appwrite-project' => $this->getProject()['$id'],
            'x-appwrite-project' => $id,
            'cookie' => 'a_session_console=' . $this->getRoot()['session'],
            'x-appwrite-mode' => 'admin'
        ]));
        
        $this->assertEquals(200, $response['headers']['status-code']);

        foreach ($services as $service) {
            if(!$service['optional']) {
                continue;
            }

            $key = $service['key'] ?? '';

            $response = $this->client->call(Client::METHOD_PATCH, '/projects/'.$id.'/service/', array_merge([
                'content-type' => 'application/json',
                'x-appwrite-project' => $this->getProject()['$id'],
            ], $this->getHeaders()), [
                'service' => $key,
                'status' => true,
            ]);
        }

        return ['projectId' => $id];
    }

    /** @depends testUpdateProjectServiceStatusAdmin */
    public function testUpdateProjectServiceStatus($data):void
    {
        $id = $data['projectId'];

        $services = require('app/config/services.php');

        /**
         * Test for Disabled
         */
        foreach ($services as $service) {
            if(!$service['optional']) {
                continue;
            }

            $key = $service['key'] ?? '';

            $response = $this->client->call(Client::METHOD_PATCH, '/projects/'.$id.'/service', array_merge([
                'content-type' => 'application/json',
                'x-appwrite-project' => $this->getProject()['$id'],
                'cookie' => 'a_session_console=' . $this->getRoot()['session'],
            ]), [
                'service' => $key,
                'status' => false,
            ]);

            $this->assertEquals(200, $response['headers']['status-code']);
            $this->assertNotEmpty($response['body']['$id']);

            $response = $this->client->call(Client::METHOD_GET, '/projects/'.$id, array_merge([
                'content-type' => 'application/json',
                'x-appwrite-project' => $this->getProject()['$id'],
                'cookie' => 'a_session_console=' . $this->getRoot()['session'],
            ]));

            $this->assertEquals(200, $response['headers']['status-code']);
            $this->assertNotEmpty($response['body']['$id']);
            $this->assertEquals(false, $response['body']['serviceStatusFor'.ucfirst($key)]);
        }

        /**
         * Test for FAILURE
         */
        $response = $this->client->call(Client::METHOD_GET, '/functions', array_merge([
            'origin' => 'http://localhost',
            'content-type' => 'application/json',
            'x-appwrite-project' => $id,
        ], $this->getHeaders()));

        $this->assertEquals(503, $response['headers']['status-code']);

        $response = $this->client->call(Client::METHOD_POST, '/teams', array_merge([
            'content-type' => 'application/json',
            'x-appwrite-project' => $id,
        ]), [
            'name' => 'Arsenal'
        ]);

        $this->assertEquals(503, $response['headers']['status-code']);

        // Cleanup

        foreach ($services as $service) {
            $response = $this->client->call(Client::METHOD_PATCH, '/projects/'.$id.'/service/', array_merge([
                'content-type' => 'application/json',
                'x-appwrite-project' => $this->getProject()['$id'],
            ], $this->getHeaders()), [
                'service' => $service,
                'status' => true,
            ]);
        }
    }

    /**
     * @depends testCreateProject
     */
    public function testCreateProjectWebhook($data): array
    {
        $id = $data['projectId'] ?? '';

        $response = $this->client->call(Client::METHOD_POST, '/projects/'.$id.'/webhooks', array_merge([
            'content-type' => 'application/json',
            'x-appwrite-project' => $this->getProject()['$id'],
        ], $this->getHeaders()), [
            'webhookId' => 'unique()',
            'name' => 'Webhook Test',
            'events' => ['account.create', 'account.update.email'],
            'url' => 'https://appwrite.io',
            'security' => true,
            'httpUser' => 'username',
            'httpPass' => 'password',
        ]);

        $this->assertEquals(201, $response['headers']['status-code']);
        $this->assertNotEmpty($response['body']['$id']);
        $this->assertContains('account.create', $response['body']['events']);
        $this->assertContains('account.update.email', $response['body']['events']);
        $this->assertCount(2, $response['body']['events']);
        $this->assertEquals('https://appwrite.io', $response['body']['url']);
        $this->assertIsBool($response['body']['security']);
        $this->assertEquals(true, $response['body']['security']);
        $this->assertEquals('username', $response['body']['httpUser']);
        
        $data = array_merge($data, ['webhookId' => $response['body']['$id']]);

        /**
         * Test for FAILURE
         */
        $response = $this->client->call(Client::METHOD_POST, '/projects/'.$id.'/webhooks', array_merge([
            'content-type' => 'application/json',
            'x-appwrite-project' => $this->getProject()['$id'],
        ], $this->getHeaders()), [
            'webhookId' => 'unique()',
            'name' => 'Webhook Test',
            'events' => ['account.unknown', 'account.update.email'],
            'url' => 'https://appwrite.io',
            'security' => true,
            'httpUser' => 'username',
            'httpPass' => 'password',
        ]);

        $this->assertEquals(400, $response['headers']['status-code']);

        return $data;
    }

    /**
     * @depends testCreateProjectWebhook
     */
    public function testListProjectWebhook($data): array
    {
        $id = $data['projectId'] ?? '';

        $response = $this->client->call(Client::METHOD_GET, '/projects/'.$id.'/webhooks', array_merge([
            'content-type' => 'application/json',
            'x-appwrite-project' => $this->getProject()['$id'],
        ], $this->getHeaders()), []);

        $this->assertEquals(200, $response['headers']['status-code']);
        $this->assertEquals(1, $response['body']['sum']);
        
        /**
         * Test for FAILURE
         */

        return $data;
    }

    /**
     * @depends testCreateProjectWebhook
     */
    public function testGetProjectWebhook($data): array
    {
        $id = $data['projectId'] ?? '';
        $webhookId = $data['webhookId'] ?? '';

        $response = $this->client->call(Client::METHOD_GET, '/projects/'.$id.'/webhooks/'.$webhookId, array_merge([
            'content-type' => 'application/json',
            'x-appwrite-project' => $this->getProject()['$id'],
        ], $this->getHeaders()), []);

        $this->assertEquals(200, $response['headers']['status-code']);
        $this->assertNotEmpty($response['body']['$id']);
        $this->assertEquals($webhookId, $response['body']['$id']);
        $this->assertContains('account.create', $response['body']['events']);
        $this->assertContains('account.update.email', $response['body']['events']);
        $this->assertCount(2, $response['body']['events']);
        $this->assertEquals('https://appwrite.io', $response['body']['url']);
        $this->assertEquals('username', $response['body']['httpUser']);
        $this->assertEquals('password', $response['body']['httpPass']);
        
        /**
         * Test for FAILURE
         */
        $response = $this->client->call(Client::METHOD_GET, '/projects/'.$id.'/webhooks/error', array_merge([
            'content-type' => 'application/json',
            'x-appwrite-project' => $this->getProject()['$id'],
        ], $this->getHeaders()), []);

        $this->assertEquals(404, $response['headers']['status-code']);

        return $data;
    }

    /**
     * @depends testCreateProjectWebhook
     */
    public function testUpdateProjectWebhook($data): array
    {
        $id = $data['projectId'] ?? '';
        $webhookId = $data['webhookId'] ?? '';

        $response = $this->client->call(Client::METHOD_PUT, '/projects/'.$id.'/webhooks/'.$webhookId, array_merge([
            'content-type' => 'application/json',
            'x-appwrite-project' => $this->getProject()['$id'],
        ], $this->getHeaders()), [
            'name' => 'Webhook Test Update',
            'events' => ['account.delete', 'account.sessions.delete', 'storage.files.create'],
            'url' => 'https://appwrite.io/new',
            'security' => false,
            'httpUser' => '',
            'httpPass' => '',
        ]);

        $this->assertEquals(200, $response['headers']['status-code']);
        $this->assertNotEmpty($response['body']['$id']);
        $this->assertEquals($webhookId, $response['body']['$id']);
        $this->assertEquals('Webhook Test Update', $response['body']['name']);
        $this->assertContains('account.delete', $response['body']['events']);
        $this->assertContains('account.sessions.delete', $response['body']['events']);
        $this->assertContains('storage.files.create', $response['body']['events']);
        $this->assertCount(3, $response['body']['events']);
        $this->assertEquals('https://appwrite.io/new', $response['body']['url']);
        $this->assertIsBool($response['body']['security']);
        $this->assertEquals(false, $response['body']['security']);
        $this->assertEquals('', $response['body']['httpUser']);
        $this->assertEquals('', $response['body']['httpPass']);

        $response = $this->client->call(Client::METHOD_GET, '/projects/'.$id.'/webhooks/'.$webhookId, array_merge([
            'content-type' => 'application/json',
            'x-appwrite-project' => $this->getProject()['$id'],
        ], $this->getHeaders()), []);

        $this->assertEquals(200, $response['headers']['status-code']);
        $this->assertNotEmpty($response['body']['$id']);
        $this->assertEquals($webhookId, $response['body']['$id']);
        $this->assertEquals('Webhook Test Update', $response['body']['name']);
        $this->assertContains('account.delete', $response['body']['events']);
        $this->assertContains('account.sessions.delete', $response['body']['events']);
        $this->assertContains('storage.files.create', $response['body']['events']);
        $this->assertCount(3, $response['body']['events']);
        $this->assertEquals('https://appwrite.io/new', $response['body']['url']);
        $this->assertIsBool($response['body']['security']);
        $this->assertEquals(false, $response['body']['security']);
        $this->assertEquals('', $response['body']['httpUser']);
        $this->assertEquals('', $response['body']['httpPass']);
        
        /**
         * Test for FAILURE
         */
        $response = $this->client->call(Client::METHOD_PUT, '/projects/'.$id.'/webhooks/'.$webhookId, array_merge([
            'content-type' => 'application/json',
            'x-appwrite-project' => $this->getProject()['$id'],
        ], $this->getHeaders()), [
            'name' => 'Webhook Test Update',
            'events' => ['account.delete', 'account.sessions.delete', 'storage.files.create', 'unknown'],
            'url' => 'https://appwrite.io/new',
            'security' => false,
            'httpUser' => '',
            'httpPass' => '',
        ]);

        $this->assertEquals(400, $response['headers']['status-code']);

        $response = $this->client->call(Client::METHOD_PUT, '/projects/'.$id.'/webhooks/'.$webhookId, array_merge([
            'content-type' => 'application/json',
            'x-appwrite-project' => $this->getProject()['$id'],
        ], $this->getHeaders()), [
            'name' => 'Webhook Test Update',
            'events' => ['account.delete', 'account.sessions.delete', 'storage.files.create'],
            'url' => 'appwrite.io/new',
            'security' => false,
            'httpUser' => '',
            'httpPass' => '',
        ]);

        $this->assertEquals(400, $response['headers']['status-code']);

        return $data;
    }

    /**
     * @depends testCreateProjectWebhook
     */
    public function testDeleteProjectWebhook($data): array
    {
        $id = $data['projectId'] ?? '';
        $webhookId = $data['webhookId'] ?? '';

        $response = $this->client->call(Client::METHOD_DELETE, '/projects/'.$id.'/webhooks/'.$webhookId, array_merge([
            'content-type' => 'application/json',
            'x-appwrite-project' => $this->getProject()['$id'],
        ], $this->getHeaders()), []);

        $this->assertEquals(204, $response['headers']['status-code']);
        $this->assertEmpty($response['body']);

        $response = $this->client->call(Client::METHOD_GET, '/projects/'.$id.'/webhooks/'.$webhookId, array_merge([
            'content-type' => 'application/json',
            'x-appwrite-project' => $this->getProject()['$id'],
        ], $this->getHeaders()), []);

        $this->assertEquals(404, $response['headers']['status-code']);
        
        /**
         * Test for FAILURE
         */
        $response = $this->client->call(Client::METHOD_DELETE, '/projects/'.$id.'/webhooks/error', array_merge([
            'content-type' => 'application/json',
            'x-appwrite-project' => $this->getProject()['$id'],
        ], $this->getHeaders()), []);

        $this->assertEquals(404, $response['headers']['status-code']);

        return $data;
    }

    // Keys

    /**
     * @depends testCreateProject
     */
    public function testCreateProjectKey($data): array
    {
        $id = $data['projectId'] ?? '';

        $response = $this->client->call(Client::METHOD_POST, '/projects/'.$id.'/keys', array_merge([
            'content-type' => 'application/json',
            'x-appwrite-project' => $this->getProject()['$id'],
        ], $this->getHeaders()), [
            'keyId' => 'unique()',
            'name' => 'Key Test',
            'scopes' => ['teams.read', 'teams.write'],
        ]);

        $this->assertEquals(201, $response['headers']['status-code']);
        $this->assertNotEmpty($response['body']['$id']);
        $this->assertEquals('Key Test', $response['body']['name']);
        $this->assertContains('teams.read', $response['body']['scopes']);
        $this->assertContains('teams.write', $response['body']['scopes']);
        $this->assertNotEmpty($response['body']['secret']);
        
        $data = array_merge($data, ['keyId' => $response['body']['$id']]);

        /**
         * Test for FAILURE
         */
        $response = $this->client->call(Client::METHOD_POST, '/projects/'.$id.'/keys', array_merge([
            'content-type' => 'application/json',
            'x-appwrite-project' => $this->getProject()['$id'],
        ], $this->getHeaders()), [
            'keyId' => 'unique()',
            'name' => 'Key Test',
            'scopes' => ['unknown'],
        ]);

        $this->assertEquals(400, $response['headers']['status-code']);

        return $data;
    }

    /**
     * @depends testCreateProjectKey
     */
    public function testListProjectKey($data): array
    {
        $id = $data['projectId'] ?? '';

        $response = $this->client->call(Client::METHOD_GET, '/projects/'.$id.'/keys', array_merge([
            'content-type' => 'application/json',
            'x-appwrite-project' => $this->getProject()['$id'],
        ], $this->getHeaders()), []);

        $this->assertEquals(200, $response['headers']['status-code']);
        $this->assertEquals(1, $response['body']['sum']);
        
        /**
         * Test for FAILURE
         */

        return $data;
    }

    /**
     * @depends testCreateProjectKey
     */
    public function testGetProjectKey($data): array
    {
        $id = $data['projectId'] ?? '';
        $keyId = $data['keyId'] ?? '';

        $response = $this->client->call(Client::METHOD_GET, '/projects/'.$id.'/keys/'.$keyId, array_merge([
            'content-type' => 'application/json',
            'x-appwrite-project' => $this->getProject()['$id'],
        ], $this->getHeaders()), []);

        $this->assertEquals(200, $response['headers']['status-code']);
        $this->assertNotEmpty($response['body']['$id']);
        $this->assertEquals($keyId, $response['body']['$id']);
        $this->assertEquals('Key Test', $response['body']['name']);
        $this->assertContains('teams.read', $response['body']['scopes']);
        $this->assertContains('teams.write', $response['body']['scopes']);
        $this->assertCount(2, $response['body']['scopes']);
        $this->assertNotEmpty($response['body']['secret']);
        
        /**
         * Test for FAILURE
         */
        $response = $this->client->call(Client::METHOD_GET, '/projects/'.$id.'/keys/error', array_merge([
            'content-type' => 'application/json',
            'x-appwrite-project' => $this->getProject()['$id'],
        ], $this->getHeaders()), []);

        $this->assertEquals(404, $response['headers']['status-code']);

        return $data;
    }

    /**
     * @depends testCreateProjectKey
     */
    public function testUpdateProjectKey($data): array
    {
        $id = $data['projectId'] ?? '';
        $keyId = $data['keyId'] ?? '';

        $response = $this->client->call(Client::METHOD_PUT, '/projects/'.$id.'/keys/'.$keyId, array_merge([
            'content-type' => 'application/json',
            'x-appwrite-project' => $this->getProject()['$id'],
        ], $this->getHeaders()), [
            'name' => 'Key Test Update',
            'scopes' => ['users.read', 'users.write', 'collections.read'],
        ]);

        $this->assertEquals(200, $response['headers']['status-code']);
        $this->assertNotEmpty($response['body']['$id']);
        $this->assertEquals($keyId, $response['body']['$id']);
        $this->assertEquals('Key Test Update', $response['body']['name']);
        $this->assertContains('users.read', $response['body']['scopes']);
        $this->assertContains('users.write', $response['body']['scopes']);
        $this->assertContains('collections.read', $response['body']['scopes']);
        $this->assertCount(3, $response['body']['scopes']);

        $response = $this->client->call(Client::METHOD_GET, '/projects/'.$id.'/keys/'.$keyId, array_merge([
            'content-type' => 'application/json',
            'x-appwrite-project' => $this->getProject()['$id'],
        ], $this->getHeaders()), []);

        $this->assertEquals(200, $response['headers']['status-code']);
        $this->assertNotEmpty($response['body']['$id']);
        $this->assertEquals($keyId, $response['body']['$id']);
        $this->assertEquals('Key Test Update', $response['body']['name']);
        $this->assertContains('users.read', $response['body']['scopes']);
        $this->assertContains('users.write', $response['body']['scopes']);
        $this->assertContains('collections.read', $response['body']['scopes']);
        $this->assertCount(3, $response['body']['scopes']);
        
        /**
         * Test for FAILURE
         */
        $response = $this->client->call(Client::METHOD_PUT, '/projects/'.$id.'/keys/'.$keyId, array_merge([
            'content-type' => 'application/json',
            'x-appwrite-project' => $this->getProject()['$id'],
        ], $this->getHeaders()), [
            'name' => 'Key Test Update',
            'scopes' => ['users.read', 'users.write', 'collections.read', 'unknown'],
        ]);

        $this->assertEquals(400, $response['headers']['status-code']);

        return $data;
    }

    /**
     * @depends testCreateProjectKey
     */
    public function testDeleteProjectKey($data): array
    {
        $id = $data['projectId'] ?? '';
        $keyId = $data['keyId'] ?? '';

        $response = $this->client->call(Client::METHOD_DELETE, '/projects/'.$id.'/keys/'.$keyId, array_merge([
            'content-type' => 'application/json',
            'x-appwrite-project' => $this->getProject()['$id'],
        ], $this->getHeaders()), []);

        $this->assertEquals(204, $response['headers']['status-code']);
        $this->assertEmpty($response['body']);

        $response = $this->client->call(Client::METHOD_GET, '/projects/'.$id.'/keys/'.$keyId, array_merge([
            'content-type' => 'application/json',
            'x-appwrite-project' => $this->getProject()['$id'],
        ], $this->getHeaders()), []);

        $this->assertEquals(404, $response['headers']['status-code']);
        
        /**
         * Test for FAILURE
         */
        $response = $this->client->call(Client::METHOD_DELETE, '/projects/'.$id.'/keys/error', array_merge([
            'content-type' => 'application/json',
            'x-appwrite-project' => $this->getProject()['$id'],
        ], $this->getHeaders()), []);

        $this->assertEquals(404, $response['headers']['status-code']);

        return $data;
    }

<<<<<<< HEAD
    // Tasks

    /**
     * @depends testCreateProject
     */
    public function testCreateProjectTask($data): array
    {
        $id = $data['projectId'] ?? '';

        $response = $this->client->call(Client::METHOD_POST, '/projects/'.$id.'/tasks', array_merge([
            'content-type' => 'application/json',
            'x-appwrite-project' => $this->getProject()['$id'],
        ], $this->getHeaders()), [
            'taskId' => 'unique()',
            'name' => 'Task Test',
            'status' => 'play',
            'schedule' => '* * * * *',
            'security' => true,
            'httpMethod' => 'GET',
            'httpUrl' => 'http://example.com',
            'httpHeaders' => ['demo:value'],
            'httpUser' => 'username',
            'httpPass' => 'password',
        ]);

        $this->assertEquals(201, $response['headers']['status-code']);
        $this->assertNotEmpty($response['body']['$id']);
        $this->assertEquals('Task Test', $response['body']['name']);
        $this->assertEquals('play', $response['body']['status']);
        $this->assertEquals(true, $response['body']['security']);
        $this->assertEquals('* * * * *', $response['body']['schedule']);
        $this->assertEquals('GET', $response['body']['httpMethod']);
        $this->assertEquals('http://example.com', $response['body']['httpUrl']);
        $this->assertContains('demo:value', $response['body']['httpHeaders']);
        $this->assertCount(1, $response['body']['httpHeaders']);
        $this->assertEquals('username', $response['body']['httpUser']);
        $this->assertEquals('password', $response['body']['httpPass']);
        
        $data = array_merge($data, ['taskId' => $response['body']['$id']]);

        /**
         * Test for FAILURE
         */
        $response = $this->client->call(Client::METHOD_POST, '/projects/'.$id.'/tasks', array_merge([
            'content-type' => 'application/json',
            'x-appwrite-project' => $this->getProject()['$id'],
        ], $this->getHeaders()), [
            'taskId' => 'unique()',
            'name' => 'Task Test',
            'status' => 'unknown',
            'schedule' => '* * * * *',
            'security' => true,
            'httpMethod' => 'GET',
            'httpUrl' => 'http://example.com',
            'httpHeaders' => ['demo:value'],
            'httpUser' => 'username',
            'httpPass' => 'password',
        ]);

        $this->assertEquals(400, $response['headers']['status-code']);

        $response = $this->client->call(Client::METHOD_POST, '/projects/'.$id.'/tasks', array_merge([
            'content-type' => 'application/json',
            'x-appwrite-project' => $this->getProject()['$id'],
        ], $this->getHeaders()), [
            'taskId' => 'unique()',
            'name' => 'Task Test',
            'status' => 'play',
            'schedule' => 'unknown',
            'security' => true,
            'httpMethod' => 'GET',
            'httpUrl' => 'http://example.com',
            'httpHeaders' => ['demo:value'],
            'httpUser' => 'username',
            'httpPass' => 'password',
        ]);

        $this->assertEquals(400, $response['headers']['status-code']);
        
        $response = $this->client->call(Client::METHOD_POST, '/projects/'.$id.'/tasks', array_merge([
            'content-type' => 'application/json',
            'x-appwrite-project' => $this->getProject()['$id'],
        ], $this->getHeaders()), [
            'taskId' => 'unique()',
            'name' => 'Task Test',
            'status' => 'play',
            'schedule' => '* * * * *',
            'security' => 'string',
            'httpMethod' => 'GET',
            'httpUrl' => 'http://example.com',
            'httpHeaders' => ['demo:value'],
            'httpUser' => 'username',
            'httpPass' => 'password',
        ]);
            
        $this->assertEquals(400, $response['headers']['status-code']);

        $response = $this->client->call(Client::METHOD_POST, '/projects/'.$id.'/tasks', array_merge([
            'content-type' => 'application/json',
            'x-appwrite-project' => $this->getProject()['$id'],
        ], $this->getHeaders()), [
            'taskId' => 'unique()',
            'name' => 'Task Test',
            'status' => 'play',
            'schedule' => '* * * * *',
            'security' => true,
            'httpMethod' => 'UNKNOWN',
            'httpUrl' => 'http://example.com',
            'httpHeaders' => ['demo:value'],
            'httpUser' => 'username',
            'httpPass' => 'password',
        ]);
            
        $this->assertEquals(400, $response['headers']['status-code']);

        $response = $this->client->call(Client::METHOD_POST, '/projects/'.$id.'/tasks', array_merge([
            'content-type' => 'application/json',
            'x-appwrite-project' => $this->getProject()['$id'],
        ], $this->getHeaders()), [
            'taskId' => 'unique()',
            'name' => 'Task Test',
            'status' => 'play',
            'schedule' => '* * * * *',
            'security' => true,
            'httpMethod' => 'GET',
            'httpUrl' => 'http://example.com',
            'httpHeaders' => 'string',
            'httpUser' => 'username',
            'httpPass' => 'password',
        ]);
            
        $this->assertEquals(400, $response['headers']['status-code']);

        return $data;
    }

    /**
     * @depends testCreateProjectTask
     */
    public function testListProjectTask($data): array
    {
        $id = $data['projectId'] ?? '';

        $response = $this->client->call(Client::METHOD_GET, '/projects/'.$id.'/tasks', array_merge([
            'content-type' => 'application/json',
            'x-appwrite-project' => $this->getProject()['$id'],
        ], $this->getHeaders()), []);

        $this->assertEquals(200, $response['headers']['status-code']);
        $this->assertEquals(1, $response['body']['sum']);
        
        /**
         * Test for FAILURE
         */

        return $data;
    }

    /**
     * @depends testCreateProjectTask
     */
    public function testGetProjectTask($data): array
    {
        $id = $data['projectId'] ?? '';
        $taskId = $data['taskId'] ?? '';

        $response = $this->client->call(Client::METHOD_GET, '/projects/'.$id.'/tasks/'.$taskId, array_merge([
            'content-type' => 'application/json',
            'x-appwrite-project' => $this->getProject()['$id'],
        ], $this->getHeaders()), []);

        $this->assertEquals(200, $response['headers']['status-code']);
        $this->assertNotEmpty($response['body']['$id']);
        $this->assertEquals($taskId, $response['body']['$id']);
        $this->assertEquals('Task Test', $response['body']['name']);
        $this->assertEquals('play', $response['body']['status']);
        $this->assertEquals(true, $response['body']['security']);
        $this->assertEquals('* * * * *', $response['body']['schedule']);
        $this->assertEquals('GET', $response['body']['httpMethod']);
        $this->assertEquals('http://example.com', $response['body']['httpUrl']);
        $this->assertContains('demo:value', $response['body']['httpHeaders']);
        $this->assertCount(1, $response['body']['httpHeaders']);
        $this->assertEquals('username', $response['body']['httpUser']);
        $this->assertEquals('password', $response['body']['httpPass']);
        
        /**
         * Test for FAILURE
         */
        $response = $this->client->call(Client::METHOD_GET, '/projects/'.$id.'/tasks/error', array_merge([
            'content-type' => 'application/json',
            'x-appwrite-project' => $this->getProject()['$id'],
        ], $this->getHeaders()), []);

        $this->assertEquals(404, $response['headers']['status-code']);

        return $data;
    }

    /**
     * @depends testCreateProjectTask
     */
    public function testUpdateProjectTask($data): array
    {
        $id = $data['projectId'] ?? '';
        $taskId = $data['taskId'] ?? '';

        $response = $this->client->call(Client::METHOD_PUT, '/projects/'.$id.'/tasks/'.$taskId, array_merge([
            'content-type' => 'application/json',
            'x-appwrite-project' => $this->getProject()['$id'],
        ], $this->getHeaders()), [
            'name' => 'Task Test 2',
            'status' => 'pause',
            'schedule' => '*/5 * * * *',
            'security' => false,
            'httpMethod' => 'POST',
            'httpUrl' => 'http://example.com/demo',
            'httpHeaders' => ['demo1: value1', 'demo2:value2'],
            'httpUser' => 'username1',
            'httpPass' => 'password1',
        ]);

        $this->assertEquals(200, $response['headers']['status-code']);
        $this->assertNotEmpty($response['body']['$id']);
        $this->assertEquals($taskId, $response['body']['$id']);
        $this->assertEquals('Task Test 2', $response['body']['name']);
        $this->assertEquals('pause', $response['body']['status']);
        $this->assertEquals(false, $response['body']['security']);
        $this->assertEquals('*/5 * * * *', $response['body']['schedule']);
        $this->assertEquals('POST', $response['body']['httpMethod']);
        $this->assertEquals('http://example.com/demo', $response['body']['httpUrl']);
        $this->assertContains('demo1: value1', $response['body']['httpHeaders']);
        $this->assertContains('demo2:value2', $response['body']['httpHeaders']);
        $this->assertCount(2, $response['body']['httpHeaders']);
        $this->assertEquals('username1', $response['body']['httpUser']);
        $this->assertEquals('password1', $response['body']['httpPass']);

        $response = $this->client->call(Client::METHOD_GET, '/projects/'.$id.'/tasks/'.$taskId, array_merge([
            'content-type' => 'application/json',
            'x-appwrite-project' => $this->getProject()['$id'],
        ], $this->getHeaders()), []);

        $this->assertEquals(200, $response['headers']['status-code']);
        $this->assertNotEmpty($response['body']['$id']);
        $this->assertEquals($taskId, $response['body']['$id']);
        $this->assertEquals('Task Test 2', $response['body']['name']);
        $this->assertEquals('pause', $response['body']['status']);
        $this->assertEquals(false, $response['body']['security']);
        $this->assertEquals('*/5 * * * *', $response['body']['schedule']);
        $this->assertEquals('POST', $response['body']['httpMethod']);
        $this->assertEquals('http://example.com/demo', $response['body']['httpUrl']);
        $this->assertContains('demo1: value1', $response['body']['httpHeaders']);
        $this->assertContains('demo2:value2', $response['body']['httpHeaders']);
        $this->assertCount(2, $response['body']['httpHeaders']);
        $this->assertEquals('username1', $response['body']['httpUser']);
        $this->assertEquals('password1', $response['body']['httpPass']);
        
        /**
         * Test for FAILURE
         */
        $response = $this->client->call(Client::METHOD_PUT, '/projects/'.$id.'/tasks/'.$taskId, array_merge([
            'content-type' => 'application/json',
            'x-appwrite-project' => $this->getProject()['$id'],
        ], $this->getHeaders()), [
            'name' => 'Task Test 2',
            'status' => 'pause1',
            'schedule' => '* * * * *',
            'security' => false,
            'httpMethod' => 'POST',
            'httpUrl' => 'http://example.com/demo',
            'httpHeaders' => ['demo1: value1', 'demo2:value2'],
            'httpUser' => 'username1',
            'httpPass' => 'password1',
        ]);

        $this->assertEquals(400, $response['headers']['status-code']);

        $response = $this->client->call(Client::METHOD_PUT, '/projects/'.$id.'/tasks/'.$taskId, array_merge([
            'content-type' => 'application/json',
            'x-appwrite-project' => $this->getProject()['$id'],
        ], $this->getHeaders()), [
            'name' => 'Task Test 2',
            'status' => 'pause',
            'schedule' => '* * * * *xxx',
            'security' => false,
            'httpMethod' => 'POST',
            'httpUrl' => 'http://example.com/demo',
            'httpHeaders' => ['demo1: value1', 'demo2:value2'],
            'httpUser' => 'username1',
            'httpPass' => 'password1',
        ]);

        $this->assertEquals(400, $response['headers']['status-code']);

        $response = $this->client->call(Client::METHOD_PUT, '/projects/'.$id.'/tasks/'.$taskId, array_merge([
            'content-type' => 'application/json',
            'x-appwrite-project' => $this->getProject()['$id'],
        ], $this->getHeaders()), [
            'name' => 'Task Test 2',
            'status' => 'pause',
            'schedule' => '* * * * *',
            'security' => 'string',
            'httpMethod' => 'POST',
            'httpUrl' => 'http://example.com/demo',
            'httpHeaders' => ['demo1: value1', 'demo2:value2'],
            'httpUser' => 'username1',
            'httpPass' => 'password1',
        ]);

        $this->assertEquals(400, $response['headers']['status-code']);

        $response = $this->client->call(Client::METHOD_PUT, '/projects/'.$id.'/tasks/'.$taskId, array_merge([
            'content-type' => 'application/json',
            'x-appwrite-project' => $this->getProject()['$id'],
        ], $this->getHeaders()), [
            'name' => 'Task Test 2',
            'status' => 'pause',
            'schedule' => '* * * * *',
            'security' => false,
            'httpMethod' => 'UNKNOWN',
            'httpUrl' => 'http://example.com/demo',
            'httpHeaders' => ['demo1: value1', 'demo2:value2'],
            'httpUser' => 'username1',
            'httpPass' => 'password1',
        ]);

        $this->assertEquals(400, $response['headers']['status-code']);

        $response = $this->client->call(Client::METHOD_PUT, '/projects/'.$id.'/tasks/'.$taskId, array_merge([
            'content-type' => 'application/json',
            'x-appwrite-project' => $this->getProject()['$id'],
        ], $this->getHeaders()), [
            'name' => 'Task Test 2',
            'status' => 'pause',
            'schedule' => '* * * * *',
            'security' => false,
            'httpMethod' => 'POST',
            'httpUrl' => 'example.com/demo',
            'httpHeaders' => ['demo1: value1', 'demo2:value2'],
            'httpUser' => 'username1',
            'httpPass' => 'password1',
        ]);

        $this->assertEquals(400, $response['headers']['status-code']);

        $response = $this->client->call(Client::METHOD_PUT, '/projects/'.$id.'/tasks/'.$taskId, array_merge([
            'content-type' => 'application/json',
            'x-appwrite-project' => $this->getProject()['$id'],
        ], $this->getHeaders()), [
            'name' => 'Task Test 2',
            'status' => 'pause',
            'schedule' => '* * * * *',
            'security' => false,
            'httpMethod' => 'POST',
            'httpUrl' => 'http://example.com/demo',
            'httpHeaders' => 'string',
            'httpUser' => 'username1',
            'httpPass' => 'password1',
        ]);

        $this->assertEquals(400, $response['headers']['status-code']);

        return $data;
    }

    /**
     * @depends testCreateProjectTask
     */
    public function testDeleteProjectTask($data): array
    {
        $id = $data['projectId'] ?? '';
        $taskId = $data['taskId'] ?? '';

        $response = $this->client->call(Client::METHOD_DELETE, '/projects/'.$id.'/tasks/'.$taskId, array_merge([
            'content-type' => 'application/json',
            'x-appwrite-project' => $this->getProject()['$id'],
        ], $this->getHeaders()), []);

        $this->assertEquals(204, $response['headers']['status-code']);
        $this->assertEmpty($response['body']);

        $response = $this->client->call(Client::METHOD_GET, '/projects/'.$id.'/tasks/'.$taskId, array_merge([
            'content-type' => 'application/json',
            'x-appwrite-project' => $this->getProject()['$id'],
        ], $this->getHeaders()), []);

        $this->assertEquals(404, $response['headers']['status-code']);
        
        /**
         * Test for FAILURE
         */
        $response = $this->client->call(Client::METHOD_DELETE, '/projects/'.$id.'/tasks/error', array_merge([
            'content-type' => 'application/json',
            'x-appwrite-project' => $this->getProject()['$id'],
        ], $this->getHeaders()), []);

        $this->assertEquals(404, $response['headers']['status-code']);

        return $data;
    }

=======
>>>>>>> da426cbb
    // Platforms

    /**
     * @depends testCreateProject
     */
    public function testCreateProjectPlatform($data): array
    {
        $id = $data['projectId'] ?? '';

        $response = $this->client->call(Client::METHOD_POST, '/projects/'.$id.'/platforms', array_merge([
            'content-type' => 'application/json',
            'x-appwrite-project' => $this->getProject()['$id'],
        ], $this->getHeaders()), [
            'platformId' => 'unique()',
            'type' => 'web',
            'name' => 'Web App',
            'key' => '',
            'store' => '',
            'hostname' => 'localhost',
        ]);

        $this->assertEquals(201, $response['headers']['status-code']);
        $this->assertNotEmpty($response['body']['$id']);
        $this->assertEquals('web', $response['body']['type']);
        $this->assertEquals('Web App', $response['body']['name']);
        $this->assertEquals('', $response['body']['key']);
        $this->assertEquals('', $response['body']['store']);
        $this->assertEquals('localhost', $response['body']['hostname']);
        
        $data = array_merge($data, ['platformWebId' => $response['body']['$id']]);

        $response = $this->client->call(Client::METHOD_POST, '/projects/'.$id.'/platforms', array_merge([
            'content-type' => 'application/json',
            'x-appwrite-project' => $this->getProject()['$id'],
        ], $this->getHeaders()), [
            'platformId' => 'unique()',
            'type' => 'flutter-ios',
            'name' => 'Flutter App (iOS)',
            'key' => 'com.example.ios',
            'store' => '',
            'hostname' => '',
        ]);

        $this->assertEquals(201, $response['headers']['status-code']);
        $this->assertNotEmpty($response['body']['$id']);
        $this->assertEquals('flutter-ios', $response['body']['type']);
        $this->assertEquals('Flutter App (iOS)', $response['body']['name']);
        $this->assertEquals('com.example.ios', $response['body']['key']);
        $this->assertEquals('', $response['body']['store']);
        $this->assertEquals('', $response['body']['hostname']);
        
        $data = array_merge($data, ['platformFultteriOSId' => $response['body']['$id']]);

        $response = $this->client->call(Client::METHOD_POST, '/projects/'.$id.'/platforms', array_merge([
            'content-type' => 'application/json',
            'x-appwrite-project' => $this->getProject()['$id'],
        ], $this->getHeaders()), [
            'platformId' => 'unique()',
            'type' => 'flutter-android',
            'name' => 'Flutter App (Android)',
            'key' => 'com.example.android',
            'store' => '',
            'hostname' => '',
        ]);

        $this->assertEquals(201, $response['headers']['status-code']);
        $this->assertNotEmpty($response['body']['$id']);
        $this->assertEquals('flutter-android', $response['body']['type']);
        $this->assertEquals('Flutter App (Android)', $response['body']['name']);
        $this->assertEquals('com.example.android', $response['body']['key']);
        $this->assertEquals('', $response['body']['store']);
        $this->assertEquals('', $response['body']['hostname']);
        
        $data = array_merge($data, ['platformFultterAndroidId' => $response['body']['$id']]);

        /**
         * Test for FAILURE
         */
        $response = $this->client->call(Client::METHOD_POST, '/projects/'.$id.'/platforms', array_merge([
            'content-type' => 'application/json',
            'x-appwrite-project' => $this->getProject()['$id'],
        ], $this->getHeaders()), [
            'platformId' => 'unique()',
            'type' => 'unknown',
            'name' => 'Web App',
            'key' => '',
            'store' => '',
            'hostname' => 'localhost',
        ]);
        
        $this->assertEquals(400, $response['headers']['status-code']);

        // $response = $this->client->call(Client::METHOD_POST, '/projects/'.$id.'/platforms', array_merge([
        //     'content-type' => 'application/json',
        //     'x-appwrite-project' => $this->getProject()['$id'],
        // ], $this->getHeaders()), [
        //     'type' => 'web',
        //     'name' => 'Web App',
        //     'key' => '',
        //     'store' => '',
        //     'hostname' => 'https://localhost',
        // ]);

        // $this->assertEquals(400, $response['headers']['status-code']);

        return $data;
    }

    /**
     * @depends testCreateProjectPlatform
     */
    public function testListProjectPlatform($data): array
    {
        $id = $data['projectId'] ?? '';
        
        $response = $this->client->call(Client::METHOD_GET, '/projects/'.$id.'/platforms', array_merge([
            'content-type' => 'application/json',
            'x-appwrite-project' => $this->getProject()['$id'],
        ], $this->getHeaders()), []);

        $this->assertEquals(200, $response['headers']['status-code']);
        $this->assertEquals(3, $response['body']['sum']);

        /**
         * Test for FAILURE
         */
 
        return $data;
    }

    /**
     * @depends testCreateProjectPlatform
     */
    public function testGetProjectPlatform($data): array
    {
        $id = $data['projectId'] ?? '';
        
        $platformWebId = $data['platformWebId'] ?? '';

        $response = $this->client->call(Client::METHOD_GET, '/projects/'.$id.'/platforms/'.$platformWebId, array_merge([
            'content-type' => 'application/json',
            'x-appwrite-project' => $this->getProject()['$id'],
        ], $this->getHeaders()), []);

        $this->assertEquals(200, $response['headers']['status-code']);
        $this->assertNotEmpty($response['body']['$id']);
        $this->assertEquals($platformWebId, $response['body']['$id']);
        $this->assertEquals('web', $response['body']['type']);
        $this->assertEquals('Web App', $response['body']['name']);
        $this->assertEquals('', $response['body']['key']);
        $this->assertEquals('', $response['body']['store']);
        $this->assertEquals('localhost', $response['body']['hostname']);
         
        $platformFultteriOSId = $data['platformFultteriOSId'] ?? '';

        $response = $this->client->call(Client::METHOD_GET, '/projects/'.$id.'/platforms/'.$platformFultteriOSId, array_merge([
            'content-type' => 'application/json',
            'x-appwrite-project' => $this->getProject()['$id'],
        ], $this->getHeaders()), []);

        $this->assertEquals(200, $response['headers']['status-code']);
        $this->assertNotEmpty($response['body']['$id']);
        $this->assertEquals($platformFultteriOSId, $response['body']['$id']);
        $this->assertEquals('flutter-ios', $response['body']['type']);
        $this->assertEquals('Flutter App (iOS)', $response['body']['name']);
        $this->assertEquals('com.example.ios', $response['body']['key']);
        $this->assertEquals('', $response['body']['store']);
        $this->assertEquals('', $response['body']['hostname']);
        
        $platformFultterAndroidId = $data['platformFultterAndroidId'] ?? '';

        $response = $this->client->call(Client::METHOD_GET, '/projects/'.$id.'/platforms/'.$platformFultterAndroidId, array_merge([
            'content-type' => 'application/json',
            'x-appwrite-project' => $this->getProject()['$id'],
        ], $this->getHeaders()), []);

        $this->assertEquals(200, $response['headers']['status-code']);
        $this->assertNotEmpty($response['body']['$id']);
        $this->assertEquals($platformFultterAndroidId, $response['body']['$id']);
        $this->assertEquals('flutter-android', $response['body']['type']);
        $this->assertEquals('Flutter App (Android)', $response['body']['name']);
        $this->assertEquals('com.example.android', $response['body']['key']);
        $this->assertEquals('', $response['body']['store']);
        $this->assertEquals('', $response['body']['hostname']);
        
        /**
         * Test for FAILURE
         */
        $response = $this->client->call(Client::METHOD_GET, '/projects/'.$id.'/platforms/error', array_merge([
            'content-type' => 'application/json',
            'x-appwrite-project' => $this->getProject()['$id'],
        ], $this->getHeaders()), []);

        $this->assertEquals(404, $response['headers']['status-code']);

        return $data;
    }

    /**
     * @depends testCreateProjectPlatform
     */
    public function testUpdateProjectPlatform($data): array
    {
        $id = $data['projectId'] ?? '';

        $platformWebId = $data['platformWebId'] ?? '';

        $response = $this->client->call(Client::METHOD_PUT, '/projects/'.$id.'/platforms/'.$platformWebId, array_merge([
            'content-type' => 'application/json',
            'x-appwrite-project' => $this->getProject()['$id'],
        ], $this->getHeaders()), [
            'name' => 'Web App 2',
            'key' => '',
            'store' => '',
            'hostname' => 'localhost-new',
        ]);

        $this->assertEquals(200, $response['headers']['status-code']);
        $this->assertNotEmpty($response['body']['$id']);
        $this->assertEquals($platformWebId, $response['body']['$id']);
        $this->assertEquals('web', $response['body']['type']);
        $this->assertEquals('Web App 2', $response['body']['name']);
        $this->assertEquals('', $response['body']['key']);
        $this->assertEquals('', $response['body']['store']);
        $this->assertEquals('localhost-new', $response['body']['hostname']);

        $platformFultteriOSId = $data['platformFultteriOSId'] ?? '';

        $response = $this->client->call(Client::METHOD_PUT, '/projects/'.$id.'/platforms/'.$platformFultteriOSId, array_merge([
            'content-type' => 'application/json',
            'x-appwrite-project' => $this->getProject()['$id'],
        ], $this->getHeaders()), [
            'name' => 'Flutter App (iOS) 2',
            'key' => 'com.example.ios2',
            'store' => '',
            'hostname' => '',
        ]);

        $this->assertEquals(200, $response['headers']['status-code']);
        $this->assertNotEmpty($response['body']['$id']);
        $this->assertEquals($platformFultteriOSId, $response['body']['$id']);
        $this->assertEquals('flutter-ios', $response['body']['type']);
        $this->assertEquals('Flutter App (iOS) 2', $response['body']['name']);
        $this->assertEquals('com.example.ios2', $response['body']['key']);
        $this->assertEquals('', $response['body']['store']);
        $this->assertEquals('', $response['body']['hostname']);
       
        $platformFultterAndroidId = $data['platformFultterAndroidId'] ?? '';

        $response = $this->client->call(Client::METHOD_PUT, '/projects/'.$id.'/platforms/'.$platformFultterAndroidId, array_merge([
            'content-type' => 'application/json',
            'x-appwrite-project' => $this->getProject()['$id'],
        ], $this->getHeaders()), [
            'name' => 'Flutter App (Android) 2',
            'key' => 'com.example.android2',
            'store' => '',
            'hostname' => '',
        ]);

        $this->assertEquals(200, $response['headers']['status-code']);
        $this->assertNotEmpty($response['body']['$id']);
        $this->assertEquals($platformFultterAndroidId, $response['body']['$id']);
        $this->assertEquals('flutter-android', $response['body']['type']);
        $this->assertEquals('Flutter App (Android) 2', $response['body']['name']);
        $this->assertEquals('com.example.android2', $response['body']['key']);
        $this->assertEquals('', $response['body']['store']);
        $this->assertEquals('', $response['body']['hostname']);

        /**
         * Test for FAILURE
         */

        return $data;
    }

    /**
     * @depends testCreateProjectPlatform
     */
    public function testDeleteProjectPlatform($data): array
    {
        $id = $data['projectId'] ?? '';
        
        $platformWebId = $data['platformWebId'] ?? '';

        $response = $this->client->call(Client::METHOD_DELETE, '/projects/'.$id.'/platforms/'.$platformWebId, array_merge([
            'content-type' => 'application/json',
            'x-appwrite-project' => $this->getProject()['$id'],
        ], $this->getHeaders()), []);

        $this->assertEquals(204, $response['headers']['status-code']);
        $this->assertEmpty($response['body']);

        $response = $this->client->call(Client::METHOD_GET, '/projects/'.$id.'/platforms/'.$platformWebId, array_merge([
            'content-type' => 'application/json',
            'x-appwrite-project' => $this->getProject()['$id'],
        ], $this->getHeaders()), []);

        $this->assertEquals(404, $response['headers']['status-code']);

        $platformFultteriOSId = $data['platformFultteriOSId'] ?? '';

        $response = $this->client->call(Client::METHOD_DELETE, '/projects/'.$id.'/platforms/'.$platformFultteriOSId, array_merge([
            'content-type' => 'application/json',
            'x-appwrite-project' => $this->getProject()['$id'],
        ], $this->getHeaders()), []);

        $this->assertEquals(204, $response['headers']['status-code']);
        $this->assertEmpty($response['body']);

        $response = $this->client->call(Client::METHOD_GET, '/projects/'.$id.'/platforms/'.$platformFultteriOSId, array_merge([
            'content-type' => 'application/json',
            'x-appwrite-project' => $this->getProject()['$id'],
        ], $this->getHeaders()), []);

        $this->assertEquals(404, $response['headers']['status-code']);

        $platformFultterAndroidId = $data['platformFultterAndroidId'] ?? '';

        $response = $this->client->call(Client::METHOD_DELETE, '/projects/'.$id.'/platforms/'.$platformFultterAndroidId, array_merge([
            'content-type' => 'application/json',
            'x-appwrite-project' => $this->getProject()['$id'],
        ], $this->getHeaders()), []);

        $this->assertEquals(204, $response['headers']['status-code']);
        $this->assertEmpty($response['body']);

        $response = $this->client->call(Client::METHOD_GET, '/projects/'.$id.'/platforms/'.$platformFultterAndroidId, array_merge([
            'content-type' => 'application/json',
            'x-appwrite-project' => $this->getProject()['$id'],
        ], $this->getHeaders()), []);

        $this->assertEquals(404, $response['headers']['status-code']);

        /**
         * Test for FAILURE
         */
        $response = $this->client->call(Client::METHOD_DELETE, '/projects/'.$id.'/webhooks/error', array_merge([
            'content-type' => 'application/json',
            'x-appwrite-project' => $this->getProject()['$id'],
        ], $this->getHeaders()), []);

        $this->assertEquals(404, $response['headers']['status-code']);

        return $data;
    }

    // Domains

    /**
     * @depends testCreateProject
     */
    public function testCreateProjectDomain($data): array
    {
        $id = $data['projectId'] ?? '';

        $response = $this->client->call(Client::METHOD_POST, '/projects/'.$id.'/domains', array_merge([
            'content-type' => 'application/json',
            'x-appwrite-project' => $this->getProject()['$id'],
        ], $this->getHeaders()), [
            'domainId' => 'unique()',
            'domain' => 'sub.example.com',
        ]);

        $this->assertEquals(201, $response['headers']['status-code']);
        $this->assertNotEmpty($response['body']['$id']);
        // $this->assertIsInt($response['body']['updated']);
        $this->assertEquals('sub.example.com', $response['body']['domain']);
        $this->assertEquals('com', $response['body']['tld']);
        $this->assertEquals('example.com', $response['body']['registerable']);
        $this->assertEquals(false, $response['body']['verification']);
        
        $data = array_merge($data, ['domainId' => $response['body']['$id']]);

        /**
         * Test for FAILURE
         */
        $response = $this->client->call(Client::METHOD_POST, '/projects/'.$id.'/platforms', array_merge([
            'content-type' => 'application/json',
            'x-appwrite-project' => $this->getProject()['$id'],
        ], $this->getHeaders()), [
            'domainId' => 'unique()',
            'domain' => '123',
        ]);
        
        $this->assertEquals(400, $response['headers']['status-code']);

        return $data;
    }

    /**
     * @depends testCreateProjectDomain
     */
    public function testListProjectDomain($data): array
    {
        $id = $data['projectId'] ?? '';
        
        $response = $this->client->call(Client::METHOD_GET, '/projects/'.$id.'/domains', array_merge([
            'content-type' => 'application/json',
            'x-appwrite-project' => $this->getProject()['$id'],
        ], $this->getHeaders()), []);

        $this->assertEquals(200, $response['headers']['status-code']);
        $this->assertEquals(1, $response['body']['sum']);

        /**
         * Test for FAILURE
         */
 
        return $data;
    }

    /**
     * @depends testCreateProjectDomain
     */
    public function testGetProjectDomain($data): array
    {
        $id = $data['projectId'] ?? '';
        $domainId = $data['domainId'] ?? '';

        $response = $this->client->call(Client::METHOD_GET, '/projects/'.$id.'/domains/'.$domainId, array_merge([
            'content-type' => 'application/json',
            'x-appwrite-project' => $this->getProject()['$id'],
        ], $this->getHeaders()), []);

        $this->assertEquals(200, $response['headers']['status-code']);
        $this->assertNotEmpty($response['body']['$id']);
        $this->assertEquals($domainId, $response['body']['$id']);
        // $this->assertIsInt($response['body']['updated']);
        $this->assertEquals('sub.example.com', $response['body']['domain']);
        $this->assertEquals('com', $response['body']['tld']);
        $this->assertEquals('example.com', $response['body']['registerable']);
        $this->assertEquals(false, $response['body']['verification']);
         
        /**
         * Test for FAILURE
         */
        $response = $this->client->call(Client::METHOD_GET, '/projects/'.$id.'/domains/error', array_merge([
            'content-type' => 'application/json',
            'x-appwrite-project' => $this->getProject()['$id'],
        ], $this->getHeaders()), []);

        $this->assertEquals(404, $response['headers']['status-code']);

        return $data;
    }

    /**
     * @depends testCreateProjectDomain
     */
    public function testUpdateProjectDomain($data): array
    {
        $id = $data['projectId'] ?? '';
        $domainId = $data['domainId'] ?? '';

        $response = $this->client->call(Client::METHOD_PATCH, '/projects/'.$id.'/domains/'.$domainId.'/verification', array_merge([
            'content-type' => 'application/json',
            'x-appwrite-project' => $this->getProject()['$id'],
        ], $this->getHeaders()), []);

        $this->assertEquals(401, $response['headers']['status-code']);

        /**
         * Test for FAILURE
         */

        return $data;
    }

    /**
     * @depends testCreateProjectDomain
     */
    public function testDeleteProjectDomain($data): array
    {
        $id = $data['projectId'] ?? '';
        $domainId = $data['domainId'] ?? '';

        $response = $this->client->call(Client::METHOD_DELETE, '/projects/'.$id.'/domains/'.$domainId, array_merge([
            'content-type' => 'application/json',
            'x-appwrite-project' => $this->getProject()['$id'],
        ], $this->getHeaders()), []);

        $this->assertEquals(204, $response['headers']['status-code']);
        $this->assertEmpty($response['body']);

        $response = $this->client->call(Client::METHOD_GET, '/projects/'.$id.'/domains/'.$domainId, array_merge([
            'content-type' => 'application/json',
            'x-appwrite-project' => $this->getProject()['$id'],
        ], $this->getHeaders()), []);

        $this->assertEquals(404, $response['headers']['status-code']);

        /**
         * Test for FAILURE
         */
        $response = $this->client->call(Client::METHOD_DELETE, '/projects/'.$id.'/domains/error', array_merge([
            'content-type' => 'application/json',
            'x-appwrite-project' => $this->getProject()['$id'],
        ], $this->getHeaders()), []);

        $this->assertEquals(404, $response['headers']['status-code']);

        return $data;
    }
}<|MERGE_RESOLUTION|>--- conflicted
+++ resolved
@@ -1107,409 +1107,6 @@
         return $data;
     }
 
-<<<<<<< HEAD
-    // Tasks
-
-    /**
-     * @depends testCreateProject
-     */
-    public function testCreateProjectTask($data): array
-    {
-        $id = $data['projectId'] ?? '';
-
-        $response = $this->client->call(Client::METHOD_POST, '/projects/'.$id.'/tasks', array_merge([
-            'content-type' => 'application/json',
-            'x-appwrite-project' => $this->getProject()['$id'],
-        ], $this->getHeaders()), [
-            'taskId' => 'unique()',
-            'name' => 'Task Test',
-            'status' => 'play',
-            'schedule' => '* * * * *',
-            'security' => true,
-            'httpMethod' => 'GET',
-            'httpUrl' => 'http://example.com',
-            'httpHeaders' => ['demo:value'],
-            'httpUser' => 'username',
-            'httpPass' => 'password',
-        ]);
-
-        $this->assertEquals(201, $response['headers']['status-code']);
-        $this->assertNotEmpty($response['body']['$id']);
-        $this->assertEquals('Task Test', $response['body']['name']);
-        $this->assertEquals('play', $response['body']['status']);
-        $this->assertEquals(true, $response['body']['security']);
-        $this->assertEquals('* * * * *', $response['body']['schedule']);
-        $this->assertEquals('GET', $response['body']['httpMethod']);
-        $this->assertEquals('http://example.com', $response['body']['httpUrl']);
-        $this->assertContains('demo:value', $response['body']['httpHeaders']);
-        $this->assertCount(1, $response['body']['httpHeaders']);
-        $this->assertEquals('username', $response['body']['httpUser']);
-        $this->assertEquals('password', $response['body']['httpPass']);
-        
-        $data = array_merge($data, ['taskId' => $response['body']['$id']]);
-
-        /**
-         * Test for FAILURE
-         */
-        $response = $this->client->call(Client::METHOD_POST, '/projects/'.$id.'/tasks', array_merge([
-            'content-type' => 'application/json',
-            'x-appwrite-project' => $this->getProject()['$id'],
-        ], $this->getHeaders()), [
-            'taskId' => 'unique()',
-            'name' => 'Task Test',
-            'status' => 'unknown',
-            'schedule' => '* * * * *',
-            'security' => true,
-            'httpMethod' => 'GET',
-            'httpUrl' => 'http://example.com',
-            'httpHeaders' => ['demo:value'],
-            'httpUser' => 'username',
-            'httpPass' => 'password',
-        ]);
-
-        $this->assertEquals(400, $response['headers']['status-code']);
-
-        $response = $this->client->call(Client::METHOD_POST, '/projects/'.$id.'/tasks', array_merge([
-            'content-type' => 'application/json',
-            'x-appwrite-project' => $this->getProject()['$id'],
-        ], $this->getHeaders()), [
-            'taskId' => 'unique()',
-            'name' => 'Task Test',
-            'status' => 'play',
-            'schedule' => 'unknown',
-            'security' => true,
-            'httpMethod' => 'GET',
-            'httpUrl' => 'http://example.com',
-            'httpHeaders' => ['demo:value'],
-            'httpUser' => 'username',
-            'httpPass' => 'password',
-        ]);
-
-        $this->assertEquals(400, $response['headers']['status-code']);
-        
-        $response = $this->client->call(Client::METHOD_POST, '/projects/'.$id.'/tasks', array_merge([
-            'content-type' => 'application/json',
-            'x-appwrite-project' => $this->getProject()['$id'],
-        ], $this->getHeaders()), [
-            'taskId' => 'unique()',
-            'name' => 'Task Test',
-            'status' => 'play',
-            'schedule' => '* * * * *',
-            'security' => 'string',
-            'httpMethod' => 'GET',
-            'httpUrl' => 'http://example.com',
-            'httpHeaders' => ['demo:value'],
-            'httpUser' => 'username',
-            'httpPass' => 'password',
-        ]);
-            
-        $this->assertEquals(400, $response['headers']['status-code']);
-
-        $response = $this->client->call(Client::METHOD_POST, '/projects/'.$id.'/tasks', array_merge([
-            'content-type' => 'application/json',
-            'x-appwrite-project' => $this->getProject()['$id'],
-        ], $this->getHeaders()), [
-            'taskId' => 'unique()',
-            'name' => 'Task Test',
-            'status' => 'play',
-            'schedule' => '* * * * *',
-            'security' => true,
-            'httpMethod' => 'UNKNOWN',
-            'httpUrl' => 'http://example.com',
-            'httpHeaders' => ['demo:value'],
-            'httpUser' => 'username',
-            'httpPass' => 'password',
-        ]);
-            
-        $this->assertEquals(400, $response['headers']['status-code']);
-
-        $response = $this->client->call(Client::METHOD_POST, '/projects/'.$id.'/tasks', array_merge([
-            'content-type' => 'application/json',
-            'x-appwrite-project' => $this->getProject()['$id'],
-        ], $this->getHeaders()), [
-            'taskId' => 'unique()',
-            'name' => 'Task Test',
-            'status' => 'play',
-            'schedule' => '* * * * *',
-            'security' => true,
-            'httpMethod' => 'GET',
-            'httpUrl' => 'http://example.com',
-            'httpHeaders' => 'string',
-            'httpUser' => 'username',
-            'httpPass' => 'password',
-        ]);
-            
-        $this->assertEquals(400, $response['headers']['status-code']);
-
-        return $data;
-    }
-
-    /**
-     * @depends testCreateProjectTask
-     */
-    public function testListProjectTask($data): array
-    {
-        $id = $data['projectId'] ?? '';
-
-        $response = $this->client->call(Client::METHOD_GET, '/projects/'.$id.'/tasks', array_merge([
-            'content-type' => 'application/json',
-            'x-appwrite-project' => $this->getProject()['$id'],
-        ], $this->getHeaders()), []);
-
-        $this->assertEquals(200, $response['headers']['status-code']);
-        $this->assertEquals(1, $response['body']['sum']);
-        
-        /**
-         * Test for FAILURE
-         */
-
-        return $data;
-    }
-
-    /**
-     * @depends testCreateProjectTask
-     */
-    public function testGetProjectTask($data): array
-    {
-        $id = $data['projectId'] ?? '';
-        $taskId = $data['taskId'] ?? '';
-
-        $response = $this->client->call(Client::METHOD_GET, '/projects/'.$id.'/tasks/'.$taskId, array_merge([
-            'content-type' => 'application/json',
-            'x-appwrite-project' => $this->getProject()['$id'],
-        ], $this->getHeaders()), []);
-
-        $this->assertEquals(200, $response['headers']['status-code']);
-        $this->assertNotEmpty($response['body']['$id']);
-        $this->assertEquals($taskId, $response['body']['$id']);
-        $this->assertEquals('Task Test', $response['body']['name']);
-        $this->assertEquals('play', $response['body']['status']);
-        $this->assertEquals(true, $response['body']['security']);
-        $this->assertEquals('* * * * *', $response['body']['schedule']);
-        $this->assertEquals('GET', $response['body']['httpMethod']);
-        $this->assertEquals('http://example.com', $response['body']['httpUrl']);
-        $this->assertContains('demo:value', $response['body']['httpHeaders']);
-        $this->assertCount(1, $response['body']['httpHeaders']);
-        $this->assertEquals('username', $response['body']['httpUser']);
-        $this->assertEquals('password', $response['body']['httpPass']);
-        
-        /**
-         * Test for FAILURE
-         */
-        $response = $this->client->call(Client::METHOD_GET, '/projects/'.$id.'/tasks/error', array_merge([
-            'content-type' => 'application/json',
-            'x-appwrite-project' => $this->getProject()['$id'],
-        ], $this->getHeaders()), []);
-
-        $this->assertEquals(404, $response['headers']['status-code']);
-
-        return $data;
-    }
-
-    /**
-     * @depends testCreateProjectTask
-     */
-    public function testUpdateProjectTask($data): array
-    {
-        $id = $data['projectId'] ?? '';
-        $taskId = $data['taskId'] ?? '';
-
-        $response = $this->client->call(Client::METHOD_PUT, '/projects/'.$id.'/tasks/'.$taskId, array_merge([
-            'content-type' => 'application/json',
-            'x-appwrite-project' => $this->getProject()['$id'],
-        ], $this->getHeaders()), [
-            'name' => 'Task Test 2',
-            'status' => 'pause',
-            'schedule' => '*/5 * * * *',
-            'security' => false,
-            'httpMethod' => 'POST',
-            'httpUrl' => 'http://example.com/demo',
-            'httpHeaders' => ['demo1: value1', 'demo2:value2'],
-            'httpUser' => 'username1',
-            'httpPass' => 'password1',
-        ]);
-
-        $this->assertEquals(200, $response['headers']['status-code']);
-        $this->assertNotEmpty($response['body']['$id']);
-        $this->assertEquals($taskId, $response['body']['$id']);
-        $this->assertEquals('Task Test 2', $response['body']['name']);
-        $this->assertEquals('pause', $response['body']['status']);
-        $this->assertEquals(false, $response['body']['security']);
-        $this->assertEquals('*/5 * * * *', $response['body']['schedule']);
-        $this->assertEquals('POST', $response['body']['httpMethod']);
-        $this->assertEquals('http://example.com/demo', $response['body']['httpUrl']);
-        $this->assertContains('demo1: value1', $response['body']['httpHeaders']);
-        $this->assertContains('demo2:value2', $response['body']['httpHeaders']);
-        $this->assertCount(2, $response['body']['httpHeaders']);
-        $this->assertEquals('username1', $response['body']['httpUser']);
-        $this->assertEquals('password1', $response['body']['httpPass']);
-
-        $response = $this->client->call(Client::METHOD_GET, '/projects/'.$id.'/tasks/'.$taskId, array_merge([
-            'content-type' => 'application/json',
-            'x-appwrite-project' => $this->getProject()['$id'],
-        ], $this->getHeaders()), []);
-
-        $this->assertEquals(200, $response['headers']['status-code']);
-        $this->assertNotEmpty($response['body']['$id']);
-        $this->assertEquals($taskId, $response['body']['$id']);
-        $this->assertEquals('Task Test 2', $response['body']['name']);
-        $this->assertEquals('pause', $response['body']['status']);
-        $this->assertEquals(false, $response['body']['security']);
-        $this->assertEquals('*/5 * * * *', $response['body']['schedule']);
-        $this->assertEquals('POST', $response['body']['httpMethod']);
-        $this->assertEquals('http://example.com/demo', $response['body']['httpUrl']);
-        $this->assertContains('demo1: value1', $response['body']['httpHeaders']);
-        $this->assertContains('demo2:value2', $response['body']['httpHeaders']);
-        $this->assertCount(2, $response['body']['httpHeaders']);
-        $this->assertEquals('username1', $response['body']['httpUser']);
-        $this->assertEquals('password1', $response['body']['httpPass']);
-        
-        /**
-         * Test for FAILURE
-         */
-        $response = $this->client->call(Client::METHOD_PUT, '/projects/'.$id.'/tasks/'.$taskId, array_merge([
-            'content-type' => 'application/json',
-            'x-appwrite-project' => $this->getProject()['$id'],
-        ], $this->getHeaders()), [
-            'name' => 'Task Test 2',
-            'status' => 'pause1',
-            'schedule' => '* * * * *',
-            'security' => false,
-            'httpMethod' => 'POST',
-            'httpUrl' => 'http://example.com/demo',
-            'httpHeaders' => ['demo1: value1', 'demo2:value2'],
-            'httpUser' => 'username1',
-            'httpPass' => 'password1',
-        ]);
-
-        $this->assertEquals(400, $response['headers']['status-code']);
-
-        $response = $this->client->call(Client::METHOD_PUT, '/projects/'.$id.'/tasks/'.$taskId, array_merge([
-            'content-type' => 'application/json',
-            'x-appwrite-project' => $this->getProject()['$id'],
-        ], $this->getHeaders()), [
-            'name' => 'Task Test 2',
-            'status' => 'pause',
-            'schedule' => '* * * * *xxx',
-            'security' => false,
-            'httpMethod' => 'POST',
-            'httpUrl' => 'http://example.com/demo',
-            'httpHeaders' => ['demo1: value1', 'demo2:value2'],
-            'httpUser' => 'username1',
-            'httpPass' => 'password1',
-        ]);
-
-        $this->assertEquals(400, $response['headers']['status-code']);
-
-        $response = $this->client->call(Client::METHOD_PUT, '/projects/'.$id.'/tasks/'.$taskId, array_merge([
-            'content-type' => 'application/json',
-            'x-appwrite-project' => $this->getProject()['$id'],
-        ], $this->getHeaders()), [
-            'name' => 'Task Test 2',
-            'status' => 'pause',
-            'schedule' => '* * * * *',
-            'security' => 'string',
-            'httpMethod' => 'POST',
-            'httpUrl' => 'http://example.com/demo',
-            'httpHeaders' => ['demo1: value1', 'demo2:value2'],
-            'httpUser' => 'username1',
-            'httpPass' => 'password1',
-        ]);
-
-        $this->assertEquals(400, $response['headers']['status-code']);
-
-        $response = $this->client->call(Client::METHOD_PUT, '/projects/'.$id.'/tasks/'.$taskId, array_merge([
-            'content-type' => 'application/json',
-            'x-appwrite-project' => $this->getProject()['$id'],
-        ], $this->getHeaders()), [
-            'name' => 'Task Test 2',
-            'status' => 'pause',
-            'schedule' => '* * * * *',
-            'security' => false,
-            'httpMethod' => 'UNKNOWN',
-            'httpUrl' => 'http://example.com/demo',
-            'httpHeaders' => ['demo1: value1', 'demo2:value2'],
-            'httpUser' => 'username1',
-            'httpPass' => 'password1',
-        ]);
-
-        $this->assertEquals(400, $response['headers']['status-code']);
-
-        $response = $this->client->call(Client::METHOD_PUT, '/projects/'.$id.'/tasks/'.$taskId, array_merge([
-            'content-type' => 'application/json',
-            'x-appwrite-project' => $this->getProject()['$id'],
-        ], $this->getHeaders()), [
-            'name' => 'Task Test 2',
-            'status' => 'pause',
-            'schedule' => '* * * * *',
-            'security' => false,
-            'httpMethod' => 'POST',
-            'httpUrl' => 'example.com/demo',
-            'httpHeaders' => ['demo1: value1', 'demo2:value2'],
-            'httpUser' => 'username1',
-            'httpPass' => 'password1',
-        ]);
-
-        $this->assertEquals(400, $response['headers']['status-code']);
-
-        $response = $this->client->call(Client::METHOD_PUT, '/projects/'.$id.'/tasks/'.$taskId, array_merge([
-            'content-type' => 'application/json',
-            'x-appwrite-project' => $this->getProject()['$id'],
-        ], $this->getHeaders()), [
-            'name' => 'Task Test 2',
-            'status' => 'pause',
-            'schedule' => '* * * * *',
-            'security' => false,
-            'httpMethod' => 'POST',
-            'httpUrl' => 'http://example.com/demo',
-            'httpHeaders' => 'string',
-            'httpUser' => 'username1',
-            'httpPass' => 'password1',
-        ]);
-
-        $this->assertEquals(400, $response['headers']['status-code']);
-
-        return $data;
-    }
-
-    /**
-     * @depends testCreateProjectTask
-     */
-    public function testDeleteProjectTask($data): array
-    {
-        $id = $data['projectId'] ?? '';
-        $taskId = $data['taskId'] ?? '';
-
-        $response = $this->client->call(Client::METHOD_DELETE, '/projects/'.$id.'/tasks/'.$taskId, array_merge([
-            'content-type' => 'application/json',
-            'x-appwrite-project' => $this->getProject()['$id'],
-        ], $this->getHeaders()), []);
-
-        $this->assertEquals(204, $response['headers']['status-code']);
-        $this->assertEmpty($response['body']);
-
-        $response = $this->client->call(Client::METHOD_GET, '/projects/'.$id.'/tasks/'.$taskId, array_merge([
-            'content-type' => 'application/json',
-            'x-appwrite-project' => $this->getProject()['$id'],
-        ], $this->getHeaders()), []);
-
-        $this->assertEquals(404, $response['headers']['status-code']);
-        
-        /**
-         * Test for FAILURE
-         */
-        $response = $this->client->call(Client::METHOD_DELETE, '/projects/'.$id.'/tasks/error', array_merge([
-            'content-type' => 'application/json',
-            'x-appwrite-project' => $this->getProject()['$id'],
-        ], $this->getHeaders()), []);
-
-        $this->assertEquals(404, $response['headers']['status-code']);
-
-        return $data;
-    }
-
-=======
->>>>>>> da426cbb
     // Platforms
 
     /**
