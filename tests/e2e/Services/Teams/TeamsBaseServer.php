<?php

namespace Tests\E2E\Services\Teams;

use Tests\E2E\Client;
<<<<<<< HEAD
=======
use Utopia\Database\Database;
use Utopia\Database\DateTime;
>>>>>>> 1832c3c1
use Utopia\Database\Validator\DatetimeValidator;

trait TeamsBaseServer
{
    /**
     * @depends testCreateTeam
     */
    public function testGetTeamMemberships($data): array
    {
        $id = $data['teamUid'] ?? '';

        /**
         * Test for SUCCESS
         */
        $response = $this->client->call(Client::METHOD_GET, '/teams/' . $id . '/memberships', array_merge([
            'content-type' => 'application/json',
            'x-appwrite-project' => $this->getProject()['$id'],
        ], $this->getHeaders()));

        $this->assertEquals(200, $response['headers']['status-code']);
        $this->assertEquals(0, $response['body']['total']);

        /**
         * Test for FAILURE
         */

        return [];
    }

    /**
     * @depends testCreateTeamMembership
     */
    public function testGetTeamMembership($data): void
    {
        $teamUid = $data['teamUid'] ?? '';
        $membershipUid = $data['membershipUid'] ?? '';

        /**
         * Test for SUCCESS
         */
        $response = $this->client->call(Client::METHOD_GET, '/teams/' . $teamUid . '/memberships/' . $membershipUid, array_merge([
            'content-type' => 'application/json',
            'x-appwrite-project' => $this->getProject()['$id'],
        ], $this->getHeaders()));

        $this->assertEquals(200, $response['headers']['status-code']);
        $this->assertNotEmpty($response['body']['$id']);
        $this->assertNotEmpty($response['body']['userId']);
        $this->assertNotEmpty($response['body']['userName']);
        $this->assertNotEmpty($response['body']['userEmail']);
        $this->assertNotEmpty($response['body']['teamId']);
        $this->assertNotEmpty($response['body']['teamName']);
        $this->assertCount(2, $response['body']['roles']);
<<<<<<< HEAD
        $dateValidator = new DatetimeValidator();
        $this->assertEquals(true, $dateValidator->isValid($response['body']['joined'])); // is null in DB
=======
        $this->assertEquals(true, (new DatetimeValidator())->isValid($response['body']['joined'])); // is null in DB
>>>>>>> 1832c3c1
        $this->assertEquals(true, $response['body']['confirm']);

        /**
         * Test for FAILURE
         */

        $response = $this->client->call(Client::METHOD_GET, '/teams/' . $teamUid . '/memberships/' . $membershipUid . 'dasdasd', array_merge([
            'content-type' => 'application/json',
            'x-appwrite-project' => $this->getProject()['$id'],
        ], $this->getHeaders()));

        $this->assertEquals(404, $response['headers']['status-code']);

        $response = $this->client->call(Client::METHOD_GET, '/teams/' . $teamUid . '/memberships/' . $membershipUid, [
            'content-type' => 'application/json',
            'x-appwrite-project' => $this->getProject()['$id'],
        ]);

        $this->assertEquals(401, $response['headers']['status-code']);
    }

    /**
     * @depends testCreateTeam
     */
    public function testCreateTeamMembership($data): array
    {
        $teamUid = $data['teamUid'] ?? '';
        $teamName = $data['teamName'] ?? '';
        $email = uniqid() . 'friend@localhost.test';

        /**
         * Test for SUCCESS
         */
        $response = $this->client->call(Client::METHOD_POST, '/teams/' . $teamUid . '/memberships', array_merge([
            'content-type' => 'application/json',
            'x-appwrite-project' => $this->getProject()['$id'],
        ], $this->getHeaders()), [
            'email' => $email,
            'name' => 'Friend User',
            'roles' => ['admin', 'editor'],
            'url' => 'http://localhost:5000/join-us#title'
        ]);

        $this->assertEquals(201, $response['headers']['status-code']);
        $this->assertNotEmpty($response['body']['$id']);
        $this->assertNotEmpty($response['body']['userId']);
        $this->assertEquals('Friend User', $response['body']['userName']);
        $this->assertEquals($email, $response['body']['userEmail']);
        $this->assertNotEmpty($response['body']['teamId']);
        $this->assertCount(2, $response['body']['roles']);
<<<<<<< HEAD
        $dateValidator = new DatetimeValidator();
        $this->assertEquals(true, $dateValidator->isValid($response['body']['joined']));
=======
        $this->assertEquals(true, (new DatetimeValidator())->isValid($response['body']['joined']));
>>>>>>> 1832c3c1
        $this->assertEquals(true, $response['body']['confirm']);

        $userUid = $response['body']['userId'];
        $membershipUid = $response['body']['$id'];

        // $response = $this->client->call(Client::METHOD_GET, '/users/'.$userUid, array_merge([
        //     'content-type' => 'application/json',
        //     'x-appwrite-project' => $this->getProject()['$id'],
        // ], $this->getHeaders()), []);

        // $this->assertEquals($userUid, $response['body']['$id']);
        // $this->assertContains('team:'.$teamUid, $response['body']['roles']);
        // $this->assertContains('team:'.$teamUid.'/admin', $response['body']['roles']);
        // $this->assertContains('team:'.$teamUid.'/editor', $response['body']['roles']);

        /**
         * Test for FAILURE
         */

        $response = $this->client->call(Client::METHOD_POST, '/teams/' . $teamUid . '/memberships', array_merge([
            'content-type' => 'application/json',
            'x-appwrite-project' => $this->getProject()['$id'],
        ], $this->getHeaders()), [
            'email' => $email,
            'name' => 'Friend User',
            'roles' => ['admin', 'editor'],
            'url' => 'http://localhost:5000/join-us#title'
        ]);

        $this->assertEquals(409, $response['headers']['status-code']);

        $response = $this->client->call(Client::METHOD_POST, '/teams/' . $teamUid . '/memberships', array_merge([
            'content-type' => 'application/json',
            'x-appwrite-project' => $this->getProject()['$id'],
        ], $this->getHeaders()), [
            'email' => 'dasdkaskdjaskdjasjkd',
            'name' => 'Friend User',
            'roles' => ['admin', 'editor'],
            'url' => 'http://localhost:5000/join-us#title'
        ]);

        $this->assertEquals(400, $response['headers']['status-code']);

        $response = $this->client->call(Client::METHOD_POST, '/teams/' . $teamUid . '/memberships', array_merge([
            'content-type' => 'application/json',
            'x-appwrite-project' => $this->getProject()['$id'],
        ], $this->getHeaders()), [
            'email' => $email,
            'name' => 'Friend User',
            'roles' => 'bad string',
            'url' => 'http://localhost:5000/join-us#title'
        ]);

        $this->assertEquals(400, $response['headers']['status-code']);

        $response = $this->client->call(Client::METHOD_POST, '/teams/' . $teamUid . '/memberships', array_merge([
            'content-type' => 'application/json',
            'x-appwrite-project' => $this->getProject()['$id'],
        ], $this->getHeaders()), [
            'email' => $email,
            'name' => 'Friend User',
            'roles' => ['admin', 'editor'],
            'url' => 'http://example.com/join-us#title' // bad url
        ]);

        $this->assertEquals(400, $response['headers']['status-code']);

        return [
            'teamUid' => $teamUid,
            'userUid' => $userUid,
            'membershipUid' => $membershipUid
        ];
    }

    /**
     * @depends testCreateTeamMembership
     */
    public function testUpdateMembershipRoles($data)
    {
        $teamUid = $data['teamUid'] ?? '';
        $membershipUid = $data['membershipUid'] ?? '';

        /**
         * Test for SUCCESS
         */
        $roles = ['admin', 'editor', 'uncle'];
        $response = $this->client->call(Client::METHOD_PATCH, '/teams/' . $teamUid . '/memberships/' . $membershipUid, array_merge([
            'origin' => 'http://localhost',
            'content-type' => 'application/json',
            'x-appwrite-project' => $this->getProject()['$id'],
        ], $this->getHeaders()), [
            'roles' => $roles
        ]);

        $this->assertEquals(200, $response['headers']['status-code']);
        $this->assertNotEmpty($response['body']['$id']);
        $this->assertNotEmpty($response['body']['userId']);
        $this->assertNotEmpty($response['body']['teamId']);
        $this->assertCount(count($roles), $response['body']['roles']);
        $this->assertEquals($roles[0], $response['body']['roles'][0]);
        $this->assertEquals($roles[1], $response['body']['roles'][1]);
        $this->assertEquals($roles[2], $response['body']['roles'][2]);


        /**
         * Test for FAILURE
         */
        $apiKey = $this->getNewKey(['teams.read']);
        $roles = ['admin', 'editor', 'uncle'];
        $response = $this->client->call(Client::METHOD_PATCH, '/teams/' . $teamUid . '/memberships/' . $membershipUid, [
            'origin' => 'http://localhost',
            'content-type' => 'application/json',
            'x-appwrite-project' => $this->getProject()['$id'],
            'x-appwrite-key' => $apiKey
        ], [
            'roles' => $roles
        ]);

        $this->assertEquals(401, $response['headers']['status-code']);

        return $data;
    }

    /**
     * @depends testUpdateMembershipRoles
     */
    public function testDeleteUserUpdatesTeamMembershipCount($data)
    {
        $teamUid = $data['teamUid'] ?? '';
        $userUid = $data['userUid'] ?? '';

        /** Get Team Count */
        $response = $this->client->call(Client::METHOD_GET, '/teams/' . $teamUid, array_merge([
            'content-type' => 'application/json',
            'x-appwrite-project' => $this->getProject()['$id'],
        ], $this->getHeaders()));

        $this->assertEquals(200, $response['headers']['status-code']);
        $this->assertNotEmpty($response['body']['$id']);
        $this->assertEquals('Arsenal', $response['body']['name']);
        $this->assertEquals(1, $response['body']['total']);
        $this->assertIsInt($response['body']['total']);
<<<<<<< HEAD
        $dateValidator = new DatetimeValidator();
        $this->assertEquals(true, $dateValidator->isValid($response['body']['$createdAt']));
=======
        $this->assertEquals(true, (new DatetimeValidator())->isValid($response['body']['$createdAt']));
>>>>>>> 1832c3c1

        /** Delete User */
        $user = $this->client->call(Client::METHOD_DELETE, '/users/' . $userUid, array_merge([
            'content-type' => 'application/json',
            'x-appwrite-project' => $this->getProject()['$id'],
        ], $this->getHeaders()));

        $this->assertEquals($user['headers']['status-code'], 204);

        /** Wait for deletes worker to delete membership and update team membership count */
        sleep(5);

        /** Get Team Count */
        $response = $this->client->call(Client::METHOD_GET, '/teams/' . $teamUid, array_merge([
            'content-type' => 'application/json',
            'x-appwrite-project' => $this->getProject()['$id'],
        ], $this->getHeaders()));


        $this->assertEquals(200, $response['headers']['status-code']);
        $this->assertNotEmpty($response['body']['$id']);
        $this->assertEquals('Arsenal', $response['body']['name']);
        $this->assertEquals(0, $response['body']['total']);
        $this->assertIsInt($response['body']['total']);
<<<<<<< HEAD
        $this->assertEquals(true, $dateValidator->isValid($response['body']['$createdAt']));
=======
        $this->assertEquals(true, (new DatetimeValidator())->isValid($response['body']['$createdAt']));
>>>>>>> 1832c3c1
    }
}<|MERGE_RESOLUTION|>--- conflicted
+++ resolved
@@ -3,11 +3,8 @@
 namespace Tests\E2E\Services\Teams;
 
 use Tests\E2E\Client;
-<<<<<<< HEAD
-=======
 use Utopia\Database\Database;
 use Utopia\Database\DateTime;
->>>>>>> 1832c3c1
 use Utopia\Database\Validator\DatetimeValidator;
 
 trait TeamsBaseServer
@@ -61,12 +58,7 @@
         $this->assertNotEmpty($response['body']['teamId']);
         $this->assertNotEmpty($response['body']['teamName']);
         $this->assertCount(2, $response['body']['roles']);
-<<<<<<< HEAD
-        $dateValidator = new DatetimeValidator();
-        $this->assertEquals(true, $dateValidator->isValid($response['body']['joined'])); // is null in DB
-=======
         $this->assertEquals(true, (new DatetimeValidator())->isValid($response['body']['joined'])); // is null in DB
->>>>>>> 1832c3c1
         $this->assertEquals(true, $response['body']['confirm']);
 
         /**
@@ -117,12 +109,7 @@
         $this->assertEquals($email, $response['body']['userEmail']);
         $this->assertNotEmpty($response['body']['teamId']);
         $this->assertCount(2, $response['body']['roles']);
-<<<<<<< HEAD
-        $dateValidator = new DatetimeValidator();
-        $this->assertEquals(true, $dateValidator->isValid($response['body']['joined']));
-=======
         $this->assertEquals(true, (new DatetimeValidator())->isValid($response['body']['joined']));
->>>>>>> 1832c3c1
         $this->assertEquals(true, $response['body']['confirm']);
 
         $userUid = $response['body']['userId'];
@@ -265,12 +252,7 @@
         $this->assertEquals('Arsenal', $response['body']['name']);
         $this->assertEquals(1, $response['body']['total']);
         $this->assertIsInt($response['body']['total']);
-<<<<<<< HEAD
-        $dateValidator = new DatetimeValidator();
-        $this->assertEquals(true, $dateValidator->isValid($response['body']['$createdAt']));
-=======
         $this->assertEquals(true, (new DatetimeValidator())->isValid($response['body']['$createdAt']));
->>>>>>> 1832c3c1
 
         /** Delete User */
         $user = $this->client->call(Client::METHOD_DELETE, '/users/' . $userUid, array_merge([
@@ -295,10 +277,6 @@
         $this->assertEquals('Arsenal', $response['body']['name']);
         $this->assertEquals(0, $response['body']['total']);
         $this->assertIsInt($response['body']['total']);
-<<<<<<< HEAD
-        $this->assertEquals(true, $dateValidator->isValid($response['body']['$createdAt']));
-=======
         $this->assertEquals(true, (new DatetimeValidator())->isValid($response['body']['$createdAt']));
->>>>>>> 1832c3c1
     }
 }