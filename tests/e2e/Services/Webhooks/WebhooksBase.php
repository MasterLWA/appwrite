<?php

namespace Tests\E2E\Services\Webhooks;

use Appwrite\Tests\Retry;
use CURLFile;
use Tests\E2E\Client;
<<<<<<< HEAD
=======
use Utopia\Database\DateTime;
>>>>>>> 1832c3c1
use Utopia\Database\Helpers\ID;
use Utopia\Database\Helpers\Permission;
use Utopia\Database\Helpers\Role;
use Utopia\Database\Validator\DatetimeValidator;

trait WebhooksBase
{
    public static function getWebhookSignature(array $webhook, string $signatureKey): string
    {
        $payload = json_encode($webhook['data']);
        $url     = $webhook['url'];
        return base64_encode(hash_hmac('sha1', $url . $payload, $signatureKey, true));
    }


    public function testCreateCollection(): array
    {
        /**
         * Create database
         */
        $database = $this->client->call(Client::METHOD_POST, '/databases', array_merge([
           'content-type' => 'application/json',
           'x-appwrite-project' => $this->getProject()['$id'],
           'x-appwrite-key' => $this->getProject()['apiKey']
        ]), [
           'databaseId' => ID::unique(),
           'name' => 'Actors DB',
        ]);

        $databaseId = $database['body']['$id'];

       /**
         * Test for SUCCESS
         */
        $actors = $this->client->call(Client::METHOD_POST, '/databases/' . $databaseId . '/collections', array_merge([
            'content-type' => 'application/json',
            'x-appwrite-project' => $this->getProject()['$id'],
            'x-appwrite-key' => $this->getProject()['apiKey']
        ]), [
            'collectionId' => ID::unique(),
            'name' => 'Actors',
            'permissions' => [
                Permission::read(Role::any()),
                Permission::create(Role::any()),
                Permission::update(Role::any()),
                Permission::delete(Role::any()),
            ],
            'documentSecurity' => true,
        ]);

        $actorsId = $actors['body']['$id'];

        $this->assertEquals($actors['headers']['status-code'], 201);
        $this->assertNotEmpty($actors['body']['$id']);

        $webhook = $this->getLastRequest();
        $signatureExpected = self::getWebhookSignature($webhook, $this->getProject()['signatureKey']);

        $this->assertEquals($webhook['method'], 'POST');
        $this->assertEquals($webhook['headers']['Content-Type'], 'application/json');
        $this->assertEquals($webhook['headers']['User-Agent'], 'Appwrite-Server vdev. Please report abuse at security@appwrite.io');
        $this->assertStringContainsString('databases.' . $databaseId . '.collections.*', $webhook['headers']['X-Appwrite-Webhook-Events']);
        $this->assertStringContainsString('databases.' . $databaseId . '.collections.*.create', $webhook['headers']['X-Appwrite-Webhook-Events']);
        $this->assertStringContainsString("databases.{$databaseId}.collections.{$actorsId}", $webhook['headers']['X-Appwrite-Webhook-Events']);
        $this->assertStringContainsString("databases.{$databaseId}.collections.{$actorsId}.create", $webhook['headers']['X-Appwrite-Webhook-Events']);
        $this->assertEquals($webhook['headers']['X-Appwrite-Webhook-Signature'], $signatureExpected);
        $this->assertEquals($webhook['headers']['X-Appwrite-Webhook-Id'] ?? '', $this->getProject()['webhookId']);
        $this->assertEquals($webhook['headers']['X-Appwrite-Webhook-Project-Id'] ?? '', $this->getProject()['$id']);
        $this->assertEquals(empty($webhook['headers']['X-Appwrite-Webhook-User-Id'] ?? ''), true);
        $this->assertNotEmpty($webhook['data']['$id']);
        $this->assertEquals($webhook['data']['name'], 'Actors');
        $this->assertIsArray($webhook['data']['$permissions']);
        $this->assertCount(4, $webhook['data']['$permissions']);

        return array_merge(['actorsId' => $actorsId, 'databaseId' => $databaseId]);
    }

    /**
     * @depends testCreateCollection
     */
    public function testCreateAttributes(array $data): array
    {
        $actorsId = $data['actorsId'];
        $databaseId = $data['databaseId'];

        $firstName = $this->client->call(Client::METHOD_POST, '/databases/' . $databaseId . '/collections/' . $actorsId . '/attributes/string', array_merge([
            'content-type' => 'application/json',
            'x-appwrite-project' => $this->getProject()['$id'],
            'x-appwrite-key' => $this->getProject()['apiKey']
        ]), [
            'key' => 'firstName',
            'size' => 256,
            'required' => true,
        ]);

        $lastName = $this->client->call(Client::METHOD_POST, '/databases/' . $databaseId . '/collections/' . $actorsId . '/attributes/string', array_merge([
            'content-type' => 'application/json',
            'x-appwrite-project' => $this->getProject()['$id'],
            'x-appwrite-key' => $this->getProject()['apiKey']
        ]), [
            'key' => 'lastName',
            'size' => 256,
            'required' => true,
        ]);

        $extra = $this->client->call(Client::METHOD_POST, '/databases/' . $databaseId . '/collections/' . $actorsId . '/attributes/string', array_merge([
            'content-type' => 'application/json',
            'x-appwrite-project' => $this->getProject()['$id'],
            'x-appwrite-key' => $this->getProject()['apiKey']
        ]), [
            'key' => 'extra',
            'size' => 64,
            'required' => false,
        ]);

        $attributeId = $extra['body']['key'];

        $this->assertEquals($firstName['headers']['status-code'], 202);
        $this->assertEquals($firstName['body']['key'], 'firstName');
        $this->assertEquals($lastName['headers']['status-code'], 202);
        $this->assertEquals($lastName['body']['key'], 'lastName');
        $this->assertEquals($extra['headers']['status-code'], 202);
        $this->assertEquals($extra['body']['key'], 'extra');

        // wait for database worker to kick in
        sleep(10);

        $webhook = $this->getLastRequest();
        $signatureExpected = self::getWebhookSignature($webhook, $this->getProject()['signatureKey']);

        $this->assertEquals($webhook['method'], 'POST');
        $this->assertEquals($webhook['headers']['Content-Type'], 'application/json');
        $this->assertEquals($webhook['headers']['User-Agent'], 'Appwrite-Server vdev. Please report abuse at security@appwrite.io');
        $this->assertStringContainsString('databases.' . $databaseId . '.collections.*', $webhook['headers']['X-Appwrite-Webhook-Events']);
        $this->assertStringContainsString('databases.' . $databaseId . '.collections.*.attributes.*', $webhook['headers']['X-Appwrite-Webhook-Events']);
        $this->assertStringContainsString('databases.' . $databaseId . '.collections.*.attributes.*.create', $webhook['headers']['X-Appwrite-Webhook-Events']);
        $this->assertStringContainsString("databases.{$databaseId}.collections.{$actorsId}", $webhook['headers']['X-Appwrite-Webhook-Events']);
        $this->assertStringContainsString("databases.{$databaseId}.collections.{$actorsId}.attributes.*", $webhook['headers']['X-Appwrite-Webhook-Events']);
        $this->assertStringContainsString("databases.{$databaseId}.collections.{$actorsId}.attributes.*.create", $webhook['headers']['X-Appwrite-Webhook-Events']);
        $this->assertEquals($webhook['headers']['X-Appwrite-Webhook-Signature'], $signatureExpected);
        $this->assertEquals($webhook['headers']['X-Appwrite-Webhook-Id'] ?? '', $this->getProject()['webhookId']);
        $this->assertEquals($webhook['headers']['X-Appwrite-Webhook-Project-Id'] ?? '', $this->getProject()['$id']);
        $this->assertNotEmpty($webhook['data']['key']);
        $this->assertEquals($webhook['data']['key'], 'extra');

        $removed = $this->client->call(Client::METHOD_DELETE, '/databases/' . $databaseId . '/collections/' . $data['actorsId'] . '/attributes/' . $extra['body']['key'], array_merge([
            'content-type' => 'application/json',
            'x-appwrite-project' => $this->getProject()['$id'],
            'x-appwrite-key' => $this->getProject()['apiKey']
        ]));

        $this->assertEquals(204, $removed['headers']['status-code']);

        $webhook = $this->getLastRequest();
        $signatureExpected = self::getWebhookSignature($webhook, $this->getProject()['signatureKey']);

        // $this->assertEquals($webhook['method'], 'DELETE');
        $this->assertEquals($webhook['headers']['Content-Type'], 'application/json');
        $this->assertEquals($webhook['headers']['User-Agent'], 'Appwrite-Server vdev. Please report abuse at security@appwrite.io');
        $this->assertStringContainsString('databases.' . $databaseId . '.collections.*', $webhook['headers']['X-Appwrite-Webhook-Events']);
        $this->assertStringContainsString('databases.' . $databaseId . '.collections.*.attributes.*', $webhook['headers']['X-Appwrite-Webhook-Events']);
        $this->assertStringContainsString('databases.' . $databaseId . '.collections.*.attributes.*.delete', $webhook['headers']['X-Appwrite-Webhook-Events']);
        $this->assertStringContainsString("databases.{$databaseId}.collections.{$actorsId}", $webhook['headers']['X-Appwrite-Webhook-Events']);
        $this->assertStringContainsString("databases.{$databaseId}.collections.{$actorsId}.attributes.*", $webhook['headers']['X-Appwrite-Webhook-Events']);
        $this->assertStringContainsString("databases.{$databaseId}.collections.{$actorsId}.attributes.*.delete", $webhook['headers']['X-Appwrite-Webhook-Events']);
        $this->assertEquals($webhook['headers']['X-Appwrite-Webhook-Signature'], $signatureExpected);
        $this->assertEquals($webhook['headers']['X-Appwrite-Webhook-Id'] ?? '', $this->getProject()['webhookId']);
        $this->assertEquals($webhook['headers']['X-Appwrite-Webhook-Project-Id'] ?? '', $this->getProject()['$id']);
        $this->assertNotEmpty($webhook['data']['key']);
        $this->assertEquals($webhook['data']['key'], 'extra');

        return $data;
    }

    /**
     * @depends testCreateAttributes
     */
    public function testCreateDocument(array $data): array
    {
        $actorsId = $data['actorsId'];
        $databaseId = $data['databaseId'];

        /**
         * Test for SUCCESS
         */
        $document = $this->client->call(Client::METHOD_POST, '/databases/' . $databaseId . '/collections/' . $actorsId . '/documents', array_merge([
            'content-type' => 'application/json',
            'x-appwrite-project' => $this->getProject()['$id'],
        ], $this->getHeaders()), [
            'documentId' => ID::unique(),
            'data' => [
                'firstName' => 'Chris',
                'lastName' => 'Evans',
            ],
            'permissions' => [
                Permission::read(Role::any()),
                Permission::update(Role::any()),
                Permission::delete(Role::any()),
            ],
        ]);

        $documentId = $document['body']['$id'];

        $this->assertEquals($document['headers']['status-code'], 201);
        $this->assertNotEmpty($document['body']['$id']);

        $webhook = $this->getLastRequest();
        $signatureExpected = self::getWebhookSignature($webhook, $this->getProject()['signatureKey']);

        $this->assertEquals($webhook['method'], 'POST');
        $this->assertEquals($webhook['headers']['Content-Type'], 'application/json');
        $this->assertEquals($webhook['headers']['User-Agent'], 'Appwrite-Server vdev. Please report abuse at security@appwrite.io');
        $this->assertStringContainsString('databases.' . $databaseId . '.collections.*', $webhook['headers']['X-Appwrite-Webhook-Events']);
        $this->assertStringContainsString('databases.' . $databaseId . '.collections.*.documents.*', $webhook['headers']['X-Appwrite-Webhook-Events']);
        $this->assertStringContainsString('databases.' . $databaseId . '.collections.*.documents.*.create', $webhook['headers']['X-Appwrite-Webhook-Events']);
        $this->assertStringContainsString("databases.{$databaseId}.collections.*.documents.{$documentId}", $webhook['headers']['X-Appwrite-Webhook-Events']);
        $this->assertStringContainsString("databases.{$databaseId}.collections.*.documents.{$documentId}.create", $webhook['headers']['X-Appwrite-Webhook-Events']);
        $this->assertStringContainsString("databases.{$databaseId}.collections.{$actorsId}", $webhook['headers']['X-Appwrite-Webhook-Events']);
        $this->assertStringContainsString("databases.{$databaseId}.collections.{$actorsId}.documents.*", $webhook['headers']['X-Appwrite-Webhook-Events']);
        $this->assertStringContainsString("databases.{$databaseId}.collections.{$actorsId}.documents.*.create", $webhook['headers']['X-Appwrite-Webhook-Events']);
        $this->assertStringContainsString("databases.{$databaseId}.collections.{$actorsId}.documents.{$documentId}", $webhook['headers']['X-Appwrite-Webhook-Events']);
        $this->assertStringContainsString("databases.{$databaseId}.collections.{$actorsId}.documents.{$documentId}.create", $webhook['headers']['X-Appwrite-Webhook-Events']);
        $this->assertEquals($webhook['headers']['X-Appwrite-Webhook-Signature'], $signatureExpected);
        $this->assertEquals($webhook['headers']['X-Appwrite-Webhook-Id'] ?? '', $this->getProject()['webhookId']);
        $this->assertEquals($webhook['headers']['X-Appwrite-Webhook-Project-Id'] ?? '', $this->getProject()['$id']);
        $this->assertEquals(empty($webhook['headers']['X-Appwrite-Webhook-User-Id'] ?? ''), ('server' === $this->getSide()));
        $this->assertNotEmpty($webhook['data']['$id']);
        $this->assertEquals($webhook['data']['firstName'], 'Chris');
        $this->assertEquals($webhook['data']['lastName'], 'Evans');
        $this->assertIsArray($webhook['data']['$permissions']);
        $this->assertCount(3, $webhook['data']['$permissions']);

        $data['documentId'] = $document['body']['$id'];

        return $data;
    }

    /**
     * @depends testCreateDocument
     */
    public function testUpdateDocument(array $data): array
    {
        $actorsId = $data['actorsId'];
        $databaseId = $data['databaseId'];

        /**
         * Test for SUCCESS
         */
        $document = $this->client->call(Client::METHOD_PATCH, '/databases/' . $databaseId . '/collections/' . $actorsId . '/documents/' . $data['documentId'], array_merge([
            'content-type' => 'application/json',
            'x-appwrite-project' => $this->getProject()['$id'],
        ], $this->getHeaders()), [
            'data' => [
                'firstName' => 'Chris1',
                'lastName' => 'Evans2',
            ],
            'permissions' => [
                Permission::read(Role::any()),
                Permission::update(Role::any()),
                Permission::delete(Role::any()),
            ],
        ]);

        $documentId = $document['body']['$id'];

        $this->assertEquals($document['headers']['status-code'], 200);
        $this->assertNotEmpty($document['body']['$id']);

        $webhook = $this->getLastRequest();
        $signatureExpected = self::getWebhookSignature($webhook, $this->getProject()['signatureKey']);

        $this->assertEquals($webhook['method'], 'POST');
        $this->assertEquals($webhook['headers']['Content-Type'], 'application/json');
        $this->assertEquals($webhook['headers']['User-Agent'], 'Appwrite-Server vdev. Please report abuse at security@appwrite.io');
        $this->assertStringContainsString('databases.' . $databaseId . '.collections.*', $webhook['headers']['X-Appwrite-Webhook-Events']);
        $this->assertStringContainsString('databases.' . $databaseId . '.collections.*.documents.*', $webhook['headers']['X-Appwrite-Webhook-Events']);
        $this->assertStringContainsString('databases.' . $databaseId . '.collections.*.documents.*.update', $webhook['headers']['X-Appwrite-Webhook-Events']);
        $this->assertStringContainsString("databases.{$databaseId}.collections.*.documents.{$documentId}", $webhook['headers']['X-Appwrite-Webhook-Events']);
        $this->assertStringContainsString("databases.{$databaseId}.collections.*.documents.{$documentId}.update", $webhook['headers']['X-Appwrite-Webhook-Events']);
        $this->assertStringContainsString("databases.{$databaseId}.collections.{$actorsId}", $webhook['headers']['X-Appwrite-Webhook-Events']);
        $this->assertStringContainsString("databases.{$databaseId}.collections.{$actorsId}.documents.*", $webhook['headers']['X-Appwrite-Webhook-Events']);
        $this->assertStringContainsString("databases.{$databaseId}.collections.{$actorsId}.documents.*.update", $webhook['headers']['X-Appwrite-Webhook-Events']);
        $this->assertStringContainsString("databases.{$databaseId}.collections.{$actorsId}.documents.{$documentId}", $webhook['headers']['X-Appwrite-Webhook-Events']);
        $this->assertStringContainsString("databases.{$databaseId}.collections.{$actorsId}.documents.{$documentId}.update", $webhook['headers']['X-Appwrite-Webhook-Events']);
        $this->assertEquals($webhook['headers']['X-Appwrite-Webhook-Signature'], $signatureExpected);
        $this->assertEquals($webhook['headers']['X-Appwrite-Webhook-Id'] ?? '', $this->getProject()['webhookId']);
        $this->assertEquals($webhook['headers']['X-Appwrite-Webhook-Project-Id'] ?? '', $this->getProject()['$id']);
        $this->assertEquals(empty($webhook['headers']['X-Appwrite-Webhook-User-Id'] ?? ''), ('server' === $this->getSide()));
        $this->assertNotEmpty($webhook['data']['$id']);
        $this->assertEquals($webhook['data']['firstName'], 'Chris1');
        $this->assertEquals($webhook['data']['lastName'], 'Evans2');
        $this->assertIsArray($webhook['data']['$permissions']);
        $this->assertCount(3, $webhook['data']['$permissions']);

        return $data;
    }

    /**
     * @depends testCreateCollection
     */
    #[Retry(count: 1)]
    public function testDeleteDocument(array $data): array
    {
        $actorsId = $data['actorsId'];
        $databaseId = $data['databaseId'];

        /**
         * Test for SUCCESS
         */
        $document = $this->client->call(Client::METHOD_POST, '/databases/' . $databaseId . '/collections/' . $actorsId . '/documents', array_merge([
            'content-type' => 'application/json',
            'x-appwrite-project' => $this->getProject()['$id'],
        ], $this->getHeaders()), [
            'documentId' => ID::unique(),
            'data' => [
                'firstName' => 'Bradly',
                'lastName' => 'Cooper',

            ],
            'permissions' => [
                Permission::read(Role::any()),
                Permission::update(Role::any()),
                Permission::delete(Role::any()),
            ],
        ]);

        $documentId = $document['body']['$id'];

        $this->assertEquals($document['headers']['status-code'], 201);
        $this->assertNotEmpty($document['body']['$id']);

        $document = $this->client->call(Client::METHOD_DELETE, '/databases/' . $databaseId . '/collections/' . $actorsId . '/documents/' . $document['body']['$id'], array_merge([
            'content-type' => 'application/json',
            'x-appwrite-project' => $this->getProject()['$id'],
        ], $this->getHeaders()));

        $this->assertEquals($document['headers']['status-code'], 204);

        $webhook = $this->getLastRequest();
        $signatureExpected = self::getWebhookSignature($webhook, $this->getProject()['signatureKey']);

        $this->assertEquals($webhook['method'], 'POST');
        $this->assertEquals($webhook['headers']['Content-Type'], 'application/json');
        $this->assertEquals($webhook['headers']['User-Agent'], 'Appwrite-Server vdev. Please report abuse at security@appwrite.io');
        $this->assertStringContainsString('databases.' . $databaseId . '.collections.*', $webhook['headers']['X-Appwrite-Webhook-Events']);
        $this->assertStringContainsString('databases.' . $databaseId . '.collections.*.documents.*', $webhook['headers']['X-Appwrite-Webhook-Events']);
        $this->assertStringContainsString('databases.' . $databaseId . '.collections.*.documents.*.delete', $webhook['headers']['X-Appwrite-Webhook-Events']);
        $this->assertStringContainsString("databases.{$databaseId}.collections.*.documents.{$documentId}", $webhook['headers']['X-Appwrite-Webhook-Events']);
        $this->assertStringContainsString("databases.{$databaseId}.collections.*.documents.{$documentId}.delete", $webhook['headers']['X-Appwrite-Webhook-Events']);
        $this->assertStringContainsString("databases.{$databaseId}.collections.{$actorsId}", $webhook['headers']['X-Appwrite-Webhook-Events']);
        $this->assertStringContainsString("databases.{$databaseId}.collections.{$actorsId}.documents.*", $webhook['headers']['X-Appwrite-Webhook-Events']);
        $this->assertStringContainsString("databases.{$databaseId}.collections.{$actorsId}.documents.*.delete", $webhook['headers']['X-Appwrite-Webhook-Events']);
        $this->assertStringContainsString("databases.{$databaseId}.collections.{$actorsId}.documents.{$documentId}", $webhook['headers']['X-Appwrite-Webhook-Events']);
        $this->assertStringContainsString("databases.{$databaseId}.collections.{$actorsId}.documents.{$documentId}.delete", $webhook['headers']['X-Appwrite-Webhook-Events']);
        $this->assertEquals($webhook['headers']['X-Appwrite-Webhook-Signature'], $signatureExpected);
        $this->assertEquals($webhook['headers']['X-Appwrite-Webhook-Id'] ?? '', $this->getProject()['webhookId']);
        $this->assertEquals($webhook['headers']['X-Appwrite-Webhook-Project-Id'] ?? '', $this->getProject()['$id']);
        $this->assertEquals(empty($webhook['headers']['X-Appwrite-Webhook-User-Id'] ?? ''), ('server' === $this->getSide()));
        $this->assertNotEmpty($webhook['data']['$id']);
        $this->assertEquals($webhook['data']['firstName'], 'Bradly');
        $this->assertEquals($webhook['data']['lastName'], 'Cooper');
        $this->assertIsArray($webhook['data']['$permissions']);
        $this->assertCount(3, $webhook['data']['$permissions']);

        return $data;
    }


    public function testCreateStorageBucket(): array
    {
        /**
         * Test for SUCCESS
         */
        $bucket = $this->client->call(Client::METHOD_POST, '/storage/buckets', array_merge([
            'content-type' => 'application/json',
            'x-appwrite-project' => $this->getProject()['$id'],
            'x-appwrite-key' => $this->getProject()['apiKey']
        ]), [
            'bucketId' => ID::unique(),
            'name' => 'Test Bucket',
            'permissions' => [
                Permission::read(Role::any()),
                Permission::create(Role::any()),
                Permission::update(Role::any()),
                Permission::delete(Role::any()),
            ],
        ]);

        $bucketId = $bucket['body']['$id'];

        $this->assertEquals($bucket['headers']['status-code'], 201);
        $this->assertNotEmpty($bucket['body']['$id']);

        $webhook = $this->getLastRequest();
        $signatureExpected = self::getWebhookSignature($webhook, $this->getProject()['signatureKey']);

        $this->assertEquals($webhook['method'], 'POST');
        $this->assertEquals($webhook['headers']['Content-Type'], 'application/json');
        $this->assertEquals($webhook['headers']['User-Agent'], 'Appwrite-Server vdev. Please report abuse at security@appwrite.io');
        $this->assertStringContainsString('buckets.*', $webhook['headers']['X-Appwrite-Webhook-Events']);
        $this->assertStringContainsString('buckets.*.create', $webhook['headers']['X-Appwrite-Webhook-Events']);
        $this->assertStringContainsString("buckets.{$bucketId}", $webhook['headers']['X-Appwrite-Webhook-Events']);
        $this->assertStringContainsString("buckets.{$bucketId}.create", $webhook['headers']['X-Appwrite-Webhook-Events']);
        $this->assertEquals($webhook['headers']['X-Appwrite-Webhook-Signature'], $signatureExpected);
        $this->assertEquals($webhook['headers']['X-Appwrite-Webhook-Id'] ?? '', $this->getProject()['webhookId']);
        $this->assertEquals($webhook['headers']['X-Appwrite-Webhook-Project-Id'] ?? '', $this->getProject()['$id']);
        $this->assertEquals(empty($webhook['headers']['X-Appwrite-Webhook-User-Id'] ?? ''), true);
        $this->assertNotEmpty($webhook['data']['$id']);
        $this->assertEquals('Test Bucket', $webhook['data']['name']);
        $this->assertEquals(true, $webhook['data']['enabled']);
        $this->assertIsArray($webhook['data']['$permissions']);

        return array_merge(['bucketId' => $bucketId]);
    }

    /**
     * @depends testCreateStorageBucket
     */
    public function testUpdateStorageBucket(array $data): array
    {
        $bucketId = $data['bucketId'];

        /**
         * Test for SUCCESS
         */
        $bucket = $this->client->call(Client::METHOD_PUT, '/storage/buckets/' . $data['bucketId'], array_merge([
            'content-type' => 'application/json',
            'x-appwrite-project' => $this->getProject()['$id'],
            'x-appwrite-key' => $this->getProject()['apiKey']
        ]), [
            'name' => 'Test Bucket Updated',
            'fileSecurity' => true,
            'enabled' => false,
        ]);

        $this->assertEquals($bucket['headers']['status-code'], 200);
        $this->assertNotEmpty($bucket['body']['$id']);

        $webhook = $this->getLastRequest();
        $signatureExpected = self::getWebhookSignature($webhook, $this->getProject()['signatureKey']);

        $this->assertEquals($webhook['method'], 'POST');
        $this->assertEquals($webhook['headers']['Content-Type'], 'application/json');
        $this->assertEquals($webhook['headers']['User-Agent'], 'Appwrite-Server vdev. Please report abuse at security@appwrite.io');
        $this->assertStringContainsString('buckets.*', $webhook['headers']['X-Appwrite-Webhook-Events']);
        $this->assertStringContainsString('buckets.*.update', $webhook['headers']['X-Appwrite-Webhook-Events']);
        $this->assertStringContainsString("buckets.{$bucketId}", $webhook['headers']['X-Appwrite-Webhook-Events']);
        $this->assertStringContainsString("buckets.{$bucketId}.update", $webhook['headers']['X-Appwrite-Webhook-Events']);
        $this->assertEquals($webhook['headers']['X-Appwrite-Webhook-Signature'], $signatureExpected);
        $this->assertEquals($webhook['headers']['X-Appwrite-Webhook-Id'] ?? '', $this->getProject()['webhookId']);
        $this->assertEquals($webhook['headers']['X-Appwrite-Webhook-Project-Id'] ?? '', $this->getProject()['$id']);
        $this->assertEquals(empty($webhook['headers']['X-Appwrite-Webhook-User-Id'] ?? ''), true);
        $this->assertNotEmpty($webhook['data']['$id']);
        $this->assertEquals('Test Bucket Updated', $webhook['data']['name']);
        $this->assertEquals(false, $webhook['data']['enabled']);
        $this->assertIsArray($webhook['data']['$permissions']);

        return array_merge(['bucketId' => $bucket['body']['$id']]);
    }

    /**
     * @depends testCreateStorageBucket
     */
    public function testCreateBucketFile(array $data): array
    {
        $bucketId = $data['bucketId'];

        //enable bucket
        $bucket = $this->client->call(Client::METHOD_PUT, '/storage/buckets/' . $data['bucketId'], array_merge([
            'content-type' => 'application/json',
            'x-appwrite-project' => $this->getProject()['$id'],
            'x-appwrite-key' => $this->getProject()['apiKey']
        ]), [
            'name' => 'Test Bucket Updated',
            'fileSecurity' => true,
            'enabled' => true,
        ]);

        $this->assertEquals($bucket['headers']['status-code'], 200);
        /**
         * Test for SUCCESS
         */
        $file = $this->client->call(Client::METHOD_POST, '/storage/buckets/' . $data['bucketId'] . '/files', array_merge([
            'content-type' => 'multipart/form-data',
            'x-appwrite-project' => $this->getProject()['$id'],
        ], $this->getHeaders()), [
            'fileId' => ID::unique(),
            'file' => new CURLFile(realpath(__DIR__ . '/../../../resources/logo.png'), 'image/png', 'logo.png'),
            'permissions' => [
                Permission::read(Role::any()),
                Permission::update(Role::any()),
                Permission::delete(Role::any()),
            ],
            'folderId' => ID::custom('xyz'),
        ]);

        $fileId = $file['body']['$id'];

        $this->assertEquals($file['headers']['status-code'], 201);
        $this->assertNotEmpty($file['body']['$id']);

        $webhook = $this->getLastRequest();
        $signatureExpected = self::getWebhookSignature($webhook, $this->getProject()['signatureKey']);

        $this->assertEquals($webhook['method'], 'POST');
        $this->assertEquals($webhook['headers']['Content-Type'], 'application/json');
        $this->assertEquals($webhook['headers']['User-Agent'], 'Appwrite-Server vdev. Please report abuse at security@appwrite.io');
        $this->assertStringContainsString('buckets.*', $webhook['headers']['X-Appwrite-Webhook-Events']);
        $this->assertStringContainsString('buckets.*.files.*', $webhook['headers']['X-Appwrite-Webhook-Events']);
        $this->assertStringContainsString('buckets.*.files.*.create', $webhook['headers']['X-Appwrite-Webhook-Events']);
        $this->assertStringContainsString("buckets.*.files.{$fileId}", $webhook['headers']['X-Appwrite-Webhook-Events']);
        $this->assertStringContainsString("buckets.*.files.{$fileId}.create", $webhook['headers']['X-Appwrite-Webhook-Events']);
        $this->assertStringContainsString("buckets.{$bucketId}", $webhook['headers']['X-Appwrite-Webhook-Events']);
        $this->assertStringContainsString("buckets.{$bucketId}.files.*", $webhook['headers']['X-Appwrite-Webhook-Events']);
        $this->assertStringContainsString("buckets.{$bucketId}.files.*.create", $webhook['headers']['X-Appwrite-Webhook-Events']);
        $this->assertStringContainsString("buckets.{$bucketId}.files.{$fileId}", $webhook['headers']['X-Appwrite-Webhook-Events']);
        $this->assertStringContainsString("buckets.{$bucketId}.files.{$fileId}.create", $webhook['headers']['X-Appwrite-Webhook-Events']);
        $this->assertEquals($webhook['headers']['X-Appwrite-Webhook-Signature'], $signatureExpected);
        $this->assertEquals($webhook['headers']['X-Appwrite-Webhook-Id'] ?? '', $this->getProject()['webhookId']);
        $this->assertEquals($webhook['headers']['X-Appwrite-Webhook-Project-Id'] ?? '', $this->getProject()['$id']);
        $this->assertEquals(empty($webhook['headers']['X-Appwrite-Webhook-User-Id'] ?? ''), ('server' === $this->getSide()));
        $this->assertNotEmpty($webhook['data']['$id']);
        $this->assertIsArray($webhook['data']['$permissions']);
        $this->assertEquals($webhook['data']['name'], 'logo.png');
<<<<<<< HEAD
        $dateValidator = new DatetimeValidator();
        $this->assertEquals(true, $dateValidator->isValid($webhook['data']['$createdAt']));
=======
        $this->assertEquals(true, (new DatetimeValidator())->isValid($webhook['data']['$createdAt']));
>>>>>>> 1832c3c1
        $this->assertNotEmpty($webhook['data']['signature']);
        $this->assertEquals($webhook['data']['mimeType'], 'image/png');
        $this->assertEquals($webhook['data']['sizeOriginal'], 47218);

        $data['fileId'] = $fileId;

        return $data;
    }

    /**
     * @depends testCreateBucketFile
     */
    public function testUpdateBucketFile(array $data): array
    {
        $bucketId = $data['bucketId'];
        $fileId = $data['fileId'];

        /**
         * Test for SUCCESS
         */
        $file = $this->client->call(Client::METHOD_PUT, '/storage/buckets/' . $bucketId . '/files/' . $fileId, array_merge([
            'content-type' => 'application/json',
            'x-appwrite-project' => $this->getProject()['$id'],
        ], $this->getHeaders()), [
            'permissions' => [
                Permission::read(Role::any()),
                Permission::update(Role::any()),
                Permission::delete(Role::any()),
            ],
        ]);

        $this->assertEquals($file['headers']['status-code'], 200);
        $this->assertNotEmpty($file['body']['$id']);

        $webhook = $this->getLastRequest();
        $signatureExpected = self::getWebhookSignature($webhook, $this->getProject()['signatureKey']);

        $this->assertEquals($webhook['method'], 'POST');
        $this->assertEquals($webhook['headers']['Content-Type'], 'application/json');
        $this->assertEquals($webhook['headers']['User-Agent'], 'Appwrite-Server vdev. Please report abuse at security@appwrite.io');
        $this->assertStringContainsString('buckets.*', $webhook['headers']['X-Appwrite-Webhook-Events']);
        $this->assertStringContainsString('buckets.*.files.*', $webhook['headers']['X-Appwrite-Webhook-Events']);
        $this->assertStringContainsString('buckets.*.files.*.update', $webhook['headers']['X-Appwrite-Webhook-Events']);
        $this->assertStringContainsString("buckets.*.files.{$fileId}", $webhook['headers']['X-Appwrite-Webhook-Events']);
        $this->assertStringContainsString("buckets.*.files.{$fileId}.update", $webhook['headers']['X-Appwrite-Webhook-Events']);
        $this->assertStringContainsString("buckets.{$bucketId}", $webhook['headers']['X-Appwrite-Webhook-Events']);
        $this->assertStringContainsString("buckets.{$bucketId}.files.*", $webhook['headers']['X-Appwrite-Webhook-Events']);
        $this->assertStringContainsString("buckets.{$bucketId}.files.*.update", $webhook['headers']['X-Appwrite-Webhook-Events']);
        $this->assertStringContainsString("buckets.{$bucketId}.files.{$fileId}", $webhook['headers']['X-Appwrite-Webhook-Events']);
        $this->assertStringContainsString("buckets.{$bucketId}.files.{$fileId}.update", $webhook['headers']['X-Appwrite-Webhook-Events']);
        $this->assertEquals($webhook['headers']['X-Appwrite-Webhook-Signature'], $signatureExpected);
        $this->assertEquals($webhook['headers']['X-Appwrite-Webhook-Id'] ?? '', $this->getProject()['webhookId']);
        $this->assertEquals($webhook['headers']['X-Appwrite-Webhook-Project-Id'] ?? '', $this->getProject()['$id']);
        $this->assertEquals(empty($webhook['headers']['X-Appwrite-Webhook-User-Id'] ?? ''), ('server' === $this->getSide()));
        $this->assertNotEmpty($webhook['data']['$id']);
        $this->assertIsArray($webhook['data']['$permissions']);
        $this->assertEquals($webhook['data']['name'], 'logo.png');
<<<<<<< HEAD
        $dateValidator = new DatetimeValidator();
        $this->assertEquals(true, $dateValidator->isValid($webhook['data']['$createdAt']));
=======
        $this->assertEquals(true, (new DatetimeValidator())->isValid($webhook['data']['$createdAt']));
>>>>>>> 1832c3c1
        $this->assertNotEmpty($webhook['data']['signature']);
        $this->assertEquals($webhook['data']['mimeType'], 'image/png');
        $this->assertEquals($webhook['data']['sizeOriginal'], 47218);

        return $data;
    }

    /**
     * @depends testUpdateBucketFile
     */
    public function testDeleteBucketFile(array $data): array
    {
        $bucketId = $data['bucketId'];
        $fileId = $data['fileId'];

        /**
         * Test for SUCCESS
         */
        $file = $this->client->call(Client::METHOD_DELETE, '/storage/buckets/' . $data['bucketId'] . '/files/' . $data['fileId'], array_merge([
            'content-type' => 'application/json',
            'x-appwrite-project' => $this->getProject()['$id'],
        ], $this->getHeaders()));

        $this->assertEquals(204, $file['headers']['status-code']);
        $this->assertEmpty($file['body']);

        $webhook = $this->getLastRequest();
        $signatureExpected = self::getWebhookSignature($webhook, $this->getProject()['signatureKey']);

        $this->assertEquals($webhook['method'], 'POST');
        $this->assertEquals($webhook['headers']['Content-Type'], 'application/json');
        $this->assertEquals($webhook['headers']['User-Agent'], 'Appwrite-Server vdev. Please report abuse at security@appwrite.io');
        $this->assertStringContainsString('buckets.*', $webhook['headers']['X-Appwrite-Webhook-Events']);
        $this->assertStringContainsString('buckets.*.files.*', $webhook['headers']['X-Appwrite-Webhook-Events']);
        $this->assertStringContainsString('buckets.*.files.*.delete', $webhook['headers']['X-Appwrite-Webhook-Events']);
        $this->assertStringContainsString("buckets.*.files.{$fileId}", $webhook['headers']['X-Appwrite-Webhook-Events']);
        $this->assertStringContainsString("buckets.*.files.{$fileId}.delete", $webhook['headers']['X-Appwrite-Webhook-Events']);
        $this->assertStringContainsString("buckets.{$bucketId}", $webhook['headers']['X-Appwrite-Webhook-Events']);
        $this->assertStringContainsString("buckets.{$bucketId}.files.*", $webhook['headers']['X-Appwrite-Webhook-Events']);
        $this->assertStringContainsString("buckets.{$bucketId}.files.*.delete", $webhook['headers']['X-Appwrite-Webhook-Events']);
        $this->assertStringContainsString("buckets.{$bucketId}.files.{$fileId}", $webhook['headers']['X-Appwrite-Webhook-Events']);
        $this->assertStringContainsString("buckets.{$bucketId}.files.{$fileId}.delete", $webhook['headers']['X-Appwrite-Webhook-Events']);
        $this->assertEquals($webhook['headers']['X-Appwrite-Webhook-Signature'], $signatureExpected);
        $this->assertEquals($webhook['headers']['X-Appwrite-Webhook-Id'] ?? '', $this->getProject()['webhookId']);
        $this->assertEquals($webhook['headers']['X-Appwrite-Webhook-Project-Id'] ?? '', $this->getProject()['$id']);
        $this->assertEquals(empty($webhook['headers']['X-Appwrite-Webhook-User-Id'] ?? ''), ('server' === $this->getSide()));
        $this->assertNotEmpty($webhook['data']['$id']);
        $this->assertIsArray($webhook['data']['$permissions']);
        $this->assertEquals($webhook['data']['name'], 'logo.png');
<<<<<<< HEAD
        $dateValidator = new DatetimeValidator();
        $this->assertEquals(true, $dateValidator->isValid($webhook['data']['$createdAt']));
=======
        $this->assertEquals(true, (new DatetimeValidator())->isValid($webhook['data']['$createdAt']));
>>>>>>> 1832c3c1
        $this->assertNotEmpty($webhook['data']['signature']);
        $this->assertEquals($webhook['data']['mimeType'], 'image/png');
        $this->assertEquals($webhook['data']['sizeOriginal'], 47218);

        return $data;
    }

    /**
     * @depends testDeleteBucketFile
     */
    public function testDeleteStorageBucket(array $data)
    {
        $bucketId = $data['bucketId'];
        /**
         * Test for SUCCESS
         */
        $bucket = $this->client->call(Client::METHOD_DELETE, '/storage/buckets/' . $bucketId, array_merge([
            'content-type' => 'application/json',
            'x-appwrite-project' => $this->getProject()['$id'],
            'x-appwrite-key' => $this->getProject()['apiKey']
        ]));

        $this->assertEquals($bucket['headers']['status-code'], 204);
        $this->assertEmpty($bucket['body']);

        $webhook = $this->getLastRequest();
        $signatureExpected = self::getWebhookSignature($webhook, $this->getProject()['signatureKey']);

        $this->assertEquals($webhook['method'], 'POST');
        $this->assertEquals($webhook['headers']['Content-Type'], 'application/json');
        $this->assertEquals($webhook['headers']['User-Agent'], 'Appwrite-Server vdev. Please report abuse at security@appwrite.io');
        $this->assertStringContainsString('buckets.*', $webhook['headers']['X-Appwrite-Webhook-Events']);
        $this->assertStringContainsString('buckets.*.delete', $webhook['headers']['X-Appwrite-Webhook-Events']);
        $this->assertStringContainsString("buckets.{$bucketId}", $webhook['headers']['X-Appwrite-Webhook-Events']);
        $this->assertStringContainsString("buckets.{$bucketId}.delete", $webhook['headers']['X-Appwrite-Webhook-Events']);
        $this->assertEquals($webhook['headers']['X-Appwrite-Webhook-Signature'], $signatureExpected);
        $this->assertEquals($webhook['headers']['X-Appwrite-Webhook-Id'] ?? '', $this->getProject()['webhookId']);
        $this->assertEquals($webhook['headers']['X-Appwrite-Webhook-Project-Id'] ?? '', $this->getProject()['$id']);
        $this->assertEquals(empty($webhook['headers']['X-Appwrite-Webhook-User-Id'] ?? ''), true);
        $this->assertNotEmpty($webhook['data']['$id']);
        $this->assertEquals('Test Bucket Updated', $webhook['data']['name']);
        $this->assertEquals(true, $webhook['data']['enabled']);
        $this->assertIsArray($webhook['data']['$permissions']);
    }

    public function testCreateTeam(): array
    {
        /**
         * Test for SUCCESS
         */
        $team = $this->client->call(Client::METHOD_POST, '/teams', array_merge([
            'content-type' => 'application/json',
            'x-appwrite-project' => $this->getProject()['$id'],
        ], $this->getHeaders()), [
            'teamId' => ID::unique(),
            'name' => 'Arsenal'
        ]);

        $teamId = $team['body']['$id'];

        $this->assertEquals(201, $team['headers']['status-code']);
        $this->assertNotEmpty($team['body']['$id']);

        $webhook = $this->getLastRequest();
        $signatureExpected = self::getWebhookSignature($webhook, $this->getProject()['signatureKey']);

        $this->assertEquals($webhook['method'], 'POST');
        $this->assertEquals($webhook['headers']['Content-Type'], 'application/json');
        $this->assertEquals($webhook['headers']['User-Agent'], 'Appwrite-Server vdev. Please report abuse at security@appwrite.io');
        $this->assertStringContainsString('teams.*', $webhook['headers']['X-Appwrite-Webhook-Events']);
        $this->assertStringContainsString('teams.*.create', $webhook['headers']['X-Appwrite-Webhook-Events']);
        $this->assertStringContainsString("teams.{$teamId}", $webhook['headers']['X-Appwrite-Webhook-Events']);
        $this->assertStringContainsString("teams.{$teamId}.create", $webhook['headers']['X-Appwrite-Webhook-Events']);
        $this->assertEquals($webhook['headers']['X-Appwrite-Webhook-Signature'], $signatureExpected);
        $this->assertEquals($webhook['headers']['X-Appwrite-Webhook-Id'] ?? '', $this->getProject()['webhookId']);
        $this->assertEquals($webhook['headers']['X-Appwrite-Webhook-Project-Id'] ?? '', $this->getProject()['$id']);
        $this->assertEquals(empty($webhook['headers']['X-Appwrite-Webhook-User-Id'] ?? ''), ('server' === $this->getSide()));
        $this->assertNotEmpty($webhook['data']['$id']);
        $this->assertEquals('Arsenal', $webhook['data']['name']);
        $this->assertGreaterThan(-1, $webhook['data']['total']);
        $this->assertIsInt($webhook['data']['total']);
<<<<<<< HEAD
        $dateValidator = new DatetimeValidator();
        $this->assertEquals(true, $dateValidator->isValid($webhook['data']['$createdAt']));
=======
        $this->assertEquals(true, (new DatetimeValidator())->isValid($webhook['data']['$createdAt']));
>>>>>>> 1832c3c1

        /**
         * Test for FAILURE
         */
        return ['teamId' => $teamId];
    }

    /**
     * @depends testCreateTeam
     */
    public function testUpdateTeam($data): array
    {
        $teamId = $data['teamId'];
        /**
         * Test for SUCCESS
         */
        $team = $this->client->call(Client::METHOD_PUT, '/teams/' . $teamId, array_merge([
            'content-type' => 'application/json',
            'x-appwrite-project' => $this->getProject()['$id'],
        ], $this->getHeaders()), [
            'name' => 'Demo New'
        ]);

        $this->assertEquals(200, $team['headers']['status-code']);
        $this->assertNotEmpty($team['body']['$id']);

        $webhook = $this->getLastRequest();
        $signatureExpected = self::getWebhookSignature($webhook, $this->getProject()['signatureKey']);

        $this->assertEquals($webhook['method'], 'POST');
        $this->assertEquals($webhook['headers']['Content-Type'], 'application/json');
        $this->assertEquals($webhook['headers']['User-Agent'], 'Appwrite-Server vdev. Please report abuse at security@appwrite.io');
        $this->assertStringContainsString('teams.*', $webhook['headers']['X-Appwrite-Webhook-Events']);
        $this->assertStringContainsString('teams.*.update', $webhook['headers']['X-Appwrite-Webhook-Events']);
        $this->assertStringContainsString("teams.{$teamId}", $webhook['headers']['X-Appwrite-Webhook-Events']);
        $this->assertStringContainsString("teams.{$teamId}.update", $webhook['headers']['X-Appwrite-Webhook-Events']);
        $this->assertEquals($webhook['headers']['X-Appwrite-Webhook-Signature'], $signatureExpected);
        $this->assertEquals($webhook['headers']['X-Appwrite-Webhook-Id'] ?? '', $this->getProject()['webhookId']);
        $this->assertEquals($webhook['headers']['X-Appwrite-Webhook-Project-Id'] ?? '', $this->getProject()['$id']);
        $this->assertEquals(empty($webhook['headers']['X-Appwrite-Webhook-User-Id'] ?? ''), ('server' === $this->getSide()));
        $this->assertNotEmpty($webhook['data']['$id']);
        $this->assertEquals('Demo New', $webhook['data']['name']);
        $this->assertGreaterThan(-1, $webhook['data']['total']);
        $this->assertIsInt($webhook['data']['total']);
<<<<<<< HEAD
        $dateValidator = new DatetimeValidator();
        $this->assertEquals(true, $dateValidator->isValid($webhook['data']['$createdAt']));
=======
        $this->assertEquals(true, (new DatetimeValidator())->isValid($webhook['data']['$createdAt']));
>>>>>>> 1832c3c1

        /**
         * Test for FAILURE
         */
        return ['teamId' => $team['body']['$id']];
    }

    public function testDeleteTeam(): array
    {
        /**
         * Test for SUCCESS
         */
        $team = $this->client->call(Client::METHOD_POST, '/teams', array_merge([
            'content-type' => 'application/json',
            'x-appwrite-project' => $this->getProject()['$id'],
        ], $this->getHeaders()), [
            'teamId' => ID::unique(),
            'name' => 'Chelsea'
        ]);

        $teamId = $team['body']['$id'];

        $this->assertEquals(201, $team['headers']['status-code']);
        $this->assertNotEmpty($team['body']['$id']);

        $team = $this->client->call(Client::METHOD_DELETE, '/teams/' . $team['body']['$id'], array_merge([
            'content-type' => 'application/json',
            'x-appwrite-project' => $this->getProject()['$id'],
        ], $this->getHeaders()));

        $webhook = $this->getLastRequest();
        $signatureExpected = self::getWebhookSignature($webhook, $this->getProject()['signatureKey']);

        $this->assertEquals($webhook['method'], 'POST');
        $this->assertEquals($webhook['headers']['Content-Type'], 'application/json');
        $this->assertEquals($webhook['headers']['User-Agent'], 'Appwrite-Server vdev. Please report abuse at security@appwrite.io');
        $this->assertStringContainsString('teams.*', $webhook['headers']['X-Appwrite-Webhook-Events']);
        $this->assertStringContainsString('teams.*.delete', $webhook['headers']['X-Appwrite-Webhook-Events']);
        $this->assertStringContainsString("teams.{$teamId}", $webhook['headers']['X-Appwrite-Webhook-Events']);
        $this->assertStringContainsString("teams.{$teamId}.delete", $webhook['headers']['X-Appwrite-Webhook-Events']);
        $this->assertEquals($webhook['headers']['X-Appwrite-Webhook-Signature'], $signatureExpected);
        $this->assertEquals($webhook['headers']['X-Appwrite-Webhook-Id'] ?? '', $this->getProject()['webhookId']);
        $this->assertEquals($webhook['headers']['X-Appwrite-Webhook-Project-Id'] ?? '', $this->getProject()['$id']);
        $this->assertEquals(empty($webhook['headers']['X-Appwrite-Webhook-User-Id'] ?? ''), ('server' === $this->getSide()));
        $this->assertNotEmpty($webhook['data']['$id']);
        $this->assertEquals('Chelsea', $webhook['data']['name']);
        $this->assertGreaterThan(-1, $webhook['data']['total']);
        $this->assertIsInt($webhook['data']['total']);
<<<<<<< HEAD
        $dateValidator = new DatetimeValidator();
        $this->assertEquals(true, $dateValidator->isValid($webhook['data']['$createdAt']));
=======
        $this->assertEquals(true, (new DatetimeValidator())->isValid($webhook['data']['$createdAt']));
>>>>>>> 1832c3c1

        /**
         * Test for FAILURE
         */
        return [];
    }

    /**
     * @depends testCreateTeam
     */
    public function testCreateTeamMembership($data): array
    {
        $teamId = $data['teamId'] ?? '';
        $email = uniqid() . 'friend@localhost.test';

        /**
         * Test for SUCCESS
         */
        $team = $this->client->call(Client::METHOD_POST, '/teams/' . $teamId . '/memberships', array_merge([
            'content-type' => 'application/json',
            'x-appwrite-project' => $this->getProject()['$id'],
        ], $this->getHeaders()), [
            'email' => $email,
            'name' => 'Friend User',
            'roles' => ['admin', 'editor'],
            'url' => 'http://localhost:5000/join-us#title'
        ]);

        $this->assertEquals(201, $team['headers']['status-code']);
        $this->assertNotEmpty($team['body']['$id']);

        $lastEmail = $this->getLastEmail();

        $secret = substr($lastEmail['text'], strpos($lastEmail['text'], '&secret=', 0) + 8, 256);
        $membershipId = $team['body']['$id'];

        $webhook = $this->getLastRequest();
        $signatureExpected = self::getWebhookSignature($webhook, $this->getProject()['signatureKey']);

        $this->assertEquals($webhook['method'], 'POST');
        $this->assertEquals($webhook['headers']['Content-Type'], 'application/json');
        $this->assertEquals($webhook['headers']['User-Agent'], 'Appwrite-Server vdev. Please report abuse at security@appwrite.io');
        $this->assertStringContainsString('teams.*', $webhook['headers']['X-Appwrite-Webhook-Events']);
        $this->assertStringContainsString('teams.*.memberships.*', $webhook['headers']['X-Appwrite-Webhook-Events']);
        $this->assertStringContainsString('teams.*.memberships.*.create', $webhook['headers']['X-Appwrite-Webhook-Events']);
        $this->assertStringContainsString("teams.*.memberships.{$membershipId}", $webhook['headers']['X-Appwrite-Webhook-Events']);
        $this->assertStringContainsString("teams.*.memberships.{$membershipId}.create", $webhook['headers']['X-Appwrite-Webhook-Events']);
        $this->assertStringContainsString("teams.{$teamId}", $webhook['headers']['X-Appwrite-Webhook-Events']);
        $this->assertStringContainsString("teams.{$teamId}.memberships.*", $webhook['headers']['X-Appwrite-Webhook-Events']);
        $this->assertStringContainsString("teams.{$teamId}.memberships.*.create", $webhook['headers']['X-Appwrite-Webhook-Events']);
        $this->assertStringContainsString("teams.{$teamId}.memberships.{$membershipId}", $webhook['headers']['X-Appwrite-Webhook-Events']);
        $this->assertStringContainsString("teams.{$teamId}.memberships.{$membershipId}.create", $webhook['headers']['X-Appwrite-Webhook-Events']);
        $this->assertEquals($webhook['headers']['X-Appwrite-Webhook-Signature'], $signatureExpected);
        $this->assertEquals($webhook['headers']['X-Appwrite-Webhook-Id'] ?? '', $this->getProject()['webhookId']);
        $this->assertEquals($webhook['headers']['X-Appwrite-Webhook-Project-Id'] ?? '', $this->getProject()['$id']);
        $this->assertEquals(empty($webhook['headers']['X-Appwrite-Webhook-User-Id'] ?? ''), ('server' === $this->getSide()));
        $this->assertNotEmpty($webhook['data']['$id']);
        $this->assertNotEmpty($webhook['data']['userId']);
        $this->assertNotEmpty($webhook['data']['teamId']);
        $this->assertCount(2, $webhook['data']['roles']);
<<<<<<< HEAD
        $dateValidator = new DatetimeValidator();
        $this->assertEquals(true, $dateValidator->isValid($webhook['data']['invited']));
=======
        $this->assertEquals(true, (new DatetimeValidator())->isValid($webhook['data']['invited']));
>>>>>>> 1832c3c1
        $this->assertEquals(('server' === $this->getSide()), $webhook['data']['confirm']);

        /**
         * Test for FAILURE
         */
        return [
            'teamId' => $teamId,
            'secret' => $secret,
            'membershipId' => $membershipId,
            'userId' => $webhook['data']['userId'],
        ];
    }

    /**
     * @depends testCreateTeamMembership
     */
    public function testDeleteTeamMembership($data): void
    {
        $teamId = $data['teamId'] ?? '';
        $email = uniqid() . 'friend@localhost.test';

        /**
         * Test for SUCCESS
         */
        $team = $this->client->call(Client::METHOD_POST, '/teams/' . $teamId . '/memberships', array_merge([
            'content-type' => 'application/json',
            'x-appwrite-project' => $this->getProject()['$id'],
        ], $this->getHeaders()), [
            'email' => $email,
            'name' => 'Friend User',
            'roles' => ['admin', 'editor'],
            'url' => 'http://localhost:5000/join-us#title'
        ]);

        $membershipId = $team['body']['$id'] ?? '';

        $this->assertEquals(201, $team['headers']['status-code']);
        $this->assertNotEmpty($team['body']['$id']);

        $team = $this->client->call(Client::METHOD_DELETE, '/teams/' . $teamId . '/memberships/' . $team['body']['$id'], array_merge([
            'origin' => 'http://localhost',
            'content-type' => 'application/json',
            'x-appwrite-project' => $this->getProject()['$id'],
        ], $this->getHeaders()));

        $this->assertEquals(204, $team['headers']['status-code']);

        $webhook = $this->getLastRequest();
        $signatureExpected = self::getWebhookSignature($webhook, $this->getProject()['signatureKey']);

        $this->assertEquals($webhook['method'], 'POST');
        $this->assertEquals($webhook['headers']['Content-Type'], 'application/json');
        $this->assertEquals($webhook['headers']['User-Agent'], 'Appwrite-Server vdev. Please report abuse at security@appwrite.io');
        $this->assertStringContainsString('teams.*', $webhook['headers']['X-Appwrite-Webhook-Events']);
        $this->assertStringContainsString('teams.*.memberships.*', $webhook['headers']['X-Appwrite-Webhook-Events']);
        $this->assertStringContainsString('teams.*.memberships.*.delete', $webhook['headers']['X-Appwrite-Webhook-Events']);
        $this->assertStringContainsString("teams.*.memberships.{$membershipId}", $webhook['headers']['X-Appwrite-Webhook-Events']);
        $this->assertStringContainsString("teams.*.memberships.{$membershipId}.delete", $webhook['headers']['X-Appwrite-Webhook-Events']);
        $this->assertStringContainsString("teams.{$teamId}", $webhook['headers']['X-Appwrite-Webhook-Events']);
        $this->assertStringContainsString("teams.{$teamId}.memberships.*", $webhook['headers']['X-Appwrite-Webhook-Events']);
        $this->assertStringContainsString("teams.{$teamId}.memberships.*.delete", $webhook['headers']['X-Appwrite-Webhook-Events']);
        $this->assertStringContainsString("teams.{$teamId}.memberships.{$membershipId}", $webhook['headers']['X-Appwrite-Webhook-Events']);
        $this->assertStringContainsString("teams.{$teamId}.memberships.{$membershipId}.delete", $webhook['headers']['X-Appwrite-Webhook-Events']);
        $this->assertEquals($webhook['headers']['X-Appwrite-Webhook-Signature'], $signatureExpected);
        $this->assertEquals($webhook['headers']['X-Appwrite-Webhook-Id'] ?? '', $this->getProject()['webhookId']);
        $this->assertEquals($webhook['headers']['X-Appwrite-Webhook-Project-Id'] ?? '', $this->getProject()['$id']);
        $this->assertEquals(empty($webhook['headers']['X-Appwrite-Webhook-User-Id'] ?? ''), ('server' === $this->getSide()));
        $this->assertNotEmpty($webhook['data']['$id']);
        $this->assertNotEmpty($webhook['data']['userId']);
        $this->assertNotEmpty($webhook['data']['teamId']);
        $this->assertCount(2, $webhook['data']['roles']);
<<<<<<< HEAD
        $dateValidator = new DatetimeValidator();
        $this->assertEquals(true, $dateValidator->isValid($webhook['data']['invited']));
=======
        $this->assertEquals(true, (new DatetimeValidator())->isValid($webhook['data']['invited']));
>>>>>>> 1832c3c1
        $this->assertEquals(('server' === $this->getSide()), $webhook['data']['confirm']);
    }
}<|MERGE_RESOLUTION|>--- conflicted
+++ resolved
@@ -5,10 +5,7 @@
 use Appwrite\Tests\Retry;
 use CURLFile;
 use Tests\E2E\Client;
-<<<<<<< HEAD
-=======
 use Utopia\Database\DateTime;
->>>>>>> 1832c3c1
 use Utopia\Database\Helpers\ID;
 use Utopia\Database\Helpers\Permission;
 use Utopia\Database\Helpers\Role;
@@ -533,12 +530,7 @@
         $this->assertNotEmpty($webhook['data']['$id']);
         $this->assertIsArray($webhook['data']['$permissions']);
         $this->assertEquals($webhook['data']['name'], 'logo.png');
-<<<<<<< HEAD
-        $dateValidator = new DatetimeValidator();
-        $this->assertEquals(true, $dateValidator->isValid($webhook['data']['$createdAt']));
-=======
         $this->assertEquals(true, (new DatetimeValidator())->isValid($webhook['data']['$createdAt']));
->>>>>>> 1832c3c1
         $this->assertNotEmpty($webhook['data']['signature']);
         $this->assertEquals($webhook['data']['mimeType'], 'image/png');
         $this->assertEquals($webhook['data']['sizeOriginal'], 47218);
@@ -596,12 +588,7 @@
         $this->assertNotEmpty($webhook['data']['$id']);
         $this->assertIsArray($webhook['data']['$permissions']);
         $this->assertEquals($webhook['data']['name'], 'logo.png');
-<<<<<<< HEAD
-        $dateValidator = new DatetimeValidator();
-        $this->assertEquals(true, $dateValidator->isValid($webhook['data']['$createdAt']));
-=======
         $this->assertEquals(true, (new DatetimeValidator())->isValid($webhook['data']['$createdAt']));
->>>>>>> 1832c3c1
         $this->assertNotEmpty($webhook['data']['signature']);
         $this->assertEquals($webhook['data']['mimeType'], 'image/png');
         $this->assertEquals($webhook['data']['sizeOriginal'], 47218);
@@ -651,12 +638,7 @@
         $this->assertNotEmpty($webhook['data']['$id']);
         $this->assertIsArray($webhook['data']['$permissions']);
         $this->assertEquals($webhook['data']['name'], 'logo.png');
-<<<<<<< HEAD
-        $dateValidator = new DatetimeValidator();
-        $this->assertEquals(true, $dateValidator->isValid($webhook['data']['$createdAt']));
-=======
         $this->assertEquals(true, (new DatetimeValidator())->isValid($webhook['data']['$createdAt']));
->>>>>>> 1832c3c1
         $this->assertNotEmpty($webhook['data']['signature']);
         $this->assertEquals($webhook['data']['mimeType'], 'image/png');
         $this->assertEquals($webhook['data']['sizeOriginal'], 47218);
@@ -738,12 +720,7 @@
         $this->assertEquals('Arsenal', $webhook['data']['name']);
         $this->assertGreaterThan(-1, $webhook['data']['total']);
         $this->assertIsInt($webhook['data']['total']);
-<<<<<<< HEAD
-        $dateValidator = new DatetimeValidator();
-        $this->assertEquals(true, $dateValidator->isValid($webhook['data']['$createdAt']));
-=======
         $this->assertEquals(true, (new DatetimeValidator())->isValid($webhook['data']['$createdAt']));
->>>>>>> 1832c3c1
 
         /**
          * Test for FAILURE
@@ -788,12 +765,7 @@
         $this->assertEquals('Demo New', $webhook['data']['name']);
         $this->assertGreaterThan(-1, $webhook['data']['total']);
         $this->assertIsInt($webhook['data']['total']);
-<<<<<<< HEAD
-        $dateValidator = new DatetimeValidator();
-        $this->assertEquals(true, $dateValidator->isValid($webhook['data']['$createdAt']));
-=======
         $this->assertEquals(true, (new DatetimeValidator())->isValid($webhook['data']['$createdAt']));
->>>>>>> 1832c3c1
 
         /**
          * Test for FAILURE
@@ -842,12 +814,7 @@
         $this->assertEquals('Chelsea', $webhook['data']['name']);
         $this->assertGreaterThan(-1, $webhook['data']['total']);
         $this->assertIsInt($webhook['data']['total']);
-<<<<<<< HEAD
-        $dateValidator = new DatetimeValidator();
-        $this->assertEquals(true, $dateValidator->isValid($webhook['data']['$createdAt']));
-=======
         $this->assertEquals(true, (new DatetimeValidator())->isValid($webhook['data']['$createdAt']));
->>>>>>> 1832c3c1
 
         /**
          * Test for FAILURE
@@ -908,12 +875,7 @@
         $this->assertNotEmpty($webhook['data']['userId']);
         $this->assertNotEmpty($webhook['data']['teamId']);
         $this->assertCount(2, $webhook['data']['roles']);
-<<<<<<< HEAD
-        $dateValidator = new DatetimeValidator();
-        $this->assertEquals(true, $dateValidator->isValid($webhook['data']['invited']));
-=======
         $this->assertEquals(true, (new DatetimeValidator())->isValid($webhook['data']['invited']));
->>>>>>> 1832c3c1
         $this->assertEquals(('server' === $this->getSide()), $webhook['data']['confirm']);
 
         /**
@@ -985,12 +947,7 @@
         $this->assertNotEmpty($webhook['data']['userId']);
         $this->assertNotEmpty($webhook['data']['teamId']);
         $this->assertCount(2, $webhook['data']['roles']);
-<<<<<<< HEAD
-        $dateValidator = new DatetimeValidator();
-        $this->assertEquals(true, $dateValidator->isValid($webhook['data']['invited']));
-=======
         $this->assertEquals(true, (new DatetimeValidator())->isValid($webhook['data']['invited']));
->>>>>>> 1832c3c1
         $this->assertEquals(('server' === $this->getSide()), $webhook['data']['confirm']);
     }
 }