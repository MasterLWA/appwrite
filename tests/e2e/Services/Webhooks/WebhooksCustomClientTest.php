--- conflicted
+++ resolved
@@ -7,10 +7,7 @@
 use Tests\E2E\Scopes\Scope;
 use Tests\E2E\Scopes\ProjectCustom;
 use Tests\E2E\Scopes\SideClient;
-<<<<<<< HEAD
-=======
 use Utopia\Database\DateTime;
->>>>>>> 1832c3c1
 use Utopia\Database\Helpers\ID;
 use Utopia\Database\Validator\DatetimeValidator;
 
@@ -64,12 +61,7 @@
         $this->assertEquals(empty($webhook['headers']['X-Appwrite-Webhook-User-Id']), true);
         $this->assertNotEmpty($webhook['data']['$id']);
         $this->assertEquals($webhook['data']['name'], $name);
-<<<<<<< HEAD
-        $dateValidator = new DatetimeValidator();
-        $this->assertEquals(true, $dateValidator->isValid($webhook['data']['registration']));
-=======
         $this->assertEquals(true, (new DatetimeValidator())->isValid($webhook['data']['registration']));
->>>>>>> 1832c3c1
         $this->assertEquals($webhook['data']['status'], true);
         $this->assertEquals($webhook['data']['email'], $email);
         $this->assertEquals($webhook['data']['emailVerification'], false);
@@ -145,12 +137,7 @@
         $this->assertEquals(empty($webhook['headers']['X-Appwrite-Webhook-User-Id'] ?? ''), ('server' === $this->getSide()));
         $this->assertNotEmpty($webhook['data']['$id']);
         $this->assertEquals($webhook['data']['name'], $name);
-<<<<<<< HEAD
-        $dateValidator = new DatetimeValidator();
-        $this->assertEquals(true, $dateValidator->isValid($webhook['data']['registration']));
-=======
         $this->assertEquals(true, (new DatetimeValidator())->isValid($webhook['data']['registration']));
->>>>>>> 1832c3c1
         $this->assertEquals($webhook['data']['status'], false);
         $this->assertEquals($webhook['data']['email'], $email);
         $this->assertEquals($webhook['data']['emailVerification'], false);
@@ -210,12 +197,7 @@
         $this->assertEquals(empty($webhook['headers']['X-Appwrite-Webhook-User-Id']), true);
         $this->assertNotEmpty($webhook['data']['$id']);
         $this->assertNotEmpty($webhook['data']['userId']);
-<<<<<<< HEAD
-        $dateValidator = new DatetimeValidator();
-        $this->assertEquals(true, $dateValidator->isValid($webhook['data']['expire']));
-=======
         $this->assertEquals(true, (new DatetimeValidator())->isValid($webhook['data']['expire']));
->>>>>>> 1832c3c1
         $this->assertEquals($webhook['data']['ip'], '127.0.0.1');
         $this->assertNotEmpty($webhook['data']['osCode']);
         $this->assertIsString($webhook['data']['osCode']);
@@ -390,12 +372,7 @@
         $this->assertEquals(empty($webhook['headers']['X-Appwrite-Webhook-User-Id'] ?? ''), ('server' === $this->getSide()));
         $this->assertNotEmpty($webhook['data']['$id']);
         $this->assertNotEmpty($webhook['data']['userId']);
-<<<<<<< HEAD
-        $dateValidator = new DatetimeValidator();
-        $this->assertEquals(true, $dateValidator->isValid($webhook['data']['expire']));
-=======
         $this->assertEquals(true, (new DatetimeValidator())->isValid($webhook['data']['expire']));
->>>>>>> 1832c3c1
         $this->assertEquals($webhook['data']['ip'], '127.0.0.1');
         $this->assertNotEmpty($webhook['data']['osCode']);
         $this->assertIsString($webhook['data']['osCode']);
@@ -707,12 +684,7 @@
         $this->assertNotEmpty($webhook['data']['$id']);
         $this->assertNotEmpty($webhook['data']['userId']);
         $this->assertNotEmpty($webhook['data']['secret']);
-<<<<<<< HEAD
-        $dateValidator = new DatetimeValidator();
-        $this->assertEquals(true, $dateValidator->isValid($webhook['data']['expire']));
-=======
         $this->assertEquals(true, (new DatetimeValidator())->isValid($webhook['data']['expire']));
->>>>>>> 1832c3c1
 
         $data['secret'] = $webhook['data']['secret'];
 
@@ -772,12 +744,7 @@
         $this->assertNotEmpty($webhook['data']['$id']);
         $this->assertNotEmpty($webhook['data']['userId']);
         $this->assertNotEmpty($webhook['data']['secret']);
-<<<<<<< HEAD
-        $dateValidator = new DatetimeValidator();
-        $this->assertEquals(true, $dateValidator->isValid($webhook['data']['expire']));
-=======
         $this->assertEquals(true, (new DatetimeValidator())->isValid($webhook['data']['expire']));
->>>>>>> 1832c3c1
 
         $data['secret'] = $webhook['data']['secret'];
 
@@ -833,12 +800,7 @@
         $this->assertNotEmpty($webhook['data']['$id']);
         $this->assertNotEmpty($webhook['data']['userId']);
         $this->assertNotEmpty($webhook['data']['secret']);
-<<<<<<< HEAD
-        $dateValidator = new DatetimeValidator();
-        $this->assertEquals(true, $dateValidator->isValid($webhook['data']['expire']));
-=======
         $this->assertEquals(true, (new DatetimeValidator())->isValid($webhook['data']['expire']));
->>>>>>> 1832c3c1
 
         $data['secret'] = $webhook['data']['secret'];
 
@@ -896,12 +858,7 @@
         $this->assertNotEmpty($webhook['data']['$id']);
         $this->assertNotEmpty($webhook['data']['userId']);
         $this->assertNotEmpty($webhook['data']['secret']);
-<<<<<<< HEAD
-        $dateValidator = new DatetimeValidator();
-        $this->assertEquals(true, $dateValidator->isValid($webhook['data']['expire']));
-=======
         $this->assertEquals(true, (new DatetimeValidator())->isValid($webhook['data']['expire']));
->>>>>>> 1832c3c1
 
         $data['secret'] = $webhook['data']['secret'];
 
@@ -964,12 +921,7 @@
         $this->assertNotEmpty($webhook['data']['userId']);
         $this->assertNotEmpty($webhook['data']['teamId']);
         $this->assertCount(2, $webhook['data']['roles']);
-<<<<<<< HEAD
-        $dateValidator = new DatetimeValidator();
-        $this->assertEquals(true, $dateValidator->isValid($webhook['data']['joined']));
-=======
         $this->assertEquals(true, (new DatetimeValidator())->isValid($webhook['data']['joined']));
->>>>>>> 1832c3c1
         $this->assertEquals(true, $webhook['data']['confirm']);
 
         /**
