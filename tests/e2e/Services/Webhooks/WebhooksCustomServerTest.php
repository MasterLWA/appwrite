<?php

namespace Tests\E2E\Services\Webhooks;

use CURLFile;
use Tests\E2E\Client;
use Tests\E2E\Scopes\ProjectCustom;
use Tests\E2E\Scopes\Scope;
use Tests\E2E\Scopes\SideServer;
use Utopia\CLI\Console;
<<<<<<< HEAD
=======
use Utopia\Database\DateTime;
>>>>>>> 1832c3c1
use Utopia\Database\Helpers\ID;
use Utopia\Database\Helpers\Permission;
use Utopia\Database\Helpers\Role;
use Utopia\Database\Validator\DatetimeValidator;

class WebhooksCustomServerTest extends Scope
{
    use WebhooksBase;
    use ProjectCustom;
    use SideServer;

    /**
     * @depends testCreateAttributes
     */
    public function testUpdateCollection($data): array
    {
        $id = $data['actorsId'];
        $databaseId = $data['databaseId'];

        /**
         * Test for SUCCESS
         */
        $actors = $this->client->call(Client::METHOD_PUT, '/databases/' . $databaseId . '/collections/' . $id, array_merge([
            'content-type' => 'application/json',
            'x-appwrite-project' => $this->getProject()['$id'],
            'x-appwrite-key' => $this->getProject()['apiKey']
        ]), [
            'name' => 'Actors1',
            'documentSecurity' => true,
        ]);

        $this->assertEquals($actors['headers']['status-code'], 200);
        $this->assertNotEmpty($actors['body']['$id']);

        $webhook = $this->getLastRequest();
        $signatureExpected = self::getWebhookSignature($webhook, $this->getProject()['signatureKey']);

        $this->assertEquals($webhook['method'], 'POST');
        $this->assertEquals($webhook['headers']['Content-Type'], 'application/json');
        $this->assertEquals($webhook['headers']['User-Agent'], 'Appwrite-Server vdev. Please report abuse at security@appwrite.io');
        $this->assertStringContainsString('databases.' . $databaseId . '.collections.*', $webhook['headers']['X-Appwrite-Webhook-Events']);
        $this->assertStringContainsString('databases.' . $databaseId . '.collections.*.update', $webhook['headers']['X-Appwrite-Webhook-Events']);
        $this->assertStringContainsString("databases.{$databaseId}.collections.{$id}", $webhook['headers']['X-Appwrite-Webhook-Events']);
        $this->assertStringContainsString("databases.{$databaseId}.collections.{$id}.update", $webhook['headers']['X-Appwrite-Webhook-Events']);
        $this->assertEquals($webhook['headers']['X-Appwrite-Webhook-Signature'], $signatureExpected);
        $this->assertEquals($webhook['headers']['X-Appwrite-Webhook-Id'] ?? '', $this->getProject()['webhookId']);
        $this->assertEquals($webhook['headers']['X-Appwrite-Webhook-Project-Id'] ?? '', $this->getProject()['$id']);
        $this->assertEquals(empty($webhook['headers']['X-Appwrite-Webhook-User-Id'] ?? ''), true);
        $this->assertNotEmpty($webhook['data']['$id']);
        $this->assertEquals($webhook['data']['name'], 'Actors1');
        $this->assertIsArray($webhook['data']['$permissions']);
        $this->assertCount(4, $webhook['data']['$permissions']);

        return array_merge(['actorsId' => $actors['body']['$id']]);
    }

    /**
     * @depends testCreateAttributes
     */
    public function testCreateDeleteIndexes($data): array
    {
        $actorsId = $data['actorsId'];
        $databaseId = $data['databaseId'];

        $index = $this->client->call(Client::METHOD_POST, '/databases/' . $databaseId . '/collections/' . $data['actorsId'] . '/indexes', array_merge([
            'content-type' => 'application/json',
            'x-appwrite-project' => $this->getProject()['$id'],
            'x-appwrite-key' => $this->getProject()['apiKey']
        ]), [
            'key' => 'fullname',
            'type' => 'key',
            'attributes' => ['lastName', 'firstName'],
            'orders' => ['ASC', 'ASC'],
        ]);

        $indexKey = $index['body']['key'];
        $this->assertEquals($index['headers']['status-code'], 202);
        $this->assertEquals($index['body']['key'], 'fullname');

        // wait for database worker to create index
        sleep(5);

        $webhook = $this->getLastRequest();
        $signatureExpected = self::getWebhookSignature($webhook, $this->getProject()['signatureKey']);

        $this->assertEquals($webhook['method'], 'POST');
        $this->assertEquals($webhook['headers']['Content-Type'], 'application/json');
        $this->assertEquals($webhook['headers']['User-Agent'], 'Appwrite-Server vdev. Please report abuse at security@appwrite.io');
        $this->assertStringContainsString('databases.' . $databaseId . '.collections.*', $webhook['headers']['X-Appwrite-Webhook-Events']);
        $this->assertStringContainsString('databases.' . $databaseId . '.collections.*.indexes.*', $webhook['headers']['X-Appwrite-Webhook-Events']);
        $this->assertStringContainsString('databases.' . $databaseId . '.collections.*.indexes.*.create', $webhook['headers']['X-Appwrite-Webhook-Events']);
        $this->assertStringContainsString("databases.{$databaseId}.collections.{$actorsId}", $webhook['headers']['X-Appwrite-Webhook-Events']);
        $this->assertStringContainsString("databases.{$databaseId}.collections.{$actorsId}.indexes.*", $webhook['headers']['X-Appwrite-Webhook-Events']);
        $this->assertStringContainsString("databases.{$databaseId}.collections.{$actorsId}.indexes.*.create", $webhook['headers']['X-Appwrite-Webhook-Events']);
        $this->assertEquals($webhook['headers']['X-Appwrite-Webhook-Signature'], $signatureExpected);
        $this->assertEquals($webhook['headers']['X-Appwrite-Webhook-Id'] ?? '', $this->getProject()['webhookId']);
        $this->assertEquals($webhook['headers']['X-Appwrite-Webhook-Project-Id'] ?? '', $this->getProject()['$id']);
        $this->assertEquals(empty($webhook['headers']['X-Appwrite-Webhook-User-Id'] ?? ''), true);

        // Remove index
        $this->client->call(Client::METHOD_DELETE, '/databases/' . $databaseId . '/collections/' . $data['actorsId'] . '/indexes/' . $index['body']['key'], array_merge([
            'content-type' => 'application/json',
            'x-appwrite-project' => $this->getProject()['$id'],
            'x-appwrite-key' => $this->getProject()['apiKey']
        ]));

        // // wait for database worker to remove index
        $webhook = $this->getLastRequest();
        $signatureExpected = self::getWebhookSignature($webhook, $this->getProject()['signatureKey']);

        // $this->assertEquals($webhook['method'], 'DELETE');
        $this->assertEquals($webhook['headers']['Content-Type'], 'application/json');
        $this->assertEquals($webhook['headers']['User-Agent'], 'Appwrite-Server vdev. Please report abuse at security@appwrite.io');
        $this->assertStringContainsString('databases.' . $databaseId . '.collections.*', $webhook['headers']['X-Appwrite-Webhook-Events']);
        $this->assertStringContainsString('databases.' . $databaseId . '.collections.*.indexes.*', $webhook['headers']['X-Appwrite-Webhook-Events']);
        $this->assertStringContainsString('databases.' . $databaseId . '.collections.*.indexes.*.delete', $webhook['headers']['X-Appwrite-Webhook-Events']);
        $this->assertStringContainsString("databases.{$databaseId}.collections.{$actorsId}", $webhook['headers']['X-Appwrite-Webhook-Events']);
        $this->assertStringContainsString("databases.{$databaseId}.collections.{$actorsId}.indexes.*", $webhook['headers']['X-Appwrite-Webhook-Events']);
        $this->assertStringContainsString("databases.{$databaseId}.collections.{$actorsId}.indexes.*.delete", $webhook['headers']['X-Appwrite-Webhook-Events']);
        $this->assertEquals($webhook['headers']['X-Appwrite-Webhook-Signature'], $signatureExpected);
        $this->assertEquals($webhook['headers']['X-Appwrite-Webhook-Id'] ?? '', $this->getProject()['webhookId']);
        $this->assertEquals($webhook['headers']['X-Appwrite-Webhook-Project-Id'] ?? '', $this->getProject()['$id']);
        $this->assertEquals(empty($webhook['headers']['X-Appwrite-Webhook-User-Id'] ?? ''), true);

        return $data;
    }

    public function testDeleteCollection(): array
    {
        /**
         * Create database
         */
        $database = $this->client->call(Client::METHOD_POST, '/databases', array_merge([
            'content-type' => 'application/json',
            'x-appwrite-project' => $this->getProject()['$id'],
            'x-appwrite-key' => $this->getProject()['apiKey']
        ], $this->getHeaders()), [
            'databaseId' => ID::unique(),
            'name' => 'Actors DB',
        ]);

        $databaseId = $database['body']['$id'];

        /**
         * Test for SUCCESS
         */
        $actors = $this->client->call(Client::METHOD_POST, '/databases/' . $databaseId . '/collections', array_merge([
            'content-type' => 'application/json',
            'x-appwrite-project' => $this->getProject()['$id'],
            'x-appwrite-key' => $this->getProject()['apiKey']
        ]), [
            'collectionId' => ID::unique(),
            'name' => 'Demo',
            'permissions' => [
                Permission::read(Role::any()),
                Permission::create(Role::any()),
                Permission::update(Role::any()),
                Permission::delete(Role::any()),
            ],
            'documentSecurity' => true,
        ]);

        $id = $actors['body']['$id'];

        $this->assertEquals($actors['headers']['status-code'], 201);
        $this->assertNotEmpty($actors['body']['$id']);

        $actors = $this->client->call(Client::METHOD_DELETE, '/databases/' . $databaseId . '/collections/' . $actors['body']['$id'], array_merge([
            'content-type' => 'application/json',
            'x-appwrite-project' => $this->getProject()['$id'],
            'x-appwrite-key' => $this->getProject()['apiKey']
        ]), []);

        $this->assertEquals($actors['headers']['status-code'], 204);

        $webhook = $this->getLastRequest();
        $signatureExpected = self::getWebhookSignature($webhook, $this->getProject()['signatureKey']);

        $this->assertEquals($webhook['method'], 'POST');
        $this->assertEquals($webhook['headers']['Content-Type'], 'application/json');
        $this->assertEquals($webhook['headers']['User-Agent'], 'Appwrite-Server vdev. Please report abuse at security@appwrite.io');
        $this->assertStringContainsString('databases.' . $databaseId . '.collections.*', $webhook['headers']['X-Appwrite-Webhook-Events']);
        $this->assertStringContainsString('databases.' . $databaseId . '.collections.*.delete', $webhook['headers']['X-Appwrite-Webhook-Events']);
        $this->assertStringContainsString("databases.{$databaseId}.collections.{$id}", $webhook['headers']['X-Appwrite-Webhook-Events']);
        $this->assertStringContainsString("databases.{$databaseId}.collections.{$id}.delete", $webhook['headers']['X-Appwrite-Webhook-Events']);
        $this->assertEquals($webhook['headers']['X-Appwrite-Webhook-Signature'], $signatureExpected);
        $this->assertEquals($webhook['headers']['X-Appwrite-Webhook-Id'] ?? '', $this->getProject()['webhookId']);
        $this->assertEquals($webhook['headers']['X-Appwrite-Webhook-Project-Id'] ?? '', $this->getProject()['$id']);
        $this->assertEquals(empty($webhook['headers']['X-Appwrite-Webhook-User-Id'] ?? ''), true);
        $this->assertNotEmpty($webhook['data']['$id']);
        $this->assertEquals($webhook['data']['name'], 'Demo');
        $this->assertIsArray($webhook['data']['$permissions']);
        $this->assertCount(4, $webhook['data']['$permissions']);

        return [];
    }

    public function testCreateUser(): array
    {
        $email = uniqid() . 'user@localhost.test';
        $password = 'password';
        $name = 'User Name';

        /**
         * Test for SUCCESS
         */
        $user = $this->client->call(Client::METHOD_POST, '/users', array_merge([
            'content-type' => 'application/json',
            'x-appwrite-project' => $this->getProject()['$id'],
        ], $this->getHeaders()), [
            'userId' => ID::unique(),
            'email' => $email,
            'password' => $password,
            'name' => $name,
        ]);

        $this->assertEquals($user['headers']['status-code'], 201);
        $this->assertNotEmpty($user['body']['$id']);

        $id = $user['body']['$id'];

        $webhook = $this->getLastRequest();
        $signatureExpected = self::getWebhookSignature($webhook, $this->getProject()['signatureKey']);

        $this->assertEquals($webhook['method'], 'POST');
        $this->assertEquals($webhook['headers']['Content-Type'], 'application/json');
        $this->assertEquals($webhook['headers']['User-Agent'], 'Appwrite-Server vdev. Please report abuse at security@appwrite.io');
        $this->assertStringContainsString('users.*', $webhook['headers']['X-Appwrite-Webhook-Events']);
        $this->assertStringContainsString('users.*.create', $webhook['headers']['X-Appwrite-Webhook-Events']);
        $this->assertStringContainsString("users.{$id}", $webhook['headers']['X-Appwrite-Webhook-Events']);
        $this->assertStringContainsString("users.{$id}.create", $webhook['headers']['X-Appwrite-Webhook-Events']);
        $this->assertEquals($webhook['headers']['X-Appwrite-Webhook-Signature'], $signatureExpected);
        $this->assertEquals($webhook['headers']['X-Appwrite-Webhook-Id'] ?? '', $this->getProject()['webhookId']);
        $this->assertEquals($webhook['headers']['X-Appwrite-Webhook-Project-Id'] ?? '', $this->getProject()['$id']);
        $this->assertEquals(empty($webhook['headers']['X-Appwrite-Webhook-User-Id'] ?? ''), ('server' === $this->getSide()));
        $this->assertNotEmpty($webhook['data']['$id']);
        $this->assertEquals($webhook['data']['name'], $name);
<<<<<<< HEAD
        $dateValidator = new DatetimeValidator();
        $this->assertEquals(true, $dateValidator->isValid($webhook['data']['registration']));
=======
        $this->assertEquals(true, (new DatetimeValidator())->isValid($webhook['data']['registration']));
>>>>>>> 1832c3c1
        $this->assertEquals($webhook['data']['status'], true);
        $this->assertEquals($webhook['data']['email'], $email);
        $this->assertEquals($webhook['data']['emailVerification'], false);
        $this->assertEquals($webhook['data']['prefs'], []);

        /**
         * Test for FAILURE
         */
        return ['userId' => $user['body']['$id'], 'name' => $user['body']['name'], 'email' => $user['body']['email']];
    }

    /**
     * @depends testCreateUser
     */
    public function testUpdateUserPrefs(array $data): array
    {
        $id = $data['userId'];

        /**
         * Test for SUCCESS
         */
        $user = $this->client->call(Client::METHOD_PATCH, '/users/' . $id . '/prefs', array_merge([
            'content-type' => 'application/json',
            'x-appwrite-project' => $this->getProject()['$id'],
        ], $this->getHeaders()), [
            'prefs' => ['a' => 'b']
        ]);

        $this->assertEquals($user['headers']['status-code'], 200);
        $this->assertEquals($user['body']['a'], 'b');

        $webhook = $this->getLastRequest();
        $signatureExpected = self::getWebhookSignature($webhook, $this->getProject()['signatureKey']);

        $this->assertEquals($webhook['method'], 'POST');
        $this->assertEquals($webhook['headers']['Content-Type'], 'application/json');
        $this->assertEquals($webhook['headers']['User-Agent'], 'Appwrite-Server vdev. Please report abuse at security@appwrite.io');
        $this->assertStringContainsString('users.*', $webhook['headers']['X-Appwrite-Webhook-Events']);
        $this->assertStringContainsString('users.*.update', $webhook['headers']['X-Appwrite-Webhook-Events']);
        $this->assertStringContainsString('users.*.update.prefs', $webhook['headers']['X-Appwrite-Webhook-Events']);
        $this->assertStringContainsString("users.{$id}", $webhook['headers']['X-Appwrite-Webhook-Events']);
        $this->assertStringContainsString("users.{$id}.update", $webhook['headers']['X-Appwrite-Webhook-Events']);
        $this->assertStringContainsString("users.{$id}.update.prefs", $webhook['headers']['X-Appwrite-Webhook-Events']);
        $this->assertEquals($webhook['headers']['X-Appwrite-Webhook-Signature'], $signatureExpected);
        $this->assertEquals($webhook['headers']['X-Appwrite-Webhook-Id'] ?? '', $this->getProject()['webhookId']);
        $this->assertEquals($webhook['headers']['X-Appwrite-Webhook-Project-Id'] ?? '', $this->getProject()['$id']);
        $this->assertEquals(empty($webhook['headers']['X-Appwrite-Webhook-User-Id'] ?? ''), ('server' === $this->getSide()));
        $this->assertEquals($webhook['data']['a'], 'b');

        return $data;
    }

    /**
     * @depends testUpdateUserPrefs
     */
    public function testUpdateUserStatus(array $data): array
    {
        $id = $data['userId'];

        /**
         * Test for SUCCESS
         */
        $user = $this->client->call(Client::METHOD_PATCH, '/users/' . $data['userId'] . '/status', array_merge([
            'content-type' => 'application/json',
            'x-appwrite-project' => $this->getProject()['$id'],
        ], $this->getHeaders()), [
            'status' => false,
        ]);

        $this->assertEquals($user['headers']['status-code'], 200);
        $this->assertNotEmpty($user['body']['$id']);

        $webhook = $this->getLastRequest();
        $signatureExpected = self::getWebhookSignature($webhook, $this->getProject()['signatureKey']);

        $this->assertEquals($webhook['method'], 'POST');
        $this->assertEquals($webhook['headers']['Content-Type'], 'application/json');
        $this->assertEquals($webhook['headers']['User-Agent'], 'Appwrite-Server vdev. Please report abuse at security@appwrite.io');
        $this->assertStringContainsString('users.*', $webhook['headers']['X-Appwrite-Webhook-Events']);
        $this->assertStringContainsString('users.*.update', $webhook['headers']['X-Appwrite-Webhook-Events']);
        $this->assertStringContainsString('users.*.update.status', $webhook['headers']['X-Appwrite-Webhook-Events']);
        $this->assertStringContainsString("users.{$id}", $webhook['headers']['X-Appwrite-Webhook-Events']);
        $this->assertStringContainsString("users.{$id}.update", $webhook['headers']['X-Appwrite-Webhook-Events']);
        $this->assertStringContainsString("users.{$id}.update.status", $webhook['headers']['X-Appwrite-Webhook-Events']);
        $this->assertEquals($webhook['headers']['X-Appwrite-Webhook-Signature'], $signatureExpected);
        $this->assertEquals($webhook['headers']['X-Appwrite-Webhook-Id'] ?? '', $this->getProject()['webhookId']);
        $this->assertEquals($webhook['headers']['X-Appwrite-Webhook-Project-Id'] ?? '', $this->getProject()['$id']);
        $this->assertEquals(empty($webhook['headers']['X-Appwrite-Webhook-User-Id'] ?? ''), ('server' === $this->getSide()));
        $this->assertNotEmpty($webhook['data']['$id']);
        $this->assertEquals($webhook['data']['name'], $data['name']);
<<<<<<< HEAD
        $dateValidator = new DatetimeValidator();
        $this->assertEquals(true, $dateValidator->isValid($webhook['data']['registration']));
=======
        $this->assertEquals(true, (new DatetimeValidator())->isValid($webhook['data']['registration']));
>>>>>>> 1832c3c1
        $this->assertEquals($webhook['data']['status'], false);
        $this->assertEquals($webhook['data']['email'], $data['email']);
        $this->assertEquals($webhook['data']['emailVerification'], false);
        $this->assertEquals($webhook['data']['prefs']['a'], 'b');

        return $data;
    }

    /**
     * @depends testUpdateUserStatus
     */
    public function testDeleteUser(array $data): array
    {
        $id = $data['userId'];

        /**
         * Test for SUCCESS
         */
        $user = $this->client->call(Client::METHOD_DELETE, '/users/' . $data['userId'], array_merge([
            'content-type' => 'application/json',
            'x-appwrite-project' => $this->getProject()['$id'],
        ], $this->getHeaders()));

        $this->assertEquals($user['headers']['status-code'], 204);

        $webhook = $this->getLastRequest();
        $signatureExpected = self::getWebhookSignature($webhook, $this->getProject()['signatureKey']);

        $this->assertEquals($webhook['method'], 'POST');
        $this->assertEquals($webhook['headers']['Content-Type'], 'application/json');
        $this->assertEquals($webhook['headers']['User-Agent'], 'Appwrite-Server vdev. Please report abuse at security@appwrite.io');
        $this->assertStringContainsString('users.*', $webhook['headers']['X-Appwrite-Webhook-Events']);
        $this->assertStringContainsString('users.*.delete', $webhook['headers']['X-Appwrite-Webhook-Events']);
        $this->assertStringContainsString("users.{$id}", $webhook['headers']['X-Appwrite-Webhook-Events']);
        $this->assertStringContainsString("users.{$id}.delete", $webhook['headers']['X-Appwrite-Webhook-Events']);
        $this->assertEquals($webhook['headers']['X-Appwrite-Webhook-Signature'], $signatureExpected);
        $this->assertEquals($webhook['headers']['X-Appwrite-Webhook-Id'] ?? '', $this->getProject()['webhookId']);
        $this->assertEquals($webhook['headers']['X-Appwrite-Webhook-Project-Id'] ?? '', $this->getProject()['$id']);
        $this->assertEquals(empty($webhook['headers']['X-Appwrite-Webhook-User-Id'] ?? ''), ('server' === $this->getSide()));
        $this->assertNotEmpty($webhook['data']['$id']);
        $this->assertEquals($webhook['data']['name'], $data['name']);
<<<<<<< HEAD
        $dateValidator = new DatetimeValidator();
        $this->assertEquals(true, $dateValidator->isValid($webhook['data']['registration']));
=======
        $this->assertEquals(true, (new DatetimeValidator())->isValid($webhook['data']['registration']));
>>>>>>> 1832c3c1
        $this->assertEquals($webhook['data']['status'], false);
        $this->assertEquals($webhook['data']['email'], $data['email']);
        $this->assertEquals($webhook['data']['emailVerification'], false);
        $this->assertEquals($webhook['data']['prefs']['a'], 'b');

        return $data;
    }

    public function testCreateFunction(): array
    {
        /**
         * Test for SUCCESS
         */
        $function = $this->client->call(Client::METHOD_POST, '/functions', array_merge([
            'content-type' => 'application/json',
            'x-appwrite-project' => $this->getProject()['$id'],
        ], $this->getHeaders()), [
            'functionId' => ID::unique(),
            'name' => 'Test',
            'execute' => [Role::any()->toString()],
            'runtime' => 'php-8.0',
            'timeout' => 10,
        ]);

        $id = $function['body']['$id'] ?? '';

        $this->assertEquals($function['headers']['status-code'], 201);
        $this->assertNotEmpty($function['body']['$id']);

        $webhook = $this->getLastRequest();
        $signatureExpected = self::getWebhookSignature($webhook, $this->getProject()['signatureKey']);

        $this->assertEquals($webhook['method'], 'POST');
        $this->assertEquals($webhook['headers']['Content-Type'], 'application/json');
        $this->assertEquals($webhook['headers']['User-Agent'], 'Appwrite-Server vdev. Please report abuse at security@appwrite.io');
        $this->assertStringContainsString('functions.*', $webhook['headers']['X-Appwrite-Webhook-Events']);
        $this->assertStringContainsString('functions.*.create', $webhook['headers']['X-Appwrite-Webhook-Events']);
        $this->assertStringContainsString("functions.{$id}", $webhook['headers']['X-Appwrite-Webhook-Events']);
        $this->assertStringContainsString("functions.{$id}.create", $webhook['headers']['X-Appwrite-Webhook-Events']);
        $this->assertEquals($webhook['headers']['X-Appwrite-Webhook-Signature'], $signatureExpected);
        $this->assertEquals($webhook['headers']['X-Appwrite-Webhook-Id'] ?? '', $this->getProject()['webhookId']);
        $this->assertEquals($webhook['headers']['X-Appwrite-Webhook-Project-Id'] ?? '', $this->getProject()['$id']);

        /**
         * Test for FAILURE
         */

        return [
            'functionId' => $id,
        ];
    }

    /**
     * @depends testCreateFunction
     */
    public function testUpdateFunction($data): array
    {
        $id = $data['functionId'];

        /**
         * Test for SUCCESS
         */
        $function = $this->client->call(Client::METHOD_PUT, '/functions/' . $data['functionId'], array_merge([
            'content-type' => 'application/json',
            'x-appwrite-project' => $this->getProject()['$id'],
        ], $this->getHeaders()), [
            'name' => 'Test',
            'runtime' => 'php-8.0',
            'execute' => [Role::any()->toString()],
            'vars' => [
                'key1' => 'value1',
            ]
        ]);

        $this->assertEquals($function['headers']['status-code'], 200);
        $this->assertEquals($function['body']['$id'], $data['functionId']);

        // Create variable
        $variable = $this->client->call(Client::METHOD_POST, '/functions/' . $data['functionId'] . '/variables', array_merge([
            'content-type' => 'application/json',
            'x-appwrite-project' => $this->getProject()['$id'],
        ], $this->getHeaders()), [
            'key' => 'key1',
            'value' => 'value1',
        ]);

        $this->assertEquals(201, $variable['headers']['status-code']);

        $webhook = $this->getLastRequest();
        $signatureExpected = self::getWebhookSignature($webhook, $this->getProject()['signatureKey']);

        $this->assertEquals($webhook['method'], 'POST');
        $this->assertEquals($webhook['headers']['Content-Type'], 'application/json');
        $this->assertEquals($webhook['headers']['User-Agent'], 'Appwrite-Server vdev. Please report abuse at security@appwrite.io');
        $this->assertStringContainsString('functions.*', $webhook['headers']['X-Appwrite-Webhook-Events']);
        $this->assertStringContainsString('functions.*.update', $webhook['headers']['X-Appwrite-Webhook-Events']);
        $this->assertStringContainsString("functions.{$id}", $webhook['headers']['X-Appwrite-Webhook-Events']);
        $this->assertStringContainsString("functions.{$id}.update", $webhook['headers']['X-Appwrite-Webhook-Events']);
        $this->assertEquals($webhook['headers']['X-Appwrite-Webhook-Signature'], $signatureExpected);
        $this->assertEquals($webhook['headers']['X-Appwrite-Webhook-Id'] ?? '', $this->getProject()['webhookId']);
        $this->assertEquals($webhook['headers']['X-Appwrite-Webhook-Project-Id'] ?? '', $this->getProject()['$id']);

        $function = $this->client->call(Client::METHOD_PUT, '/functions/' . $data['functionId'], array_merge([
            'content-type' => 'application/json',
            'x-appwrite-project' => $this->getProject()['$id'],
        ], $this->getHeaders()), [
            'name' => 'Test Failure',
            'execute' => [ 'not-valid-permission' ]
        ]);

        $this->assertEquals($function['headers']['status-code'], 400);

        return $data;
    }

    /**
     * @depends testUpdateFunction
     */
    public function testCreateDeployment($data): array
    {
        /**
         * Test for SUCCESS
         */
        $stderr = '';
        $stdout = '';
        $folder = 'timeout';
        $code = realpath(__DIR__ . '/../../../resources/functions') . "/{$folder}/code.tar.gz";
        Console::execute('cd ' . realpath(__DIR__ . "/../../../resources/functions") . "/{$folder}  && tar --exclude code.tar.gz -czf code.tar.gz .", '', $stdout, $stderr);

        $deployment = $this->client->call(Client::METHOD_POST, '/functions/' . $data['functionId'] . '/deployments', array_merge([
            'content-type' => 'multipart/form-data',
            'x-appwrite-project' => $this->getProject()['$id'],
        ], $this->getHeaders()), [
            'entrypoint' => 'index.php',
            'code' => new CURLFile($code, 'application/x-gzip', \basename($code))
        ]);

        $id = $data['functionId'] ?? '';
        $deploymentId = $deployment['body']['$id'] ?? '';

        $this->assertEquals($deployment['headers']['status-code'], 202);
        $this->assertNotEmpty($deployment['body']['$id']);

        $webhook = $this->getLastRequest();
        $signatureExpected = self::getWebhookSignature($webhook, $this->getProject()['signatureKey']);

        $this->assertEquals($webhook['method'], 'POST');
        $this->assertEquals($webhook['headers']['Content-Type'], 'application/json');
        $this->assertEquals($webhook['headers']['User-Agent'], 'Appwrite-Server vdev. Please report abuse at security@appwrite.io');
        $this->assertStringContainsString('functions.*', $webhook['headers']['X-Appwrite-Webhook-Events']);
        $this->assertStringContainsString('functions.*.deployments.*', $webhook['headers']['X-Appwrite-Webhook-Events']);
        $this->assertStringContainsString("functions.*.deployments.{$deploymentId}", $webhook['headers']['X-Appwrite-Webhook-Events']);
        $this->assertStringContainsString("functions.{$id}", $webhook['headers']['X-Appwrite-Webhook-Events']);
        $this->assertStringContainsString("functions.{$id}.deployments.*", $webhook['headers']['X-Appwrite-Webhook-Events']);
        $this->assertStringContainsString("functions.{$id}.deployments.{$deploymentId}", $webhook['headers']['X-Appwrite-Webhook-Events']);
        $this->assertEquals($webhook['headers']['X-Appwrite-Webhook-Signature'], $signatureExpected);
        $this->assertEquals($webhook['headers']['X-Appwrite-Webhook-Id'] ?? '', $this->getProject()['webhookId']);
        $this->assertEquals($webhook['headers']['X-Appwrite-Webhook-Project-Id'] ?? '', $this->getProject()['$id']);

        sleep(5);

        return array_merge($data, ['deploymentId' => $deploymentId]);
    }

    /**
     * @depends testCreateDeployment
     */
    public function testUpdateDeployment($data): array
    {
        $id = $data['functionId'] ?? '';
        $deploymentId = $data['deploymentId'] ?? '';

        /**
         * Test for SUCCESS
         */
        $response = $this->client->call(Client::METHOD_PATCH, '/functions/' . $id . '/deployments/' . $deploymentId, array_merge([
            'content-type' => 'application/json',
            'x-appwrite-project' => $this->getProject()['$id'],
        ], $this->getHeaders()), []);

        $this->assertEquals($response['headers']['status-code'], 200);
        $this->assertNotEmpty($response['body']['$id']);

        // Wait for deployment to be built.
        sleep(5);

        $webhook = $this->getLastRequest();
        $signatureExpected = self::getWebhookSignature($webhook, $this->getProject()['signatureKey']);

        $this->assertEquals($webhook['method'], 'POST');
        $this->assertEquals($webhook['headers']['Content-Type'], 'application/json');
        $this->assertEquals($webhook['headers']['User-Agent'], 'Appwrite-Server vdev. Please report abuse at security@appwrite.io');
        $this->assertStringContainsString('functions.*', $webhook['headers']['X-Appwrite-Webhook-Events']);
        $this->assertStringContainsString('functions.*.deployments.*', $webhook['headers']['X-Appwrite-Webhook-Events']);
        $this->assertStringContainsString('functions.*.deployments.*.update', $webhook['headers']['X-Appwrite-Webhook-Events']);
        $this->assertStringContainsString("functions.*.deployments.{$deploymentId}", $webhook['headers']['X-Appwrite-Webhook-Events']);
        $this->assertStringContainsString("functions.*.deployments.{$deploymentId}.update", $webhook['headers']['X-Appwrite-Webhook-Events']);
        $this->assertStringContainsString("functions.{$id}", $webhook['headers']['X-Appwrite-Webhook-Events']);
        $this->assertStringContainsString("functions.{$id}.deployments.*", $webhook['headers']['X-Appwrite-Webhook-Events']);
        $this->assertStringContainsString("functions.{$id}.deployments.*.update", $webhook['headers']['X-Appwrite-Webhook-Events']);
        $this->assertStringContainsString("functions.{$id}.deployments.{$deploymentId}", $webhook['headers']['X-Appwrite-Webhook-Events']);
        $this->assertStringContainsString("functions.{$id}.deployments.{$deploymentId}.update", $webhook['headers']['X-Appwrite-Webhook-Events']);
        $this->assertEquals($webhook['headers']['X-Appwrite-Webhook-Signature'], $signatureExpected);
        $this->assertEquals($webhook['headers']['X-Appwrite-Webhook-Id'] ?? '', $this->getProject()['webhookId']);
        $this->assertEquals($webhook['headers']['X-Appwrite-Webhook-Project-Id'] ?? '', $this->getProject()['$id']);

        /**
         * Test for FAILURE
         */

        return $data;
    }

    /**
     * @depends testUpdateDeployment
     */
    public function testExecutions($data): array
    {
        $id = $data['functionId'] ?? '';

        /**
         * Test for SUCCESS
         */
        $execution = $this->client->call(Client::METHOD_POST, '/functions/' . $id . '/executions', array_merge([
            'content-type' => 'application/json',
            'x-appwrite-project' => $this->getProject()['$id'],
        ], $this->getHeaders()), [
            'async' => true
        ]);

        $executionId = $execution['body']['$id'] ?? '';

        $this->assertEquals($execution['headers']['status-code'], 202);
        $this->assertNotEmpty($execution['body']['$id']);

        $webhook = $this->getLastRequest();
        $signatureExpected = self::getWebhookSignature($webhook, $this->getProject()['signatureKey']);
        $this->assertEquals($webhook['method'], 'POST');
        $this->assertEquals($webhook['headers']['Content-Type'], 'application/json');
        $this->assertEquals($webhook['headers']['User-Agent'], 'Appwrite-Server vdev. Please report abuse at security@appwrite.io');
        $this->assertStringContainsString('functions.*', $webhook['headers']['X-Appwrite-Webhook-Events']);
        $this->assertStringContainsString('functions.*.executions.*', $webhook['headers']['X-Appwrite-Webhook-Events']);
        $this->assertStringContainsString('functions.*.executions.*.create', $webhook['headers']['X-Appwrite-Webhook-Events']);
        $this->assertStringContainsString("functions.*.executions.{$executionId}", $webhook['headers']['X-Appwrite-Webhook-Events']);
        $this->assertStringContainsString("functions.*.executions.{$executionId}.create", $webhook['headers']['X-Appwrite-Webhook-Events']);
        $this->assertStringContainsString("functions.{$id}", $webhook['headers']['X-Appwrite-Webhook-Events']);
        $this->assertStringContainsString("functions.{$id}.executions.*", $webhook['headers']['X-Appwrite-Webhook-Events']);
        $this->assertStringContainsString("functions.{$id}.executions.*.create", $webhook['headers']['X-Appwrite-Webhook-Events']);
        $this->assertStringContainsString("functions.{$id}.executions.{$executionId}", $webhook['headers']['X-Appwrite-Webhook-Events']);
        $this->assertStringContainsString("functions.{$id}.executions.{$executionId}.create", $webhook['headers']['X-Appwrite-Webhook-Events']);
        $this->assertEquals($webhook['headers']['X-Appwrite-Webhook-Signature'], $signatureExpected);
        $this->assertEquals($webhook['headers']['X-Appwrite-Webhook-Id'] ?? '', $this->getProject()['webhookId']);
        $this->assertEquals($webhook['headers']['X-Appwrite-Webhook-Project-Id'] ?? '', $this->getProject()['$id']);

        // wait for timeout function to complete
        sleep(20);

        $webhook = $this->getLastRequest();
        $signatureExpected = self::getWebhookSignature($webhook, $this->getProject()['signatureKey']);

        $this->assertEquals($webhook['method'], 'POST');
        $this->assertEquals($webhook['headers']['Content-Type'], 'application/json');
        $this->assertEquals($webhook['headers']['User-Agent'], 'Appwrite-Server vdev. Please report abuse at security@appwrite.io');
        $this->assertStringContainsString('functions.*', $webhook['headers']['X-Appwrite-Webhook-Events']);
        $this->assertStringContainsString('functions.*.executions.*', $webhook['headers']['X-Appwrite-Webhook-Events']);
        $this->assertStringContainsString('functions.*.executions.*.update', $webhook['headers']['X-Appwrite-Webhook-Events']);
        $this->assertStringContainsString("functions.*.executions.{$executionId}", $webhook['headers']['X-Appwrite-Webhook-Events']);
        $this->assertStringContainsString("functions.*.executions.{$executionId}.update", $webhook['headers']['X-Appwrite-Webhook-Events']);
        $this->assertStringContainsString("functions.{$id}", $webhook['headers']['X-Appwrite-Webhook-Events']);
        $this->assertStringContainsString("functions.{$id}.executions.*", $webhook['headers']['X-Appwrite-Webhook-Events']);
        $this->assertStringContainsString("functions.{$id}.executions.*.update", $webhook['headers']['X-Appwrite-Webhook-Events']);
        $this->assertStringContainsString("functions.{$id}.executions.{$executionId}", $webhook['headers']['X-Appwrite-Webhook-Events']);
        $this->assertStringContainsString("functions.{$id}.executions.{$executionId}.update", $webhook['headers']['X-Appwrite-Webhook-Events']);
        $this->assertEquals($webhook['headers']['X-Appwrite-Webhook-Signature'], $signatureExpected);
        $this->assertEquals($webhook['headers']['X-Appwrite-Webhook-Id'] ?? '', $this->getProject()['webhookId']);
        $this->assertEquals($webhook['headers']['X-Appwrite-Webhook-Project-Id'] ?? '', $this->getProject()['$id']);

        /**
         * Test for FAILURE
         */

        return $data;
    }

    /**
     * @depends testExecutions
     */
    public function testDeleteDeployment($data): array
    {
        $id = $data['functionId'] ?? '';
        $deploymentId = $data['deploymentId'] ?? '';
        /**
         * Test for SUCCESS
         */
        $deployment = $this->client->call(Client::METHOD_DELETE, '/functions/' . $id . '/deployments/' . $deploymentId, array_merge([
            'content-type' => 'application/json',
            'x-appwrite-project' => $this->getProject()['$id'],
        ], $this->getHeaders()));

        $this->assertEquals($deployment['headers']['status-code'], 204);
        $this->assertEmpty($deployment['body']);

        $webhook = $this->getLastRequest();
        $signatureExpected = self::getWebhookSignature($webhook, $this->getProject()['signatureKey']);

        $this->assertEquals($webhook['method'], 'POST');
        $this->assertEquals($webhook['headers']['Content-Type'], 'application/json');
        $this->assertEquals($webhook['headers']['User-Agent'], 'Appwrite-Server vdev. Please report abuse at security@appwrite.io');
        $this->assertStringContainsString('functions.*', $webhook['headers']['X-Appwrite-Webhook-Events']);
        $this->assertStringContainsString('functions.*.deployments.*', $webhook['headers']['X-Appwrite-Webhook-Events']);
        $this->assertStringContainsString('functions.*.deployments.*.delete', $webhook['headers']['X-Appwrite-Webhook-Events']);
        $this->assertStringContainsString("functions.*.deployments.{$deploymentId}", $webhook['headers']['X-Appwrite-Webhook-Events']);
        $this->assertStringContainsString("functions.*.deployments.{$deploymentId}.delete", $webhook['headers']['X-Appwrite-Webhook-Events']);
        $this->assertStringContainsString("functions.{$id}", $webhook['headers']['X-Appwrite-Webhook-Events']);
        $this->assertStringContainsString("functions.{$id}.deployments.*", $webhook['headers']['X-Appwrite-Webhook-Events']);
        $this->assertStringContainsString("functions.{$id}.deployments.*.delete", $webhook['headers']['X-Appwrite-Webhook-Events']);
        $this->assertStringContainsString("functions.{$id}.deployments.{$deploymentId}", $webhook['headers']['X-Appwrite-Webhook-Events']);
        $this->assertStringContainsString("functions.{$id}.deployments.{$deploymentId}.delete", $webhook['headers']['X-Appwrite-Webhook-Events']);
        $this->assertEquals($webhook['headers']['X-Appwrite-Webhook-Signature'], $signatureExpected);
        $this->assertEquals($webhook['headers']['X-Appwrite-Webhook-Id'] ?? '', $this->getProject()['webhookId']);
        $this->assertEquals($webhook['headers']['X-Appwrite-Webhook-Project-Id'] ?? '', $this->getProject()['$id']);

        /**
         * Test for FAILURE
         */

        return $data;
    }

    /**
     * @depends testDeleteDeployment
     */
    public function testDeleteFunction($data): array
    {
        $id = $data['functionId'];

        /**
         * Test for SUCCESS
         */
        $function = $this->client->call(Client::METHOD_DELETE, '/functions/' . $id, array_merge([
            'content-type' => 'application/json',
            'x-appwrite-project' => $this->getProject()['$id'],
        ], $this->getHeaders()));

        $this->assertEquals(204, $function['headers']['status-code']);
        $this->assertEmpty($function['body']);

        $webhook = $this->getLastRequest();
        $signatureExpected = self::getWebhookSignature($webhook, $this->getProject()['signatureKey']);

        $this->assertEquals($webhook['method'], 'POST');
        $this->assertEquals($webhook['headers']['Content-Type'], 'application/json');
        $this->assertEquals($webhook['headers']['User-Agent'], 'Appwrite-Server vdev. Please report abuse at security@appwrite.io');
        $this->assertStringContainsString('functions.*', $webhook['headers']['X-Appwrite-Webhook-Events']);
        $this->assertStringContainsString('functions.*.delete', $webhook['headers']['X-Appwrite-Webhook-Events']);
        $this->assertStringContainsString("functions.{$id}", $webhook['headers']['X-Appwrite-Webhook-Events']);
        $this->assertStringContainsString("functions.{$id}.delete", $webhook['headers']['X-Appwrite-Webhook-Events']);
        $this->assertEquals($webhook['headers']['X-Appwrite-Webhook-Signature'], $signatureExpected);
        $this->assertEquals($webhook['headers']['X-Appwrite-Webhook-Id'] ?? '', $this->getProject()['webhookId']);
        $this->assertEquals($webhook['headers']['X-Appwrite-Webhook-Project-Id'] ?? '', $this->getProject()['$id']);

        /**
         * Test for FAILURE
         */

        return $data;
    }
}<|MERGE_RESOLUTION|>--- conflicted
+++ resolved
@@ -8,10 +8,7 @@
 use Tests\E2E\Scopes\Scope;
 use Tests\E2E\Scopes\SideServer;
 use Utopia\CLI\Console;
-<<<<<<< HEAD
-=======
 use Utopia\Database\DateTime;
->>>>>>> 1832c3c1
 use Utopia\Database\Helpers\ID;
 use Utopia\Database\Helpers\Permission;
 use Utopia\Database\Helpers\Role;
@@ -249,12 +246,7 @@
         $this->assertEquals(empty($webhook['headers']['X-Appwrite-Webhook-User-Id'] ?? ''), ('server' === $this->getSide()));
         $this->assertNotEmpty($webhook['data']['$id']);
         $this->assertEquals($webhook['data']['name'], $name);
-<<<<<<< HEAD
-        $dateValidator = new DatetimeValidator();
-        $this->assertEquals(true, $dateValidator->isValid($webhook['data']['registration']));
-=======
         $this->assertEquals(true, (new DatetimeValidator())->isValid($webhook['data']['registration']));
->>>>>>> 1832c3c1
         $this->assertEquals($webhook['data']['status'], true);
         $this->assertEquals($webhook['data']['email'], $email);
         $this->assertEquals($webhook['data']['emailVerification'], false);
@@ -345,12 +337,7 @@
         $this->assertEquals(empty($webhook['headers']['X-Appwrite-Webhook-User-Id'] ?? ''), ('server' === $this->getSide()));
         $this->assertNotEmpty($webhook['data']['$id']);
         $this->assertEquals($webhook['data']['name'], $data['name']);
-<<<<<<< HEAD
-        $dateValidator = new DatetimeValidator();
-        $this->assertEquals(true, $dateValidator->isValid($webhook['data']['registration']));
-=======
         $this->assertEquals(true, (new DatetimeValidator())->isValid($webhook['data']['registration']));
->>>>>>> 1832c3c1
         $this->assertEquals($webhook['data']['status'], false);
         $this->assertEquals($webhook['data']['email'], $data['email']);
         $this->assertEquals($webhook['data']['emailVerification'], false);
@@ -392,12 +379,7 @@
         $this->assertEquals(empty($webhook['headers']['X-Appwrite-Webhook-User-Id'] ?? ''), ('server' === $this->getSide()));
         $this->assertNotEmpty($webhook['data']['$id']);
         $this->assertEquals($webhook['data']['name'], $data['name']);
-<<<<<<< HEAD
-        $dateValidator = new DatetimeValidator();
-        $this->assertEquals(true, $dateValidator->isValid($webhook['data']['registration']));
-=======
         $this->assertEquals(true, (new DatetimeValidator())->isValid($webhook['data']['registration']));
->>>>>>> 1832c3c1
         $this->assertEquals($webhook['data']['status'], false);
         $this->assertEquals($webhook['data']['email'], $data['email']);
         $this->assertEquals($webhook['data']['emailVerification'], false);
