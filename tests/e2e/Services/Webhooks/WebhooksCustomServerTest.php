<?php

namespace Tests\E2E\Services\Webhooks;

use CURLFile;
use Tests\E2E\Client;
use Tests\E2E\Scopes\ProjectCustom;
use Tests\E2E\Scopes\Scope;
use Tests\E2E\Scopes\SideServer;

class WebhooksCustomServerTest extends Scope
{
    use WebhooksBase;
    use ProjectCustom;
    use SideServer;

    /**
     * @depends testCreateCollection
     */
    public function testUpdateCollection($data): array
    {
        /**
         * Test for SUCCESS
         */
        $actors = $this->client->call(Client::METHOD_PUT, '/database/collections/'.$data['actorsId'], array_merge([
            'content-type' => 'application/json',
            'x-appwrite-project' => $this->getProject()['$id'],
            'x-appwrite-key' => $this->getProject()['apiKey']
        ]), [
            'name' => 'Actors1',
            'read' => ['role:all'],
            'write' => ['role:all'],
            'rules' => [
                [
                    'label' => 'First Name',
                    'key' => 'firstName',
                    'type' => 'text',
                    'default' => '',
                    'required' => true,
                    'array' => false
                ],
                [
                    'label' => 'Last Name',
                    'key' => 'lastName',
                    'type' => 'text',
                    'default' => '',
                    'required' => true,
                    'array' => false
                ],
            ],
        ]);
        
        $this->assertEquals($actors['headers']['status-code'], 200);
        $this->assertNotEmpty($actors['body']['$id']);

        $webhook = $this->getLastRequest();

        $this->assertEquals($webhook['method'], 'POST');
        $this->assertEquals($webhook['headers']['Content-Type'], 'application/json');
        $this->assertEquals($webhook['headers']['User-Agent'], 'Appwrite-Server vdev. Please report abuse at security@appwrite.io');
        $this->assertEquals($webhook['headers']['X-Appwrite-Webhook-Event'], 'database.collections.update');
        $this->assertEquals($webhook['headers']['X-Appwrite-Webhook-Signature'], 'not-yet-implemented');
        $this->assertEquals($webhook['headers']['X-Appwrite-Webhook-Id'] ?? '', $this->getProject()['webhookId']);
        $this->assertEquals($webhook['headers']['X-Appwrite-Webhook-Project-Id'] ?? '', $this->getProject()['$id']);
        $this->assertEquals(empty($webhook['headers']['X-Appwrite-Webhook-User-Id'] ?? ''), true);
        $this->assertNotEmpty($webhook['data']['$id']);
        $this->assertEquals($webhook['data']['name'], 'Actors1');
        $this->assertIsArray($webhook['data']['$permissions']);
        $this->assertIsArray($webhook['data']['$permissions']['read']);
        $this->assertIsArray($webhook['data']['$permissions']['write']);
        $this->assertCount(1, $webhook['data']['$permissions']['read']);
        $this->assertCount(1, $webhook['data']['$permissions']['write']);
        $this->assertCount(2, $webhook['data']['rules']);

        return array_merge(['actorsId' => $actors['body']['$id']]);
    }

    public function testDeleteCollection(): array
    {
        /**
         * Test for SUCCESS
         */
        $actors = $this->client->call(Client::METHOD_POST, '/database/collections', array_merge([
            'content-type' => 'application/json',
            'x-appwrite-project' => $this->getProject()['$id'],
            'x-appwrite-key' => $this->getProject()['apiKey']
        ]), [
            'name' => 'Demo',
            'read' => ['role:all'],
            'write' => ['role:all'],
            'rules' => [
                [
                    'label' => 'First Name',
                    'key' => 'firstName',
                    'type' => 'text',
                    'default' => '',
                    'required' => true,
                    'array' => false
                ],
                [
                    'label' => 'Last Name',
                    'key' => 'lastName',
                    'type' => 'text',
                    'default' => '',
                    'required' => true,
                    'array' => false
                ],
            ],
        ]);
        
        $this->assertEquals($actors['headers']['status-code'], 201);
        $this->assertNotEmpty($actors['body']['$id']);

        $actors = $this->client->call(Client::METHOD_DELETE, '/database/collections/'.$actors['body']['$id'], array_merge([
            'content-type' => 'application/json',
            'x-appwrite-project' => $this->getProject()['$id'],
            'x-appwrite-key' => $this->getProject()['apiKey']
        ]), []);
        
        $this->assertEquals($actors['headers']['status-code'], 204);

        $webhook = $this->getLastRequest();

        $this->assertEquals($webhook['method'], 'POST');
        $this->assertEquals($webhook['headers']['Content-Type'], 'application/json');
        $this->assertEquals($webhook['headers']['User-Agent'], 'Appwrite-Server vdev. Please report abuse at security@appwrite.io');
        $this->assertEquals($webhook['headers']['X-Appwrite-Webhook-Event'], 'database.collections.delete');
        $this->assertEquals($webhook['headers']['X-Appwrite-Webhook-Signature'], 'not-yet-implemented');
        $this->assertEquals($webhook['headers']['X-Appwrite-Webhook-Id'] ?? '', $this->getProject()['webhookId']);
        $this->assertEquals($webhook['headers']['X-Appwrite-Webhook-Project-Id'] ?? '', $this->getProject()['$id']);
        $this->assertEquals(empty($webhook['headers']['X-Appwrite-Webhook-User-Id'] ?? ''), true);
        $this->assertNotEmpty($webhook['data']['$id']);
        $this->assertEquals($webhook['data']['name'], 'Demo');
        $this->assertIsArray($webhook['data']['$permissions']);
        $this->assertIsArray($webhook['data']['$permissions']['read']);
        $this->assertIsArray($webhook['data']['$permissions']['write']);
        $this->assertCount(1, $webhook['data']['$permissions']['read']);
        $this->assertCount(1, $webhook['data']['$permissions']['write']);
        $this->assertCount(2, $webhook['data']['rules']);

        return [];
    }

    public function testCreateUser():array
    {
        $email = uniqid().'user@localhost.test';
        $password = 'password';
        $name = 'User Name';

        /**
         * Test for SUCCESS
         */
        $user = $this->client->call(Client::METHOD_POST, '/users', array_merge([
            'content-type' => 'application/json',
            'x-appwrite-project' => $this->getProject()['$id'],
        ], $this->getHeaders()), [
            'email' => $email,
            'password' => $password,
            'name' => $name,
        ]);

        $this->assertEquals($user['headers']['status-code'], 201);
        $this->assertNotEmpty($user['body']['$id']);

        $id = $user['body']['$id'];

        $webhook = $this->getLastRequest();

        $this->assertEquals($webhook['method'], 'POST');
        $this->assertEquals($webhook['headers']['Content-Type'], 'application/json');
        $this->assertEquals($webhook['headers']['User-Agent'], 'Appwrite-Server vdev. Please report abuse at security@appwrite.io');
        $this->assertEquals($webhook['headers']['X-Appwrite-Webhook-Event'], 'users.create');
        $this->assertEquals($webhook['headers']['X-Appwrite-Webhook-Signature'], 'not-yet-implemented');
        $this->assertEquals($webhook['headers']['X-Appwrite-Webhook-Id'] ?? '', $this->getProject()['webhookId']);
        $this->assertEquals($webhook['headers']['X-Appwrite-Webhook-Project-Id'] ?? '', $this->getProject()['$id']);
        $this->assertEquals(empty($webhook['headers']['X-Appwrite-Webhook-User-Id'] ?? ''), ('server' === $this->getSide()));
        $this->assertNotEmpty($webhook['data']['$id']);
        $this->assertEquals($webhook['data']['name'], $name);
        $this->assertIsInt($webhook['data']['registration']);
        $this->assertEquals($webhook['data']['status'], 0);
        $this->assertEquals($webhook['data']['email'], $email);
        $this->assertEquals($webhook['data']['emailVerification'], false);
        $this->assertEquals($webhook['data']['prefs'], []);

        /**
         * Test for FAILURE
         */
        return ['userId' => $user['body']['$id'], 'name' => $user['body']['name'], 'email' => $user['body']['email']];
    }

     /**
     * @depends testCreateUser
     */
    public function testUpdateUserPrefs(array $data):array
    {
        /**
         * Test for SUCCESS
         */
        $user = $this->client->call(Client::METHOD_PATCH, '/users/' . $data['userId'] . '/prefs', array_merge([
            'content-type' => 'application/json',
            'x-appwrite-project' => $this->getProject()['$id'],
        ], $this->getHeaders()), [
            'prefs' => ['a' => 'b']
        ]);

        $this->assertEquals($user['headers']['status-code'], 200);
        $this->assertEquals($user['body']['a'], 'b');

        $webhook = $this->getLastRequest();

        $this->assertEquals($webhook['method'], 'POST');
        $this->assertEquals($webhook['headers']['Content-Type'], 'application/json');
        $this->assertEquals($webhook['headers']['User-Agent'], 'Appwrite-Server vdev. Please report abuse at security@appwrite.io');
        $this->assertEquals($webhook['headers']['X-Appwrite-Webhook-Event'], 'users.update.prefs');
        $this->assertEquals($webhook['headers']['X-Appwrite-Webhook-Signature'], 'not-yet-implemented');
        $this->assertEquals($webhook['headers']['X-Appwrite-Webhook-Id'] ?? '', $this->getProject()['webhookId']);
        $this->assertEquals($webhook['headers']['X-Appwrite-Webhook-Project-Id'] ?? '', $this->getProject()['$id']);
        $this->assertEquals(empty($webhook['headers']['X-Appwrite-Webhook-User-Id'] ?? ''), ('server' === $this->getSide()));
        $this->assertEquals($webhook['data']['a'], 'b');

        return $data;
    }

    /**
     * @depends testUpdateUserPrefs
     */
    public function testUpdateUserStatus(array $data):array
    {
        /**
         * Test for SUCCESS
         */
        $user = $this->client->call(Client::METHOD_PATCH, '/users/' . $data['userId'] . '/status', array_merge([
            'content-type' => 'application/json',
            'x-appwrite-project' => $this->getProject()['$id'],
        ], $this->getHeaders()), [
            'status' => 2,
        ]);

        $this->assertEquals($user['headers']['status-code'], 200);
        $this->assertNotEmpty($user['body']['$id']);

        $webhook = $this->getLastRequest();

        $this->assertEquals($webhook['method'], 'POST');
        $this->assertEquals($webhook['headers']['Content-Type'], 'application/json');
        $this->assertEquals($webhook['headers']['User-Agent'], 'Appwrite-Server vdev. Please report abuse at security@appwrite.io');
        $this->assertEquals($webhook['headers']['X-Appwrite-Webhook-Event'], 'users.update.status');
        $this->assertEquals($webhook['headers']['X-Appwrite-Webhook-Signature'], 'not-yet-implemented');
        $this->assertEquals($webhook['headers']['X-Appwrite-Webhook-Id'] ?? '', $this->getProject()['webhookId']);
        $this->assertEquals($webhook['headers']['X-Appwrite-Webhook-Project-Id'] ?? '', $this->getProject()['$id']);
        $this->assertEquals(empty($webhook['headers']['X-Appwrite-Webhook-User-Id'] ?? ''), ('server' === $this->getSide()));
        $this->assertNotEmpty($webhook['data']['$id']);
        $this->assertEquals($webhook['data']['name'], $data['name']);
        $this->assertIsInt($webhook['data']['registration']);
        $this->assertEquals($webhook['data']['status'], 2);
        $this->assertEquals($webhook['data']['email'], $data['email']);
        $this->assertEquals($webhook['data']['emailVerification'], false);
        $this->assertEquals($webhook['data']['prefs']['a'], 'b');

        return $data;
    }
 
    /**
     * @depends testUpdateUserStatus
     */
    public function testDeleteUser(array $data):array
    {
        /**
         * Test for SUCCESS
         */
        $user = $this->client->call(Client::METHOD_DELETE, '/users/' . $data['userId'], array_merge([
            'content-type' => 'application/json',
            'x-appwrite-project' => $this->getProject()['$id'],
        ], $this->getHeaders()));

        $this->assertEquals($user['headers']['status-code'], 204);

        $webhook = $this->getLastRequest();

        $this->assertEquals($webhook['method'], 'POST');
        $this->assertEquals($webhook['headers']['Content-Type'], 'application/json');
        $this->assertEquals($webhook['headers']['User-Agent'], 'Appwrite-Server vdev. Please report abuse at security@appwrite.io');
        $this->assertEquals($webhook['headers']['X-Appwrite-Webhook-Event'], 'users.delete');
        $this->assertEquals($webhook['headers']['X-Appwrite-Webhook-Signature'], 'not-yet-implemented');
        $this->assertEquals($webhook['headers']['X-Appwrite-Webhook-Id'] ?? '', $this->getProject()['webhookId']);
        $this->assertEquals($webhook['headers']['X-Appwrite-Webhook-Project-Id'] ?? '', $this->getProject()['$id']);
        $this->assertEquals(empty($webhook['headers']['X-Appwrite-Webhook-User-Id'] ?? ''), ('server' === $this->getSide()));
        $this->assertNotEmpty($webhook['data']['$id']);
        $this->assertEquals($webhook['data']['name'], $data['name']);
        $this->assertIsInt($webhook['data']['registration']);
        $this->assertEquals($webhook['data']['status'], 2);
        $this->assertEquals($webhook['data']['email'], $data['email']);
        $this->assertEquals($webhook['data']['emailVerification'], false);
        $this->assertEquals($webhook['data']['prefs']['a'], 'b');

        return $data;
    }

    public function testCreateFunction():array
    {
        /**
         * Test for SUCCESS
         */
        $function = $this->client->call(Client::METHOD_POST, '/functions', array_merge([
            'content-type' => 'application/json',
            'x-appwrite-project' => $this->getProject()['$id'],
        ], $this->getHeaders()), [
            'name' => 'Test',
            'env' => 'php-8.0',
<<<<<<< HEAD
            'execute' => ['role:all'],
=======
            'runtime' => ['role:all'],
>>>>>>> f69c4e30
            'timeout' => 10,
        ]);

        $functionId = $function['body']['$id'] ?? '';

        $this->assertEquals($function['headers']['status-code'], 201);
        $this->assertNotEmpty($function['body']['$id']);

        $webhook = $this->getLastRequest();

        $this->assertEquals($webhook['method'], 'POST');
        $this->assertEquals($webhook['headers']['Content-Type'], 'application/json');
        $this->assertEquals($webhook['headers']['User-Agent'], 'Appwrite-Server vdev. Please report abuse at security@appwrite.io');
        $this->assertEquals($webhook['headers']['X-Appwrite-Webhook-Event'], 'functions.create');
        $this->assertEquals($webhook['headers']['X-Appwrite-Webhook-Signature'], 'not-yet-implemented');
        $this->assertEquals($webhook['headers']['X-Appwrite-Webhook-Id'] ?? '', $this->getProject()['webhookId']);
        $this->assertEquals($webhook['headers']['X-Appwrite-Webhook-Project-Id'] ?? '', $this->getProject()['$id']);

        /**
         * Test for FAILURE 
         */

        return [
            'functionId' => $functionId,
        ];
    }

    /**
     * @depends testCreateFunction
     */
    public function testUpdateFunction($data):array
    {
       /**
        * Test for SUCCESS
        */
        $function = $this->client->call(Client::METHOD_PUT, '/functions/'.$data['functionId'], array_merge([
            'content-type' => 'application/json',
            'x-appwrite-project' => $this->getProject()['$id'],
        ], $this->getHeaders()), [
            'name' => 'Test',
<<<<<<< HEAD
            'env' => 'php-8.0',
=======
            'runtime' => 'php-8.0',
>>>>>>> f69c4e30
            'execute' => ['role:all'],
            'vars' => [
                'key1' => 'value1',
            ]
        ]);

        $this->assertEquals($function['headers']['status-code'], 200);
        $this->assertEquals($function['body']['$id'], $data['functionId']);
        $this->assertEquals($function['body']['vars'], ['key1' => 'value1']);

        $webhook = $this->getLastRequest();

        $this->assertEquals($webhook['method'], 'POST');
        $this->assertEquals($webhook['headers']['Content-Type'], 'application/json');
        $this->assertEquals($webhook['headers']['User-Agent'], 'Appwrite-Server vdev. Please report abuse at security@appwrite.io');
        $this->assertEquals($webhook['headers']['X-Appwrite-Webhook-Event'], 'functions.update');
        $this->assertEquals($webhook['headers']['X-Appwrite-Webhook-Signature'], 'not-yet-implemented');
        $this->assertEquals($webhook['headers']['X-Appwrite-Webhook-Id'] ?? '', $this->getProject()['webhookId']);
        $this->assertEquals($webhook['headers']['X-Appwrite-Webhook-Project-Id'] ?? '', $this->getProject()['$id']);

        return $data;
    }
    
    /**
     * @depends testUpdateFunction
     */
    public function testCreateTag($data):array
    {
        /**
         * Test for SUCCESS
         */
        $tag = $this->client->call(Client::METHOD_POST, '/functions/'.$data['functionId'].'/tags', array_merge([
            'content-type' => 'multipart/form-data',
            'x-appwrite-project' => $this->getProject()['$id'],
        ], $this->getHeaders()), [
            'command' => 'php index.php',
            'code' => new CURLFile(realpath(__DIR__ . '/../../../resources/functions/timeout.tar.gz'), 'application/x-gzip', 'php-fx.tar.gz'),
        ]);

        $tagId = $tag['body']['$id'] ?? '';

        $this->assertEquals($tag['headers']['status-code'], 201);
        $this->assertNotEmpty($tag['body']['$id']);

        $webhook = $this->getLastRequest();

        $this->assertEquals($webhook['method'], 'POST');
        $this->assertEquals($webhook['headers']['Content-Type'], 'application/json');
        $this->assertEquals($webhook['headers']['User-Agent'], 'Appwrite-Server vdev. Please report abuse at security@appwrite.io');
        $this->assertEquals($webhook['headers']['X-Appwrite-Webhook-Event'], 'functions.tags.create');
        $this->assertEquals($webhook['headers']['X-Appwrite-Webhook-Signature'], 'not-yet-implemented');
        $this->assertEquals($webhook['headers']['X-Appwrite-Webhook-Id'] ?? '', $this->getProject()['webhookId']);
        $this->assertEquals($webhook['headers']['X-Appwrite-Webhook-Project-Id'] ?? '', $this->getProject()['$id']);

        /**
         * Test for FAILURE 
         */

        return array_merge($data, ['tagId' => $tagId]);
    }

    /**
     * @depends testCreateTag
     */
    public function testUpdateTag($data):array
    {
        /**
         * Test for SUCCESS
         */
        $response = $this->client->call(Client::METHOD_PATCH, '/functions/'.$data['functionId'].'/tag', array_merge([
            'content-type' => 'application/json',
            'x-appwrite-project' => $this->getProject()['$id'],
        ], $this->getHeaders()), [
            'tag' => $data['tagId'],
        ]);

        $this->assertEquals($response['headers']['status-code'], 200);
        $this->assertNotEmpty($response['body']['$id']);

        $webhook = $this->getLastRequest();

        $this->assertEquals($webhook['method'], 'POST');
        $this->assertEquals($webhook['headers']['Content-Type'], 'application/json');
        $this->assertEquals($webhook['headers']['User-Agent'], 'Appwrite-Server vdev. Please report abuse at security@appwrite.io');
        $this->assertEquals($webhook['headers']['X-Appwrite-Webhook-Event'], 'functions.tags.update');
        $this->assertEquals($webhook['headers']['X-Appwrite-Webhook-Signature'], 'not-yet-implemented');
        $this->assertEquals($webhook['headers']['X-Appwrite-Webhook-Id'] ?? '', $this->getProject()['webhookId']);
        $this->assertEquals($webhook['headers']['X-Appwrite-Webhook-Project-Id'] ?? '', $this->getProject()['$id']);

        /**
         * Test for FAILURE 
         */

        return $data;
    }

    /**
     * @depends testUpdateTag
     */
    public function testExecutions($data):array
    {
        /**
         * Test for SUCCESS
         */

        $execution = $this->client->call(Client::METHOD_POST, '/functions/'.$data['functionId'].'/executions', array_merge([
            'content-type' => 'application/json',
            'x-appwrite-project' => $this->getProject()['$id'],
        ], $this->getHeaders()), []);

        $this->assertEquals($execution['headers']['status-code'], 201);
        $this->assertNotEmpty($execution['body']['$id']);

        $webhook = $this->getLastRequest();

        $this->assertEquals($webhook['method'], 'POST');
        $this->assertEquals($webhook['headers']['Content-Type'], 'application/json');
        $this->assertEquals($webhook['headers']['User-Agent'], 'Appwrite-Server vdev. Please report abuse at security@appwrite.io');
        $this->assertEquals($webhook['headers']['X-Appwrite-Webhook-Event'], 'functions.executions.create');
        $this->assertEquals($webhook['headers']['X-Appwrite-Webhook-Signature'], 'not-yet-implemented');
        $this->assertEquals($webhook['headers']['X-Appwrite-Webhook-Id'] ?? '', $this->getProject()['webhookId']);
        $this->assertEquals($webhook['headers']['X-Appwrite-Webhook-Project-Id'] ?? '', $this->getProject()['$id']);

        // wait for timeout function to complete (sleep(5);)
        sleep(10);

        $webhook = $this->getLastRequest();

        $this->assertEquals($webhook['method'], 'POST');
        $this->assertEquals($webhook['headers']['Content-Type'], 'application/json');
        $this->assertEquals($webhook['headers']['User-Agent'], 'Appwrite-Server vdev. Please report abuse at security@appwrite.io');
        $this->assertEquals($webhook['headers']['X-Appwrite-Webhook-Event'], 'functions.executions.update');
        $this->assertEquals($webhook['headers']['X-Appwrite-Webhook-Signature'], 'not-yet-implemented');
        $this->assertEquals($webhook['headers']['X-Appwrite-Webhook-Id'] ?? '', $this->getProject()['webhookId']);
        $this->assertEquals($webhook['headers']['X-Appwrite-Webhook-Project-Id'] ?? '', $this->getProject()['$id']);

        /**
         * Test for FAILURE 
         */

        return $data;
    }

    /**
     * @depends testExecutions 
     */
    public function testDeleteTag($data):array
    {
        /**
         * Test for SUCCESS
         */
        $tag = $this->client->call(Client::METHOD_DELETE, '/functions/'.$data['functionId'].'/tags/'.$data['tagId'], array_merge([
            'content-type' => 'application/json',
            'x-appwrite-project' => $this->getProject()['$id'],
        ], $this->getHeaders()));

        $this->assertEquals($tag['headers']['status-code'], 204);
        $this->assertEmpty($tag['body']);

        $webhook = $this->getLastRequest();

        $this->assertEquals($webhook['method'], 'POST');
        $this->assertEquals($webhook['headers']['Content-Type'], 'application/json');
        $this->assertEquals($webhook['headers']['User-Agent'], 'Appwrite-Server vdev. Please report abuse at security@appwrite.io');
        $this->assertEquals($webhook['headers']['X-Appwrite-Webhook-Event'], 'functions.tags.delete');
        $this->assertEquals($webhook['headers']['X-Appwrite-Webhook-Signature'], 'not-yet-implemented');
        $this->assertEquals($webhook['headers']['X-Appwrite-Webhook-Id'] ?? '', $this->getProject()['webhookId']);
        $this->assertEquals($webhook['headers']['X-Appwrite-Webhook-Project-Id'] ?? '', $this->getProject()['$id']);

        /**
         * Test for FAILURE
         */

        return $data;
    }

    /**
     * @depends testDeleteTag
     */
    public function testDeleteFunction($data):array
    {
        /**
         * Test for SUCCESS
         */
        $function = $this->client->call(Client::METHOD_DELETE, '/functions/'.$data['functionId'], array_merge([
            'content-type' => 'application/json',
            'x-appwrite-project' => $this->getProject()['$id'],
        ], $this->getHeaders()));

        $this->assertEquals(204, $function['headers']['status-code']);
        $this->assertEmpty($function['body']);

        $webhook = $this->getLastRequest();

        $this->assertEquals($webhook['method'], 'POST');
        $this->assertEquals($webhook['headers']['Content-Type'], 'application/json');
        $this->assertEquals($webhook['headers']['User-Agent'], 'Appwrite-Server vdev. Please report abuse at security@appwrite.io');
        $this->assertEquals($webhook['headers']['X-Appwrite-Webhook-Event'], 'functions.delete');
        $this->assertEquals($webhook['headers']['X-Appwrite-Webhook-Signature'], 'not-yet-implemented');
        $this->assertEquals($webhook['headers']['X-Appwrite-Webhook-Id'] ?? '', $this->getProject()['webhookId']);
        $this->assertEquals($webhook['headers']['X-Appwrite-Webhook-Project-Id'] ?? '', $this->getProject()['$id']);

        /**
         * Test for FAILURE
         */

        return $data;
    }
}<|MERGE_RESOLUTION|>--- conflicted
+++ resolved
@@ -307,11 +307,7 @@
         ], $this->getHeaders()), [
             'name' => 'Test',
             'env' => 'php-8.0',
-<<<<<<< HEAD
-            'execute' => ['role:all'],
-=======
             'runtime' => ['role:all'],
->>>>>>> f69c4e30
             'timeout' => 10,
         ]);
 
@@ -352,11 +348,7 @@
             'x-appwrite-project' => $this->getProject()['$id'],
         ], $this->getHeaders()), [
             'name' => 'Test',
-<<<<<<< HEAD
-            'env' => 'php-8.0',
-=======
             'runtime' => 'php-8.0',
->>>>>>> f69c4e30
             'execute' => ['role:all'],
             'vars' => [
                 'key1' => 'value1',
