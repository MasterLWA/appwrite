--- conflicted
+++ resolved
@@ -447,14 +447,10 @@
         ], $this->getHeaders()), [
             'name' => 'Test',
             'runtime' => 'php-8.0',
-<<<<<<< HEAD
-            'execute' => ['role:all']
-=======
             'execute' => [Role::any()->toString()],
             'vars' => [
                 'key1' => 'value1',
             ]
->>>>>>> 399df17a
         ]);
 
         $this->assertEquals($function['headers']['status-code'], 200);
