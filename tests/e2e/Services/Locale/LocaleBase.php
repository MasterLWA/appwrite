<?php

namespace Tests\E2E\Services\Locale;

use Tests\E2E\Client;

trait LocaleBase
{
    public function testGetLocale():array
    {
        /**
         * Test for SUCCESS
         */
        $response = $this->client->call(Client::METHOD_GET, '/locale', array_merge([
            'content-type' => 'application/json',
            'x-appwrite-project' => $this->getProject()['$id'],
        ], $this->getHeaders()));

        $this->assertEquals($response['headers']['status-code'], 200);
        $this->assertArrayHasKey('ip', $response['body']);
        $this->assertArrayHasKey('countryCode', $response['body']);
        $this->assertArrayHasKey('country', $response['body']);
        $this->assertArrayHasKey('continent', $response['body']);
        $this->assertArrayHasKey('continentCode', $response['body']);
        $this->assertArrayHasKey('eu', $response['body']);
        $this->assertArrayHasKey('currency', $response['body']);

        /**
         * Test for FAILURE
         */
        
        return [];
    }

    public function testGetCountries():array
    {
        /**
         * Test for SUCCESS
         */
        $response = $this->client->call(Client::METHOD_GET, '/locale/countries', array_merge([
            'content-type' => 'application/json',
            'x-appwrite-project' => $this->getProject()['$id'],
        ], $this->getHeaders()));

        $this->assertEquals($response['headers']['status-code'], 200);
        $this->assertIsArray($response['body']);
        $this->assertCount(194, $response['body']);
        $this->assertEquals($response['body']['US'], 'United States');

        // Test locale code change to ES

        $response = $this->client->call(Client::METHOD_GET, '/locale/countries', [
            'content-type' => 'application/json',
            'x-appwrite-project' => $this->getProject()['$id'],
            'x-appwrite-locale' => 'es',
        ]);

        $this->assertEquals($response['headers']['status-code'], 200);
        $this->assertIsArray($response['body']);
        $this->assertCount(194, $response['body']);
        $this->assertEquals($response['body']['US'], 'Estados Unidos');
        
        /**
         * Test for FAILURE
         */

        return [];
    }

    public function testGetCountriesEU():array
    {
        /**
         * Test for SUCCESS
         */
        $response = $this->client->call(Client::METHOD_GET, '/locale/countries/eu', array_merge([
            'content-type' => 'application/json',
            'x-appwrite-project' => $this->getProject()['$id'],
        ], $this->getHeaders()));

        $this->assertEquals($response['headers']['status-code'], 200);
        $this->assertIsArray($response['body']);
        $this->assertCount(27, $response['body']);
        $this->assertEquals($response['body']['DE'], 'Germany');

        // Test locale code change to ES

        $response = $this->client->call(Client::METHOD_GET, '/locale/countries/eu', [
            'content-type' => 'application/json',
            'x-appwrite-project' => $this->getProject()['$id'],
            'x-appwrite-locale' => 'es',
        ]);

        $this->assertEquals($response['headers']['status-code'], 200);
        $this->assertIsArray($response['body']);
        $this->assertCount(27, $response['body']);
        $this->assertEquals($response['body']['DE'], 'Alemania');
        
        /**
         * Test for FAILURE
         */

        return [];
    }

    public function testGetCountriesPhones():array
    {
        /**
         * Test for SUCCESS
         */
        $response = $this->client->call(Client::METHOD_GET, '/locale/countries/phones', array_merge([
            'content-type' => 'application/json',
            'x-appwrite-project' => $this->getProject()['$id'],
        ], $this->getHeaders()));
        
        $this->assertEquals($response['headers']['status-code'], 200);
        $this->assertIsArray($response['body']);
        $this->assertCount(194, $response['body']);
        $this->assertEquals($response['body']['US'], '+1');
        $this->assertEquals($response['body']['IL'], '+972');
        
        /**
         * Test for FAILURE
         */

        return [];
    }

    public function testGetContinents():array
    {
        /**
         * Test for SUCCESS
         */
        $response = $this->client->call(Client::METHOD_GET, '/locale/continents', array_merge([
            'content-type' => 'application/json',
            'x-appwrite-project' => $this->getProject()['$id'],
        ], $this->getHeaders()));

        $this->assertEquals($response['headers']['status-code'], 200);
        $this->assertIsArray($response['body']);
        $this->assertCount(7, $response['body']);
        $this->assertEquals($response['body']['NA'], 'North America');

        // Test locale code change to ES
        $response = $this->client->call(Client::METHOD_GET, '/locale/continents', [
            'content-type' => 'application/json',
            'x-appwrite-project' => $this->getProject()['$id'],
            'x-appwrite-locale' => 'es',
        ]);

        $this->assertEquals($response['headers']['status-code'], 200);
        $this->assertIsArray($response['body']);
        $this->assertCount(7, $response['body']);
        $this->assertEquals($response['body']['NA'], 'América del Norte');

        
        /**
         * Test for FAILURE
         */

        return [];
    }

    public function testGetCurrencies():array
    {
        /**
         * Test for SUCCESS
         */
        $response = $this->client->call(Client::METHOD_GET, '/locale/currencies', array_merge([
            'content-type' => 'application/json',
            'x-appwrite-project' => $this->getProject()['$id'],
        ], $this->getHeaders()));

        $this->assertEquals($response['headers']['status-code'], 200);
        $this->assertIsArray($response['body']);
        $this->assertCount(117, $response['body']);
        $this->assertEquals($response['body'][0]['symbol'], '$');
        $this->assertEquals($response['body'][0]['name'], 'US Dollar');
        
        /**
         * Test for FAILURE
         */

        return [];
    }

    public function testGetLanguages():array
    {
        /**
         * Test for SUCCESS
         */
        $response = $this->client->call(Client::METHOD_GET, '/locale/languages', array_merge([
            'content-type' => 'application/json',
            'x-appwrite-project' => $this->getProject()['$id'],
        ], $this->getHeaders()));

        $this->assertEquals($response['headers']['status-code'], 200);
        $this->assertIsArray($response['body']);
        $this->assertCount(185, $response['body']);

        $this->assertEquals($response['body'][0]['code'], 'aa');
        $this->assertEquals($response['body'][0]['name'], 'Afar');
        $this->assertEquals($response['body'][0]['nativeName'], 'Afar');

        $this->assertEquals($response['body'][184]['code'], 'zu');
        $this->assertEquals($response['body'][184]['name'], 'Zulu');
        $this->assertEquals($response['body'][184]['nativeName'], 'isiZulu');
        
        /**
         * Test for FAILURE
         */

        return [];
    }

    public function testLangaugaes(): array
    {
        /**
         * Test for SUCCESS
         */
<<<<<<< HEAD
        $languages           = require('app/config/locale/codes.php');
        $defaultCountries    = require('app/config/locale/translations/en.countries.php');
        $defaultContinents   = require('app/config/locale/translations/en.continents.php');
=======
        $languages           = require(__DIR__. '/../../../../app/config/locales.php');
        $defaultCountries    = require(__DIR__. '/../../../../app/config/locales/en.countries.php');
        $defaultContinents   = require(__DIR__. '/../../../../app/config/locales/en.continents.php');
>>>>>>> 286b4278

        foreach ($languages as $lang) {
            $response = $this->client->call(Client::METHOD_GET, '/locale/countries', [
                'content-type' => 'application/json',
                'x-appwrite-project' => $this->getProject()['$id'],
                'x-appwrite-locale' => $lang,
            ]);

            foreach ($response['body'] as $i => $code) {
                $this->assertArrayHasKey($i, $defaultCountries, $i . ' country should be removed from ' . $lang);
            }

            foreach (array_keys($defaultCountries) as $i => $code) {
                $this->assertArrayHasKey($code, $response['body'], $code . ' country is missing from ' . $lang . ' (total: ' . count($response['body']) . ')');
            }

            $this->assertEquals($response['headers']['status-code'], 200);
            $this->assertCount(194, $response['body']);

            $response = $this->client->call(Client::METHOD_GET, '/locale/continents', [
                'content-type' => 'application/json',
                'x-appwrite-project' => $this->getProject()['$id'],
                'x-appwrite-locale' => $lang,
            ]);
            
            foreach ($response['body'] as $i => $code) {
                $this->assertArrayHasKey($i, $defaultContinents, $i . ' continent should be removed from ' . $lang);
            }

            foreach (array_keys($defaultContinents) as $i => $code) {
                $this->assertArrayHasKey($code, $response['body'], $code . ' continent is missing from ' . $lang . ' (total: ' . count($response['body']) . ')');
            }

            $this->assertEquals($response['headers']['status-code'], 200);
            $this->assertCount(7, $response['body']);
        }
                
        /**
         * Test for FAILURE
         */

        return [];
    }
}<|MERGE_RESOLUTION|>--- conflicted
+++ resolved
@@ -217,15 +217,9 @@
         /**
          * Test for SUCCESS
          */
-<<<<<<< HEAD
-        $languages           = require('app/config/locale/codes.php');
-        $defaultCountries    = require('app/config/locale/translations/en.countries.php');
-        $defaultContinents   = require('app/config/locale/translations/en.continents.php');
-=======
         $languages           = require(__DIR__. '/../../../../app/config/locales.php');
         $defaultCountries    = require(__DIR__. '/../../../../app/config/locales/en.countries.php');
         $defaultContinents   = require(__DIR__. '/../../../../app/config/locales/en.continents.php');
->>>>>>> 286b4278
 
         foreach ($languages as $lang) {
             $response = $this->client->call(Client::METHOD_GET, '/locale/countries', [
