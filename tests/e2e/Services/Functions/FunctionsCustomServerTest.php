--- conflicted
+++ resolved
@@ -25,7 +25,6 @@
             'x-appwrite-project' => $this->getProject()['$id'],
         ], $this->getHeaders()), [
             'functionId' => 'unique()',
-            'execute' => ['role:all'],
             'name' => 'Test',
             'runtime' => 'php-8.0',
             'vars' => [
@@ -59,9 +58,6 @@
             'account.create',
             'account.delete',
         ], $response1['body']['events']);
-        $this->assertEquals([
-            'role:all'
-        ], $response1['body']['execute']);
         $this->assertEquals('0 0 1 1 *', $response1['body']['schedule']);
         $this->assertEquals(10, $response1['body']['timeout']);
        
@@ -296,15 +292,8 @@
         $this->assertIsInt($deployment['body']['dateCreated']);
         $this->assertEquals('index.php', $deployment['body']['entrypoint']);
 
-<<<<<<< HEAD
         // Wait for deployment to build.
         sleep(15);
-=======
-        $this->assertEquals(201, $tag['headers']['status-code']);
-        $this->assertNotEmpty($tag['body']['$id']);
-        $this->assertIsInt($tag['body']['dateCreated']);
-        $this->assertEquals('php index.php', $tag['body']['command']);
-        $this->assertGreaterThan(10000, $tag['body']['size']);
 
         /**
          * Test for Large Code File SUCCESS
@@ -326,8 +315,8 @@
             if(!empty($id)) {
                 $headers['x-appwrite-id'] = $id;
             }
-            $largeTag = $this->client->call(Client::METHOD_POST, '/functions/'.$data['functionId'].'/tags', array_merge($headers, $this->getHeaders()), [
-                'command' => 'php index.php',
+            $largeTag = $this->client->call(Client::METHOD_POST, '/functions/'.$data['functionId'].'/deployments', array_merge($headers, $this->getHeaders()), [
+                'entrypoint' => 'index.php',
                 'code' => $curlFile,
             ]);
             $counter++;
@@ -338,9 +327,8 @@
         $this->assertEquals(201, $largeTag['headers']['status-code']);
         $this->assertNotEmpty($largeTag['body']['$id']);
         $this->assertIsInt($largeTag['body']['dateCreated']);
-        $this->assertEquals('php index.php', $largeTag['body']['command']);
+        $this->assertEquals('index.php', $largeTag['body']['entrypoint']);
         $this->assertGreaterThan(10000, $largeTag['body']['size']);
->>>>>>> fef659ee
        
         /**
          * Test for FAILURE
@@ -389,15 +377,9 @@
         ], $this->getHeaders()));
 
         $this->assertEquals($function['headers']['status-code'], 200);
-<<<<<<< HEAD
-        $this->assertEquals($function['body']['sum'], 1);
+        $this->assertEquals($function['body']['sum'], 2);
         $this->assertIsArray($function['body']['deployments']);
-        $this->assertCount(1, $function['body']['deployments']);
-=======
-        $this->assertEquals($function['body']['sum'], 2);
-        $this->assertIsArray($function['body']['tags']);
-        $this->assertCount(2, $function['body']['tags']);
->>>>>>> fef659ee
+        $this->assertCount(2, $function['body']['deployments']);
 
         /**
          * Test search queries
@@ -410,17 +392,10 @@
         ]));
 
         $this->assertEquals($function['headers']['status-code'], 200);
-<<<<<<< HEAD
-        $this->assertEquals($function['body']['sum'], 1);
+        $this->assertEquals(2, $function['body']['sum']);
         $this->assertIsArray($function['body']['deployments']);
-        $this->assertCount(1, $function['body']['deployments']);
+        $this->assertCount(2, $function['body']['deployments']);
         $this->assertEquals($function['body']['deployments'][0]['$id'], $data['deploymentId']);
-=======
-        $this->assertEquals($function['body']['sum'], 2);
-        $this->assertIsArray($function['body']['tags']);
-        $this->assertCount(2, $function['body']['tags']);
-        $this->assertEquals($function['body']['tags'][0]['$id'], $data['tagId']);
->>>>>>> fef659ee
 
         $function = $this->client->call(Client::METHOD_GET, '/functions/'.$data['functionId'].'/deployments', array_merge([
             'content-type' => 'application/json',
@@ -430,17 +405,10 @@
         ]));
 
         $this->assertEquals($function['headers']['status-code'], 200);
-<<<<<<< HEAD
-        $this->assertEquals($function['body']['sum'], 1);
+        $this->assertEquals(2, $function['body']['sum']);
         $this->assertIsArray($function['body']['deployments']);
-        $this->assertCount(1, $function['body']['deployments']);
+        $this->assertCount(2, $function['body']['deployments']);
         $this->assertEquals($function['body']['deployments'][0]['$id'], $data['deploymentId']);
-=======
-        $this->assertEquals($function['body']['sum'], 2);
-        $this->assertIsArray($function['body']['tags']);
-        $this->assertCount(2, $function['body']['tags']);
-        $this->assertEquals($function['body']['tags'][0]['$id'], $data['tagId']);
->>>>>>> fef659ee
 
         $function = $this->client->call(Client::METHOD_GET, '/functions/'.$data['functionId'].'/deployments', array_merge([
             'content-type' => 'application/json',
@@ -450,17 +418,10 @@
         ]));
 
         $this->assertEquals($function['headers']['status-code'], 200);
-<<<<<<< HEAD
-        $this->assertEquals($function['body']['sum'], 1);
+        $this->assertEquals(2, $function['body']['sum']);
         $this->assertIsArray($function['body']['deployments']);
-        $this->assertCount(1, $function['body']['deployments']);
+        $this->assertCount(2, $function['body']['deployments']);
         $this->assertEquals($function['body']['deployments'][0]['$id'], $data['deploymentId']);
-=======
-        $this->assertEquals($function['body']['sum'], 2);
-        $this->assertIsArray($function['body']['tags']);
-        $this->assertCount(2, $function['body']['tags']);
-        $this->assertEquals($function['body']['tags'][0]['$id'], $data['tagId']);
->>>>>>> fef659ee
 
         return $data;
     }
