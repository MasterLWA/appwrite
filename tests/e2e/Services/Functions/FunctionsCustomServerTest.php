<?php

namespace Tests\E2E\Services\Functions;

use CURLFile;
use Tests\E2E\Client;
use Tests\E2E\Scopes\ProjectCustom;
use Tests\E2E\Scopes\Scope;
use Tests\E2E\Scopes\SideServer;
use Utopia\CLI\Console;

class FunctionsCustomServerTest extends Scope
{
    use FunctionsBase;
    use ProjectCustom;
    use SideServer;

    public function testCreate():array
    {
        /**
         * Test for SUCCESS
         */
        $response1 = $this->client->call(Client::METHOD_POST, '/functions', array_merge([
            'content-type' => 'application/json',
            'x-appwrite-project' => $this->getProject()['$id'],
        ], $this->getHeaders()), [
            'name' => 'Test',
            'env' => 'php-7.4',
            'vars' => [
                'funcKey1' => 'funcValue1',
                'funcKey2' => 'funcValue2',
                'funcKey3' => 'funcValue3',
            ],
            'events' => [
                'account.create',
                'account.delete',
            ],
            'schedule' => '* * * * *',
            'timeout' => 10,
        ]);

        $functionId = $response1['body']['$id'] ?? '';

        $this->assertEquals(201, $response1['headers']['status-code']);
        $this->assertNotEmpty($response1['body']['$id']);
        $this->assertEquals('Test', $response1['body']['name']);
        $this->assertEquals('php-7.4', $response1['body']['env']);
        $this->assertIsInt($response1['body']['dateCreated']);
        $this->assertIsInt($response1['body']['dateUpdated']);
        $this->assertEquals('', $response1['body']['tag']);
        $this->assertEquals([
            'funcKey1' => 'funcValue1',
            'funcKey2' => 'funcValue2',
            'funcKey3' => 'funcValue3',
        ], $response1['body']['vars']);
        $this->assertEquals([
            'account.create',
            'account.delete',
        ], $response1['body']['events']);
        $this->assertEquals('* * * * *', $response1['body']['schedule']);
        $this->assertEquals(10, $response1['body']['timeout']);
       
        /**
         * Test for FAILURE
         */

        return [
            'functionId' => $functionId,
        ];
    }

    /**
     * @depends testCreate
     */
    public function testList(array $data):array
    {
        /**
         * Test for SUCCESS
         */
        $function = $this->client->call(Client::METHOD_GET, '/functions', array_merge([
            'content-type' => 'application/json',
            'x-appwrite-project' => $this->getProject()['$id'],
        ], $this->getHeaders()));

        $this->assertEquals($function['headers']['status-code'], 200);
        $this->assertEquals($function['body']['sum'], 1);
        $this->assertIsArray($function['body']['functions']);
        $this->assertCount(1, $function['body']['functions']);
        $this->assertEquals($function['body']['functions'][0]['name'], 'Test');

        return $data;
    }

    /**
     * @depends testList
     */
    public function testGet(array $data):array
    {
        /**
         * Test for SUCCESS
         */
        $function = $this->client->call(Client::METHOD_GET, '/functions/' . $data['functionId'], array_merge([
            'content-type' => 'application/json',
            'x-appwrite-project' => $this->getProject()['$id'],
        ], $this->getHeaders()));

        $this->assertEquals($function['headers']['status-code'], 200);
        $this->assertEquals($function['body']['name'], 'Test');
               
        /**
         * Test for FAILURE
         */
        $function = $this->client->call(Client::METHOD_GET, '/functions/x', array_merge([
            'content-type' => 'application/json',
            'x-appwrite-project' => $this->getProject()['$id'],
        ], $this->getHeaders()));

        $this->assertEquals($function['headers']['status-code'], 404);

        return $data;
    }

    /**
     * @depends testGet
     */
    public function testUpdate($data):array
    {
        /**
         * Test for SUCCESS
         */
        $response1 = $this->client->call(Client::METHOD_PUT, '/functions/'.$data['functionId'], array_merge([
            'content-type' => 'application/json',
            'x-appwrite-project' => $this->getProject()['$id'],
        ], $this->getHeaders()), [
            'name' => 'Test1',
            'vars' => [
                'key4' => 'value4',
                'key5' => 'value5',
                'key6' => 'value6',
            ],
            'events' => [
                'account.update.name',
                'account.update.email',
            ],
            'schedule' => '* * * * 1',
            'timeout' => 5,
        ]);

        $this->assertEquals(200, $response1['headers']['status-code']);
        $this->assertNotEmpty($response1['body']['$id']);
        $this->assertEquals('Test1', $response1['body']['name']);
        $this->assertIsInt($response1['body']['dateCreated']);
        $this->assertIsInt($response1['body']['dateUpdated']);
        $this->assertEquals('', $response1['body']['tag']);
        $this->assertEquals([
            'key4' => 'value4',
            'key5' => 'value5',
            'key6' => 'value6',
        ], $response1['body']['vars']);
        $this->assertEquals([
            'account.update.name',
            'account.update.email',
        ], $response1['body']['events']);
        $this->assertEquals('* * * * 1', $response1['body']['schedule']);
        $this->assertEquals(5, $response1['body']['timeout']);
       
        /**
         * Test for FAILURE
         */

        return $data;
    }

    /**
     * @depends testUpdate
     */
    public function testCreateTag($data):array
    {
        /**
         * Test for SUCCESS
         */
        $tag = $this->client->call(Client::METHOD_POST, '/functions/'.$data['functionId'].'/tags', array_merge([
            'content-type' => 'multipart/form-data',
            'x-appwrite-project' => $this->getProject()['$id'],
        ], $this->getHeaders()), [
            'command' => 'php function.php',
            'file' => new CURLFile(realpath(__DIR__ . '/../../../resources/functions/php.tar.gz'), 'application/x-gzip', 'php-fx.tar.gz'),
        ]);

        $tagId = $tag['body']['$id'] ?? '';

        $this->assertEquals(201, $tag['headers']['status-code']);
        $this->assertNotEmpty($tag['body']['$id']);
        $this->assertIsInt($tag['body']['dateCreated']);
        $this->assertEquals('php function.php', $tag['body']['command']);
        $this->assertGreaterThan(10000, $tag['body']['size']);
       
        /**
         * Test for FAILURE
         */

        return array_merge($data, ['tagId' => $tagId]);
    }

    /**
     * @depends testCreateTag
     */
    public function testUpdateTag($data):array
    {
        /**
         * Test for SUCCESS
         */
        $response = $this->client->call(Client::METHOD_PATCH, '/functions/'.$data['functionId'].'/tag', array_merge([
            'content-type' => 'application/json',
            'x-appwrite-project' => $this->getProject()['$id'],
        ], $this->getHeaders()), [
            'tag' => $data['tagId'],
        ]);

        $this->assertEquals(200, $response['headers']['status-code']);
        $this->assertNotEmpty($response['body']['$id']);
        $this->assertIsInt($response['body']['dateCreated']);
        $this->assertIsInt($response['body']['dateUpdated']);
        $this->assertEquals($data['tagId'], $response['body']['tag']);
       
        /**
         * Test for FAILURE
         */

        return $data;
    }

    /**
     * @depends testCreateTag
     */
    public function testListTags(array $data):array
    {
        /**
         * Test for SUCCESS
         */
        $function = $this->client->call(Client::METHOD_GET, '/functions/'.$data['functionId'].'/tags', array_merge([
            'content-type' => 'application/json',
            'x-appwrite-project' => $this->getProject()['$id'],
        ], $this->getHeaders()));

        $this->assertEquals($function['headers']['status-code'], 200);
        $this->assertEquals($function['body']['sum'], 1);
        $this->assertIsArray($function['body']['tags']);
        $this->assertCount(1, $function['body']['tags']);

        return $data;
    }

    /**
     * @depends testCreateTag
     */
    public function testGetTag(array $data):array
    {
        /**
         * Test for SUCCESS
         */
        $function = $this->client->call(Client::METHOD_GET, '/functions/'.$data['functionId'].'/tags/' . $data['tagId'], array_merge([
            'content-type' => 'application/json',
            'x-appwrite-project' => $this->getProject()['$id'],
        ], $this->getHeaders()));

        $this->assertEquals(200, $function['headers']['status-code']);
        $this->assertGreaterThan(10000, $function['body']['size']);

        /**
         * Test for FAILURE
         */
        $function = $this->client->call(Client::METHOD_GET, '/functions/'.$data['functionId'].'/tags/x', array_merge([
            'content-type' => 'application/json',
            'x-appwrite-project' => $this->getProject()['$id'],
        ], $this->getHeaders()));

        $this->assertEquals($function['headers']['status-code'], 404);

        return $data;
    }

    /**
     * @depends testUpdateTag
     */
    public function testCreateExecution($data):array
    {
        /**
         * Test for SUCCESS
         */
        $execution = $this->client->call(Client::METHOD_POST, '/functions/'.$data['functionId'].'/executions', array_merge([
            'content-type' => 'application/json',
            'x-appwrite-project' => $this->getProject()['$id'],
        ], $this->getHeaders()), [
            'async' => 1,
        ]);

        $executionId = $execution['body']['$id'] ?? '';

        $this->assertEquals(201, $execution['headers']['status-code']);
        $this->assertNotEmpty($execution['body']['$id']);
        $this->assertNotEmpty($execution['body']['functionId']);
        $this->assertIsInt($execution['body']['dateCreated']);
        $this->assertEquals($data['functionId'], $execution['body']['functionId']);
        $this->assertEquals('waiting', $execution['body']['status']);
        $this->assertEquals(0, $execution['body']['exitCode']);
        $this->assertEquals('', $execution['body']['stdout']);
        $this->assertEquals('', $execution['body']['stderr']);
        $this->assertEquals(0, $execution['body']['time']);

        // sleep(75);

        // $execution = $this->client->call(Client::METHOD_GET, '/functions/'.$data['functionId'].'/executions/'.$executionId, array_merge([
        //     'content-type' => 'application/json',
        //     'x-appwrite-project' => $this->getProject()['$id'],
        // ], $this->getHeaders()));

        // $this->assertNotEmpty($execution['body']['$id']);
        // $this->assertNotEmpty($execution['body']['functionId']);
        // $this->assertIsInt($execution['body']['dateCreated']);
        // $this->assertEquals($data['functionId'], $execution['body']['functionId']);
        // $this->assertEquals('completed', $execution['body']['status']);
        // $this->assertEquals(0, $execution['body']['exitCode']);
        // $this->assertStringContainsString('APPWRITE_FUNCTION_ID', $execution['body']['stdout']);
        // $this->assertStringContainsString('APPWRITE_FUNCTION_NAME', $execution['body']['stdout']);
        // $this->assertStringContainsString('APPWRITE_FUNCTION_TAG', $execution['body']['stdout']);
        // $this->assertStringContainsString('APPWRITE_FUNCTION_TRIGGER', $execution['body']['stdout']);
        // $this->assertStringContainsString('APPWRITE_FUNCTION_ENV_NAME', $execution['body']['stdout']);
        // $this->assertStringContainsString('APPWRITE_FUNCTION_ENV_VERSION', $execution['body']['stdout']);
        // $this->assertStringContainsString('Hello World', $execution['body']['stdout']);
        // $this->assertStringContainsString($execution['body']['functionId'], $execution['body']['stdout']);
        // $this->assertEquals('', $execution['body']['stderr']);
        // $this->assertGreaterThan(0.100, $execution['body']['time']);
        // $this->assertLessThan(0.500, $execution['body']['time']);

        /**
         * Test for FAILURE
         */

        sleep(10);

        return array_merge($data, ['executionId' => $executionId]);
    }

    /**
     * @depends testCreateExecution
     */
    public function testListExecutions(array $data):array
    {
        /**
         * Test for SUCCESS
         */
        $function = $this->client->call(Client::METHOD_GET, '/functions/'.$data['functionId'].'/executions', array_merge([
            'content-type' => 'application/json',
            'x-appwrite-project' => $this->getProject()['$id'],
        ], $this->getHeaders()));

        $this->assertEquals($function['headers']['status-code'], 200);
        $this->assertEquals($function['body']['sum'], 1);
        $this->assertIsArray($function['body']['executions']);
        $this->assertCount(1, $function['body']['executions']);
        $this->assertEquals($function['body']['executions'][0]['$id'], $data['executionId']);

        return $data;
    }

    /**
     * @depends testListExecutions
     */
    public function testGetExecution(array $data):array
    {
        /**
         * Test for SUCCESS
         */
        $function = $this->client->call(Client::METHOD_GET, '/functions/'.$data['functionId'].'/executions/' . $data['executionId'], array_merge([
            'content-type' => 'application/json',
            'x-appwrite-project' => $this->getProject()['$id'],
        ], $this->getHeaders()));

        $this->assertEquals($function['headers']['status-code'], 200);
        $this->assertEquals($function['body']['$id'], $data['executionId']);

        /**
         * Test for FAILURE
         */
        $function = $this->client->call(Client::METHOD_GET, '/functions/'.$data['functionId'].'/executions/x', array_merge([
            'content-type' => 'application/json',
            'x-appwrite-project' => $this->getProject()['$id'],
        ], $this->getHeaders()));

        $this->assertEquals($function['headers']['status-code'], 404);

        return $data;
    }

    /**
     * @depends testGetExecution
     */
    public function testDeleteTag($data):array
    {
        /**
         * Test for SUCCESS
         */
        $function = $this->client->call(Client::METHOD_DELETE, '/functions/'.$data['functionId'].'/tags/' . $data['tagId'], array_merge([
            'content-type' => 'application/json',
            'x-appwrite-project' => $this->getProject()['$id'],
        ], $this->getHeaders()));

        $this->assertEquals(204, $function['headers']['status-code']);
        $this->assertEmpty($function['body']);

        $function = $this->client->call(Client::METHOD_GET, '/functions/'.$data['functionId'].'/tags/' . $data['tagId'], array_merge([
            'content-type' => 'application/json',
            'x-appwrite-project' => $this->getProject()['$id'],
        ], $this->getHeaders()));
       
        $this->assertEquals(404, $function['headers']['status-code']);

        /**
         * Test for FAILURE
         */

        return $data;
    }

    /**
     * @depends testCreateTag
     */
    public function testDelete($data):array
    {
        /**
         * Test for SUCCESS
         */
        $function = $this->client->call(Client::METHOD_DELETE, '/functions/'.$data['functionId'], array_merge([
            'content-type' => 'application/json',
            'x-appwrite-project' => $this->getProject()['$id'],
        ], $this->getHeaders()));

        $this->assertEquals(204, $function['headers']['status-code']);
        $this->assertEmpty($function['body']);

        $function = $this->client->call(Client::METHOD_GET, '/functions/' . $data['functionId'], array_merge([
            'content-type' => 'application/json',
            'x-appwrite-project' => $this->getProject()['$id'],
        ], $this->getHeaders()));
       
        $this->assertEquals(404, $function['headers']['status-code']);

        /**
         * Test for FAILURE
         */

        return $data;
    }

    public function testENVS():array
    {

        $functions = realpath(__DIR__ . '/../../../resources/functions');

        /**
         * Command for rebuilding code packages:
         *  bash tests/resources/functions/package-*.sh
         */
        $envs = [
            [
                'language' => 'PHP',
                'version' => '7.4',
                'name' => 'php-7.4',
                'file' => $functions.'/php.tar.gz',
                'command' => 'php index.php',
                'timeout' => 15,
            ],
            [
                'language' => 'PHP',
                'version' => '8.0',
                'name' => 'php-8.0',
                'file' => $functions.'/php.tar.gz',
                'command' => 'php index.php',
                'timeout' => 15,
            ],
            [
                'language' => 'Python',
                'version' => '3.8',
                'name' => 'python-3.8',
                'file' => $functions.'/python.tar.gz',
                'command' => 'python main.py',
                'timeout' => 15,
            ],
            [
                'language' => 'Node.js',
                'version' => '14.5',
                'name' => 'node-14.5',
                'file' => $functions.'/node.tar.gz',
                'command' => 'node index.js',
                'timeout' => 15,
            ],
            [
                'language' => 'Node.js',
                'version' => '15.5',
                'name' => 'node-15.5',
                'file' => $functions.'/node.tar.gz',
                'command' => 'node index.js',
                'timeout' => 15,
            ],
            [
                'language' => 'Ruby',
                'version' => '2.7',
                'name' => 'ruby-2.7',
                'file' => $functions.'/ruby.tar.gz',
                'command' => 'ruby app.rb',
                'timeout' => 15,
            ],
            [
                'language' => 'Ruby',
                'version' => '3.0',
                'name' => 'ruby-3.0',
                'file' => $functions.'/ruby.tar.gz',
                'command' => 'ruby app.rb',
                'timeout' => 15,
            ],
<<<<<<< HEAD
            // [
            //     'language' => 'Deno',
            //     'version' => '1.5',
            //     'name' => 'deno-1.5',
            //     'code' => $functions.'/deno.tar.gz',
            //     'command' => 'deno run --allow-env index.ts',
            //     'timeout' => 15,
            // ],
=======
            [
                'language' => 'Deno',
                'version' => '1.5',
                'name' => 'deno-1.5',
                'file' => $functions.'/deno.tar.gz',
                'command' => 'deno run --allow-env index.ts',
                'timeout' => 15,
            ],
            [
                'language' => 'Deno',
                'version' => '1.6',
                'name' => 'deno-1.6',
                'file' => $functions.'/deno.tar.gz',
                'command' => 'deno run --allow-env index.ts',
                'timeout' => 15,
            ],
            [
                'language' => 'Dart',
                'version' => '2.10',
                'name' => 'dart-2.10',
                'file' => $functions.'/dart.tar.gz',
                'command' => 'dart main.dart',
                'timeout' => 15,
            ],
            [
                'language' => '.NET',
                'version' => '3.1',
                'name' => 'dotnet-3.1',
                'file' => $functions.'/dotnet-3.1.tar.gz',
                'command' => 'dotnet dotnet.dll',
                'timeout' => 15,
            ],
            [
                'language' => '.NET',
                'version' => '5.0',
                'name' => 'dotnet-5.0',
                'file' => $functions.'/dotnet-5.0.tar.gz',
                'command' => 'dotnet dotnet.dll',
                'timeout' => 15,
            ],
>>>>>>> 5058f0fd
        ];

        sleep(count($envs) * 20);
        fwrite(STDERR, ".");

        /**
         * Test for SUCCESS
         */
        $file = $this->client->call(Client::METHOD_POST, '/storage/files', array_merge([
            'content-type' => 'multipart/form-data',
            'x-appwrite-project' => $this->getProject()['$id'],
        ], $this->getHeaders()), [
            'file' => new CURLFile(realpath(__DIR__ . '/../../../resources/logo.png'), 'image/png', 'logo.png'),
            'read' => ['*'],
            'write' => ['*'],
            'folderId' => 'xyz',
        ]);

        $this->assertEquals($file['headers']['status-code'], 201);
        $this->assertNotEmpty($file['body']['$id']);

        $fileId = $file['body']['$id'] ?? '';

        foreach ($envs as $key => $env) {
            $language = $env['language'] ?? '';
            $version = $env['version'] ?? '';
            $name = $env['name'] ?? '';
            $code = $env['file'] ?? '';
            $command = $env['command'] ?? '';
            $timeout = $env['timeout'] ?? 15;

            $function = $this->client->call(Client::METHOD_POST, '/functions', array_merge([
                'content-type' => 'application/json',
                'x-appwrite-project' => $this->getProject()['$id'],
            ], $this->getHeaders()), [
                'name' => 'Test '.$name,
                'env' => $name,
                'vars' => [
                    'APPWRITE_ENDPOINT' => 'http://appwrite.test/v1',
                    'APPWRITE_PROJECT' => $this->getProject()['$id'],
                    'APPWRITE_SECRET' => $this->getProject()['apiKey'],
                    'APPWRITE_FILEID' => $fileId,
                ],
                'events' => [],
                'schedule' => '',
                'timeout' => $timeout,
            ]);

            // var_dump('http://'.gethostbyname(trim(`hostname`)).'/v1');
    
            $functionId = $function['body']['$id'] ?? '';
    
            $this->assertEquals(201, $function['headers']['status-code']);

            $tag = $this->client->call(Client::METHOD_POST, '/functions/'.$functionId.'/tags', array_merge([
                'content-type' => 'multipart/form-data',
                'x-appwrite-project' => $this->getProject()['$id'],
            ], $this->getHeaders()), [
                'command' => $command,
                'file' => new CURLFile($code, 'application/x-gzip', basename($code)),
            ]);

            $tagId = $tag['body']['$id'] ?? '';
            $this->assertEquals(201, $tag['headers']['status-code']);

            $tag = $this->client->call(Client::METHOD_PATCH, '/functions/'.$functionId.'/tag', array_merge([
                'content-type' => 'application/json',
                'x-appwrite-project' => $this->getProject()['$id'],
            ], $this->getHeaders()), [
                'tag' => $tagId,
            ]);
    
            $this->assertEquals(200, $tag['headers']['status-code']);
           
            $execution = $this->client->call(Client::METHOD_POST, '/functions/'.$functionId.'/executions', array_merge([
                'content-type' => 'application/json',
                'x-appwrite-project' => $this->getProject()['$id'],
            ], $this->getHeaders()), [
                'async' => 1,
            ]);

            $executionId = $execution['body']['$id'] ?? '';
            $this->assertEquals(201, $execution['headers']['status-code']);
            
            sleep(30);

            $executions = $this->client->call(Client::METHOD_GET, '/functions/'.$functionId.'/executions', array_merge([
                'content-type' => 'application/json',
                'x-appwrite-project' => $this->getProject()['$id'],
            ], $this->getHeaders()));

            if($executions['body']['executions'][0]['status'] !== 'completed') {
                var_dump($env);
                var_dump($executions['body']['executions'][0]);
                $stdout = '';
                $stderr = '';
                Console::execute('docker logs appwrite-worker-functions', '', $stdout, $stderr);
                var_dump($stdout);
                var_dump($stderr);
            }
    
            $this->assertEquals($executions['headers']['status-code'], 200);
            $this->assertEquals($executions['body']['sum'], 1);
            $this->assertIsArray($executions['body']['executions']);
            $this->assertCount(1, $executions['body']['executions']);
            $this->assertEquals($executions['body']['executions'][0]['$id'], $executionId);
            $this->assertEquals($executions['body']['executions'][0]['trigger'], 'http');
            $this->assertEquals($executions['body']['executions'][0]['status'], 'completed');
            $this->assertEquals($executions['body']['executions'][0]['exitCode'], 0);
            
            $stdout = explode("\n", $executions['body']['executions'][0]['stdout']);
            
            $this->assertEquals($stdout[0], $functionId);
            $this->assertEquals($stdout[1], 'Test '.$name);
            $this->assertEquals($stdout[2], $tagId);
            $this->assertEquals($stdout[3], 'http');
            $this->assertEquals($stdout[4], $language);
            $this->assertEquals($stdout[5], $version);
            // $this->assertEquals($stdout[6], $fileId);
            fwrite(STDERR, ".");
        }

        return [
            'functionId' => $functionId,
        ];
    }
    /**
     * @depends testENVS
     */
    public function testTimeout()
    {
        $name = 'php-8.0';
        $code = realpath(__DIR__ . '/../../../resources/functions').'/timeout.tar.gz';
        $command = 'php index.php';
        $timeout = 2;

        $function = $this->client->call(Client::METHOD_POST, '/functions', array_merge([
            'content-type' => 'application/json',
            'x-appwrite-project' => $this->getProject()['$id'],
        ], $this->getHeaders()), [
            'name' => 'Test '.$name,
            'env' => $name,
            'vars' => [],
            'events' => [],
            'schedule' => '',
            'timeout' => $timeout,
        ]);

        $functionId = $function['body']['$id'] ?? '';

        $this->assertEquals(201, $function['headers']['status-code']);

        $tag = $this->client->call(Client::METHOD_POST, '/functions/'.$functionId.'/tags', array_merge([
            'content-type' => 'multipart/form-data',
            'x-appwrite-project' => $this->getProject()['$id'],
        ], $this->getHeaders()), [
            'command' => $command,
            'file' => new CURLFile($code, 'application/x-gzip', basename($code)),
        ]);

        $tagId = $tag['body']['$id'] ?? '';
        $this->assertEquals(201, $tag['headers']['status-code']);

        $tag = $this->client->call(Client::METHOD_PATCH, '/functions/'.$functionId.'/tag', array_merge([
            'content-type' => 'application/json',
            'x-appwrite-project' => $this->getProject()['$id'],
        ], $this->getHeaders()), [
            'tag' => $tagId,
        ]);

        $this->assertEquals(200, $tag['headers']['status-code']);
       
        $execution = $this->client->call(Client::METHOD_POST, '/functions/'.$functionId.'/executions', array_merge([
            'content-type' => 'application/json',
            'x-appwrite-project' => $this->getProject()['$id'],
        ], $this->getHeaders()), [
            'async' => 1,
        ]);

        $executionId = $execution['body']['$id'] ?? '';
        
        $this->assertEquals(201, $execution['headers']['status-code']);

        sleep(15);

        $executions = $this->client->call(Client::METHOD_GET, '/functions/'.$functionId.'/executions', array_merge([
            'content-type' => 'application/json',
            'x-appwrite-project' => $this->getProject()['$id'],
        ], $this->getHeaders()));

        $this->assertEquals($executions['headers']['status-code'], 200);
        $this->assertEquals($executions['body']['sum'], 1);
        $this->assertIsArray($executions['body']['executions']);
        $this->assertCount(1, $executions['body']['executions']);
        $this->assertEquals($executions['body']['executions'][0]['$id'], $executionId);
        $this->assertEquals($executions['body']['executions'][0]['trigger'], 'http');
        $this->assertEquals($executions['body']['executions'][0]['status'], 'failed');
        $this->assertEquals($executions['body']['executions'][0]['exitCode'], 1);
        $this->assertGreaterThan(2, $executions['body']['executions'][0]['time']);
        $this->assertLessThan(3, $executions['body']['executions'][0]['time']);
        $this->assertEquals($executions['body']['executions'][0]['stdout'], '');
        $this->assertEquals($executions['body']['executions'][0]['stderr'], '');
    }
}<|MERGE_RESOLUTION|>--- conflicted
+++ resolved
@@ -519,16 +519,6 @@
                 'command' => 'ruby app.rb',
                 'timeout' => 15,
             ],
-<<<<<<< HEAD
-            // [
-            //     'language' => 'Deno',
-            //     'version' => '1.5',
-            //     'name' => 'deno-1.5',
-            //     'code' => $functions.'/deno.tar.gz',
-            //     'command' => 'deno run --allow-env index.ts',
-            //     'timeout' => 15,
-            // ],
-=======
             [
                 'language' => 'Deno',
                 'version' => '1.5',
@@ -569,7 +559,6 @@
                 'command' => 'dotnet dotnet.dll',
                 'timeout' => 15,
             ],
->>>>>>> 5058f0fd
         ];
 
         sleep(count($envs) * 20);
