<?php

namespace Tests\E2E\Services\Functions;

use CURLFile;
use Tests\E2E\Client;
use Tests\E2E\Scopes\ProjectCustom;
use Tests\E2E\Scopes\Scope;
use Tests\E2E\Scopes\SideServer;
use Utopia\Database\Database;

class FunctionsCustomServerTest extends Scope
{
    use FunctionsBase;
    use ProjectCustom;
    use SideServer;

    public function testCreate():array
    {
        /**
         * Test for SUCCESS
         */
        $response1 = $this->client->call(Client::METHOD_POST, '/functions', array_merge([
            'content-type' => 'application/json',
            'x-appwrite-project' => $this->getProject()['$id'],
        ], $this->getHeaders()), [
            'functionId' => 'unique()',
            'name' => 'Test',
            'runtime' => 'php-8.0',
            'vars' => [
                'funcKey1' => 'funcValue1',
                'funcKey2' => 'funcValue2',
                'funcKey3' => 'funcValue3',
            ],
            'events' => [
                'account.create',
                'account.delete',
            ],
            'schedule' => '0 0 1 1 *',
            'timeout' => 10,
        ]);

        $functionId = $response1['body']['$id'] ?? '';

        $this->assertEquals(201, $response1['headers']['status-code']);
        $this->assertNotEmpty($response1['body']['$id']);
        $this->assertEquals('Test', $response1['body']['name']);
        $this->assertEquals('php-8.0', $response1['body']['runtime']);
        $this->assertIsInt($response1['body']['dateCreated']);
        $this->assertIsInt($response1['body']['dateUpdated']);
        $this->assertEquals('', $response1['body']['tag']);
        $this->assertEquals([
            'funcKey1' => 'funcValue1',
            'funcKey2' => 'funcValue2',
            'funcKey3' => 'funcValue3',
        ], $response1['body']['vars']);
        $this->assertEquals([
            'account.create',
            'account.delete',
        ], $response1['body']['events']);
        $this->assertEquals('0 0 1 1 *', $response1['body']['schedule']);
        $this->assertEquals(10, $response1['body']['timeout']);
       
        /**
         * Test for FAILURE
         */

        return [
            'functionId' => $functionId,
        ];
    }

    /**
     * @depends testCreate
     */
    public function testList(array $data):array
    {
        /**
         * Test for SUCCESS
         */

        /**
         * Test search queries
         */
        $response = $this->client->call(Client::METHOD_GET, '/functions', array_merge([
            'content-type' => 'application/json',
            'x-appwrite-project' => $this->getProject()['$id'],
        ], $this->getHeaders()), [
            'search' => $data['functionId']
        ]);

        $this->assertEquals($response['headers']['status-code'], 200);
        $this->assertCount(1, $response['body']['functions']);
        $this->assertEquals($response['body']['functions'][0]['name'], 'Test');

        $response = $this->client->call(Client::METHOD_GET, '/functions', array_merge([
            'content-type' => 'application/json',
            'x-appwrite-project' => $this->getProject()['$id'],
        ], $this->getHeaders()), [
            'search' => 'Test'
        ]);

        $this->assertEquals($response['headers']['status-code'], 200);
        $this->assertCount(1, $response['body']['functions']);
        $this->assertEquals($response['body']['functions'][0]['$id'], $data['functionId']);

        $response = $this->client->call(Client::METHOD_GET, '/functions', array_merge([
            'content-type' => 'application/json',
            'x-appwrite-project' => $this->getProject()['$id'],
        ], $this->getHeaders()), [
            'search' => 'php-8.0'
        ]);

        $this->assertEquals($response['headers']['status-code'], 200);
        $this->assertCount(1, $response['body']['functions']);
        $this->assertEquals($response['body']['functions'][0]['$id'], $data['functionId']);

        /**
         * Test pagination
         */
        $response = $this->client->call(Client::METHOD_POST, '/functions', array_merge([
            'content-type' => 'application/json',
            'x-appwrite-project' => $this->getProject()['$id'],
        ], $this->getHeaders()), [
            'functionId' => 'unique()',
            'name' => 'Test 2',
            'runtime' => 'php-8.0',
            'vars' => [
                'funcKey1' => 'funcValue1',
                'funcKey2' => 'funcValue2',
                'funcKey3' => 'funcValue3',
            ],
            'events' => [
                'account.create',
                'account.delete',
            ],
            'schedule' => '0 0 1 1 *',
            'timeout' => 10,
        ]);
        $this->assertNotEmpty($response['body']['$id']);

        $functions = $this->client->call(Client::METHOD_GET, '/functions', array_merge([
            'content-type' => 'application/json',
            'x-appwrite-project' => $this->getProject()['$id'],
        ], $this->getHeaders()));

        $this->assertEquals($functions['headers']['status-code'], 200);
        $this->assertEquals($functions['body']['sum'], 2);
        $this->assertIsArray($functions['body']['functions']);
        $this->assertCount(2, $functions['body']['functions']);
        $this->assertEquals($functions['body']['functions'][0]['name'], 'Test');
        $this->assertEquals($functions['body']['functions'][1]['name'], 'Test 2');

        $response = $this->client->call(Client::METHOD_GET, '/functions', array_merge([
            'content-type' => 'application/json',
            'x-appwrite-project' => $this->getProject()['$id'],
        ], $this->getHeaders()), [
            'cursor' => $functions['body']['functions'][0]['$id']
        ]);

        $this->assertEquals($response['headers']['status-code'], 200);
        $this->assertCount(1, $response['body']['functions']);
        $this->assertEquals($response['body']['functions'][0]['name'], 'Test 2');

<<<<<<< HEAD
        $response = $this->client->call(Client::METHOD_GET, '/functions', array_merge([
            'content-type' => 'application/json',
            'x-appwrite-project' => $this->getProject()['$id'],
        ], $this->getHeaders()), [
            'cursor' => $functions['body']['functions'][1]['$id'],
            'cursorDirection' => Database::CURSOR_BEFORE
        ]);

        $this->assertEquals($response['headers']['status-code'], 200);
        $this->assertCount(1, $response['body']['functions']);
        $this->assertEquals($response['body']['functions'][0]['name'], 'Test');

        /**
         * Test for FAILURE
         */
        $response = $this->client->call(Client::METHOD_GET, '/functions', array_merge([
            'content-type' => 'application/json',
            'x-appwrite-project' => $this->getProject()['$id'],
        ], $this->getHeaders()), [
            'cursor' => 'unknown',
        ]);

        $this->assertEquals($response['headers']['status-code'], 400);

=======
>>>>>>> 5a203409
        return $data;
    }

    /**
     * @depends testList
     */
    public function testGet(array $data):array
    {
        /**
         * Test for SUCCESS
         */
        $function = $this->client->call(Client::METHOD_GET, '/functions/' . $data['functionId'], array_merge([
            'content-type' => 'application/json',
            'x-appwrite-project' => $this->getProject()['$id'],
        ], $this->getHeaders()));

        $this->assertEquals($function['headers']['status-code'], 200);
        $this->assertEquals($function['body']['name'], 'Test');
               
        /**
         * Test for FAILURE
         */
        $function = $this->client->call(Client::METHOD_GET, '/functions/x', array_merge([
            'content-type' => 'application/json',
            'x-appwrite-project' => $this->getProject()['$id'],
        ], $this->getHeaders()));

        $this->assertEquals($function['headers']['status-code'], 404);

        return $data;
    }

    /**
     * @depends testGet
     */
    public function testUpdate($data):array
    {
        /**
         * Test for SUCCESS
         */
        $response1 = $this->client->call(Client::METHOD_PUT, '/functions/'.$data['functionId'], array_merge([
            'content-type' => 'application/json',
            'x-appwrite-project' => $this->getProject()['$id'],
        ], $this->getHeaders()), [
            'name' => 'Test1',
            'vars' => [
                'key4' => 'value4',
                'key5' => 'value5',
                'key6' => 'value6',
            ],
            'events' => [
                'account.update.name',
                'account.update.email',
            ],
            'schedule' => '0 0 1 1 *',
            'timeout' => 5,
        ]);

        $this->assertEquals(200, $response1['headers']['status-code']);
        $this->assertNotEmpty($response1['body']['$id']);
        $this->assertEquals('Test1', $response1['body']['name']);
        $this->assertIsInt($response1['body']['dateCreated']);
        $this->assertIsInt($response1['body']['dateUpdated']);
        $this->assertEquals('', $response1['body']['tag']);
        $this->assertEquals([
            'key4' => 'value4',
            'key5' => 'value5',
            'key6' => 'value6',
        ], $response1['body']['vars']);
        $this->assertEquals([
            'account.update.name',
            'account.update.email',
        ], $response1['body']['events']);
        $this->assertEquals('0 0 1 1 *', $response1['body']['schedule']);
        $this->assertEquals(5, $response1['body']['timeout']);
       
        /**
         * Test for FAILURE
         */

        return $data;
    }

    /**
     * @depends testUpdate
     */
    public function testCreateTag($data):array
    {
        /**
         * Test for SUCCESS
         */
        $tag = $this->client->call(Client::METHOD_POST, '/functions/'.$data['functionId'].'/tags', array_merge([
            'content-type' => 'multipart/form-data',
            'x-appwrite-project' => $this->getProject()['$id'],
        ], $this->getHeaders()), [
            'command' => 'php index.php',
            'code' => new CURLFile(realpath(__DIR__ . '/../../../resources/functions/php.tar.gz'), 'application/x-gzip', 'php-fx.tar.gz'),
        ]);

        $tagId = $tag['body']['$id'] ?? '';

        $this->assertEquals(201, $tag['headers']['status-code']);
        $this->assertNotEmpty($tag['body']['$id']);
        $this->assertIsInt($tag['body']['dateCreated']);
        $this->assertEquals('php index.php', $tag['body']['command']);
        $this->assertGreaterThan(10000, $tag['body']['size']);
       
        /**
         * Test for FAILURE
         */

        return array_merge($data, ['tagId' => $tagId]);
    }

    /**
     * @depends testCreateTag
     */
    public function testUpdateTag($data):array
    {
        /**
         * Test for SUCCESS
         */
        $response = $this->client->call(Client::METHOD_PATCH, '/functions/'.$data['functionId'].'/tag', array_merge([
            'content-type' => 'application/json',
            'x-appwrite-project' => $this->getProject()['$id'],
        ], $this->getHeaders()), [
            'tag' => $data['tagId'],
        ]);

        $this->assertEquals(200, $response['headers']['status-code']);
        $this->assertNotEmpty($response['body']['$id']);
        $this->assertIsInt($response['body']['dateCreated']);
        $this->assertIsInt($response['body']['dateUpdated']);
        $this->assertEquals($data['tagId'], $response['body']['tag']);
       
        /**
         * Test for FAILURE
         */

        return $data;
    }

    /**
     * @depends testCreateTag
     */
    public function testListTags(array $data):array
    {
        /**
         * Test for SUCCESS
         */
        $function = $this->client->call(Client::METHOD_GET, '/functions/'.$data['functionId'].'/tags', array_merge([
            'content-type' => 'application/json',
            'x-appwrite-project' => $this->getProject()['$id'],
        ], $this->getHeaders()));

        $this->assertEquals($function['headers']['status-code'], 200);
        $this->assertEquals($function['body']['sum'], 1);
        $this->assertIsArray($function['body']['tags']);
        $this->assertCount(1, $function['body']['tags']);

        /**
         * Test search queries
         */
        $function = $this->client->call(Client::METHOD_GET, '/functions/'.$data['functionId'].'/tags', array_merge([
            'content-type' => 'application/json',
            'x-appwrite-project' => $this->getProject()['$id'],
        ], $this->getHeaders(), [
            'search' => $data['functionId']
        ]));

        $this->assertEquals($function['headers']['status-code'], 200);
        $this->assertEquals($function['body']['sum'], 1);
        $this->assertIsArray($function['body']['tags']);
        $this->assertCount(1, $function['body']['tags']);
        $this->assertEquals($function['body']['tags'][0]['$id'], $data['tagId']);

        $function = $this->client->call(Client::METHOD_GET, '/functions/'.$data['functionId'].'/tags', array_merge([
            'content-type' => 'application/json',
            'x-appwrite-project' => $this->getProject()['$id'],
        ], $this->getHeaders(), [
            'search' => 'Test'
        ]));

        $this->assertEquals($function['headers']['status-code'], 200);
        $this->assertEquals($function['body']['sum'], 1);
        $this->assertIsArray($function['body']['tags']);
        $this->assertCount(1, $function['body']['tags']);
        $this->assertEquals($function['body']['tags'][0]['$id'], $data['tagId']);

        $function = $this->client->call(Client::METHOD_GET, '/functions/'.$data['functionId'].'/tags', array_merge([
            'content-type' => 'application/json',
            'x-appwrite-project' => $this->getProject()['$id'],
        ], $this->getHeaders(), [
            'search' => 'php-8.0'
        ]));

        $this->assertEquals($function['headers']['status-code'], 200);
        $this->assertEquals($function['body']['sum'], 1);
        $this->assertIsArray($function['body']['tags']);
        $this->assertCount(1, $function['body']['tags']);
        $this->assertEquals($function['body']['tags'][0]['$id'], $data['tagId']);

        return $data;
    }

    /**
     * @depends testCreateTag
     */
    public function testGetTag(array $data):array
    {
        /**
         * Test for SUCCESS
         */
        $function = $this->client->call(Client::METHOD_GET, '/functions/'.$data['functionId'].'/tags/' . $data['tagId'], array_merge([
            'content-type' => 'application/json',
            'x-appwrite-project' => $this->getProject()['$id'],
        ], $this->getHeaders()));

        $this->assertEquals(200, $function['headers']['status-code']);
        $this->assertGreaterThan(10000, $function['body']['size']);

        /**
         * Test for FAILURE
         */
        $function = $this->client->call(Client::METHOD_GET, '/functions/'.$data['functionId'].'/tags/x', array_merge([
            'content-type' => 'application/json',
            'x-appwrite-project' => $this->getProject()['$id'],
        ], $this->getHeaders()));

        $this->assertEquals($function['headers']['status-code'], 404);

        return $data;
    }

    /**
     * @depends testUpdateTag
     */
    public function testCreateExecution($data):array
    {
        /**
         * Test for SUCCESS
         */
        $execution = $this->client->call(Client::METHOD_POST, '/functions/'.$data['functionId'].'/executions', array_merge([
            'content-type' => 'application/json',
            'x-appwrite-project' => $this->getProject()['$id'],
        ], $this->getHeaders()), [
            'async' => 1,
        ]);

        $executionId = $execution['body']['$id'] ?? '';

        $this->assertEquals(201, $execution['headers']['status-code']);
        $this->assertNotEmpty($execution['body']['$id']);
        $this->assertNotEmpty($execution['body']['functionId']);
        $this->assertIsInt($execution['body']['dateCreated']);
        $this->assertEquals($data['functionId'], $execution['body']['functionId']);
        $this->assertEquals('waiting', $execution['body']['status']);
        $this->assertEquals(0, $execution['body']['exitCode']);
        $this->assertEquals('', $execution['body']['stdout']);
        $this->assertEquals('', $execution['body']['stderr']);
        $this->assertEquals(0, $execution['body']['time']);

        sleep(10);

        $execution = $this->client->call(Client::METHOD_GET, '/functions/'.$data['functionId'].'/executions/'.$executionId, array_merge([
            'content-type' => 'application/json',
            'x-appwrite-project' => $this->getProject()['$id'],
        ], $this->getHeaders()));

        $this->assertNotEmpty($execution['body']['$id']);
        $this->assertNotEmpty($execution['body']['functionId']);
        $this->assertIsInt($execution['body']['dateCreated']);
        $this->assertEquals($data['functionId'], $execution['body']['functionId']);
        $this->assertEquals('completed', $execution['body']['status']);
        $this->assertEquals(0, $execution['body']['exitCode']);
        $this->assertStringContainsString($execution['body']['functionId'], $execution['body']['stdout']);
        $this->assertStringContainsString($data['tagId'], $execution['body']['stdout']);
        $this->assertStringContainsString('Test1', $execution['body']['stdout']);
        $this->assertStringContainsString('http', $execution['body']['stdout']);
        $this->assertStringContainsString('PHP', $execution['body']['stdout']);
        $this->assertStringContainsString('8.0', $execution['body']['stdout']);
        $this->assertEquals('', $execution['body']['stderr']);
        $this->assertGreaterThan(0.05, $execution['body']['time']);
        $this->assertLessThan(0.500, $execution['body']['time']);

        /**
         * Test for FAILURE
         */

        sleep(10);

        return array_merge($data, ['executionId' => $executionId]);
    }

    /**
     * @depends testCreateExecution
     */
    public function testListExecutions(array $data):array
    {
        /**
         * Test for SUCCESS
         */
        $function = $this->client->call(Client::METHOD_GET, '/functions/'.$data['functionId'].'/executions', array_merge([
            'content-type' => 'application/json',
            'x-appwrite-project' => $this->getProject()['$id'],
        ], $this->getHeaders()));

        $this->assertEquals($function['headers']['status-code'], 200);
        $this->assertEquals($function['body']['sum'], 1);
        $this->assertIsArray($function['body']['executions']);
        $this->assertCount(1, $function['body']['executions']);
        $this->assertEquals($function['body']['executions'][0]['$id'], $data['executionId']);

        /**
         * Test search queries
         */

        $response = $this->client->call(Client::METHOD_GET, '/functions/'.$data['functionId'].'/executions', array_merge([
            'content-type' => 'application/json',
            'x-appwrite-project' => $this->getProject()['$id'],
        ], $this->getHeaders()), [
            'search' => $data['executionId'],
        ]);

        $this->assertEquals(200, $response['headers']['status-code']);
        $this->assertEquals(1, $response['body']['sum']);
        $this->assertIsInt($response['body']['sum']);
        $this->assertCount(1, $response['body']['executions']);
        $this->assertEquals($data['functionId'], $response['body']['executions'][0]['functionId']);

        $response = $this->client->call(Client::METHOD_GET, '/functions/'.$data['functionId'].'/executions', array_merge([
            'content-type' => 'application/json',
            'x-appwrite-project' => $this->getProject()['$id'],
        ], $this->getHeaders()), [
            'search' => $data['functionId'],
        ]);

        $this->assertEquals(200, $response['headers']['status-code']);
        $this->assertEquals(1, $response['body']['sum']);
        $this->assertIsInt($response['body']['sum']);
        $this->assertCount(1, $response['body']['executions']);
        $this->assertEquals($data['executionId'], $response['body']['executions'][0]['$id']);

        return $data;
    }

    /**
     * @depends testListExecutions
     */
    public function testGetExecution(array $data):array
    {
        /**
         * Test for SUCCESS
         */
        $function = $this->client->call(Client::METHOD_GET, '/functions/'.$data['functionId'].'/executions/' . $data['executionId'], array_merge([
            'content-type' => 'application/json',
            'x-appwrite-project' => $this->getProject()['$id'],
        ], $this->getHeaders()));

        $this->assertEquals($function['headers']['status-code'], 200);
        $this->assertEquals($function['body']['$id'], $data['executionId']);

        /**
         * Test for FAILURE
         */
        $function = $this->client->call(Client::METHOD_GET, '/functions/'.$data['functionId'].'/executions/x', array_merge([
            'content-type' => 'application/json',
            'x-appwrite-project' => $this->getProject()['$id'],
        ], $this->getHeaders()));

        $this->assertEquals($function['headers']['status-code'], 404);

        return $data;
    }

    /**
     * @depends testGetExecution
     */
    public function testDeleteTag($data):array
    {
        /**
         * Test for SUCCESS
         */
        $function = $this->client->call(Client::METHOD_DELETE, '/functions/'.$data['functionId'].'/tags/' . $data['tagId'], array_merge([
            'content-type' => 'application/json',
            'x-appwrite-project' => $this->getProject()['$id'],
        ], $this->getHeaders()));

        $this->assertEquals(204, $function['headers']['status-code']);
        $this->assertEmpty($function['body']);

        $function = $this->client->call(Client::METHOD_GET, '/functions/'.$data['functionId'].'/tags/' . $data['tagId'], array_merge([
            'content-type' => 'application/json',
            'x-appwrite-project' => $this->getProject()['$id'],
        ], $this->getHeaders()));
       
        $this->assertEquals(404, $function['headers']['status-code']);

        /**
         * Test for FAILURE
         */

        return $data;
    }

    /**
     * @depends testCreateTag
     */
    public function testDelete($data):array
    {
        /**
         * Test for SUCCESS
         */
        $function = $this->client->call(Client::METHOD_DELETE, '/functions/'.$data['functionId'], array_merge([
            'content-type' => 'application/json',
            'x-appwrite-project' => $this->getProject()['$id'],
        ], $this->getHeaders()));

        $this->assertEquals(204, $function['headers']['status-code']);
        $this->assertEmpty($function['body']);

        $function = $this->client->call(Client::METHOD_GET, '/functions/' . $data['functionId'], array_merge([
            'content-type' => 'application/json',
            'x-appwrite-project' => $this->getProject()['$id'],
        ], $this->getHeaders()));
       
        $this->assertEquals(404, $function['headers']['status-code']);

        /**
         * Test for FAILURE
         */

        return $data;
    }

    public function testTimeout()
    {
        $name = 'php-8.0';
        $code = realpath(__DIR__ . '/../../../resources/functions').'/timeout.tar.gz';
        $command = 'php index.php';
        $timeout = 2;

        $function = $this->client->call(Client::METHOD_POST, '/functions', array_merge([
            'content-type' => 'application/json',
            'x-appwrite-project' => $this->getProject()['$id'],
        ], $this->getHeaders()), [
            'functionId' => 'unique()',
            'name' => 'Test '.$name,
            'runtime' => $name,
            'vars' => [],
            'events' => [],
            'schedule' => '',
            'timeout' => $timeout,
        ]);

        $functionId = $function['body']['$id'] ?? '';

        $this->assertEquals(201, $function['headers']['status-code']);

        $tag = $this->client->call(Client::METHOD_POST, '/functions/'.$functionId.'/tags', array_merge([
            'content-type' => 'multipart/form-data',
            'x-appwrite-project' => $this->getProject()['$id'],
        ], $this->getHeaders()), [
            'command' => $command,
            'code' => new CURLFile($code, 'application/x-gzip', basename($code)),
        ]);

        $tagId = $tag['body']['$id'] ?? '';
        $this->assertEquals(201, $tag['headers']['status-code']);

        $tag = $this->client->call(Client::METHOD_PATCH, '/functions/'.$functionId.'/tag', array_merge([
            'content-type' => 'application/json',
            'x-appwrite-project' => $this->getProject()['$id'],
        ], $this->getHeaders()), [
            'tag' => $tagId,
        ]);

        $this->assertEquals(200, $tag['headers']['status-code']);
       
        $execution = $this->client->call(Client::METHOD_POST, '/functions/'.$functionId.'/executions', array_merge([
            'content-type' => 'application/json',
            'x-appwrite-project' => $this->getProject()['$id'],
        ], $this->getHeaders()), [
            'async' => 1,
        ]);

        $executionId = $execution['body']['$id'] ?? '';
        
        $this->assertEquals(201, $execution['headers']['status-code']);

        sleep(10);

        $executions = $this->client->call(Client::METHOD_GET, '/functions/'.$functionId.'/executions', array_merge([
            'content-type' => 'application/json',
            'x-appwrite-project' => $this->getProject()['$id'],
        ], $this->getHeaders()));

        $this->assertEquals($executions['headers']['status-code'], 200);
        $this->assertEquals($executions['body']['sum'], 1);
        $this->assertIsArray($executions['body']['executions']);
        $this->assertCount(1, $executions['body']['executions']);
        $this->assertEquals($executions['body']['executions'][0]['$id'], $executionId);
        $this->assertEquals($executions['body']['executions'][0]['trigger'], 'http');
        $this->assertEquals($executions['body']['executions'][0]['status'], 'failed');
        $this->assertEquals($executions['body']['executions'][0]['exitCode'], 1);
        $this->assertGreaterThan(2, $executions['body']['executions'][0]['time']);
        $this->assertLessThan(3, $executions['body']['executions'][0]['time']);
        $this->assertEquals($executions['body']['executions'][0]['stdout'], '');
        $this->assertEquals($executions['body']['executions'][0]['stderr'], '');
    }

    /**
     * @depends testTimeout
     */
    public function testCreateCustomExecution()
    {
        $name = 'php-8.0';
        $code = realpath(__DIR__ . '/../../../resources/functions').'/php-fn.tar.gz';
        $command = 'php index.php';
        $timeout = 2;

        $function = $this->client->call(Client::METHOD_POST, '/functions', array_merge([
            'content-type' => 'application/json',
            'x-appwrite-project' => $this->getProject()['$id'],
        ], $this->getHeaders()), [
            'functionId' => 'unique()',
            'name' => 'Test '.$name,
            'runtime' => $name,
            'vars' => [],
            'events' => [],
            'schedule' => '',
            'timeout' => $timeout,
        ]);

        $functionId = $function['body']['$id'] ?? '';

        $this->assertEquals(201, $function['headers']['status-code']);

        $tag = $this->client->call(Client::METHOD_POST, '/functions/'.$functionId.'/tags', array_merge([
            'content-type' => 'multipart/form-data',
            'x-appwrite-project' => $this->getProject()['$id'],
        ], $this->getHeaders()), [
            'command' => $command,
            'code' => new CURLFile($code, 'application/x-gzip', basename($code)),
        ]);

        $tagId = $tag['body']['$id'] ?? '';
        $this->assertEquals(201, $tag['headers']['status-code']);

        $tag = $this->client->call(Client::METHOD_PATCH, '/functions/'.$functionId.'/tag', array_merge([
            'content-type' => 'application/json',
            'x-appwrite-project' => $this->getProject()['$id'],
        ], $this->getHeaders()), [
            'tag' => $tagId,
        ]);

        $this->assertEquals(200, $tag['headers']['status-code']);
       
        $execution = $this->client->call(Client::METHOD_POST, '/functions/'.$functionId.'/executions', array_merge([
            'content-type' => 'application/json',
            'x-appwrite-project' => $this->getProject()['$id'],
        ], $this->getHeaders()), [
            'data' => 'foobar',
        ]);

        $executionId = $execution['body']['$id'] ?? '';
        
        $this->assertEquals(201, $execution['headers']['status-code']);

        $executionId = $execution['body']['$id'] ?? '';
        
        sleep(10);

        $executions = $this->client->call(Client::METHOD_GET, '/functions/'.$functionId.'/executions/'.$executionId, array_merge([
            'content-type' => 'application/json',
            'x-appwrite-project' => $this->getProject()['$id'],
        ], $this->getHeaders()));

        $output = json_decode($executions['body']['stdout'], true);

        $this->assertEquals(200, $executions['headers']['status-code']);
        $this->assertEquals('completed', $executions['body']['status']);
        $this->assertEquals($functionId, $output['APPWRITE_FUNCTION_ID']);
        $this->assertEquals('Test '.$name, $output['APPWRITE_FUNCTION_NAME']);
        $this->assertEquals($tagId, $output['APPWRITE_FUNCTION_TAG']);
        $this->assertEquals('http', $output['APPWRITE_FUNCTION_TRIGGER']);
        $this->assertEquals('PHP', $output['APPWRITE_FUNCTION_RUNTIME_NAME']);
        $this->assertEquals('8.0', $output['APPWRITE_FUNCTION_RUNTIME_VERSION']);
        $this->assertEquals('', $output['APPWRITE_FUNCTION_EVENT']);
        $this->assertEquals('', $output['APPWRITE_FUNCTION_EVENT_DATA']);
        $this->assertEquals('foobar', $output['APPWRITE_FUNCTION_DATA']);
        $this->assertEquals('', $output['APPWRITE_FUNCTION_USER_ID']);
        $this->assertEmpty($output['APPWRITE_FUNCTION_JWT']);

        $executions = $this->client->call(Client::METHOD_GET, '/functions/'.$functionId.'/executions', array_merge([
            'content-type' => 'application/json',
            'x-appwrite-project' => $this->getProject()['$id'],
        ], $this->getHeaders()));
        
        $this->assertEquals($executions['headers']['status-code'], 200);
        $this->assertEquals($executions['body']['sum'], 1);
        $this->assertIsArray($executions['body']['executions']);
        $this->assertCount(1, $executions['body']['executions']);
        $this->assertEquals($executions['body']['executions'][0]['$id'], $executionId);
        $this->assertEquals($executions['body']['executions'][0]['trigger'], 'http');
        $this->assertStringContainsString('foobar', $executions['body']['executions'][0]['stdout']);
    }
}<|MERGE_RESOLUTION|>--- conflicted
+++ resolved
@@ -162,7 +162,6 @@
         $this->assertCount(1, $response['body']['functions']);
         $this->assertEquals($response['body']['functions'][0]['name'], 'Test 2');
 
-<<<<<<< HEAD
         $response = $this->client->call(Client::METHOD_GET, '/functions', array_merge([
             'content-type' => 'application/json',
             'x-appwrite-project' => $this->getProject()['$id'],
@@ -187,8 +186,6 @@
 
         $this->assertEquals($response['headers']['status-code'], 400);
 
-=======
->>>>>>> 5a203409
         return $data;
     }
 
