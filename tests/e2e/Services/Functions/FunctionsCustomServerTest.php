--- conflicted
+++ resolved
@@ -763,15 +763,9 @@
         $this->assertEquals($executions['body']['executions'][0]['status'], 'failed');
         $this->assertEquals($executions['body']['executions'][0]['statusCode'], 500);
         $this->assertGreaterThan(2, $executions['body']['executions'][0]['time']);
-<<<<<<< HEAD
         $this->assertLessThan(6, $executions['body']['executions'][0]['time']);
         $this->assertEquals($executions['body']['executions'][0]['stdout'], '');
         $this->assertEquals($executions['body']['executions'][0]['stderr'], 'An internal curl error has occurred within the executor! Error Msg: Operation timed out');
-=======
-        $this->assertLessThan(3, $executions['body']['executions'][0]['time']);
-        $this->assertEquals($executions['body']['executions'][0]['response'], '');
-        $this->assertEquals($executions['body']['executions'][0]['stderr'], 'Execution timed out.');
->>>>>>> 3990ef7f
 
         // Cleanup : Delete function 
         $response = $this->client->call(Client::METHOD_DELETE, '/functions/'. $functionId, [
