<?php

namespace Tests\E2E\Services\Functions;

use CURLFile;
use Tests\E2E\Client;
use Tests\E2E\Scopes\ProjectCustom;
use Tests\E2E\Scopes\Scope;
use Tests\E2E\Scopes\SideServer;
use Utopia\CLI\Console;

class FunctionsCustomServerTest extends Scope
{
    use FunctionsBase;
    use ProjectCustom;
    use SideServer;

    public function testCreate():array
    {
        /**
         * Test for SUCCESS
         */
        $response1 = $this->client->call(Client::METHOD_POST, '/functions', array_merge([
            'content-type' => 'application/json',
            'x-appwrite-project' => $this->getProject()['$id'],
        ], $this->getHeaders()), [
            'name' => 'Test',
            'env' => 'php-7.4',
            'vars' => [
                'funcKey1' => 'funcValue1',
                'funcKey2' => 'funcValue2',
                'funcKey3' => 'funcValue3',
            ],
            'events' => [
                'account.create',
                'account.delete',
            ],
            'schedule' => '* * * * *',
            'timeout' => 10,
        ]);

        $functionId = $response1['body']['$id'] ?? '';

        $this->assertEquals(201, $response1['headers']['status-code']);
        $this->assertNotEmpty($response1['body']['$id']);
        $this->assertEquals('Test', $response1['body']['name']);
        $this->assertEquals('php-7.4', $response1['body']['env']);
        $this->assertIsInt($response1['body']['dateCreated']);
        $this->assertIsInt($response1['body']['dateUpdated']);
        $this->assertEquals('', $response1['body']['tag']);
        $this->assertEquals([
            'funcKey1' => 'funcValue1',
            'funcKey2' => 'funcValue2',
            'funcKey3' => 'funcValue3',
        ], $response1['body']['vars']);
        $this->assertEquals([
            'account.create',
            'account.delete',
        ], $response1['body']['events']);
        $this->assertEquals('* * * * *', $response1['body']['schedule']);
        $this->assertEquals(10, $response1['body']['timeout']);
       
        /**
         * Test for FAILURE
         */

        return [
            'functionId' => $functionId,
        ];
    }

    /**
     * @depends testCreate
     */
    public function testList(array $data):array
    {
        /**
         * Test for SUCCESS
         */
        $function = $this->client->call(Client::METHOD_GET, '/functions', array_merge([
            'content-type' => 'application/json',
            'x-appwrite-project' => $this->getProject()['$id'],
        ], $this->getHeaders()));

        $this->assertEquals($function['headers']['status-code'], 200);
        $this->assertEquals($function['body']['sum'], 1);
        $this->assertIsArray($function['body']['functions']);
        $this->assertCount(1, $function['body']['functions']);
        $this->assertEquals($function['body']['functions'][0]['name'], 'Test');

        return $data;
    }

    /**
     * @depends testList
     */
    public function testGet(array $data):array
    {
        /**
         * Test for SUCCESS
         */
        $function = $this->client->call(Client::METHOD_GET, '/functions/' . $data['functionId'], array_merge([
            'content-type' => 'application/json',
            'x-appwrite-project' => $this->getProject()['$id'],
        ], $this->getHeaders()));

        $this->assertEquals($function['headers']['status-code'], 200);
        $this->assertEquals($function['body']['name'], 'Test');
               
        /**
         * Test for FAILURE
         */
        $function = $this->client->call(Client::METHOD_GET, '/functions/x', array_merge([
            'content-type' => 'application/json',
            'x-appwrite-project' => $this->getProject()['$id'],
        ], $this->getHeaders()));

        $this->assertEquals($function['headers']['status-code'], 404);

        return $data;
    }

    /**
     * @depends testGet
     */
    public function testUpdate($data):array
    {
        /**
         * Test for SUCCESS
         */
        $response1 = $this->client->call(Client::METHOD_PUT, '/functions/'.$data['functionId'], array_merge([
            'content-type' => 'application/json',
            'x-appwrite-project' => $this->getProject()['$id'],
        ], $this->getHeaders()), [
            'name' => 'Test1',
            'vars' => [
                'key4' => 'value4',
                'key5' => 'value5',
                'key6' => 'value6',
            ],
            'events' => [
                'account.update.name',
                'account.update.email',
            ],
            'schedule' => '* * * * 1',
            'timeout' => 5,
        ]);

        $this->assertEquals(200, $response1['headers']['status-code']);
        $this->assertNotEmpty($response1['body']['$id']);
        $this->assertEquals('Test1', $response1['body']['name']);
        $this->assertIsInt($response1['body']['dateCreated']);
        $this->assertIsInt($response1['body']['dateUpdated']);
        $this->assertEquals('', $response1['body']['tag']);
        $this->assertEquals([
            'key4' => 'value4',
            'key5' => 'value5',
            'key6' => 'value6',
        ], $response1['body']['vars']);
        $this->assertEquals([
            'account.update.name',
            'account.update.email',
        ], $response1['body']['events']);
        $this->assertEquals('* * * * 1', $response1['body']['schedule']);
        $this->assertEquals(5, $response1['body']['timeout']);
       
        /**
         * Test for FAILURE
         */

        return $data;
    }

    /**
     * @depends testUpdate
     */
    public function testCreateTag($data):array
    {
        /**
         * Test for SUCCESS
         */
        $tag = $this->client->call(Client::METHOD_POST, '/functions/'.$data['functionId'].'/tags', array_merge([
            'content-type' => 'multipart/form-data',
            'x-appwrite-project' => $this->getProject()['$id'],
        ], $this->getHeaders()), [
            'command' => 'php function.php',
            'code' => new CURLFile(realpath(__DIR__ . '/../../../resources/functions/php.tar.gz'), 'application/x-gzip', 'php-fx.tar.gz'),
        ]);

        $tagId = $tag['body']['$id'] ?? '';

        $this->assertEquals(201, $tag['headers']['status-code']);
        $this->assertNotEmpty($tag['body']['$id']);
        $this->assertIsInt($tag['body']['dateCreated']);
        $this->assertEquals('php function.php', $tag['body']['command']);
        $this->assertGreaterThan(10000, $tag['body']['size']);
       
        /**
         * Test for FAILURE
         */

        return array_merge($data, ['tagId' => $tagId]);
    }

    /**
     * @depends testCreateTag
     */
    public function testUpdateTag($data):array
    {
        /**
         * Test for SUCCESS
         */
        $response = $this->client->call(Client::METHOD_PATCH, '/functions/'.$data['functionId'].'/tag', array_merge([
            'content-type' => 'application/json',
            'x-appwrite-project' => $this->getProject()['$id'],
        ], $this->getHeaders()), [
            'tag' => $data['tagId'],
        ]);

        $this->assertEquals(200, $response['headers']['status-code']);
        $this->assertNotEmpty($response['body']['$id']);
        $this->assertIsInt($response['body']['dateCreated']);
        $this->assertIsInt($response['body']['dateUpdated']);
        $this->assertEquals($data['tagId'], $response['body']['tag']);
       
        /**
         * Test for FAILURE
         */

        return $data;
    }

    /**
     * @depends testCreateTag
     */
    public function testListTags(array $data):array
    {
        /**
         * Test for SUCCESS
         */
        $function = $this->client->call(Client::METHOD_GET, '/functions/'.$data['functionId'].'/tags', array_merge([
            'content-type' => 'application/json',
            'x-appwrite-project' => $this->getProject()['$id'],
        ], $this->getHeaders()));

        $this->assertEquals($function['headers']['status-code'], 200);
        $this->assertEquals($function['body']['sum'], 1);
        $this->assertIsArray($function['body']['tags']);
        $this->assertCount(1, $function['body']['tags']);

        return $data;
    }

    /**
     * @depends testCreateTag
     */
    public function testGetTag(array $data):array
    {
        /**
         * Test for SUCCESS
         */
        $function = $this->client->call(Client::METHOD_GET, '/functions/'.$data['functionId'].'/tags/' . $data['tagId'], array_merge([
            'content-type' => 'application/json',
            'x-appwrite-project' => $this->getProject()['$id'],
        ], $this->getHeaders()));

        $this->assertEquals(200, $function['headers']['status-code']);
        $this->assertGreaterThan(10000, $function['body']['size']);

        /**
         * Test for FAILURE
         */
        $function = $this->client->call(Client::METHOD_GET, '/functions/'.$data['functionId'].'/tags/x', array_merge([
            'content-type' => 'application/json',
            'x-appwrite-project' => $this->getProject()['$id'],
        ], $this->getHeaders()));

        $this->assertEquals($function['headers']['status-code'], 404);

        return $data;
    }

    /**
     * @depends testUpdateTag
     */
    public function testCreateExecution($data):array
    {
        /**
         * Test for SUCCESS
         */
        $execution = $this->client->call(Client::METHOD_POST, '/functions/'.$data['functionId'].'/executions', array_merge([
            'content-type' => 'application/json',
            'x-appwrite-project' => $this->getProject()['$id'],
        ], $this->getHeaders()), [
            'async' => 1,
        ]);

        $executionId = $execution['body']['$id'] ?? '';

        $this->assertEquals(201, $execution['headers']['status-code']);
        $this->assertNotEmpty($execution['body']['$id']);
        $this->assertNotEmpty($execution['body']['functionId']);
        $this->assertIsInt($execution['body']['dateCreated']);
        $this->assertEquals($data['functionId'], $execution['body']['functionId']);
        $this->assertEquals('waiting', $execution['body']['status']);
        $this->assertEquals(0, $execution['body']['exitCode']);
        $this->assertEquals('', $execution['body']['stdout']);
        $this->assertEquals('', $execution['body']['stderr']);
        $this->assertEquals(0, $execution['body']['time']);

        // $execution = $this->client->call(Client::METHOD_GET, '/functions/'.$data['functionId'].'/executions/'.$executionId, array_merge([
        //     'content-type' => 'application/json',
        //     'x-appwrite-project' => $this->getProject()['$id'],
        // ], $this->getHeaders()));

        // $this->assertNotEmpty($execution['body']['$id']);
        // $this->assertNotEmpty($execution['body']['functionId']);
        // $this->assertIsInt($execution['body']['dateCreated']);
        // $this->assertEquals($data['functionId'], $execution['body']['functionId']);
        // $this->assertEquals('completed', $execution['body']['status']);
        // $this->assertEquals(0, $execution['body']['exitCode']);
        // $this->assertStringContainsString('APPWRITE_FUNCTION_ID', $execution['body']['stdout']);
        // $this->assertStringContainsString('APPWRITE_FUNCTION_NAME', $execution['body']['stdout']);
        // $this->assertStringContainsString('APPWRITE_FUNCTION_TAG', $execution['body']['stdout']);
        // $this->assertStringContainsString('APPWRITE_FUNCTION_TRIGGER', $execution['body']['stdout']);
        // $this->assertStringContainsString('APPWRITE_FUNCTION_ENV_NAME', $execution['body']['stdout']);
        // $this->assertStringContainsString('APPWRITE_FUNCTION_ENV_VERSION', $execution['body']['stdout']);
        // $this->assertStringContainsString('Hello World', $execution['body']['stdout']);
        // $this->assertStringContainsString($execution['body']['functionId'], $execution['body']['stdout']);
        // $this->assertEquals('', $execution['body']['stderr']);
        // $this->assertGreaterThan(0.100, $execution['body']['time']);
        // $this->assertLessThan(0.500, $execution['body']['time']);

        /**
         * Test for FAILURE
         */

        sleep(10);

        return array_merge($data, ['executionId' => $executionId]);
    }

    /**
     * @depends testCreateExecution
     */
    public function testListExecutions(array $data):array
    {
        /**
         * Test for SUCCESS
         */
        $function = $this->client->call(Client::METHOD_GET, '/functions/'.$data['functionId'].'/executions', array_merge([
            'content-type' => 'application/json',
            'x-appwrite-project' => $this->getProject()['$id'],
        ], $this->getHeaders()));

        $this->assertEquals($function['headers']['status-code'], 200);
        $this->assertEquals($function['body']['sum'], 1);
        $this->assertIsArray($function['body']['executions']);
        $this->assertCount(1, $function['body']['executions']);
        $this->assertEquals($function['body']['executions'][0]['$id'], $data['executionId']);

        return $data;
    }

    /**
     * @depends testListExecutions
     */
    public function testGetExecution(array $data):array
    {
        /**
         * Test for SUCCESS
         */
        $function = $this->client->call(Client::METHOD_GET, '/functions/'.$data['functionId'].'/executions/' . $data['executionId'], array_merge([
            'content-type' => 'application/json',
            'x-appwrite-project' => $this->getProject()['$id'],
        ], $this->getHeaders()));

        $this->assertEquals($function['headers']['status-code'], 200);
        $this->assertEquals($function['body']['$id'], $data['executionId']);

        /**
         * Test for FAILURE
         */
        $function = $this->client->call(Client::METHOD_GET, '/functions/'.$data['functionId'].'/executions/x', array_merge([
            'content-type' => 'application/json',
            'x-appwrite-project' => $this->getProject()['$id'],
        ], $this->getHeaders()));

        $this->assertEquals($function['headers']['status-code'], 404);

        return $data;
    }

    /**
     * @depends testGetExecution
     */
    public function testDeleteTag($data):array
    {
        /**
         * Test for SUCCESS
         */
        $function = $this->client->call(Client::METHOD_DELETE, '/functions/'.$data['functionId'].'/tags/' . $data['tagId'], array_merge([
            'content-type' => 'application/json',
            'x-appwrite-project' => $this->getProject()['$id'],
        ], $this->getHeaders()));

        $this->assertEquals(204, $function['headers']['status-code']);
        $this->assertEmpty($function['body']);

        $function = $this->client->call(Client::METHOD_GET, '/functions/'.$data['functionId'].'/tags/' . $data['tagId'], array_merge([
            'content-type' => 'application/json',
            'x-appwrite-project' => $this->getProject()['$id'],
        ], $this->getHeaders()));
       
        $this->assertEquals(404, $function['headers']['status-code']);

        /**
         * Test for FAILURE
         */

        return $data;
    }

    /**
     * @depends testCreateTag
     */
    public function testDelete($data):array
    {
        /**
         * Test for SUCCESS
         */
        $function = $this->client->call(Client::METHOD_DELETE, '/functions/'.$data['functionId'], array_merge([
            'content-type' => 'application/json',
            'x-appwrite-project' => $this->getProject()['$id'],
        ], $this->getHeaders()));

        $this->assertEquals(204, $function['headers']['status-code']);
        $this->assertEmpty($function['body']);

        $function = $this->client->call(Client::METHOD_GET, '/functions/' . $data['functionId'], array_merge([
            'content-type' => 'application/json',
            'x-appwrite-project' => $this->getProject()['$id'],
        ], $this->getHeaders()));
       
        $this->assertEquals(404, $function['headers']['status-code']);

        /**
         * Test for FAILURE
         */

        return $data;
    }

    public function testENVS():array
    {

        $functionsDir = realpath(__DIR__ . '/../../../resources/functions');
        $envs = require('app/config/environments.php');


        /**
         * Command for rebuilding code packages:
         *  bash tests/resources/functions/package-*.sh
         */
        $functions = [
            'node-14.5' => [
                'code' => $functionsDir.'/node.tar.gz',
                'command' => 'node index.js',
                'timeout' => 15,
            ],
            'node-15.5' => [
                'code' => $functionsDir.'/node.tar.gz',
                'command' => 'node index.js',
                'timeout' => 15,
            ],
            'php-7.4' => [
                'code' => $functionsDir.'/php.tar.gz',
                'command' => 'php index.php',
                'timeout' => 15,
            ],
<<<<<<< HEAD
            'php-8.0' => [
                'code' => $functionsDir.'/php.tar.gz',
                'command' => 'php index.php',
=======
            [
                'language' => 'Python',
                'version' => '3.9',
                'name' => 'python-3.9',
                'code' => $functions.'/python.tar.gz',
                'command' => 'python main.py',
                'timeout' => 15,
            ],
            [
                'language' => 'Node.js',
                'version' => '14.5',
                'name' => 'node-14.5',
                'code' => $functions.'/node.tar.gz',
                'command' => 'node index.js',
>>>>>>> 69607e68
                'timeout' => 15,
            ],
            'ruby-2.7' => [
                'code' => $functionsDir.'/ruby.tar.gz',
                'command' => 'ruby app.rb',
                'timeout' => 15,
            ],
            'ruby-3.0' => [
                'code' => $functionsDir.'/ruby.tar.gz',
                'command' => 'ruby app.rb',
                'timeout' => 15,
            ],
            'python-3.8' => [
                'code' => $functionsDir.'/python.tar.gz',
                'command' => 'python main.py',
                'timeout' => 15,
            ],
            'deno-1.2' => [
                'code' => $functionsDir.'/deno.tar.gz',
                'command' => 'deno run --allow-env index.ts',
                'timeout' => 15,
            ],
            'deno-1.5' => [
                'code' => $functionsDir.'/deno.tar.gz',
                'command' => 'deno run --allow-env index.ts',
                'timeout' => 15,
            ],
            'deno-1.6' => [
                'code' => $functionsDir.'/deno.tar.gz',
                'command' => 'deno run --allow-env index.ts',
                'timeout' => 15,
            ],
<<<<<<< HEAD
            'dart-2.10' => [
                'code' => $functionsDir.'/dart.tar.gz',
                'command' => 'dart main.dart',
                'timeout' => 15,
            ],
            'dotnet-3.1' => [
                'code' => $functionsDir.'/dotnet-3.1.tar.gz',
=======
            [
                'language' => 'Deno',
                'version' => '1.8',
                'name' => 'deno-1.8',
                'code' => $functions.'/deno.tar.gz',
                'command' => 'deno run --allow-env index.ts',
                'timeout' => 15,
            ],
            [
                'language' => 'Dart',
                'version' => '2.10',
                'name' => 'dart-2.10',
                'code' => $functions.'/dart.tar.gz',
                'command' => 'dart main.dart',
                'timeout' => 15,
            ],
            [
                'language' => 'Dart',
                'version' => '2.12',
                'name' => 'dart-2.12',
                'code' => $functions.'/dart.tar.gz',
                'command' => 'dart main.dart',
                'timeout' => 15,
            ],
            [
                'language' => '.NET',
                'version' => '3.1',
                'name' => 'dotnet-3.1',
                'code' => $functions.'/dotnet-3.1.tar.gz',
>>>>>>> 69607e68
                'command' => 'dotnet dotnet.dll',
                'timeout' => 15,
            ],
            'dotnet-5.0' => [
                'code' => $functionsDir.'/dotnet-5.0.tar.gz',
                'command' => 'dotnet dotnet.dll',
                'timeout' => 15,
            ]
        ];
        
        foreach ($envs as $key => $env) {
            $envs[$key] = array_merge($env, $functions[$key]);
        }

        sleep(count($envs) * 20);
        fwrite(STDERR, ".");

        /**
         * Test for SUCCESS
         */
        $file = $this->client->call(Client::METHOD_POST, '/storage/files', array_merge([
            'content-type' => 'multipart/form-data',
            'x-appwrite-project' => $this->getProject()['$id'],
        ], $this->getHeaders()), [
            'file' => new CURLFile(realpath(__DIR__ . '/../../../resources/logo.png'), 'image/png', 'logo.png'),
            'read' => ['*'],
            'write' => ['*'],
            'folderId' => 'xyz',
        ]);

        $this->assertEquals($file['headers']['status-code'], 201);
        $this->assertNotEmpty($file['body']['$id']);

        $fileId = $file['body']['$id'] ?? '';

        foreach ($envs as $key => $env) {
            $name = $key ?? '';
            $language = $env['name'] ?? '';
            $version = $env['version'] ?? '';
            $code = $env['code'] ?? '';
            $command = $env['command'] ?? '';
            $timeout = $env['timeout'] ?? 15;

            $function = $this->client->call(Client::METHOD_POST, '/functions', array_merge([
                'content-type' => 'application/json',
                'x-appwrite-project' => $this->getProject()['$id'],
            ], $this->getHeaders()), [
                'name' => 'Test '.$name,
                'env' => $name,
                'vars' => [
                    'APPWRITE_ENDPOINT' => 'http://appwrite.test/v1',
                    'APPWRITE_PROJECT' => $this->getProject()['$id'],
                    'APPWRITE_SECRET' => $this->getProject()['apiKey'],
                    'APPWRITE_FILEID' => $fileId,
                ],
                'events' => [],
                'schedule' => '',
                'timeout' => $timeout,
            ]);

            // var_dump('http://'.gethostbyname(trim(`hostname`)).'/v1');
    
            $functionId = $function['body']['$id'] ?? '';
    
            $this->assertEquals(201, $function['headers']['status-code']);

            $tag = $this->client->call(Client::METHOD_POST, '/functions/'.$functionId.'/tags', array_merge([
                'content-type' => 'multipart/form-data',
                'x-appwrite-project' => $this->getProject()['$id'],
            ], $this->getHeaders()), [
                'command' => $command,
                'code' => new CURLFile($code, 'application/x-gzip', basename($code)),
            ]);

            $tagId = $tag['body']['$id'] ?? '';
            $this->assertEquals(201, $tag['headers']['status-code']);

            $tag = $this->client->call(Client::METHOD_PATCH, '/functions/'.$functionId.'/tag', array_merge([
                'content-type' => 'application/json',
                'x-appwrite-project' => $this->getProject()['$id'],
            ], $this->getHeaders()), [
                'tag' => $tagId,
            ]);

            $this->assertEquals(200, $tag['headers']['status-code']);
           
            $execution = $this->client->call(Client::METHOD_POST, '/functions/'.$functionId.'/executions', array_merge([
                'content-type' => 'application/json',
                'x-appwrite-project' => $this->getProject()['$id'],
            ], $this->getHeaders()), [
                'async' => 1,
            ]);

            $executionId = $execution['body']['$id'] ?? '';
            $this->assertEquals(201, $execution['headers']['status-code']);
            
            sleep(10);

            $executions = $this->client->call(Client::METHOD_GET, '/functions/'.$functionId.'/executions', array_merge([
                'content-type' => 'application/json',
                'x-appwrite-project' => $this->getProject()['$id'],
            ], $this->getHeaders()));

            if($executions['body']['executions'][0]['status'] !== 'completed') {
                var_dump($env);
                var_dump($executions['body']['executions'][0]);
                $stdout = '';
                $stderr = '';
                Console::execute('docker logs appwrite-worker-functions', '', $stdout, $stderr);
                var_dump($stdout);
                var_dump($stderr);
            }
    
            $this->assertEquals($executions['headers']['status-code'], 200);
            $this->assertEquals($executions['body']['sum'], 1);
            $this->assertIsArray($executions['body']['executions']);
            $this->assertCount(1, $executions['body']['executions']);
            $this->assertEquals($executions['body']['executions'][0]['$id'], $executionId);
            $this->assertEquals($executions['body']['executions'][0]['trigger'], 'http');
            $this->assertEquals($executions['body']['executions'][0]['status'], 'completed');
            $this->assertEquals($executions['body']['executions'][0]['exitCode'], 0);
            
            $stdout = explode("\n", $executions['body']['executions'][0]['stdout']);
            
            $this->assertEquals($stdout[0], $functionId);
            $this->assertEquals($stdout[1], 'Test '.$name);
            $this->assertEquals($stdout[2], $tagId);
            $this->assertEquals($stdout[3], 'http');
            $this->assertEquals($stdout[4], $language);
            $this->assertEquals($stdout[5], $version);
            // $this->assertEquals($stdout[6], $fileId);
            fwrite(STDERR, ".");
        }

        return [
            'functionId' => $functionId,
        ];
    }
    /**
     * @depends testENVS
     */
    public function testTimeout()
    {
        $name = 'php-8.0';
        $code = realpath(__DIR__ . '/../../../resources/functions').'/timeout.tar.gz';
        $command = 'php index.php';
        $timeout = 2;

        $function = $this->client->call(Client::METHOD_POST, '/functions', array_merge([
            'content-type' => 'application/json',
            'x-appwrite-project' => $this->getProject()['$id'],
        ], $this->getHeaders()), [
            'name' => 'Test '.$name,
            'env' => $name,
            'vars' => [],
            'events' => [],
            'schedule' => '',
            'timeout' => $timeout,
        ]);

        $functionId = $function['body']['$id'] ?? '';

        $this->assertEquals(201, $function['headers']['status-code']);

        $tag = $this->client->call(Client::METHOD_POST, '/functions/'.$functionId.'/tags', array_merge([
            'content-type' => 'multipart/form-data',
            'x-appwrite-project' => $this->getProject()['$id'],
        ], $this->getHeaders()), [
            'command' => $command,
            'code' => new CURLFile($code, 'application/x-gzip', basename($code)),
        ]);

        $tagId = $tag['body']['$id'] ?? '';
        $this->assertEquals(201, $tag['headers']['status-code']);

        $tag = $this->client->call(Client::METHOD_PATCH, '/functions/'.$functionId.'/tag', array_merge([
            'content-type' => 'application/json',
            'x-appwrite-project' => $this->getProject()['$id'],
        ], $this->getHeaders()), [
            'tag' => $tagId,
        ]);

        $this->assertEquals(200, $tag['headers']['status-code']);
       
        $execution = $this->client->call(Client::METHOD_POST, '/functions/'.$functionId.'/executions', array_merge([
            'content-type' => 'application/json',
            'x-appwrite-project' => $this->getProject()['$id'],
        ], $this->getHeaders()), [
            'async' => 1,
        ]);

        $executionId = $execution['body']['$id'] ?? '';
        
        $this->assertEquals(201, $execution['headers']['status-code']);

        sleep(10);

        $executions = $this->client->call(Client::METHOD_GET, '/functions/'.$functionId.'/executions', array_merge([
            'content-type' => 'application/json',
            'x-appwrite-project' => $this->getProject()['$id'],
        ], $this->getHeaders()));

        $this->assertEquals($executions['headers']['status-code'], 200);
        $this->assertEquals($executions['body']['sum'], 1);
        $this->assertIsArray($executions['body']['executions']);
        $this->assertCount(1, $executions['body']['executions']);
        $this->assertEquals($executions['body']['executions'][0]['$id'], $executionId);
        $this->assertEquals($executions['body']['executions'][0]['trigger'], 'http');
        $this->assertEquals($executions['body']['executions'][0]['status'], 'failed');
        $this->assertEquals($executions['body']['executions'][0]['exitCode'], 1);
        $this->assertGreaterThan(2, $executions['body']['executions'][0]['time']);
        $this->assertLessThan(3, $executions['body']['executions'][0]['time']);
        $this->assertEquals($executions['body']['executions'][0]['stdout'], '');
        $this->assertEquals($executions['body']['executions'][0]['stderr'], '');
    }

    /**
     * @depends testTimeout
     */
    public function testCreateCustomExecution()
    {
        $name = 'php-8.0';
        $code = realpath(__DIR__ . '/../../../resources/functions').'/php-fn.tar.gz';
        $command = 'php index.php';
        $timeout = 2;

        $function = $this->client->call(Client::METHOD_POST, '/functions', array_merge([
            'content-type' => 'application/json',
            'x-appwrite-project' => $this->getProject()['$id'],
        ], $this->getHeaders()), [
            'name' => 'Test '.$name,
            'env' => $name,
            'vars' => [],
            'events' => [],
            'schedule' => '',
            'timeout' => $timeout,
        ]);

        $functionId = $function['body']['$id'] ?? '';

        $this->assertEquals(201, $function['headers']['status-code']);

        $tag = $this->client->call(Client::METHOD_POST, '/functions/'.$functionId.'/tags', array_merge([
            'content-type' => 'multipart/form-data',
            'x-appwrite-project' => $this->getProject()['$id'],
        ], $this->getHeaders()), [
            'command' => $command,
            'code' => new CURLFile($code, 'application/x-gzip', basename($code)),
        ]);

        $tagId = $tag['body']['$id'] ?? '';
        $this->assertEquals(201, $tag['headers']['status-code']);

        $tag = $this->client->call(Client::METHOD_PATCH, '/functions/'.$functionId.'/tag', array_merge([
            'content-type' => 'application/json',
            'x-appwrite-project' => $this->getProject()['$id'],
        ], $this->getHeaders()), [
            'tag' => $tagId,
        ]);

        $this->assertEquals(200, $tag['headers']['status-code']);
       
        $execution = $this->client->call(Client::METHOD_POST, '/functions/'.$functionId.'/executions', array_merge([
            'content-type' => 'application/json',
            'x-appwrite-project' => $this->getProject()['$id'],
        ], $this->getHeaders()), [
            'data' => 'foobar',
        ]);

        $executionId = $execution['body']['$id'] ?? '';
        
        $this->assertEquals(201, $execution['headers']['status-code']);

        sleep(10);

        $executions = $this->client->call(Client::METHOD_GET, '/functions/'.$functionId.'/executions', array_merge([
            'content-type' => 'application/json',
            'x-appwrite-project' => $this->getProject()['$id'],
        ], $this->getHeaders()));
        
        $this->assertEquals($executions['headers']['status-code'], 200);
        $this->assertEquals($executions['body']['sum'], 1);
        $this->assertIsArray($executions['body']['executions']);
        $this->assertCount(1, $executions['body']['executions']);
        $this->assertEquals($executions['body']['executions'][0]['$id'], $executionId);
        $this->assertEquals($executions['body']['executions'][0]['trigger'], 'http');
        $this->assertStringContainsString('foobar', $executions['body']['executions'][0]['stdout']);
    }
}<|MERGE_RESOLUTION|>--- conflicted
+++ resolved
@@ -462,27 +462,31 @@
          * Command for rebuilding code packages:
          *  bash tests/resources/functions/package-*.sh
          */
-        $functions = [
-            'node-14.5' => [
-                'code' => $functionsDir.'/node.tar.gz',
-                'command' => 'node index.js',
-                'timeout' => 15,
-            ],
-            'node-15.5' => [
-                'code' => $functionsDir.'/node.tar.gz',
-                'command' => 'node index.js',
-                'timeout' => 15,
-            ],
-            'php-7.4' => [
-                'code' => $functionsDir.'/php.tar.gz',
+        $envs = [
+            [
+                'language' => 'PHP',
+                'version' => '7.4',
+                'name' => 'php-7.4',
+                'code' => $functions.'/php.tar.gz',
                 'command' => 'php index.php',
                 'timeout' => 15,
             ],
-<<<<<<< HEAD
-            'php-8.0' => [
-                'code' => $functionsDir.'/php.tar.gz',
+            [
+                'language' => 'PHP',
+                'version' => '8.0',
+                'name' => 'php-8.0',
+                'code' => $functions.'/php.tar.gz',
                 'command' => 'php index.php',
-=======
+                'timeout' => 15,
+            ],
+            [
+                'language' => 'Python',
+                'version' => '3.8',
+                'name' => 'python-3.8',
+                'code' => $functions.'/python.tar.gz',
+                'command' => 'python main.py',
+                'timeout' => 15,
+            ],
             [
                 'language' => 'Python',
                 'version' => '3.9',
@@ -497,48 +501,48 @@
                 'name' => 'node-14.5',
                 'code' => $functions.'/node.tar.gz',
                 'command' => 'node index.js',
->>>>>>> 69607e68
-                'timeout' => 15,
-            ],
-            'ruby-2.7' => [
-                'code' => $functionsDir.'/ruby.tar.gz',
+                'timeout' => 15,
+            ],
+            [
+                'language' => 'Node.js',
+                'version' => '15.5',
+                'name' => 'node-15.5',
+                'code' => $functions.'/node.tar.gz',
+                'command' => 'node index.js',
+                'timeout' => 15,
+            ],
+            [
+                'language' => 'Ruby',
+                'version' => '2.7',
+                'name' => 'ruby-2.7',
+                'code' => $functions.'/ruby.tar.gz',
                 'command' => 'ruby app.rb',
                 'timeout' => 15,
             ],
-            'ruby-3.0' => [
-                'code' => $functionsDir.'/ruby.tar.gz',
+            [
+                'language' => 'Ruby',
+                'version' => '3.0',
+                'name' => 'ruby-3.0',
+                'code' => $functions.'/ruby.tar.gz',
                 'command' => 'ruby app.rb',
                 'timeout' => 15,
             ],
-            'python-3.8' => [
-                'code' => $functionsDir.'/python.tar.gz',
-                'command' => 'python main.py',
-                'timeout' => 15,
-            ],
-            'deno-1.2' => [
-                'code' => $functionsDir.'/deno.tar.gz',
+            [
+                'language' => 'Deno',
+                'version' => '1.5',
+                'name' => 'deno-1.5',
+                'code' => $functions.'/deno.tar.gz',
                 'command' => 'deno run --allow-env index.ts',
                 'timeout' => 15,
             ],
-            'deno-1.5' => [
-                'code' => $functionsDir.'/deno.tar.gz',
+            [
+                'language' => 'Deno',
+                'version' => '1.6',
+                'name' => 'deno-1.6',
+                'code' => $functions.'/deno.tar.gz',
                 'command' => 'deno run --allow-env index.ts',
                 'timeout' => 15,
             ],
-            'deno-1.6' => [
-                'code' => $functionsDir.'/deno.tar.gz',
-                'command' => 'deno run --allow-env index.ts',
-                'timeout' => 15,
-            ],
-<<<<<<< HEAD
-            'dart-2.10' => [
-                'code' => $functionsDir.'/dart.tar.gz',
-                'command' => 'dart main.dart',
-                'timeout' => 15,
-            ],
-            'dotnet-3.1' => [
-                'code' => $functionsDir.'/dotnet-3.1.tar.gz',
-=======
             [
                 'language' => 'Deno',
                 'version' => '1.8',
@@ -568,15 +572,17 @@
                 'version' => '3.1',
                 'name' => 'dotnet-3.1',
                 'code' => $functions.'/dotnet-3.1.tar.gz',
->>>>>>> 69607e68
                 'command' => 'dotnet dotnet.dll',
                 'timeout' => 15,
             ],
-            'dotnet-5.0' => [
-                'code' => $functionsDir.'/dotnet-5.0.tar.gz',
+            [
+                'language' => '.NET',
+                'version' => '5.0',
+                'name' => 'dotnet-5.0',
+                'code' => $functions.'/dotnet-5.0.tar.gz',
                 'command' => 'dotnet dotnet.dll',
                 'timeout' => 15,
-            ]
+            ],
         ];
         
         foreach ($envs as $key => $env) {
