--- conflicted
+++ resolved
@@ -561,13 +561,9 @@
             ],
         ];
 
-<<<<<<< HEAD
-        sleep(count($envs) * 30);
+        sleep(count($envs) * 20);
         fwrite(STDERR, ".");
-=======
-        sleep(count($envs) * 20);
-
->>>>>>> a8ff09e8
+
         /**
          * Test for SUCCESS
          */
