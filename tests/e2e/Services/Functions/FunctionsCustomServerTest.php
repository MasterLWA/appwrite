--- conflicted
+++ resolved
@@ -8,10 +8,7 @@
 use Tests\E2E\Scopes\ProjectCustom;
 use Tests\E2E\Scopes\Scope;
 use Tests\E2E\Scopes\SideServer;
-<<<<<<< HEAD
-=======
 use Utopia\Database\DateTime;
->>>>>>> 1832c3c1
 use Utopia\Database\Helpers\ID;
 use Utopia\Database\Validator\DatetimeValidator;
 
@@ -47,14 +44,9 @@
         $this->assertNotEmpty($response1['body']['$id']);
         $this->assertEquals('Test', $response1['body']['name']);
         $this->assertEquals('php-8.0', $response1['body']['runtime']);
-<<<<<<< HEAD
         $dateValidator = new DatetimeValidator();
         $this->assertEquals(true, $dateValidator->isValid($response1['body']['$createdAt']));
         $this->assertEquals(true, $dateValidator->isValid($response1['body']['$updatedAt']));
-=======
-        $this->assertEquals(true, (new DatetimeValidator())->isValid($response1['body']['$createdAt']));
-        $this->assertEquals(true, (new DatetimeValidator())->isValid($response1['body']['$updatedAt']));
->>>>>>> 1832c3c1
         $this->assertEquals('', $response1['body']['deployment']);
         $this->assertEquals([
             'users.*.create',
@@ -336,14 +328,9 @@
         $this->assertEquals(200, $response1['headers']['status-code']);
         $this->assertNotEmpty($response1['body']['$id']);
         $this->assertEquals('Test1', $response1['body']['name']);
-<<<<<<< HEAD
         $dateValidator = new DatetimeValidator();
         $this->assertEquals(true, $dateValidator->isValid($response1['body']['$createdAt']));
         $this->assertEquals(true, $dateValidator->isValid($response1['body']['$updatedAt']));
-=======
-        $this->assertEquals(true, (new DatetimeValidator())->isValid($response1['body']['$createdAt']));
-        $this->assertEquals(true, (new DatetimeValidator())->isValid($response1['body']['$updatedAt']));
->>>>>>> 1832c3c1
         $this->assertEquals('', $response1['body']['deployment']);
         $this->assertEquals([
             'users.*.update.name',
@@ -383,12 +370,7 @@
 
         $this->assertEquals(202, $deployment['headers']['status-code']);
         $this->assertNotEmpty($deployment['body']['$id']);
-<<<<<<< HEAD
-        $dateValidator = new DatetimeValidator();
-        $this->assertEquals(true, $dateValidator->isValid($deployment['body']['$createdAt']));
-=======
         $this->assertEquals(true, (new DatetimeValidator())->isValid($deployment['body']['$createdAt']));
->>>>>>> 1832c3c1
         $this->assertEquals('index.php', $deployment['body']['entrypoint']);
 
         // Wait for deployment to build.
@@ -437,12 +419,7 @@
 
         $this->assertEquals(202, $largeTag['headers']['status-code']);
         $this->assertNotEmpty($largeTag['body']['$id']);
-<<<<<<< HEAD
-        $dateValidator = new DatetimeValidator();
-        $this->assertEquals(true, $dateValidator->isValid($largeTag['body']['$createdAt']));
-=======
         $this->assertEquals(true, (new DatetimeValidator())->isValid($largeTag['body']['$createdAt']));
->>>>>>> 1832c3c1
         $this->assertEquals('index.php', $largeTag['body']['entrypoint']);
         $this->assertGreaterThan(10000, $largeTag['body']['size']);
 
@@ -464,14 +441,9 @@
 
         $this->assertEquals(200, $response['headers']['status-code']);
         $this->assertNotEmpty($response['body']['$id']);
-<<<<<<< HEAD
         $dateValidator = new DatetimeValidator();
         $this->assertEquals(true, $dateValidator->isValid($response['body']['$createdAt']));
         $this->assertEquals(true, $dateValidator->isValid($response['body']['$updatedAt']));
-=======
-        $this->assertEquals(true, (new DatetimeValidator())->isValid($response['body']['$createdAt']));
-        $this->assertEquals(true, (new DatetimeValidator())->isValid($response['body']['$updatedAt']));
->>>>>>> 1832c3c1
         $this->assertEquals($data['deploymentId'], $response['body']['deployment']);
 
         /**
@@ -636,12 +608,7 @@
         $this->assertEquals(202, $execution['headers']['status-code']);
         $this->assertNotEmpty($execution['body']['$id']);
         $this->assertNotEmpty($execution['body']['functionId']);
-<<<<<<< HEAD
-        $dateValidator = new DatetimeValidator();
-        $this->assertEquals(true, $dateValidator->isValid($execution['body']['$createdAt']));
-=======
         $this->assertEquals(true, (new DatetimeValidator())->isValid($execution['body']['$createdAt']));
->>>>>>> 1832c3c1
         $this->assertEquals($data['functionId'], $execution['body']['functionId']);
         $this->assertEquals('waiting', $execution['body']['status']);
         $this->assertEquals(0, $execution['body']['statusCode']);
@@ -658,11 +625,7 @@
 
         $this->assertNotEmpty($execution['body']['$id']);
         $this->assertNotEmpty($execution['body']['functionId']);
-<<<<<<< HEAD
-        $this->assertEquals(true, $dateValidator->isValid($execution['body']['$createdAt']));
-=======
         $this->assertEquals(true, (new DatetimeValidator())->isValid($execution['body']['$createdAt']));
->>>>>>> 1832c3c1
         $this->assertEquals($data['functionId'], $execution['body']['functionId']);
         $this->assertEquals('completed', $execution['body']['status']);
         $this->assertEquals(200, $execution['body']['statusCode']);
@@ -953,11 +916,7 @@
         $this->assertEquals($executions['body']['executions'][0]['status'], 'failed');
         $this->assertEquals($executions['body']['executions'][0]['statusCode'], 500);
         $this->assertGreaterThan(2, $executions['body']['executions'][0]['duration']);
-<<<<<<< HEAD
-        $this->assertLessThan(4, $executions['body']['executions'][0]['duration']);
-=======
         $this->assertLessThan(6, $executions['body']['executions'][0]['duration']);
->>>>>>> 1832c3c1
         $this->assertEquals($executions['body']['executions'][0]['response'], '');
         $this->assertEquals($executions['body']['executions'][0]['stderr'], 'An internal curl error has occurred within the executor! Error Msg: Operation timed out');
 
