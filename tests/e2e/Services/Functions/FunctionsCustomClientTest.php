<?php

namespace Tests\E2E\Services\Functions;

use CURLFile;
use Tests\E2E\Client;
use Tests\E2E\Scopes\ProjectCustom;
use Tests\E2E\Scopes\Scope;
use Tests\E2E\Scopes\SideClient;

class FunctionsCustomClientTest extends Scope
{
    use FunctionsBase;
    use ProjectCustom;
    use SideClient;

    public function testCreate():array
    {
        /**
         * Test for SUCCESS
         */
        $response1 = $this->client->call(Client::METHOD_POST, '/functions', array_merge([
            'content-type' => 'application/json',
            'x-appwrite-project' => $this->getProject()['$id'],
        ], $this->getHeaders()), [
            'name' => 'Test',
            'vars' => [
                'funcKey1' => 'funcValue1',
                'funcKey2' => 'funcValue2',
                'funcKey3' => 'funcValue3',
            ],
            'events' => [
                'account.create',
                'account.delete',
            ],
            'schedule' => '* * * * *',
            'timeout' => 10,
        ]);

        $this->assertEquals(401, $response1['headers']['status-code']);

        return [];
    }

    public function testCreateExecution():array
    {
        /**
         * Test for SUCCESS
         */
        $function = $this->client->call(Client::METHOD_POST, '/functions', [
            'content-type' => 'application/json',
            'x-appwrite-project' => $this->getProject()['$id'],
            'x-appwrite-key' => $this->getProject()['apiKey'],
        ], [
            'name' => 'Test',
            'execute' => ['user:'.$this->getUser()['$id']],
            'env' => 'php-7.4',
            'vars' => [
                'funcKey1' => 'funcValue1',
                'funcKey2' => 'funcValue2',
                'funcKey3' => 'funcValue3',
            ],
            'events' => [
                'account.create',
                'account.delete',
            ],
            'schedule' => '* * * * *',
            'timeout' => 10,
        ]);

        $this->assertEquals(201, $function['headers']['status-code']);

        $tag = $this->client->call(Client::METHOD_POST, '/functions/'.$function['body']['$id'].'/tags', [
            'content-type' => 'multipart/form-data',
            'x-appwrite-project' => $this->getProject()['$id'],
            'x-appwrite-key' => $this->getProject()['apiKey'],
        ], [
            'command' => 'php function.php',
            'code' => new CURLFile(realpath(__DIR__ . '/../../../resources/functions/php.tar.gz'), 'application/x-gzip', 'php-fx.tar.gz'),
        ]);

        $tagId = $tag['body']['$id'] ?? '';

        $this->assertEquals(201, $tag['headers']['status-code']);

        $function = $this->client->call(Client::METHOD_PATCH, '/functions/'.$function['body']['$id'].'/tag', [
            'content-type' => 'application/json',
            'x-appwrite-project' => $this->getProject()['$id'],
            'x-appwrite-key' => $this->getProject()['apiKey'],
        ], [
            'tag' => $tagId,
        ]);

        $this->assertEquals(200, $function['headers']['status-code']);

        $execution = $this->client->call(Client::METHOD_POST, '/functions/'.$function['body']['$id'].'/executions', [
            'content-type' => 'application/json',
            'x-appwrite-project' => $this->getProject()['$id'],
        ], [
            'async' => 1,
        ]);

        $this->assertEquals(401, $execution['headers']['status-code']);

        $execution = $this->client->call(Client::METHOD_POST, '/functions/'.$function['body']['$id'].'/executions', array_merge([
            'content-type' => 'application/json',
            'x-appwrite-project' => $this->getProject()['$id'],
        ], $this->getHeaders()), [
            'async' => 1,
        ]);

        $executionId = $execution['body']['$id'] ?? '';

        $this->assertEquals(201, $execution['headers']['status-code']);
       
        $execution = $this->client->call(Client::METHOD_POST, '/functions/'.$function['body']['$id'].'/executions', array_merge([
            'content-type' => 'application/json',
            'x-appwrite-project' => $this->getProject()['$id'],
        ]), [
            'async' => 1,
        ]);

        $this->assertEquals(401, $execution['headers']['status-code']);
       
<<<<<<< HEAD
=======
        return [];
    }

    public function testCreateCustomExecution():array
    {
        /**
         * Test for SUCCESS
         */
        $projectId = $this->getProject()['$id'];
        $apikey = $this->getProject()['apiKey'];

        $function = $this->client->call(Client::METHOD_POST, '/functions', [
            'content-type' => 'application/json',
            'x-appwrite-project' => $projectId,
            'x-appwrite-key' => $apikey,
        ], [
            'name' => 'Test',
            'execute' => ['*'],
            'env' => 'php-7.4',
            'vars' => [
                'funcKey1' => 'funcValue1',
                'funcKey2' => 'funcValue2',
                'funcKey3' => 'funcValue3',
            ],
            'timeout' => 10,
        ]);

        $functionId = $function['body']['$id'] ?? '';

        $this->assertEquals(201, $function['headers']['status-code']);

        $tag = $this->client->call(Client::METHOD_POST, '/functions/'.$functionId.'/tags', [
            'content-type' => 'multipart/form-data',
            'x-appwrite-project' => $projectId,
            'x-appwrite-key' => $apikey,
        ], [
            'command' => 'php index.php',
            'code' => new CURLFile(realpath(__DIR__ . '/../../../resources/functions/php-fn.tar.gz'), 'application/x-gzip', 'php-fx.tar.gz'), //different tarball names intentional
        ]);

        $tagId = $tag['body']['$id'] ?? '';

        $this->assertEquals(201, $tag['headers']['status-code']);

        $function = $this->client->call(Client::METHOD_PATCH, '/functions/'.$functionId.'/tag', [
            'content-type' => 'application/json',
            'x-appwrite-project' => $projectId,
            'x-appwrite-key' => $apikey,
        ], [
            'tag' => $tagId,
        ]);

        $this->assertEquals(200, $function['headers']['status-code']);

        $execution = $this->client->call(Client::METHOD_POST, '/functions/'.$functionId.'/executions', array_merge([
            'content-type' => 'application/json',
            'x-appwrite-project' => $projectId,
        ], $this->getHeaders()), [
            'data' => 'foobar',
        ]);

        $this->assertEquals(201, $execution['headers']['status-code']);

        sleep(10);
        $executions = $this->client->call(Client::METHOD_GET, '/functions/'.$functionId.'/executions', [
            'content-type' => 'application/json',
            'x-appwrite-project' => $projectId,
            'x-appwrite-key' => $apikey,
        ]);

        $this->assertEquals(200, $executions['headers']['status-code']);
        $this->assertCount(1, $executions['body']['executions']);
        $this->assertEquals('completed', $executions['body']['executions'][0]['status']);
        $this->assertStringContainsString('foobar', $executions['body']['executions'][0]['stdout']);
        $this->assertStringContainsString($this->getUser()['$id'], $executions['body']['executions'][0]['stdout']);
      
>>>>>>> c4217413
        return [];
    }

}<|MERGE_RESOLUTION|>--- conflicted
+++ resolved
@@ -122,8 +122,6 @@
 
         $this->assertEquals(401, $execution['headers']['status-code']);
        
-<<<<<<< HEAD
-=======
         return [];
     }
 
@@ -200,7 +198,6 @@
         $this->assertStringContainsString('foobar', $executions['body']['executions'][0]['stdout']);
         $this->assertStringContainsString($this->getUser()['$id'], $executions['body']['executions'][0]['stdout']);
       
->>>>>>> c4217413
         return [];
     }
 
