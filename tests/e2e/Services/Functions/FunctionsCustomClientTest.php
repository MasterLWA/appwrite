<?php

namespace Tests\E2E\Services\Functions;

use CURLFile;
use Tests\E2E\Client;
use Tests\E2E\Scopes\ProjectCustom;
use Tests\E2E\Scopes\Scope;
use Tests\E2E\Scopes\SideClient;

class FunctionsCustomClientTest extends Scope
{
    use FunctionsBase;
    use ProjectCustom;
    use SideClient;

    public function testCreate():array
    {
        /**
         * Test for SUCCESS
         */
        $response1 = $this->client->call(Client::METHOD_POST, '/functions', array_merge([
            'content-type' => 'application/json',
            'x-appwrite-project' => $this->getProject()['$id'],
        ], $this->getHeaders()), [
            'name' => 'Test',
            'vars' => [
                'funcKey1' => 'funcValue1',
                'funcKey2' => 'funcValue2',
                'funcKey3' => 'funcValue3',
            ],
            'events' => [
                'account.create',
                'account.delete',
            ],
            'schedule' => '* * * * *',
            'timeout' => 10,
        ]);

        $this->assertEquals(401, $response1['headers']['status-code']);

        return [];
    }

    public function testCreateExecution():array
    {
        /**
         * Test for SUCCESS
         */
        $function = $this->client->call(Client::METHOD_POST, '/functions', [
            'content-type' => 'application/json',
            'x-appwrite-project' => $this->getProject()['$id'],
            'x-appwrite-key' => $this->getProject()['apiKey'],
        ], [
            'name' => 'Test',
            'execute' => ['user:'.$this->getUser()['$id']],
            'env' => 'php-7.4',
            'vars' => [
                'funcKey1' => 'funcValue1',
                'funcKey2' => 'funcValue2',
                'funcKey3' => 'funcValue3',
            ],
            'events' => [
                'account.create',
                'account.delete',
            ],
            'schedule' => '* * * * *',
            'timeout' => 10,
        ]);

        $this->assertEquals(201, $function['headers']['status-code']);

        $tag = $this->client->call(Client::METHOD_POST, '/functions/'.$function['body']['$id'].'/tags', [
            'content-type' => 'multipart/form-data',
            'x-appwrite-project' => $this->getProject()['$id'],
            'x-appwrite-key' => $this->getProject()['apiKey'],
        ], [
            'command' => 'php function.php',
            'code' => new CURLFile(realpath(__DIR__ . '/../../../resources/functions/php.tar.gz'), 'application/x-gzip', 'php-fx.tar.gz'),
        ]);

        $tagId = $tag['body']['$id'] ?? '';

        $this->assertEquals(201, $tag['headers']['status-code']);

        $function = $this->client->call(Client::METHOD_PATCH, '/functions/'.$function['body']['$id'].'/tag', [
            'content-type' => 'application/json',
            'x-appwrite-project' => $this->getProject()['$id'],
            'x-appwrite-key' => $this->getProject()['apiKey'],
        ], [
            'tag' => $tagId,
        ]);

        $this->assertEquals(200, $function['headers']['status-code']);

        $execution = $this->client->call(Client::METHOD_POST, '/functions/'.$function['body']['$id'].'/executions', [
            'content-type' => 'application/json',
            'x-appwrite-project' => $this->getProject()['$id'],
        ], [
            'async' => 1,
        ]);

        $this->assertEquals(401, $execution['headers']['status-code']);

        $execution = $this->client->call(Client::METHOD_POST, '/functions/'.$function['body']['$id'].'/executions', array_merge([
            'content-type' => 'application/json',
            'x-appwrite-project' => $this->getProject()['$id'],
        ], $this->getHeaders()), [
            'async' => 1,
        ]);

        $executionId = $execution['body']['$id'] ?? '';

        $this->assertEquals(201, $execution['headers']['status-code']);
<<<<<<< HEAD

        return [];
    }

    public function testCreateCustomExecution():array
    {
        /**
         * Test for SUCCESS
         */
        $projectId = $this->getProject()['$id'];
        $apikey = $this->getProject()['apiKey'];

        $function = $this->client->call(Client::METHOD_POST, '/functions', [
            'content-type' => 'application/json',
            'x-appwrite-project' => $projectId,
            'x-appwrite-key' => $apikey,
        ], [
            'name' => 'Test',
            'execute' => ['*'],
            'env' => 'php-7.4',
            'vars' => [
                'funcKey1' => 'funcValue1',
                'funcKey2' => 'funcValue2',
                'funcKey3' => 'funcValue3',
            ],
            'timeout' => 10,
        ]);

        $functionId = $function['body']['$id'] ?? '';

        $this->assertEquals(201, $function['headers']['status-code']);

        $tag = $this->client->call(Client::METHOD_POST, '/functions/'.$functionId.'/tags', [
            'content-type' => 'multipart/form-data',
            'x-appwrite-project' => $projectId,
            'x-appwrite-key' => $apikey,
        ], [
            'command' => 'php index.php',
            'code' => new CURLFile(realpath(__DIR__ . '/../../../resources/functions/php-fn.tar.gz'), 'application/x-gzip', 'php-fx.tar.gz'), //different tarball names intentional
        ]);

        $tagId = $tag['body']['$id'] ?? '';

        $this->assertEquals(201, $tag['headers']['status-code']);

        $function = $this->client->call(Client::METHOD_PATCH, '/functions/'.$functionId.'/tag', [
            'content-type' => 'application/json',
            'x-appwrite-project' => $projectId,
            'x-appwrite-key' => $apikey,
        ], [
            'tag' => $tagId,
        ]);

        $this->assertEquals(200, $function['headers']['status-code']);

        $execution = $this->client->call(Client::METHOD_POST, '/functions/'.$functionId.'/executions', array_merge([
            'content-type' => 'application/json',
            'x-appwrite-project' => $projectId,
        ], $this->getHeaders()), [
            'data' => 'foobar',
        ]);

        $this->assertEquals(201, $execution['headers']['status-code']);

        sleep(10);
        $executions = $this->client->call(Client::METHOD_GET, '/functions/'.$functionId.'/executions', [
            'content-type' => 'application/json',
            'x-appwrite-project' => $projectId,
            'x-appwrite-key' => $apikey,
        ]);

        $this->assertEquals(200, $executions['headers']['status-code']);
        $this->assertCount(1, $executions['body']['executions']);
        $this->assertEquals('completed', $executions['body']['executions'][0]['status']);
        $this->assertStringContainsString('foobar', $executions['body']['executions'][0]['stdout']);
        $this->assertStringContainsString($this->getUser()['$id'], $executions['body']['executions'][0]['stdout']);

=======
       
        $execution = $this->client->call(Client::METHOD_POST, '/functions/'.$function['body']['$id'].'/executions', array_merge([
            'content-type' => 'application/json',
            'x-appwrite-project' => $this->getProject()['$id'],
        ]), [
            'async' => 1,
        ]);

        $this->assertEquals(401, $execution['headers']['status-code']);
       
>>>>>>> f36f9ff7
        return [];
    }
}<|MERGE_RESOLUTION|>--- conflicted
+++ resolved
@@ -112,8 +112,16 @@
         $executionId = $execution['body']['$id'] ?? '';
 
         $this->assertEquals(201, $execution['headers']['status-code']);
-<<<<<<< HEAD
-
+       
+        $execution = $this->client->call(Client::METHOD_POST, '/functions/'.$function['body']['$id'].'/executions', array_merge([
+            'content-type' => 'application/json',
+            'x-appwrite-project' => $this->getProject()['$id'],
+        ]), [
+            'async' => 1,
+        ]);
+
+        $this->assertEquals(401, $execution['headers']['status-code']);
+       
         return [];
     }
 
@@ -189,19 +197,8 @@
         $this->assertEquals('completed', $executions['body']['executions'][0]['status']);
         $this->assertStringContainsString('foobar', $executions['body']['executions'][0]['stdout']);
         $this->assertStringContainsString($this->getUser()['$id'], $executions['body']['executions'][0]['stdout']);
-
-=======
-       
-        $execution = $this->client->call(Client::METHOD_POST, '/functions/'.$function['body']['$id'].'/executions', array_merge([
-            'content-type' => 'application/json',
-            'x-appwrite-project' => $this->getProject()['$id'],
-        ]), [
-            'async' => 1,
-        ]);
-
-        $this->assertEquals(401, $execution['headers']['status-code']);
-       
->>>>>>> f36f9ff7
+      
         return [];
     }
+
 }