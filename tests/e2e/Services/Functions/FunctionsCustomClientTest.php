<?php

namespace Tests\E2E\Services\Functions;

use CURLFile;
use Tests\E2E\Client;
use Tests\E2E\Scopes\ProjectCustom;
use Tests\E2E\Scopes\Scope;
use Tests\E2E\Scopes\SideClient;
use Utopia\Database\Database;

class FunctionsCustomClientTest extends Scope
{
    use FunctionsBase;
    use ProjectCustom;
    use SideClient;

    public function testCreate():array
    {
        /**
         * Test for SUCCESS
         */
        $response1 = $this->client->call(Client::METHOD_POST, '/functions', array_merge([
            'content-type' => 'application/json',
            'x-appwrite-project' => $this->getProject()['$id'],
        ], $this->getHeaders()), [
            'functionId' => 'unique()',
            'name' => 'Test',
            'vars' => [
                'funcKey1' => 'funcValue1',
                'funcKey2' => 'funcValue2',
                'funcKey3' => 'funcValue3',
            ],
            'events' => [
                'account.create',
                'account.delete',
            ],
            'schedule' => '0 0 1 1 *',
            'timeout' => 10,
        ]);

        $this->assertEquals(401, $response1['headers']['status-code']);

        return [];
    }

    public function testCreateExecution():array
    {
        /**
         * Test for SUCCESS
         */
        $function = $this->client->call(Client::METHOD_POST, '/functions', [
            'content-type' => 'application/json',
            'x-appwrite-project' => $this->getProject()['$id'],
            'x-appwrite-key' => $this->getProject()['apiKey'],
        ], [
            'functionId' => 'unique()',
            'name' => 'Test',
            'execute' => ['user:'.$this->getUser()['$id']],
            'runtime' => 'php-8.0',
            'vars' => [
                'funcKey1' => 'funcValue1',
                'funcKey2' => 'funcValue2',
                'funcKey3' => 'funcValue3',
            ],
            'events' => [
                'account.create',
                'account.delete',
            ],
            'schedule' => '0 0 1 1 *',
            'timeout' => 10,
        ]);

        $this->assertEquals(201, $function['headers']['status-code']);

        $tag = $this->client->call(Client::METHOD_POST, '/functions/'.$function['body']['$id'].'/tags', [
            'content-type' => 'multipart/form-data',
            'x-appwrite-project' => $this->getProject()['$id'],
            'x-appwrite-key' => $this->getProject()['apiKey'],
        ], [
            'entrypoint' => 'index.php',
            'code' => new CURLFile(realpath(__DIR__ . '/../../../resources/functions/php.tar.gz'), 'application/x-gzip', 'php-fx.tar.gz'),
        ]);

        $tagId = $tag['body']['$id'] ?? '';

        $this->assertEquals(201, $tag['headers']['status-code']);

        $function = $this->client->call(Client::METHOD_PATCH, '/functions/'.$function['body']['$id'].'/tag', [
            'content-type' => 'application/json',
            'x-appwrite-project' => $this->getProject()['$id'],
            'x-appwrite-key' => $this->getProject()['apiKey'],
        ], [
            'tag' => $tagId,
        ]);

        $this->assertEquals(200, $function['headers']['status-code']);

        // Wait for tag to be built.
        sleep(5);

        $execution = $this->client->call(Client::METHOD_POST, '/functions/'.$function['body']['$id'].'/executions', [
            'content-type' => 'application/json',
            'x-appwrite-project' => $this->getProject()['$id'],
        ], [
            'async' => 1,
        ]);

        $this->assertEquals(401, $execution['headers']['status-code']);

        $execution = $this->client->call(Client::METHOD_POST, '/functions/'.$function['body']['$id'].'/executions', array_merge([
            'content-type' => 'application/json',
            'x-appwrite-project' => $this->getProject()['$id'],
        ], $this->getHeaders()), [
            'async' => 1,
        ]);

        $this->assertEquals(201, $execution['headers']['status-code']);

        $execution = $this->client->call(Client::METHOD_POST, '/functions/'.$function['body']['$id'].'/executions', array_merge([
            'content-type' => 'application/json',
            'x-appwrite-project' => $this->getProject()['$id'],
        ]), [
            'async' => 1,
        ]);

        $this->assertEquals(401, $execution['headers']['status-code']);

        return [];
    }

    public function testCreateCustomExecution():array
    {
        /**
         * Test for SUCCESS
         */
        $projectId = $this->getProject()['$id'];
        $apikey = $this->getProject()['apiKey'];

        $function = $this->client->call(Client::METHOD_POST, '/functions', [
            'content-type' => 'application/json',
            'x-appwrite-project' => $projectId,
            'x-appwrite-key' => $apikey,
        ], [
            'functionId' => 'unique()',
            'name' => 'Test',
            'execute' => ['role:all'],
            'runtime' => 'php-8.0',
            'vars' => [
                'funcKey1' => 'funcValue1',
                'funcKey2' => 'funcValue2',
                'funcKey3' => 'funcValue3',
            ],
            'timeout' => 10,
        ]);

        $functionId = $function['body']['$id'] ?? '';

        $this->assertEquals(201, $function['headers']['status-code']);

        $tag = $this->client->call(Client::METHOD_POST, '/functions/'.$functionId.'/tags', [
            'content-type' => 'multipart/form-data',
            'x-appwrite-project' => $projectId,
            'x-appwrite-key' => $apikey,
        ], [
            'entrypoint' => 'index.php',
            'code' => new CURLFile(realpath(__DIR__ . '/../../../resources/functions/php-fn.tar.gz'), 'application/x-gzip', 'php-fx.tar.gz'), //different tarball names intentional
        ]);

        $tagId = $tag['body']['$id'] ?? '';

        $this->assertEquals(201, $tag['headers']['status-code']);

        $function = $this->client->call(Client::METHOD_PATCH, '/functions/'.$functionId.'/tag', [
            'content-type' => 'application/json',
            'x-appwrite-project' => $projectId,
            'x-appwrite-key' => $apikey,
        ], [
            'tag' => $tagId,
        ]);

        $this->assertEquals(200, $function['headers']['status-code']);

        // Wait for tag to be built.
        sleep(5);

        $execution = $this->client->call(Client::METHOD_POST, '/functions/'.$functionId.'/executions', array_merge([
            'content-type' => 'application/json',
            'x-appwrite-project' => $projectId,
        ], $this->getHeaders()), [
            'data' => 'foobar',
        ]);

        $this->assertEquals(201, $execution['headers']['status-code']);

        $executionId = $execution['body']['$id'] ?? '';

        sleep(10);

        $executions = $this->client->call(Client::METHOD_GET, '/functions/'.$functionId.'/executions/'.$executionId, [
            'content-type' => 'application/json',
            'x-appwrite-project' => $projectId,
            'x-appwrite-key' => $apikey,
        ]);

        $output = json_decode($executions['body']['stdout'], true);
        $this->assertEquals(200, $executions['headers']['status-code']);
        $this->assertEquals('completed', $executions['body']['status']);
        $this->assertEquals($functionId, $output['APPWRITE_FUNCTION_ID']);
        $this->assertEquals('Test', $output['APPWRITE_FUNCTION_NAME']);
        $this->assertEquals($tagId, $output['APPWRITE_FUNCTION_TAG']);
        $this->assertEquals('http', $output['APPWRITE_FUNCTION_TRIGGER']);
        $this->assertEquals('PHP', $output['APPWRITE_FUNCTION_RUNTIME_NAME']);
        $this->assertEquals('8.0', $output['APPWRITE_FUNCTION_RUNTIME_VERSION']);
        $this->assertEquals('', $output['APPWRITE_FUNCTION_EVENT']);
        $this->assertEquals('', $output['APPWRITE_FUNCTION_EVENT_DATA']);
        $this->assertEquals('foobar', $output['APPWRITE_FUNCTION_DATA']);
        $this->assertEquals($this->getUser()['$id'], $output['APPWRITE_FUNCTION_USER_ID']);
        $this->assertNotEmpty($output['APPWRITE_FUNCTION_JWT']);
        $this->assertEquals($projectId, $output['APPWRITE_FUNCTION_PROJECT_ID']);

        return [
            'functionId' => $functionId
        ];
    }

    /**
     * @depends testCreateCustomExecution
     */
    public function testListExecutions(array $data)
    {
        $functionId = $data['functionId'];
        $projectId = $this->getProject()['$id'];
        $apikey = $this->getProject()['apiKey'];

        $execution = $this->client->call(Client::METHOD_POST, '/functions/'.$functionId.'/executions', array_merge([
            'content-type' => 'application/json',
            'x-appwrite-project' => $projectId,
        ], $this->getHeaders()), [
            'data' => 'foobar',
        ]);

        $this->assertEquals(201, $execution['headers']['status-code']);

        sleep(10);

        $base = $this->client->call(Client::METHOD_GET, '/functions/'.$functionId.'/executions', [
            'content-type' => 'application/json',
            'x-appwrite-project' => $projectId,
            'x-appwrite-key' => $apikey,
        ]);

        $this->assertEquals(200, $base['headers']['status-code']);
        $this->assertCount(2, $base['body']['executions']);
        $this->assertEquals('completed', $base['body']['executions'][0]['status']);
        $this->assertEquals('completed', $base['body']['executions'][1]['status']);

        $executions = $this->client->call(Client::METHOD_GET, '/functions/'.$functionId.'/executions', [
            'content-type' => 'application/json',
            'x-appwrite-project' => $projectId,
            'x-appwrite-key' => $apikey,
        ], [
            'cursor' => $base['body']['executions'][0]['$id']
        ]);

        $this->assertCount(1, $executions['body']['executions']);
        $this->assertEquals($base['body']['executions'][1]['$id'], $executions['body']['executions'][0]['$id']);

        $executions = $this->client->call(Client::METHOD_GET, '/functions/'.$functionId.'/executions', [
            'content-type' => 'application/json',
            'x-appwrite-project' => $projectId,
            'x-appwrite-key' => $apikey,
        ], [
            'cursor' => $base['body']['executions'][1]['$id'],
            'cursorDirection' => Database::CURSOR_BEFORE
        ]);

<<<<<<< HEAD
    public function testSynchronousExecution():array
    {
        /**
         * Test for SUCCESS
         */

        $projectId = $this->getProject()['$id'];
        $apikey = $this->getProject()['apiKey'];

        $function = $this->client->call(Client::METHOD_POST, '/functions', [
=======
        $this->assertCount(1, $executions['body']['executions']);
        $this->assertEquals($base['body']['executions'][0]['$id'], $executions['body']['executions'][0]['$id']);

        /**
         * Test for FAILURE
         */
        $executions = $this->client->call(Client::METHOD_GET, '/functions/'.$functionId.'/executions', [
>>>>>>> 3e7605d1
            'content-type' => 'application/json',
            'x-appwrite-project' => $projectId,
            'x-appwrite-key' => $apikey,
        ], [
<<<<<<< HEAD
            'name' => 'Test',
            'execute' => ['*'],
            'runtime' => 'php-8.0',
            'vars' => [
                'funcKey1' => 'funcValue1',
                'funcKey2' => 'funcValue2',
                'funcKey3' => 'funcValue3',
            ],
            'timeout' => 10,
        ]);

        $functionId = $function['body']['$id'] ?? '';

        $this->assertEquals(201, $function['headers']['status-code']);

        $tag = $this->client->call(Client::METHOD_POST, '/functions/'.$functionId.'/tags', [
            'content-type' => 'multipart/form-data',
            'x-appwrite-project' => $projectId,
            'x-appwrite-key' => $apikey,
        ], [
            'entrypoint' => 'index.php',
            'code' => new CURLFile(realpath(__DIR__ . '/../../../resources/functions/php-fn.tar.gz'), 'application/x-gzip', 'php-fx.tar.gz'), //different tarball names intentional
        ]);

        $tagId = $tag['body']['$id'] ?? '';

        $this->assertEquals(201, $tag['headers']['status-code']);

        $function = $this->client->call(Client::METHOD_PATCH, '/functions/'.$functionId.'/tag', [
            'content-type' => 'application/json',
            'x-appwrite-project' => $projectId,
            'x-appwrite-key' => $apikey,
        ], [
            'tag' => $tagId,
        ]);

        $this->assertEquals(200, $function['headers']['status-code']);

        // Wait for tag to be built.
        sleep(5);

        $execution = $this->client->call(Client::METHOD_POST, '/functions/'.$functionId.'/executions', array_merge([
            'content-type' => 'application/json',
            'x-appwrite-project' => $projectId,
        ], $this->getHeaders()), [
            'data' => 'foobar',
            'async' => 0
        ]);

        $output = json_decode($execution['body']['response'], true);
        $this->assertEquals(201, $execution['headers']['status-code']);
        $this->assertEquals('completed', $execution['body']['status']);
        $this->assertEquals($functionId, $output['APPWRITE_FUNCTION_ID']);
        $this->assertEquals('Test', $output['APPWRITE_FUNCTION_NAME']);
        $this->assertEquals($tagId, $output['APPWRITE_FUNCTION_TAG']);
        $this->assertEquals('http', $output['APPWRITE_FUNCTION_TRIGGER']);
        $this->assertEquals('PHP', $output['APPWRITE_FUNCTION_RUNTIME_NAME']);
        $this->assertEquals('8.0', $output['APPWRITE_FUNCTION_RUNTIME_VERSION']);
        $this->assertEquals('', $output['APPWRITE_FUNCTION_EVENT']);
        $this->assertEquals('', $output['APPWRITE_FUNCTION_EVENT_DATA']);
        $this->assertEquals('foobar', $output['APPWRITE_FUNCTION_DATA']);
        $this->assertEquals($this->getUser()['$id'], $output['APPWRITE_FUNCTION_USER_ID']);
        $this->assertNotEmpty($output['APPWRITE_FUNCTION_JWT']);
        $this->assertEquals($projectId, $output['APPWRITE_FUNCTION_PROJECT_ID']);

        return [];
=======
            'cursor' => 'unknown'
        ]);

        $this->assertEquals(400, $executions['headers']['status-code']);
>>>>>>> 3e7605d1
    }
}<|MERGE_RESOLUTION|>--- conflicted
+++ resolved
@@ -275,7 +275,6 @@
             'cursorDirection' => Database::CURSOR_BEFORE
         ]);
 
-<<<<<<< HEAD
     public function testSynchronousExecution():array
     {
         /**
@@ -286,20 +285,10 @@
         $apikey = $this->getProject()['apiKey'];
 
         $function = $this->client->call(Client::METHOD_POST, '/functions', [
-=======
-        $this->assertCount(1, $executions['body']['executions']);
-        $this->assertEquals($base['body']['executions'][0]['$id'], $executions['body']['executions'][0]['$id']);
-
-        /**
-         * Test for FAILURE
-         */
-        $executions = $this->client->call(Client::METHOD_GET, '/functions/'.$functionId.'/executions', [
->>>>>>> 3e7605d1
-            'content-type' => 'application/json',
-            'x-appwrite-project' => $projectId,
-            'x-appwrite-key' => $apikey,
-        ], [
-<<<<<<< HEAD
+            'content-type' => 'application/json',
+            'x-appwrite-project' => $projectId,
+            'x-appwrite-key' => $apikey,
+        ], [
             'name' => 'Test',
             'execute' => ['*'],
             'runtime' => 'php-8.0',
@@ -366,11 +355,5 @@
         $this->assertEquals($projectId, $output['APPWRITE_FUNCTION_PROJECT_ID']);
 
         return [];
-=======
-            'cursor' => 'unknown'
-        ]);
-
-        $this->assertEquals(400, $executions['headers']['status-code']);
->>>>>>> 3e7605d1
     }
 }