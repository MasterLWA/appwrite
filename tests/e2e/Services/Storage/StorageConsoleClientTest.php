<?php

namespace Tests\E2E\Services\Storage;

use Tests\E2E\Client;
use Tests\E2E\Scopes\Scope;
use Tests\E2E\Scopes\ProjectCustom;
use Tests\E2E\Scopes\SideConsole;

class StorageConsoleClientTest extends Scope
{
    use SideConsole;
    use StorageBase;
    use ProjectCustom;

    public function testGetStorageUsage()
    {
        /**
         * Test for FAILURE
         */
        $response = $this->client->call(Client::METHOD_GET, '/storage/usage', array_merge([
            'content-type' => 'application/json',
            'x-appwrite-project' => $this->getProject()['$id']
        ], $this->getHeaders()), [
            'range' => '32h'
        ]);

        $this->assertEquals($response['headers']['status-code'], 400);

        /**
         * Test for SUCCESS
         */
        $response = $this->client->call(Client::METHOD_GET, '/storage/usage', array_merge([
            'content-type' => 'application/json',
            'x-appwrite-project' => $this->getProject()['$id']
        ], $this->getHeaders()), [
            'range' => '24h'
        ]);

        $this->assertEquals($response['headers']['status-code'], 200);
        $this->assertEquals(count($response['body']), 13);
        $this->assertEquals($response['body']['range'], '24h');
        $this->assertIsArray($response['body']['filesStorage']);
        $this->assertIsArray($response['body']['filesCount']);
    }

    public function testGetStorageBucketUsage()
    {
        //create bucket
        $bucket = $this->client->call(Client::METHOD_POST, '/storage/buckets', array_merge([
            'content-type' => 'application/json',
            'x-appwrite-project' => $this->getProject()['$id'],
        ], $this->getHeaders()), [
            'bucketId' => 'unique()',
            'name' => 'Test Bucket',
            'permission' => 'file'
        ]);
        $this->assertEquals(201, $bucket['headers']['status-code']);
        $bucketId = $bucket['body']['$id'];

        /**
         * Test for FAILURE
         */

        $response = $this->client->call(Client::METHOD_GET, '/storage/' . $bucketId . '/usage', array_merge([
            'content-type' => 'application/json',
            'x-appwrite-project' => $this->getProject()['$id']
        ], $this->getHeaders()), [
            'range' => '32h'
        ]);

        $this->assertEquals($response['headers']['status-code'], 400);

        // TODO: Uncomment once we implement check for missing bucketId in the usage endpoint.

        $response = $this->client->call(Client::METHOD_GET, '/storage/randomBucketId/usage', array_merge([
            'content-type' => 'application/json',
            'x-appwrite-project' => $this->getProject()['$id']
        ], $this->getHeaders()), [
            'range' => '24h'
        ]);

        $this->assertEquals($response['headers']['status-code'], 404);

        /**
         * Test for SUCCESS
         */
        $response = $this->client->call(Client::METHOD_GET, '/storage/' . $bucketId .  '/usage', array_merge([
            'content-type' => 'application/json',
            'x-appwrite-project' => $this->getProject()['$id']
        ], $this->getHeaders()), [
            'range' => '24h'
        ]);

        $this->assertEquals($response['headers']['status-code'], 200);
        $this->assertEquals(count($response['body']), 7);
        $this->assertEquals($response['body']['range'], '24h');
        $this->assertIsArray($response['body']['filesCount']);
        $this->assertIsArray($response['body']['filesCreate']);
        $this->assertIsArray($response['body']['filesRead']);
        $this->assertIsArray($response['body']['filesUpdate']);
        $this->assertIsArray($response['body']['filesDelete']);
<<<<<<< HEAD
        $this->assertIsArray($response['body']['filesStorage']);
=======
>>>>>>> 8728668e
    }
}<|MERGE_RESOLUTION|>--- conflicted
+++ resolved
@@ -100,9 +100,6 @@
         $this->assertIsArray($response['body']['filesRead']);
         $this->assertIsArray($response['body']['filesUpdate']);
         $this->assertIsArray($response['body']['filesDelete']);
-<<<<<<< HEAD
         $this->assertIsArray($response['body']['filesStorage']);
-=======
->>>>>>> 8728668e
     }
 }