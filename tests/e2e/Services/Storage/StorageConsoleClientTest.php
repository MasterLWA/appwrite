<?php

namespace Tests\E2E\Services\Storage;

use Tests\E2E\Client;
use Tests\E2E\Scopes\Scope;
<<<<<<< HEAD
use Tests\E2E\Scopes\ProjectConsole;
=======
use Tests\E2E\Scopes\ProjectCustom;
>>>>>>> 7ae8b4d1
use Tests\E2E\Scopes\SideConsole;

class StorageConsoleClientTest extends Scope
{
    use SideConsole;
    use StorageBase;
<<<<<<< HEAD
    use ProjectConsole;
    use SideConsole;
=======
    use ProjectCustom;

    public function testGetStorageUsage()
    {
        /**
         * Test for FAILURE
         */
        $response = $this->client->call(Client::METHOD_GET, '/storage/usage', array_merge([
            'content-type' => 'application/json',
            'x-appwrite-project' => $this->getProject()['$id']
        ], $this->getHeaders()), [
            'range' => '32h'
        ]);

        $this->assertEquals($response['headers']['status-code'], 400);
        
        /**
         * Test for SUCCESS
         */
        $response = $this->client->call(Client::METHOD_GET, '/storage/usage', array_merge([
            'content-type' => 'application/json',
            'x-appwrite-project' => $this->getProject()['$id']
        ], $this->getHeaders()), [
            'range' => '24h'
        ]);

        $this->assertEquals($response['headers']['status-code'], 200);
        $this->assertEquals(count($response['body']), 3);
        $this->assertEquals($response['body']['range'], '24h');
        $this->assertIsArray($response['body']['storage']);
        $this->assertIsArray($response['body']['files']);
    }

    public function testGetStorageBucketUsage()
    {
        /**
         * Test for FAILURE
         */

        $response = $this->client->call(Client::METHOD_GET, '/storage/default/usage', array_merge([
            'content-type' => 'application/json',
            'x-appwrite-project' => $this->getProject()['$id']
        ], $this->getHeaders()), [
            'range' => '32h'
        ]);

        $this->assertEquals($response['headers']['status-code'], 400);

        // TODO: Uncomment once we implement check for missing bucketId in the usage endpoint.

        // $response = $this->client->call(Client::METHOD_GET, '/storage/randomBucketId/usage', array_merge([
        //     'content-type' => 'application/json',
        //     'x-appwrite-project' => $this->getProject()['$id']
        // ], $this->getHeaders()), [
        //     'range' => '24h'
        // ]);

        // $this->assertEquals($response['headers']['status-code'], 404);

        /**
         * Test for SUCCESS
         */
        $response = $this->client->call(Client::METHOD_GET, '/storage/default/usage', array_merge([
            'content-type' => 'application/json',
            'x-appwrite-project' => $this->getProject()['$id']
        ], $this->getHeaders()), [
            'range' => '24h'
        ]);

        $this->assertEquals($response['headers']['status-code'], 200);
        $this->assertEquals(count($response['body']), 6);
        $this->assertEquals($response['body']['range'], '24h');
        $this->assertIsArray($response['body']['files.count']);
        $this->assertIsArray($response['body']['files.create']);
        $this->assertIsArray($response['body']['files.read']);
        $this->assertIsArray($response['body']['files.update']);
        $this->assertIsArray($response['body']['files.delete']);
    }
>>>>>>> 7ae8b4d1
}<|MERGE_RESOLUTION|>--- conflicted
+++ resolved
@@ -4,21 +4,13 @@
 
 use Tests\E2E\Client;
 use Tests\E2E\Scopes\Scope;
-<<<<<<< HEAD
-use Tests\E2E\Scopes\ProjectConsole;
-=======
 use Tests\E2E\Scopes\ProjectCustom;
->>>>>>> 7ae8b4d1
 use Tests\E2E\Scopes\SideConsole;
 
 class StorageConsoleClientTest extends Scope
 {
     use SideConsole;
     use StorageBase;
-<<<<<<< HEAD
-    use ProjectConsole;
-    use SideConsole;
-=======
     use ProjectCustom;
 
     public function testGetStorageUsage()
@@ -97,5 +89,4 @@
         $this->assertIsArray($response['body']['files.update']);
         $this->assertIsArray($response['body']['files.delete']);
     }
->>>>>>> 7ae8b4d1
 }