<?php

namespace Tests\E2E\Services\Storage;

use CURLFile;
use Exception;
use SebastianBergmann\RecursionContext\InvalidArgumentException;
use PHPUnit\Framework\ExpectationFailedException;
use Tests\E2E\Client;
use Tests\E2E\Scopes\Scope;
use Tests\E2E\Scopes\ProjectCustom;
use Tests\E2E\Scopes\SideClient;
<<<<<<< HEAD
use Utopia\Database\ID;
use Utopia\Database\Permission;
use Utopia\Database\Role;
=======
use Utopia\Database\DateTime;
>>>>>>> 1abe9d4c

class StorageCustomClientTest extends Scope
{
    use StorageBase;
    use ProjectCustom;
    use SideClient;

    public function testBucketPermissions(): void
    {
        /**
         * Test for SUCCESS
         */
        $bucket = $this->client->call(Client::METHOD_POST, '/storage/buckets', [
            'content-type' => 'application/json',
            'x-appwrite-project' => $this->getProject()['$id'],
            'x-appwrite-key' => $this->getProject()['apiKey'],
        ], [
            'bucketId' => ID::unique(),
            'name' => 'Test Bucket',
            'permissions' => [
                Permission::read(Role::any()),
                Permission::create(Role::users()),
                Permission::update(Role::users()),
                Permission::delete(Role::users()),
            ],
        ]);

        $bucketId = $bucket['body']['$id'];
        $this->assertEquals(201, $bucket['headers']['status-code']);
        $this->assertNotEmpty($bucketId);

        $file = $this->client->call(Client::METHOD_POST, '/storage/buckets/' . $bucketId . '/files', array_merge([
            'content-type' => 'multipart/form-data',
            'x-appwrite-project' => $this->getProject()['$id'],
        ], $this->getHeaders()), [
            'fileId' => ID::unique(),
            'file' => new CURLFile(realpath(__DIR__ . '/../../../resources/logo.png'), 'image/png', 'permissions.png'),
        ]);

        $fileId = $file['body']['$id'];
        $this->assertEquals($file['headers']['status-code'], 201);
        $this->assertNotEmpty($fileId);
        $this->assertEquals(true, DateTime::isValid($file['body']['$createdAt']));
        $this->assertEquals('permissions.png', $file['body']['name']);
        $this->assertEquals('image/png', $file['body']['mimeType']);
        $this->assertEquals(47218, $file['body']['sizeOriginal']);

        $file = $this->client->call(Client::METHOD_GET, '/storage/buckets/' . $bucketId . '/files/' . $fileId, array_merge([
            'content-type' => 'application/json',
            'x-appwrite-project' => $this->getProject()['$id'],
        ], $this->getHeaders()));

        $this->assertEquals(200, $file['headers']['status-code']);

        $file = $this->client->call(Client::METHOD_GET, '/storage/buckets/' . $bucketId . '/files/' . $fileId . '/preview', array_merge([
            'content-type' => 'application/json',
            'x-appwrite-project' => $this->getProject()['$id'],
        ], $this->getHeaders()));

        $this->assertEquals(200, $file['headers']['status-code']);

        $file = $this->client->call(Client::METHOD_GET, '/storage/buckets/' . $bucketId . '/files/' . $fileId . '/download', array_merge([
            'content-type' => 'application/json',
            'x-appwrite-project' => $this->getProject()['$id'],
        ], $this->getHeaders()));

        $this->assertEquals(200, $file['headers']['status-code']);

        $file = $this->client->call(Client::METHOD_GET, '/storage/buckets/' . $bucketId . '/files/' . $fileId . '/view', array_merge([
            'content-type' => 'application/json',
            'x-appwrite-project' => $this->getProject()['$id'],
        ], $this->getHeaders()));

        $this->assertEquals(200, $file['headers']['status-code']);

        /**
         * Test for FAILURE
         */
        $file = $this->client->call(Client::METHOD_POST, '/storage/buckets/' . $bucketId . '/files', [
            'content-type' => 'multipart/form-data',
            'x-appwrite-project' => $this->getProject()['$id'],
        ], [
            'fileId' => ID::unique(),
            'file' => new CURLFile(realpath(__DIR__ . '/../../../resources/logo.png'), 'image/png', 'permissions.png'),
        ]);

        $this->assertEquals($file['headers']['status-code'], 401);

        /**
         * Test for SUCCESS
         */
        $file = $this->client->call(Client::METHOD_DELETE, '/storage/buckets/' . $bucketId . '/files/' . $fileId, array_merge([
            'content-type' => 'application/json',
            'x-appwrite-project' => $this->getProject()['$id'],
        ], $this->getHeaders()));

        $this->assertEquals(204, $file['headers']['status-code']);
        $this->assertEmpty($file['body']);
    }

    public function testCreateFileDefaultPermissions(): array
    {
        /**
         * Test for SUCCESS
         */
        $bucket = $this->client->call(Client::METHOD_POST, '/storage/buckets', [
            'content-type' => 'application/json',
            'x-appwrite-project' => $this->getProject()['$id'],
            'x-appwrite-key' => $this->getProject()['apiKey'],
        ], [
            'bucketId' => ID::unique(),
            'name' => 'Test Bucket',
            'fileSecurity' => true,
            'permissions' => [
                Permission::read(Role::any()),
                Permission::create(Role::any()),
                Permission::update(Role::any()),
                Permission::delete(Role::any()),
            ],
        ]);
        $this->assertEquals(201, $bucket['headers']['status-code']);
        $this->assertNotEmpty($bucket['body']['$id']);

        $file = $this->client->call(Client::METHOD_POST, '/storage/buckets/' . $bucket['body']['$id'] . '/files', array_merge([
            'content-type' => 'multipart/form-data',
            'x-appwrite-project' => $this->getProject()['$id'],
        ], $this->getHeaders()), [
            'fileId' => ID::unique(),
            'file' => new CURLFile(realpath(__DIR__ . '/../../../resources/logo.png'), 'image/png', 'permissions.png'),
        ]);

        $this->assertEquals($file['headers']['status-code'], 201);
        $this->assertNotEmpty($file['body']['$id']);
<<<<<<< HEAD
        $this->assertContains('read(user:' . $this->getUser()['$id'] . ')', $file['body']['$permissions']);
        $this->assertContains('update(user:' . $this->getUser()['$id'] . ')', $file['body']['$permissions']);
        $this->assertContains('delete(user:' . $this->getUser()['$id'] . ')', $file['body']['$permissions']);
        $this->assertIsInt($file['body']['$createdAt']);
=======
        $this->assertContains('user:' . $this->getUser()['$id'], $file['body']['$read']);
        $this->assertContains('user:' . $this->getUser()['$id'], $file['body']['$write']);
        $this->assertEquals(true, DateTime::isValid($file['body']['$createdAt']));
>>>>>>> 1abe9d4c
        $this->assertEquals('permissions.png', $file['body']['name']);
        $this->assertEquals('image/png', $file['body']['mimeType']);
        $this->assertEquals(47218, $file['body']['sizeOriginal']);

        return ['fileId' => $file['body']['$id'], 'bucketId' => $bucket['body']['$id']];
    }

    /**
     * @depends testCreateFileDefaultPermissions
     */
    public function testCreateFileAbusePermissions(array $data): void
    {
        /**
         * Test for FAILURE
         */
        $file = $this->client->call(Client::METHOD_POST, '/storage/buckets/' . $data['bucketId'] . '/files', array_merge([
            'content-type' => 'multipart/form-data',
            'x-appwrite-project' => $this->getProject()['$id'],
        ], $this->getHeaders()), [
            'fileId' => ID::unique(),
            'file' => new CURLFile(realpath(__DIR__ . '/../../../resources/logo.png'), 'image/png', 'permissions.png'),
            'folderId' => ID::custom('xyz'),
            'permissions' => [
                Permission::read(Role::user(ID::custom('notme'))),
            ],
        ]);

        $this->assertEquals(400, $file['headers']['status-code']);
        $this->assertStringStartsWith('Permissions must be one of:', $file['body']['message']);
        $this->assertStringContainsString('any', $file['body']['message']);
        $this->assertStringContainsString('users', $file['body']['message']);
        $this->assertStringContainsString('user:' . $this->getUser()['$id'], $file['body']['message']);

        $file = $this->client->call(Client::METHOD_POST, '/storage/buckets/' . $data['bucketId'] . '/files', array_merge([
            'content-type' => 'multipart/form-data',
            'x-appwrite-project' => $this->getProject()['$id'],
        ], $this->getHeaders()), [
            'fileId' => ID::unique(),
            'file' => new CURLFile(realpath(__DIR__ . '/../../../resources/logo.png'), 'image/png', 'permissions.png'),
            'folderId' => ID::custom('xyz'),
            'permissions' => [
                Permission::update(Role::user(ID::custom('notme'))),
                Permission::delete(Role::user(ID::custom('notme'))),
            ]
        ]);

        $this->assertEquals($file['headers']['status-code'], 400);
        $this->assertStringStartsWith('Permissions must be one of:', $file['body']['message']);
        $this->assertStringContainsString('any', $file['body']['message']);
        $this->assertStringContainsString('users', $file['body']['message']);
        $this->assertStringContainsString('user:' . $this->getUser()['$id'], $file['body']['message']);

        $file = $this->client->call(Client::METHOD_POST, '/storage/buckets/' . $data['bucketId'] . '/files', array_merge([
            'content-type' => 'multipart/form-data',
            'x-appwrite-project' => $this->getProject()['$id'],
        ], $this->getHeaders()), [
            'fileId' => ID::unique(),
            'file' => new CURLFile(realpath(__DIR__ . '/../../../resources/logo.png'), 'image/png', 'permissions.png'),
            'folderId' => ID::custom('xyz'),
            'permissions' => [
                Permission::read(Role::user(ID::custom('notme'))),
                Permission::update(Role::user(ID::custom('notme'))),
                Permission::delete(Role::user(ID::custom('notme'))),
            ],
        ]);

        $this->assertEquals($file['headers']['status-code'], 400);
        $this->assertStringStartsWith('Permissions must be one of:', $file['body']['message']);
        $this->assertStringContainsString('any', $file['body']['message']);
        $this->assertStringContainsString('users', $file['body']['message']);
        $this->assertStringContainsString('user:' . $this->getUser()['$id'], $file['body']['message']);
    }

    /**
     * @depends testCreateFileDefaultPermissions
     */
    public function testUpdateFileAbusePermissions(array $data): void
    {
        /**
         * Test for FAILURE
         */
        $file = $this->client->call(Client::METHOD_PUT, '/storage/buckets/' . $data['bucketId'] . '/files/' . $data['fileId'], array_merge([
            'content-type' => 'application/json',
            'x-appwrite-project' => $this->getProject()['$id'],
        ], $this->getHeaders()), [
                        'permissions' => [
        Permission::read(Role::user(ID::custom('notme'))),
                        ],
        ]);

        $this->assertEquals($file['headers']['status-code'], 400);
        $this->assertStringStartsWith('Permissions must be one of:', $file['body']['message']);
        $this->assertStringContainsString('any', $file['body']['message']);
        $this->assertStringContainsString('users', $file['body']['message']);
        $this->assertStringContainsString('user:' . $this->getUser()['$id'], $file['body']['message']);

        $file = $this->client->call(Client::METHOD_PUT, '/storage/buckets/' . $data['bucketId'] . '/files/' . $data['fileId'], array_merge([
            'content-type' => 'application/json',
            'x-appwrite-project' => $this->getProject()['$id'],
        ], $this->getHeaders()), [
            'permissions' => [
                Permission::update(Role::user(ID::custom('notme'))),
                Permission::delete(Role::user(ID::custom('notme'))),
            ]
        ]);

        $this->assertEquals($file['headers']['status-code'], 400);
        $this->assertStringStartsWith('Permissions must be one of:', $file['body']['message']);
        $this->assertStringContainsString('any', $file['body']['message']);
        $this->assertStringContainsString('users', $file['body']['message']);
        $this->assertStringContainsString('user:' . $this->getUser()['$id'], $file['body']['message']);

        $file = $this->client->call(Client::METHOD_PUT, '/storage/buckets/' . $data['bucketId'] . '/files/' . $data['fileId'], array_merge([
            'content-type' => 'application/json',
            'x-appwrite-project' => $this->getProject()['$id'],
        ], $this->getHeaders()), [
            'permissions' => [
                Permission::read(Role::user(ID::custom('notme'))),
                 Permission::create(Role::user(ID::custom('notme'))),
                    Permission::update(Role::user(ID::custom('notme'))),
                    Permission::delete(Role::user(ID::custom('notme'))),
            ],
        ]);

        $this->assertEquals($file['headers']['status-code'], 400);
        $this->assertStringStartsWith('Permissions must be one of:', $file['body']['message']);
        $this->assertStringContainsString('any', $file['body']['message']);
        $this->assertStringContainsString('users', $file['body']['message']);
        $this->assertStringContainsString('user:' . $this->getUser()['$id'], $file['body']['message']);
    }
}<|MERGE_RESOLUTION|>--- conflicted
+++ resolved
@@ -10,13 +10,10 @@
 use Tests\E2E\Scopes\Scope;
 use Tests\E2E\Scopes\ProjectCustom;
 use Tests\E2E\Scopes\SideClient;
-<<<<<<< HEAD
+use Utopia\Database\DateTime;
 use Utopia\Database\ID;
 use Utopia\Database\Permission;
 use Utopia\Database\Role;
-=======
-use Utopia\Database\DateTime;
->>>>>>> 1abe9d4c
 
 class StorageCustomClientTest extends Scope
 {
@@ -150,16 +147,10 @@
 
         $this->assertEquals($file['headers']['status-code'], 201);
         $this->assertNotEmpty($file['body']['$id']);
-<<<<<<< HEAD
         $this->assertContains('read(user:' . $this->getUser()['$id'] . ')', $file['body']['$permissions']);
         $this->assertContains('update(user:' . $this->getUser()['$id'] . ')', $file['body']['$permissions']);
         $this->assertContains('delete(user:' . $this->getUser()['$id'] . ')', $file['body']['$permissions']);
-        $this->assertIsInt($file['body']['$createdAt']);
-=======
-        $this->assertContains('user:' . $this->getUser()['$id'], $file['body']['$read']);
-        $this->assertContains('user:' . $this->getUser()['$id'], $file['body']['$write']);
         $this->assertEquals(true, DateTime::isValid($file['body']['$createdAt']));
->>>>>>> 1abe9d4c
         $this->assertEquals('permissions.png', $file['body']['name']);
         $this->assertEquals('image/png', $file['body']['mimeType']);
         $this->assertEquals(47218, $file['body']['sizeOriginal']);
