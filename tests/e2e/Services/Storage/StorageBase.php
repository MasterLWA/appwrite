--- conflicted
+++ resolved
@@ -68,12 +68,11 @@
          * Chunked Upload
          */
 
-<<<<<<< HEAD
         $source = __DIR__ . "/../../../resources/disk-a/large-file.mp4";
         $totalSize = \filesize($source);
         $chunkSize = 5000000;
         $handle = @fopen($source, "rb");
-        $fileId = null;
+        $fileId = 'unique()';
         $mimeType = mime_content_type($source);
         $counter = 0;
         $size = filesize($source);
@@ -85,8 +84,8 @@
                 'content-type' => 'multipart/form-data',
                 'x-appwrite-project' => $this->getProject()['$id'],
                 'content-range' => $contentRanges,
-                'x-appwrite-file-id' => $fileId,
             ], $this->getHeaders()), [
+                'fileId' => $fileId,
                 'file' => $curlFile,
                 'read' => ['role:all'],
                 'write' => ['role:all'],
@@ -103,25 +102,6 @@
         $this->assertEquals('video/mp4', $largeFile['body']['mimeType']);
         $this->assertEquals($totalSize, $largeFile['body']['sizeOriginal']);
         $this->assertEquals(md5_file(realpath(__DIR__ . '/../../../resources/disk-a/large-file.mp4')), $largeFile['body']['signature']); // should validate that the file is not encrypted
-=======
-        $file2 = $this->client->call(Client::METHOD_POST, '/storage/buckets/' . $bucket2['body']['$id'] . '/files', array_merge([
-            'content-type' => 'multipart/form-data',
-            'x-appwrite-project' => $this->getProject()['$id'],
-        ], $this->getHeaders()), [
-            'fileId' => 'unique()',
-            'file' => new CURLFile(realpath(__DIR__ . '/../../../resources/disk-a/large-file.mp4'), 'video/mp4', 'large-file.mp4'),
-            'read' => ['role:all'],
-            'write' => ['role:all'],
-        ]);
-
-        $this->assertEquals(201, $file2['headers']['status-code']);
-        $this->assertNotEmpty($file2['body']['$id']);
-        $this->assertIsInt($file2['body']['dateCreated']);
-        $this->assertEquals('large-file.mp4', $file2['body']['name']);
-        $this->assertEquals('video/mp4', $file2['body']['mimeType']);
-        $this->assertEquals(23660615, $file2['body']['sizeOriginal']);
-        $this->assertEquals(md5_file(realpath(__DIR__ . '/../../../resources/disk-a/large-file.mp4')), $file2['body']['signature']); // should validate that the file is not encrypted
->>>>>>> d9cce4b9
 
         /**
          * Test for FAILURE unknown Bucket
