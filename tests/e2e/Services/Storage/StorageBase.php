<?php

namespace Tests\E2E\Services\Storage;

use CURLFile;
use Tests\E2E\Client;

trait StorageBase
{
    public function testCreateBucketFile(): array
    {
        /**
         * Test for SUCCESS
         */
        $bucket = $this->client->call(Client::METHOD_POST, '/storage/buckets', array_merge([
            'content-type' => 'application/json',
            'x-appwrite-project' => $this->getProject()['$id'],
            'x-appwrite-key' => $this->getProject()['apiKey'],
        ], $this->getHeaders()), [
            'name' => 'Test Bucket',
            'maximumFileSize' => 2000000, //2MB
            'allowedFileExtensions' => ["jpg", "png"],
            'read' => ['role:all'],
            'write' => ['role:all'],
        ]);
        $this->assertEquals(201, $bucket['headers']['status-code']);
        $this->assertNotEmpty($bucket['body']['$id']);

        $bucketId = $bucket['body']['$id'];

        $file = $this->client->call(Client::METHOD_POST, '/storage/buckets/' . $bucketId . '/files', array_merge([
            'content-type' => 'multipart/form-data',
            'x-appwrite-project' => $this->getProject()['$id'],
        ], $this->getHeaders()), [
            'fileId' => 'unique()',
            'file' => new CURLFile(realpath(__DIR__ . '/../../../resources/logo.png'), 'image/png', 'logo.png'),
            'read' => ['role:all'],
            'write' => ['role:all'],
        ]);
        $this->assertEquals(201, $file['headers']['status-code']);
        $this->assertNotEmpty($file['body']['$id']);
        $this->assertIsInt($file['body']['dateCreated']);
        $this->assertEquals('logo.png', $file['body']['name']);
        $this->assertEquals('image/png', $file['body']['mimeType']);
        $this->assertEquals(47218, $file['body']['sizeOriginal']);
        $this->assertTrue(md5_file(realpath(__DIR__ . '/../../../resources/logo.png')) != $file['body']['signature']); // should validate that the file is encrypted

        /**
         * Test for Large File above 20MB
         * This should also validate the test for when Bucket encryption
         * is disabled as we are using same test
         */
        $bucket2 = $this->client->call(Client::METHOD_POST, '/storage/buckets', array_merge([
            'content-type' => 'application/json',
            'x-appwrite-project' => $this->getProject()['$id'],
            'x-appwrite-key' => $this->getProject()['apiKey'],
        ], $this->getHeaders()), [
            'name' => 'Test Bucket 2',
            'read' => ['role:all'],
            'write' => ['role:all'],
        ]);
        $this->assertEquals(201, $bucket2['headers']['status-code']);
        $this->assertNotEmpty($bucket2['body']['$id']);

        $file2 = $this->client->call(Client::METHOD_POST, '/storage/buckets/' . $bucket2['body']['$id'] . '/files', array_merge([
            'content-type' => 'multipart/form-data',
            'x-appwrite-project' => $this->getProject()['$id'],
        ], $this->getHeaders()), [
            'file' => new CURLFile(realpath(__DIR__ . '/../../../resources/disk-a/large-file.mp4'), 'video/mp4', 'large-file.mp4'),
            'read' => ['role:all'],
            'write' => ['role:all'],
        ]);

        $this->assertEquals(201, $file2['headers']['status-code']);
        $this->assertNotEmpty($file2['body']['$id']);
        $this->assertIsInt($file2['body']['dateCreated']);
        $this->assertEquals('large-file.mp4', $file2['body']['name']);
        $this->assertEquals('video/mp4', $file2['body']['mimeType']);
        $this->assertEquals(23660615, $file2['body']['sizeOriginal']);
        $this->assertEquals(md5_file(realpath(__DIR__ . '/../../../resources/disk-a/large-file.mp4')), $file2['body']['signature']); // should validate that the file is not encrypted

        /**
         * Test for FAILURE unknown Bucket
         */

        $res = $this->client->call(Client::METHOD_POST, '/storage/buckets/empty/files', array_merge([
            'content-type' => 'multipart/form-data',
            'x-appwrite-project' => $this->getProject()['$id'],
        ], $this->getHeaders()), [
            'file' => new CURLFile(realpath(__DIR__ . '/../../../resources/logo.png'), 'image/png', 'logo.png'),
            'read' => ['role:all'],
            'write' => ['role:all'],
        ]);
        $this->assertEquals(404, $res['headers']['status-code']);

        /**
         * Test for FAILURE file above bucket's file size limit
         */

        $res = $this->client->call(Client::METHOD_POST, '/storage/buckets/' . $bucketId . '/files', array_merge([
            'content-type' => 'multipart/form-data',
            'x-appwrite-project' => $this->getProject()['$id'],
        ], $this->getHeaders()), [
            'file' => new CURLFile(realpath(__DIR__ . '/../../../resources/disk-b/kitten-1.png'), 'image/png', 'kitten-1.png'),
            'read' => ['role:all'],
            'write' => ['role:all'],
        ]);

        $this->assertEquals(400, $res['headers']['status-code']);
        $this->assertEquals('File size not allowed', $res['body']['message']);

        /**
         * Test for FAILURE unsupported bucket file extension
         */

        $res = $this->client->call(Client::METHOD_POST, '/storage/buckets/' . $bucketId . '/files', array_merge([
            'content-type' => 'multipart/form-data',
            'x-appwrite-project' => $this->getProject()['$id'],
        ], $this->getHeaders()), [
            'file' => new CURLFile(realpath(__DIR__ . '/../../../resources/disk-a/kitten-3.gif'), 'image/gif', 'kitten-3.gif'),
            'read' => ['role:all'],
            'write' => ['role:all'],
        ]);

        $this->assertEquals(400, $res['headers']['status-code']);
        $this->assertEquals('File extension not allowed', $res['body']['message']);

        return ['bucketId' => $bucketId, 'fileId' => $file['body']['$id'],  'largeFileId' => $file2['body']['$id'], 'largeBucketId' => $bucket2['body']['$id']];
    }

    /**
     * @depends testCreateBucketFile
     */
    public function testListBucketFiles(array $data): array
    {
        /**
         * Test for SUCCESS
         */
        $files = $this->client->call(Client::METHOD_GET, '/storage/buckets/' . $data['bucketId'] . '/files', array_merge([
            'content-type' => 'application/json',
            'x-appwrite-project' => $this->getProject()['$id'],
        ], $this->getHeaders()));
        $this->assertEquals(200, $files['headers']['status-code']);
        $this->assertGreaterThan(0, $files['body']['sum']);
        $this->assertGreaterThan(0, count($files['body']['files']));

        /**
         * Test for FAILURE unknown Bucket
         */

        $files = $this->client->call(Client::METHOD_GET, '/storage/buckets/empty/files', array_merge([
            'content-type' => 'application/json',
            'x-appwrite-project' => $this->getProject()['$id'],
        ], $this->getHeaders()));
        $this->assertEquals(404, $files['headers']['status-code']);

        return $data;
    }

    /**
     * @depends testCreateBucketFile
     */
    public function testGetBucketFile(array $data): array
    {
        $bucketId = $data['bucketId'];
        /**
         * Test for SUCCESS
         */
        $file1 = $this->client->call(Client::METHOD_GET, '/storage/buckets/' . $bucketId . '/files/' . $data['fileId'], array_merge([
            'content-type' => 'application/json',
            'x-appwrite-project' => $this->getProject()['$id'],
        ], $this->getHeaders()));

        $this->assertEquals(200, $file1['headers']['status-code']);
        $this->assertNotEmpty($file1['body']['$id']);
        $this->assertIsInt($file1['body']['dateCreated']);
        $this->assertEquals('logo.png', $file1['body']['name']);
        $this->assertEquals('image/png', $file1['body']['mimeType']);
        $this->assertEquals(47218, $file1['body']['sizeOriginal']);
        //$this->assertEquals(54944, $file1['body']['sizeActual']);
        //$this->assertEquals('gzip', $file1['body']['algorithm']);
        //$this->assertEquals('1', $file1['body']['fileOpenSSLVersion']);
        //$this->assertEquals('aes-128-gcm', $file1['body']['fileOpenSSLCipher']);
        //$this->assertNotEmpty($file1['body']['fileOpenSSLTag']);
        //$this->assertNotEmpty($file1['body']['fileOpenSSLIV']);
        $this->assertIsArray($file1['body']['$read']);
        $this->assertIsArray($file1['body']['$write']);
        $this->assertCount(1, $file1['body']['$read']);
        $this->assertCount(1, $file1['body']['$write']);

        $file2 = $this->client->call(Client::METHOD_GET, '/storage/buckets/' . $bucketId . '/files/' . $data['fileId'] . '/preview', array_merge([
            'content-type' => 'application/json',
            'x-appwrite-project' => $this->getProject()['$id'],
        ], $this->getHeaders()));

        $this->assertEquals(200, $file2['headers']['status-code']);
        $this->assertEquals('image/png', $file2['headers']['content-type']);
        $this->assertNotEmpty($file2['body']);

        //new image preview features
        $file3 = $this->client->call(Client::METHOD_GET, '/storage/buckets/' . $bucketId . '/files/' . $data['fileId'] . '/preview', array_merge([
            'content-type' => 'application/json',
            'x-appwrite-project' => $this->getProject()['$id'],
        ], $this->getHeaders()), [
            'width' => 300,
            'height' => 100,
            'borderRadius' => '50',
            'opacity' => '0.5',
            'output' => 'png',
            'rotation' => '45',
        ]);

        $this->assertEquals(200, $file3['headers']['status-code']);
        $this->assertEquals('image/png', $file3['headers']['content-type']);
        $this->assertNotEmpty($file3['body']);

        $image = new \Imagick();
        $image->readImageBlob($file3['body']);
        $original = new \Imagick(__DIR__ . '/../../../resources/logo-after.png');

        $this->assertEquals($image->getImageWidth(), $original->getImageWidth());
        $this->assertEquals($image->getImageHeight(), $original->getImageHeight());
        $this->assertEquals('PNG', $image->getImageFormat());

        $file4 = $this->client->call(Client::METHOD_GET, '/storage/buckets/' . $bucketId . '/files/' . $data['fileId'] . '/preview', array_merge([
            'content-type' => 'application/json',
            'x-appwrite-project' => $this->getProject()['$id'],
        ], $this->getHeaders()), [
            'width' => 200,
            'height' => 80,
            'borderWidth' => '5',
            'borderColor' => 'ff0000',
            'output' => 'jpg',
        ]);

        $this->assertEquals(200, $file4['headers']['status-code']);
        $this->assertEquals('image/jpeg', $file4['headers']['content-type']);
        $this->assertNotEmpty($file4['body']);

        $image = new \Imagick();
        $image->readImageBlob($file4['body']);
        $original = new \Imagick(__DIR__ . '/../../../resources/logo-after.jpg');

        $this->assertEquals($image->getImageWidth(), $original->getImageWidth());
        $this->assertEquals($image->getImageHeight(), $original->getImageHeight());
        $this->assertEquals('JPEG', $image->getImageFormat());

        $file5 = $this->client->call(Client::METHOD_GET, '/storage/buckets/' . $bucketId . '/files/' . $data['fileId'] . '/download', array_merge([
            'content-type' => 'application/json',
            'x-appwrite-project' => $this->getProject()['$id'],
        ], $this->getHeaders()));

        $this->assertEquals(200, $file5['headers']['status-code']);
        $this->assertEquals('attachment; filename="logo.png"', $file5['headers']['content-disposition']);
        $this->assertEquals('image/png', $file5['headers']['content-type']);
        $this->assertNotEmpty($file5['body']);

        $file6 = $this->client->call(Client::METHOD_GET, '/storage/buckets/' . $bucketId . '/files/' . $data['fileId'] . '/view', array_merge([
            'content-type' => 'application/json',
            'x-appwrite-project' => $this->getProject()['$id'],
        ], $this->getHeaders()));

        $this->assertEquals(200, $file6['headers']['status-code']);
        $this->assertEquals('image/png', $file6['headers']['content-type']);
        $this->assertNotEmpty($file6['body']);

        /**
         * Test large files decompress successfully
         */
        $file7 = $this->client->call(Client::METHOD_GET, '/storage/buckets/' . $data['largeBucketId'] . '/files/' . $data['largeFileId'] . '/download', array_merge([
            'content-type' => 'application/json',
            'x-appwrite-project' => $this->getProject()['$id'],
        ], $this->getHeaders()));
        $fileData = $file7['body'];
        $this->assertEquals(200, $file7['headers']['status-code']);
        $this->assertEquals('attachment; filename="large-file.mp4"', $file7['headers']['content-disposition']);
        $this->assertEquals('video/mp4', $file7['headers']['content-type']);
        $this->assertNotEmpty($fileData);
        $this->assertEquals(md5_file(realpath(__DIR__ . '/../../../resources/disk-a/large-file.mp4')), md5($fileData)); // validate the file is downloaded correctly

        /**
         * Test for FAILURE unknown Bucket
         */
<<<<<<< HEAD

        $file8 = $this->client->call(Client::METHOD_GET, '/storage/buckets/empty/files/' . $data['fileId'], array_merge([
=======
        $file = $this->client->call(Client::METHOD_POST, '/storage/files', array_merge([
            'content-type' => 'multipart/form-data',
            'x-appwrite-project' => $this->getProject()['$id'],
        ], $this->getHeaders()), [
            'fileId' => 'unique()',
            'file' => new CURLFile(realpath(__DIR__ . '/../../../resources/logo.png'), 'image/png', 'logo.png'),
            'read' => ['role:all'],
            'write' => ['role:all'],
        ]);

        $this->assertEquals($file['headers']['status-code'], 201);
        $this->assertNotEmpty($file['body']['$id']);
        $this->assertIsInt($file['body']['dateCreated']);
        $this->assertEquals('logo.png', $file['body']['name']);
        $this->assertEquals('image/png', $file['body']['mimeType']);
        $this->assertEquals(47218, $file['body']['sizeOriginal']);

        $files = $this->client->call(Client::METHOD_GET, '/storage/files', array_merge([
>>>>>>> ec858cd7
            'content-type' => 'application/json',
            'x-appwrite-project' => $this->getProject()['$id'],
        ], $this->getHeaders()), [
            'limit' => 2
        ]);

<<<<<<< HEAD
        $this->assertEquals(404, $file8['headers']['status-code']);

=======
        $this->assertEquals(200, $files['headers']['status-code']);
        $this->assertCount(2, $files['body']['files']);

        $response = $this->client->call(Client::METHOD_GET, '/storage/files', array_merge([
            'content-type' => 'application/json',
            'x-appwrite-project' => $this->getProject()['$id'],
        ], $this->getHeaders()), [
            'limit' => 1,
            'after' => $files['body']['files'][0]['$id']
        ]);

        $this->assertEquals(200, $response['headers']['status-code']);
        $this->assertEquals($files['body']['files'][1]['$id'], $response['body']['files'][0]['$id']);
        $this->assertCount(1, $response['body']['files']);

        /**
         * Test for FAILURE
         */

>>>>>>> ec858cd7
        return $data;
    }

    /**
     * @depends testCreateBucketFile
     */
    public function testUpdateBucketFile(array $data): array
    {
        /**
         * Test for SUCCESS
         */
        $file = $this->client->call(Client::METHOD_PUT, '/storage/buckets/' . $data['bucketId'] . '/files/' . $data['fileId'], array_merge([
            'content-type' => 'application/json',
            'x-appwrite-project' => $this->getProject()['$id'],
        ], $this->getHeaders()), [
            'read' => ['role:all', 'user:x'],
            'write' => ['role:all', 'user:x'],
        ]);

        $this->assertEquals(200, $file['headers']['status-code']);
        $this->assertNotEmpty($file['body']['$id']);
        $this->assertIsInt($file['body']['dateCreated']);
        $this->assertEquals('logo.png', $file['body']['name']);
        $this->assertEquals('image/png', $file['body']['mimeType']);
        $this->assertEquals(47218, $file['body']['sizeOriginal']);
        //$this->assertEquals(54944, $file['body']['sizeActual']);
        //$this->assertEquals('gzip', $file['body']['algorithm']);
        //$this->assertEquals('1', $file['body']['fileOpenSSLVersion']);
        //$this->assertEquals('aes-128-gcm', $file['body']['fileOpenSSLCipher']);
        //$this->assertNotEmpty($file['body']['fileOpenSSLTag']);
        //$this->assertNotEmpty($file['body']['fileOpenSSLIV']);
        $this->assertIsArray($file['body']['$read']);
        $this->assertIsArray($file['body']['$write']);
        $this->assertCount(2, $file['body']['$read']);
        $this->assertCount(2, $file['body']['$write']);

        /**
         * Test for FAILURE unknown Bucket
         */

        $file = $this->client->call(Client::METHOD_PUT, '/storage/buckets/empty/files/' . $data['fileId'], array_merge([
            'content-type' => 'application/json',
            'x-appwrite-project' => $this->getProject()['$id'],
        ], $this->getHeaders()), [
            'read' => ['role:all', 'user:x'],
            'write' => ['role:all', 'user:x'],
        ]);

        $this->assertEquals(404, $file['headers']['status-code']);

        return $data;
    }

    /**
     * @depends testUpdateBucketFile
     */
    public function testDeleteBucketFile(array $data): array
    {
        /**
         * Test for SUCCESS
         */
        $file = $this->client->call(Client::METHOD_DELETE, '/storage/buckets/' . $data['bucketId'] . '/files/' . $data['fileId'], array_merge([
            'content-type' => 'application/json',
            'x-appwrite-project' => $this->getProject()['$id'],
        ], $this->getHeaders()));

        $this->assertEquals(204, $file['headers']['status-code']);
        $this->assertEmpty($file['body']);

        $file = $this->client->call(Client::METHOD_GET, '/storage/files/' . $data['fileId'], array_merge([
            'content-type' => 'application/json',
            'x-appwrite-project' => $this->getProject()['$id'],
        ], $this->getHeaders()));

        $this->assertEquals(404, $file['headers']['status-code']);

        /**
         * Test for FAILURE
         */

        return $data;
    }

}<|MERGE_RESOLUTION|>--- conflicted
+++ resolved
@@ -281,59 +281,16 @@
         /**
          * Test for FAILURE unknown Bucket
          */
-<<<<<<< HEAD
 
         $file8 = $this->client->call(Client::METHOD_GET, '/storage/buckets/empty/files/' . $data['fileId'], array_merge([
-=======
-        $file = $this->client->call(Client::METHOD_POST, '/storage/files', array_merge([
-            'content-type' => 'multipart/form-data',
-            'x-appwrite-project' => $this->getProject()['$id'],
-        ], $this->getHeaders()), [
-            'fileId' => 'unique()',
-            'file' => new CURLFile(realpath(__DIR__ . '/../../../resources/logo.png'), 'image/png', 'logo.png'),
-            'read' => ['role:all'],
-            'write' => ['role:all'],
-        ]);
-
-        $this->assertEquals($file['headers']['status-code'], 201);
-        $this->assertNotEmpty($file['body']['$id']);
-        $this->assertIsInt($file['body']['dateCreated']);
-        $this->assertEquals('logo.png', $file['body']['name']);
-        $this->assertEquals('image/png', $file['body']['mimeType']);
-        $this->assertEquals(47218, $file['body']['sizeOriginal']);
-
-        $files = $this->client->call(Client::METHOD_GET, '/storage/files', array_merge([
->>>>>>> ec858cd7
             'content-type' => 'application/json',
             'x-appwrite-project' => $this->getProject()['$id'],
         ], $this->getHeaders()), [
             'limit' => 2
         ]);
 
-<<<<<<< HEAD
         $this->assertEquals(404, $file8['headers']['status-code']);
 
-=======
-        $this->assertEquals(200, $files['headers']['status-code']);
-        $this->assertCount(2, $files['body']['files']);
-
-        $response = $this->client->call(Client::METHOD_GET, '/storage/files', array_merge([
-            'content-type' => 'application/json',
-            'x-appwrite-project' => $this->getProject()['$id'],
-        ], $this->getHeaders()), [
-            'limit' => 1,
-            'after' => $files['body']['files'][0]['$id']
-        ]);
-
-        $this->assertEquals(200, $response['headers']['status-code']);
-        $this->assertEquals($files['body']['files'][1]['$id'], $response['body']['files'][0]['$id']);
-        $this->assertCount(1, $response['body']['files']);
-
-        /**
-         * Test for FAILURE
-         */
-
->>>>>>> ec858cd7
         return $data;
     }
 
