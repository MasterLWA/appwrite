--- conflicted
+++ resolved
@@ -835,8 +835,6 @@
         $this->assertEquals(204, $file['headers']['status-code']);
         $this->assertEmpty($file['body']);
 
-<<<<<<< HEAD
-=======
         $file = $this->client->call(Client::METHOD_GET, '/storage/buckets/' . $data['bucketId'] . '/files/' . $data['fileId'], array_merge([
             'content-type' => 'application/json',
             'x-appwrite-project' => $this->getProject()['$id'],
@@ -844,7 +842,6 @@
 
         $this->assertEquals(404, $file['headers']['status-code']);
 
->>>>>>> 3ff57fe3
         return $data;
     }
 }