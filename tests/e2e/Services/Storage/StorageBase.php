<?php

namespace Tests\E2E\Services\Storage;

use CURLFile;
use Tests\E2E\Client;
<<<<<<< HEAD
=======
use Utopia\Database\DateTime;
>>>>>>> 1832c3c1
use Utopia\Database\Helpers\ID;
use Utopia\Database\Helpers\Permission;
use Utopia\Database\Helpers\Role;
use Utopia\Database\Validator\DatetimeValidator;

trait StorageBase
{
    public function testCreateBucketFile(): array
    {
        /**
         * Test for SUCCESS
         */
        $bucket = $this->client->call(Client::METHOD_POST, '/storage/buckets', [
            'content-type' => 'application/json',
            'x-appwrite-project' => $this->getProject()['$id'],
            'x-appwrite-key' => $this->getProject()['apiKey'],
        ], [
            'bucketId' => ID::unique(),
            'name' => 'Test Bucket',
            'fileSecurity' => true,
            'maximumFileSize' => 2000000, //2MB
            'allowedFileExtensions' => ["jpg", "png"],
            'permissions' => [
                Permission::read(Role::any()),
                Permission::create(Role::any()),
                Permission::update(Role::any()),
                Permission::delete(Role::any()),
            ],
        ]);
        $this->assertEquals(201, $bucket['headers']['status-code']);
        $this->assertNotEmpty($bucket['body']['$id']);

        $bucketId = $bucket['body']['$id'];

        $file = $this->client->call(Client::METHOD_POST, '/storage/buckets/' . $bucketId . '/files', array_merge([
            'content-type' => 'multipart/form-data',
            'x-appwrite-project' => $this->getProject()['$id'],
        ], $this->getHeaders()), [
            'fileId' => ID::unique(),
            'file' => new CURLFile(realpath(__DIR__ . '/../../../resources/logo.png'), 'image/png', 'logo.png'),
            'permissions' => [
                Permission::read(Role::any()),
                Permission::update(Role::any()),
                Permission::delete(Role::any()),
            ],
        ]);
        $this->assertEquals(201, $file['headers']['status-code']);
        $this->assertNotEmpty($file['body']['$id']);
<<<<<<< HEAD
        $dateValidator = new DatetimeValidator();
        $this->assertEquals(true, $dateValidator->isValid($file['body']['$createdAt']));
=======
        $this->assertEquals(true, (new DatetimeValidator())->isValid($file['body']['$createdAt']));
>>>>>>> 1832c3c1
        $this->assertEquals('logo.png', $file['body']['name']);
        $this->assertEquals('image/png', $file['body']['mimeType']);
        $this->assertEquals(47218, $file['body']['sizeOriginal']);
        $this->assertTrue(md5_file(realpath(__DIR__ . '/../../../resources/logo.png')) != $file['body']['signature']); // should validate that the file is encrypted

        /**
         * Test for Large File above 20MB
         * This should also validate the test for when Bucket encryption
         * is disabled as we are using same test
         */
        $bucket2 = $this->client->call(Client::METHOD_POST, '/storage/buckets', [
            'content-type' => 'application/json',
            'x-appwrite-project' => $this->getProject()['$id'],
            'x-appwrite-key' => $this->getProject()['apiKey'],
        ], [
            'bucketId' => ID::unique(),
            'name' => 'Test Bucket 2',
            'fileSecurity' => true,
            'permissions' => [
                Permission::read(Role::any()),
                Permission::create(Role::any()),
                Permission::update(Role::any()),
                Permission::delete(Role::any()),
            ],
        ]);
        $this->assertEquals(201, $bucket2['headers']['status-code']);
        $this->assertNotEmpty($bucket2['body']['$id']);

        /**
         * Chunked Upload
         */

        $source = __DIR__ . "/../../../resources/disk-a/large-file.mp4";
        $totalSize = \filesize($source);
        $chunkSize = 5 * 1024 * 1024;
        $handle = @fopen($source, "rb");
        $fileId = 'unique()';
        $mimeType = mime_content_type($source);
        $counter = 0;
        $size = filesize($source);
        $headers = [
            'content-type' => 'multipart/form-data',
            'x-appwrite-project' => $this->getProject()['$id']
        ];
        $id = '';
        while (!feof($handle)) {
            $curlFile = new \CURLFile('data://' . $mimeType . ';base64,' . base64_encode(@fread($handle, $chunkSize)), $mimeType, 'large-file.mp4');
            $headers['content-range'] = 'bytes ' . ($counter * $chunkSize) . '-' . min(((($counter * $chunkSize) + $chunkSize) - 1), $size) . '/' . $size;
            if (!empty($id)) {
                $headers['x-appwrite-id'] = $id;
            }
            $largeFile = $this->client->call(Client::METHOD_POST, '/storage/buckets/' . $bucket2['body']['$id'] . '/files', array_merge($headers, $this->getHeaders()), [
                'fileId' => $fileId,
                'file' => $curlFile,
                'permissions' => [
                    Permission::read(Role::any()),
                    Permission::update(Role::any()),
                    Permission::delete(Role::any()),
                ],
            ]);
            $counter++;
            $id = $largeFile['body']['$id'];
        }
        @fclose($handle);

        $this->assertEquals(201, $largeFile['headers']['status-code']);
        $this->assertNotEmpty($largeFile['body']['$id']);
<<<<<<< HEAD
        $this->assertEquals(true, $dateValidator->isValid($largeFile['body']['$createdAt']));
=======
        $this->assertEquals(true, $largeFile['body']['$createdAt']);
>>>>>>> 1832c3c1
        $this->assertEquals('large-file.mp4', $largeFile['body']['name']);
        $this->assertEquals('video/mp4', $largeFile['body']['mimeType']);
        $this->assertEquals($totalSize, $largeFile['body']['sizeOriginal']);
        $this->assertEquals(md5_file(realpath(__DIR__ . '/../../../resources/disk-a/large-file.mp4')), $largeFile['body']['signature']); // should validate that the file is not encrypted

        /**
         * Failure
         * Test for Chunk above 5MB
         */
        $source = __DIR__ . "/../../../resources/disk-a/large-file.mp4";
        $totalSize = \filesize($source);
        $chunkSize = 6 * 1024 * 1024;
        $handle = @fopen($source, "rb");
        $fileId = 'unique()';
        $mimeType = mime_content_type($source);
        $counter = 0;
        $size = filesize($source);
        $headers = [
            'content-type' => 'multipart/form-data',
            'x-appwrite-project' => $this->getProject()['$id']
        ];
        $id = '';
        $curlFile = new \CURLFile('data://' . $mimeType . ';base64,' . base64_encode(@fread($handle, $chunkSize)), $mimeType, 'large-file.mp4');
        $headers['content-range'] = 'bytes ' . ($counter * $chunkSize) . '-' . min(((($counter * $chunkSize) + $chunkSize) - 1), $size) . '/' . $size;
        $res = $this->client->call(Client::METHOD_POST, '/storage/buckets/' . $bucket2['body']['$id'] . '/files', $this->getHeaders(), [
            'fileId' => $fileId,
            'file' => $curlFile,
            'permissions' => [
                Permission::read(Role::any()),
                Permission::update(Role::any()),
                Permission::delete(Role::any()),
            ],
        ]);
        @fclose($handle);

        $this->assertEquals(413, $res['headers']['status-code']);


        /**
         * Test for FAILURE unknown Bucket
         */

        $res = $this->client->call(Client::METHOD_POST, '/storage/buckets/empty/files', array_merge([
            'content-type' => 'multipart/form-data',
            'x-appwrite-project' => $this->getProject()['$id'],
        ], $this->getHeaders()), [
            'fileId' => ID::unique(),
            'file' => new CURLFile(realpath(__DIR__ . '/../../../resources/logo.png'), 'image/png', 'logo.png'),
            'permissions' => [
                Permission::read(Role::any()),
                Permission::update(Role::any()),
                Permission::delete(Role::any()),
            ],
        ]);
        $this->assertEquals(404, $res['headers']['status-code']);

        /**
         * Test for FAILURE file above bucket's file size limit
         */

        $res = $this->client->call(Client::METHOD_POST, '/storage/buckets/' . $bucketId . '/files', array_merge([
            'content-type' => 'multipart/form-data',
            'x-appwrite-project' => $this->getProject()['$id'],
        ], $this->getHeaders()), [
            'fileId' => ID::unique(),
            'file' => new CURLFile(realpath(__DIR__ . '/../../../resources/disk-b/kitten-1.png'), 'image/png', 'kitten-1.png'),
            'permissions' => [
                Permission::read(Role::any()),
                Permission::update(Role::any()),
                Permission::delete(Role::any()),
            ],
        ]);

        $this->assertEquals(400, $res['headers']['status-code']);
        $this->assertEquals('File size not allowed', $res['body']['message']);

        /**
         * Test for FAILURE unsupported bucket file extension
         */

        $res = $this->client->call(Client::METHOD_POST, '/storage/buckets/' . $bucketId . '/files', array_merge([
            'content-type' => 'multipart/form-data',
            'x-appwrite-project' => $this->getProject()['$id'],
        ], $this->getHeaders()), [
            'fileId' => ID::unique(),
            'file' => new CURLFile(realpath(__DIR__ . '/../../../resources/disk-a/kitten-3.gif'), 'image/gif', 'kitten-3.gif'),
            'permissions' => [
                Permission::read(Role::any()),
                Permission::update(Role::any()),
                Permission::delete(Role::any()),
            ],
        ]);

        $this->assertEquals(400, $res['headers']['status-code']);
        $this->assertEquals('File extension not allowed', $res['body']['message']);

        /**
         * Test for FAILURE create bucket with too high limit (bigger then _APP_STORAGE_LIMIT)
         */
        $failedBucket = $this->client->call(Client::METHOD_POST, '/storage/buckets', [
            'content-type' => 'application/json',
            'x-appwrite-project' => $this->getProject()['$id'],
            'x-appwrite-key' => $this->getProject()['apiKey'],
        ], [
            'bucketId' => ID::unique(),
            'name' => 'Test Bucket 2',
            'fileSecurity' => true,
            'maximumFileSize' => 200000000, //200MB
            'allowedFileExtensions' => ["jpg", "png"],
            'permissions' => [
                Permission::read(Role::any()),
                Permission::create(Role::any()),
                Permission::update(Role::any()),
                Permission::delete(Role::any()),
            ],
        ]);

        $this->assertEquals(400, $failedBucket['headers']['status-code']);

        return ['bucketId' => $bucketId, 'fileId' => $file['body']['$id'],  'largeFileId' => $largeFile['body']['$id'], 'largeBucketId' => $bucket2['body']['$id']];
    }

    public function testCreateBucketFileZstdCompression(): array
    {
        $bucket = $this->client->call(Client::METHOD_POST, '/storage/buckets', [
            'content-type' => 'application/json',
            'x-appwrite-project' => $this->getProject()['$id'],
            'x-appwrite-key' => $this->getProject()['apiKey'],
        ], [
            'bucketId' => ID::unique(),
            'name' => 'Test Bucket',
            'fileSecurity' => true,
            'maximumFileSize' => 2000000, //2MB
            'allowedFileExtensions' => ["jpg", "png"],
            'compression' => 'zstd',
            'permissions' => [
                Permission::read(Role::any()),
                Permission::create(Role::any()),
                Permission::update(Role::any()),
                Permission::delete(Role::any()),
            ],
        ]);
        $this->assertEquals(201, $bucket['headers']['status-code']);
        $this->assertNotEmpty($bucket['body']['$id']);
        $this->assertEquals('zstd', $bucket['body']['compression']);

        $bucketId = $bucket['body']['$id'];

        $file = $this->client->call(Client::METHOD_POST, '/storage/buckets/' . $bucketId . '/files', array_merge([
            'content-type' => 'multipart/form-data',
            'x-appwrite-project' => $this->getProject()['$id'],
        ], $this->getHeaders()), [
            'fileId' => ID::unique(),
            'file' => new CURLFile(realpath(__DIR__ . '/../../../resources/logo.png'), 'image/png', 'logo.png'),
            'permissions' => [
                Permission::read(Role::any()),
                Permission::update(Role::any()),
                Permission::delete(Role::any()),
            ],
        ]);
        $this->assertEquals(201, $file['headers']['status-code']);
        $this->assertNotEmpty($file['body']['$id']);
<<<<<<< HEAD
        $dateValidator = new DatetimeValidator();
        $this->assertEquals(true, $dateValidator->isValid($file['body']['$createdAt']));
=======
        $this->assertEquals(true, (new DatetimeValidator())->isValid($file['body']['$createdAt']));
>>>>>>> 1832c3c1
        $this->assertEquals('logo.png', $file['body']['name']);
        $this->assertEquals('image/png', $file['body']['mimeType']);
        $this->assertEquals(47218, $file['body']['sizeOriginal']);
        $this->assertTrue(md5_file(realpath(__DIR__ . '/../../../resources/logo.png')) != $file['body']['signature']); // should validate that the file is encrypted

        return ['bucketId' => $bucketId];
    }

    /**
     * @depends testCreateBucketFile
     */
    public function testListBucketFiles(array $data): array
    {
        /**
         * Test for SUCCESS
         */
        $files = $this->client->call(Client::METHOD_GET, '/storage/buckets/' . $data['bucketId'] . '/files', array_merge([
            'content-type' => 'application/json',
            'x-appwrite-project' => $this->getProject()['$id'],
        ], $this->getHeaders()));
        $this->assertEquals(200, $files['headers']['status-code']);
        $this->assertGreaterThan(0, $files['body']['total']);
        $this->assertGreaterThan(0, count($files['body']['files']));

        $files = $this->client->call(Client::METHOD_GET, '/storage/buckets/' . $data['bucketId'] . '/files', array_merge([
            'content-type' => 'application/json',
            'x-appwrite-project' => $this->getProject()['$id'],
        ], $this->getHeaders()), [
            'queries' => [ 'limit(0)' ]
        ]);
        $this->assertEquals(200, $files['headers']['status-code']);
        $this->assertEquals(0, count($files['body']['files']));

        $files = $this->client->call(Client::METHOD_GET, '/storage/buckets/' . $data['bucketId'] . '/files', array_merge([
            'content-type' => 'application/json',
            'x-appwrite-project' => $this->getProject()['$id'],
        ], $this->getHeaders()), [
            'queries' => [ 'offset(1)' ]
        ]);
        $this->assertEquals(200, $files['headers']['status-code']);
        $this->assertEquals(0, count($files['body']['files']));

        $files = $this->client->call(Client::METHOD_GET, '/storage/buckets/' . $data['bucketId'] . '/files', array_merge([
            'content-type' => 'application/json',
            'x-appwrite-project' => $this->getProject()['$id'],
        ], $this->getHeaders()), [
            'queries' => [ 'equal("mimeType", "image/png")' ]
        ]);
        $this->assertEquals(200, $files['headers']['status-code']);
        $this->assertEquals(1, count($files['body']['files']));

        $files = $this->client->call(Client::METHOD_GET, '/storage/buckets/' . $data['bucketId'] . '/files', array_merge([
            'content-type' => 'application/json',
            'x-appwrite-project' => $this->getProject()['$id'],
        ], $this->getHeaders()), [
            'queries' => [ 'equal("mimeType", "image/jpeg")' ]
        ]);
        $this->assertEquals(200, $files['headers']['status-code']);
        $this->assertEquals(0, count($files['body']['files']));

        /**
         * Test for FAILURE unknown Bucket
         */

        $files = $this->client->call(Client::METHOD_GET, '/storage/buckets/empty/files', array_merge([
            'content-type' => 'application/json',
            'x-appwrite-project' => $this->getProject()['$id'],
        ], $this->getHeaders()));
        $this->assertEquals(404, $files['headers']['status-code']);

        return $data;
    }

    /**
     * @depends testCreateBucketFile
     */
    public function testGetBucketFile(array $data): array
    {
        $bucketId = $data['bucketId'];
        /**
         * Test for SUCCESS
         */
        $file1 = $this->client->call(Client::METHOD_GET, '/storage/buckets/' . $bucketId . '/files/' . $data['fileId'], array_merge([
            'content-type' => 'application/json',
            'x-appwrite-project' => $this->getProject()['$id'],
        ], $this->getHeaders()));

        $this->assertEquals(200, $file1['headers']['status-code']);
        $this->assertNotEmpty($file1['body']['$id']);
<<<<<<< HEAD
        $dateValidator = new DatetimeValidator();
        $this->assertEquals(true, $dateValidator->isValid($file1['body']['$createdAt']));
=======
        $this->assertEquals(true, (new DatetimeValidator())->isValid($file1['body']['$createdAt']));
>>>>>>> 1832c3c1
        $this->assertEquals('logo.png', $file1['body']['name']);
        $this->assertEquals('image/png', $file1['body']['mimeType']);
        $this->assertEquals(47218, $file1['body']['sizeOriginal']);
        $this->assertIsArray($file1['body']['$permissions']);
        $this->assertCount(3, $file1['body']['$permissions']);

        $file2 = $this->client->call(Client::METHOD_GET, '/storage/buckets/' . $bucketId . '/files/' . $data['fileId'] . '/preview', array_merge([
            'content-type' => 'application/json',
            'x-appwrite-project' => $this->getProject()['$id'],
        ], $this->getHeaders()));

        $this->assertEquals(200, $file2['headers']['status-code']);
        $this->assertEquals('image/png', $file2['headers']['content-type']);
        $this->assertNotEmpty($file2['body']);

        //new image preview features
        $file3 = $this->client->call(Client::METHOD_GET, '/storage/buckets/' . $bucketId . '/files/' . $data['fileId'] . '/preview', array_merge([
            'content-type' => 'application/json',
            'x-appwrite-project' => $this->getProject()['$id'],
        ], $this->getHeaders()), [
            'width' => 300,
            'height' => 100,
            'borderRadius' => '50',
            'opacity' => '0.5',
            'output' => 'png',
            'rotation' => '45',
        ]);

        $this->assertEquals(200, $file3['headers']['status-code']);
        $this->assertEquals('image/png', $file3['headers']['content-type']);
        $this->assertNotEmpty($file3['body']);

        $image = new \Imagick();
        $image->readImageBlob($file3['body']);
        $original = new \Imagick(__DIR__ . '/../../../resources/logo-after.png');

        $this->assertEquals($image->getImageWidth(), $original->getImageWidth());
        $this->assertEquals($image->getImageHeight(), $original->getImageHeight());
        $this->assertEquals('PNG', $image->getImageFormat());

        $file4 = $this->client->call(Client::METHOD_GET, '/storage/buckets/' . $bucketId . '/files/' . $data['fileId'] . '/preview', array_merge([
            'content-type' => 'application/json',
            'x-appwrite-project' => $this->getProject()['$id'],
        ], $this->getHeaders()), [
            'width' => 200,
            'height' => 80,
            'borderWidth' => '5',
            'borderColor' => 'ff0000',
            'output' => 'jpg',
        ]);

        $this->assertEquals(200, $file4['headers']['status-code']);
        $this->assertEquals('image/jpeg', $file4['headers']['content-type']);
        $this->assertNotEmpty($file4['body']);

        $image = new \Imagick();
        $image->readImageBlob($file4['body']);
        $original = new \Imagick(__DIR__ . '/../../../resources/logo-after.jpg');

        $this->assertEquals($image->getImageWidth(), $original->getImageWidth());
        $this->assertEquals($image->getImageHeight(), $original->getImageHeight());
        $this->assertEquals('JPEG', $image->getImageFormat());

        $file5 = $this->client->call(Client::METHOD_GET, '/storage/buckets/' . $bucketId . '/files/' . $data['fileId'] . '/download', array_merge([
            'content-type' => 'application/json',
            'x-appwrite-project' => $this->getProject()['$id'],
        ], $this->getHeaders()));

        $this->assertEquals(200, $file5['headers']['status-code']);
        $this->assertEquals('attachment; filename="logo.png"', $file5['headers']['content-disposition']);
        $this->assertEquals('image/png', $file5['headers']['content-type']);
        $this->assertNotEmpty($file5['body']);

        // Test ranged download
        $file51 = $this->client->call(Client::METHOD_GET, '/storage/buckets/' . $bucketId . '/files/' . $data['fileId'] . '/download', array_merge([
            'content-type' => 'application/json',
            'x-appwrite-project' => $this->getProject()['$id'],
            'Range' => 'bytes=0-99',
        ], $this->getHeaders()));

        $path = __DIR__ . '/../../../resources/logo.png';
        $originalChunk = \file_get_contents($path, false, null, 0, 100);

        $this->assertEquals(206, $file51['headers']['status-code']);
        $this->assertEquals('attachment; filename="logo.png"', $file51['headers']['content-disposition']);
        $this->assertEquals('image/png', $file51['headers']['content-type']);
        $this->assertNotEmpty($file51['body']);
        $this->assertEquals($originalChunk, $file51['body']);

        // Test ranged download - with invalid range
        $file52 = $this->client->call(Client::METHOD_GET, '/storage/buckets/' . $bucketId . '/files/' . $data['fileId'] . '/download', array_merge([
            'content-type' => 'application/json',
            'x-appwrite-project' => $this->getProject()['$id'],
            'Range' => 'bytes=0-',
        ], $this->getHeaders()));

        $this->assertEquals(206, $file52['headers']['status-code']);

        // Test ranged download - with invalid range
        $file53 = $this->client->call(Client::METHOD_GET, '/storage/buckets/' . $bucketId . '/files/' . $data['fileId'] . '/download', array_merge([
            'content-type' => 'application/json',
            'x-appwrite-project' => $this->getProject()['$id'],
            'Range' => 'bytes=988',
        ], $this->getHeaders()));

        $this->assertEquals(416, $file53['headers']['status-code']);

        // Test ranged download - with invalid range
        $file54 = $this->client->call(Client::METHOD_GET, '/storage/buckets/' . $bucketId . '/files/' . $data['fileId'] . '/download', array_merge([
            'content-type' => 'application/json',
            'x-appwrite-project' => $this->getProject()['$id'],
            'Range' => 'bytes=-988',
        ], $this->getHeaders()));

        $this->assertEquals(416, $file54['headers']['status-code']);

        $file6 = $this->client->call(Client::METHOD_GET, '/storage/buckets/' . $bucketId . '/files/' . $data['fileId'] . '/view', array_merge([
            'content-type' => 'application/json',
            'x-appwrite-project' => $this->getProject()['$id'],
        ], $this->getHeaders()));

        $this->assertEquals(200, $file6['headers']['status-code']);
        $this->assertEquals('image/png', $file6['headers']['content-type']);
        $this->assertNotEmpty($file6['body']);

        // Test for negative angle values in fileGetPreview
        $file7 = $this->client->call(Client::METHOD_GET, '/storage/buckets/' . $bucketId . '/files/' . $data['fileId'] . '/preview', array_merge([
            'content-type' => 'application/json',
            'x-appwrite-project' => $this->getProject()['$id'],
        ], $this->getHeaders()), [
            'width' => 300,
            'height' => 100,
            'borderRadius' => '50',
            'opacity' => '0.5',
            'output' => 'png',
            'rotation' => '-315',
        ]);

        $this->assertEquals(200, $file7['headers']['status-code']);
        $this->assertEquals('image/png', $file7['headers']['content-type']);
        $this->assertNotEmpty($file7['body']);

        $image = new \Imagick();
        $image->readImageBlob($file7['body']);
        $original = new \Imagick(__DIR__ . '/../../../resources/logo-after.png');

        $this->assertEquals($image->getImageWidth(), $original->getImageWidth());
        $this->assertEquals($image->getImageHeight(), $original->getImageHeight());
        $this->assertEquals('PNG', $image->getImageFormat());

        /**
         * Test large files decompress successfully
         */
        $file7 = $this->client->call(Client::METHOD_GET, '/storage/buckets/' . $data['largeBucketId'] . '/files/' . $data['largeFileId'] . '/download', array_merge([
            'content-type' => 'application/json',
            'x-appwrite-project' => $this->getProject()['$id'],
        ], $this->getHeaders()));
        $fileData = $file7['body'];
        $this->assertEquals(200, $file7['headers']['status-code']);
        $this->assertEquals('attachment; filename="large-file.mp4"', $file7['headers']['content-disposition']);
        $this->assertEquals('video/mp4', $file7['headers']['content-type']);
        $this->assertNotEmpty($fileData);
        $this->assertEquals(md5_file(realpath(__DIR__ . '/../../../resources/disk-a/large-file.mp4')), md5($fileData)); // validate the file is downloaded correctly

        /**
         * Test for FAILURE unknown Bucket
         */

        $file8 = $this->client->call(Client::METHOD_GET, '/storage/buckets/empty/files/' . $data['fileId'], array_merge([
            'content-type' => 'application/json',
            'x-appwrite-project' => $this->getProject()['$id'],
        ], $this->getHeaders()), [
            'limit' => 2
        ]);

        $this->assertEquals(404, $file8['headers']['status-code']);

        return $data;
    }

    /**
     * @depends testCreateBucketFile
     */
    public function testFilePreviewCache(array $data): array
    {
        $bucketId = $data['bucketId'];

        $file = $this->client->call(Client::METHOD_POST, '/storage/buckets/' . $bucketId . '/files', array_merge([
            'content-type' => 'multipart/form-data',
            'x-appwrite-project' => $this->getProject()['$id'],
        ], $this->getHeaders()), [
            'fileId' => ID::custom('testcache'),
            'file' => new CURLFile(realpath(__DIR__ . '/../../../resources/logo.png'), 'image/png', 'logo.png'),
            'permissions' => [
                Permission::read(Role::any()),
                Permission::update(Role::any()),
                Permission::delete(Role::any()),
            ],
        ]);
        $this->assertEquals(201, $file['headers']['status-code']);
        $this->assertNotEmpty($file['body']['$id']);

        $fileId = $file['body']['$id'];

        //get image preview
        $file3 = $this->client->call(Client::METHOD_GET, '/storage/buckets/' . $bucketId . '/files/' . $fileId . '/preview', array_merge([
            'content-type' => 'application/json',
            'x-appwrite-project' => $this->getProject()['$id'],
        ], $this->getHeaders()), [
            'width' => 300,
            'height' => 100,
            'borderRadius' => '50',
            'opacity' => '0.5',
            'output' => 'png',
            'rotation' => '45',
        ]);

        $this->assertEquals(200, $file3['headers']['status-code']);
        $this->assertEquals('image/png', $file3['headers']['content-type']);
        $this->assertNotEmpty($file3['body']);

        $imageBefore = new \Imagick();
        $imageBefore->readImageBlob($file3['body']);

        $file = $this->client->call(Client::METHOD_DELETE, '/storage/buckets/' . $data['bucketId'] . '/files/' . $fileId, array_merge([
            'content-type' => 'application/json',
            'x-appwrite-project' => $this->getProject()['$id'],
        ], $this->getHeaders()));

        $this->assertEquals(204, $file['headers']['status-code']);
        $this->assertEmpty($file['body']);
        sleep(1);
        //upload again using the same ID
        $file = $this->client->call(Client::METHOD_POST, '/storage/buckets/' . $bucketId . '/files', array_merge([
            'content-type' => 'multipart/form-data',
            'x-appwrite-project' => $this->getProject()['$id'],
        ], $this->getHeaders()), [
            'fileId' => ID::custom('testcache'),
            'file' => new CURLFile(realpath(__DIR__ . '/../../../resources/disk-b/kitten-2.png'), 'image/png', 'logo.png'),
            'permissions' => [
                Permission::read(Role::any()),
                Permission::update(Role::any()),
                Permission::delete(Role::any()),
            ],
        ]);
        $this->assertEquals(201, $file['headers']['status-code']);
        $this->assertNotEmpty($file['body']['$id']);

        //get image preview after
        $file3 = $this->client->call(Client::METHOD_GET, '/storage/buckets/' . $bucketId . '/files/' . $fileId . '/preview', array_merge([
            'content-type' => 'application/json',
            'x-appwrite-project' => $this->getProject()['$id'],
        ], $this->getHeaders()), [
            'width' => 300,
            'height' => 100,
            'borderRadius' => '50',
            'opacity' => '0.5',
            'output' => 'png',
            'rotation' => '45',
        ]);

        $this->assertEquals(200, $file3['headers']['status-code']);
        $this->assertEquals('image/png', $file3['headers']['content-type']);
        $this->assertNotEmpty($file3['body']);

        $imageAfter = new \Imagick();
        $imageAfter->readImageBlob($file3['body']);

        $this->assertNotEquals($imageBefore->getImageBlob(), $imageAfter->getImageBlob());

        return $data;
    }

    /**
     * @depends testCreateBucketFileZstdCompression
     */
    public function testFilePreviewZstdCompression(array $data): array
    {
        $bucketId = $data['bucketId'];

        $file = $this->client->call(Client::METHOD_POST, '/storage/buckets/' . $bucketId . '/files', array_merge([
            'content-type' => 'multipart/form-data',
            'x-appwrite-project' => $this->getProject()['$id'],
        ], $this->getHeaders()), [
            'fileId' => ID::unique(),
            'file' => new CURLFile(realpath(__DIR__ . '/../../../resources/logo.png'), 'image/png', 'logo.png'),
            'permissions' => [
                Permission::read(Role::any()),
                Permission::update(Role::any()),
                Permission::delete(Role::any()),
            ],
        ]);
        $this->assertEquals(201, $file['headers']['status-code']);
        $this->assertNotEmpty($file['body']['$id']);

        $fileId = $file['body']['$id'];

        //get image preview
        $file3 = $this->client->call(Client::METHOD_GET, '/storage/buckets/' . $bucketId . '/files/' . $fileId . '/preview', array_merge([
            'content-type' => 'application/json',
            'x-appwrite-project' => $this->getProject()['$id'],
        ], $this->getHeaders()), [
            'width' => 300,
            'height' => 100,
            'borderRadius' => '50',
            'opacity' => '0.5',
            'output' => 'png',
            'rotation' => '45',
        ]);

        $this->assertEquals(200, $file3['headers']['status-code']);
        $this->assertEquals('image/png', $file3['headers']['content-type']);
        $this->assertNotEmpty($file3['body']);

        return $data;
    }

    /**
     * @depends testCreateBucketFile
     */
    public function testUpdateBucketFile(array $data): array
    {
        /**
         * Test for SUCCESS
         */
        $file = $this->client->call(Client::METHOD_PUT, '/storage/buckets/' . $data['bucketId'] . '/files/' . $data['fileId'], array_merge([
            'content-type' => 'application/json',
            'x-appwrite-project' => $this->getProject()['$id'],
        ], $this->getHeaders()), [
            'permissions' => [
                Permission::read(Role::user($this->getUser()['$id'])),
                Permission::update(Role::user($this->getUser()['$id'])),
                Permission::delete(Role::user($this->getUser()['$id'])),
            ]
        ]);

        $this->assertEquals(200, $file['headers']['status-code']);
        $this->assertNotEmpty($file['body']['$id']);
<<<<<<< HEAD
        $dateValidator = new DatetimeValidator();
        $this->assertEquals(true, $dateValidator->isValid($file['body']['$createdAt']));
=======
        $this->assertEquals(true, (new DatetimeValidator())->isValid($file['body']['$createdAt']));
>>>>>>> 1832c3c1
        $this->assertEquals('logo.png', $file['body']['name']);
        $this->assertEquals('image/png', $file['body']['mimeType']);
        $this->assertEquals(47218, $file['body']['sizeOriginal']);
        //$this->assertEquals(54944, $file['body']['sizeActual']);
        //$this->assertEquals('gzip', $file['body']['algorithm']);
        //$this->assertEquals('1', $file['body']['fileOpenSSLVersion']);
        //$this->assertEquals('aes-128-gcm', $file['body']['fileOpenSSLCipher']);
        //$this->assertNotEmpty($file['body']['fileOpenSSLTag']);
        //$this->assertNotEmpty($file['body']['fileOpenSSLIV']);
        $this->assertIsArray($file['body']['$permissions']);
        $this->assertCount(3, $file['body']['$permissions']);

        /**
         * Test for FAILURE unknown Bucket
         */

        $file = $this->client->call(Client::METHOD_PUT, '/storage/buckets/empty/files/' . $data['fileId'], array_merge([
            'content-type' => 'application/json',
            'x-appwrite-project' => $this->getProject()['$id'],
        ], $this->getHeaders()), [
            'permissions' => [
                Permission::read(Role::user($this->getUser()['$id'])),
                Permission::update(Role::user($this->getUser()['$id'])),
                Permission::delete(Role::user($this->getUser()['$id'])),
            ]
        ]);

        $this->assertEquals(404, $file['headers']['status-code']);

        return $data;
    }

    /**
     * @depends testUpdateBucketFile
     */
    public function testDeleteBucketFile(array $data): array
    {
        /**
         * Test for SUCCESS
         */
        $file = $this->client->call(Client::METHOD_DELETE, '/storage/buckets/' . $data['bucketId'] . '/files/' . $data['fileId'], array_merge([
            'content-type' => 'application/json',
            'x-appwrite-project' => $this->getProject()['$id'],
        ], $this->getHeaders()));

        $this->assertEquals(204, $file['headers']['status-code']);
        $this->assertEmpty($file['body']);

        $file = $this->client->call(Client::METHOD_GET, '/storage/files/' . $data['fileId'], array_merge([
            'content-type' => 'application/json',
            'x-appwrite-project' => $this->getProject()['$id'],
        ], $this->getHeaders()));

        $this->assertEquals(404, $file['headers']['status-code']);

        return $data;
    }
}<|MERGE_RESOLUTION|>--- conflicted
+++ resolved
@@ -4,10 +4,7 @@
 
 use CURLFile;
 use Tests\E2E\Client;
-<<<<<<< HEAD
-=======
 use Utopia\Database\DateTime;
->>>>>>> 1832c3c1
 use Utopia\Database\Helpers\ID;
 use Utopia\Database\Helpers\Permission;
 use Utopia\Database\Helpers\Role;
@@ -56,12 +53,8 @@
         ]);
         $this->assertEquals(201, $file['headers']['status-code']);
         $this->assertNotEmpty($file['body']['$id']);
-<<<<<<< HEAD
         $dateValidator = new DatetimeValidator();
         $this->assertEquals(true, $dateValidator->isValid($file['body']['$createdAt']));
-=======
-        $this->assertEquals(true, (new DatetimeValidator())->isValid($file['body']['$createdAt']));
->>>>>>> 1832c3c1
         $this->assertEquals('logo.png', $file['body']['name']);
         $this->assertEquals('image/png', $file['body']['mimeType']);
         $this->assertEquals(47218, $file['body']['sizeOriginal']);
@@ -129,11 +122,7 @@
 
         $this->assertEquals(201, $largeFile['headers']['status-code']);
         $this->assertNotEmpty($largeFile['body']['$id']);
-<<<<<<< HEAD
         $this->assertEquals(true, $dateValidator->isValid($largeFile['body']['$createdAt']));
-=======
-        $this->assertEquals(true, $largeFile['body']['$createdAt']);
->>>>>>> 1832c3c1
         $this->assertEquals('large-file.mp4', $largeFile['body']['name']);
         $this->assertEquals('video/mp4', $largeFile['body']['mimeType']);
         $this->assertEquals($totalSize, $largeFile['body']['sizeOriginal']);
@@ -296,12 +285,7 @@
         ]);
         $this->assertEquals(201, $file['headers']['status-code']);
         $this->assertNotEmpty($file['body']['$id']);
-<<<<<<< HEAD
-        $dateValidator = new DatetimeValidator();
-        $this->assertEquals(true, $dateValidator->isValid($file['body']['$createdAt']));
-=======
         $this->assertEquals(true, (new DatetimeValidator())->isValid($file['body']['$createdAt']));
->>>>>>> 1832c3c1
         $this->assertEquals('logo.png', $file['body']['name']);
         $this->assertEquals('image/png', $file['body']['mimeType']);
         $this->assertEquals(47218, $file['body']['sizeOriginal']);
@@ -391,12 +375,7 @@
 
         $this->assertEquals(200, $file1['headers']['status-code']);
         $this->assertNotEmpty($file1['body']['$id']);
-<<<<<<< HEAD
-        $dateValidator = new DatetimeValidator();
-        $this->assertEquals(true, $dateValidator->isValid($file1['body']['$createdAt']));
-=======
         $this->assertEquals(true, (new DatetimeValidator())->isValid($file1['body']['$createdAt']));
->>>>>>> 1832c3c1
         $this->assertEquals('logo.png', $file1['body']['name']);
         $this->assertEquals('image/png', $file1['body']['mimeType']);
         $this->assertEquals(47218, $file1['body']['sizeOriginal']);
@@ -735,12 +714,7 @@
 
         $this->assertEquals(200, $file['headers']['status-code']);
         $this->assertNotEmpty($file['body']['$id']);
-<<<<<<< HEAD
-        $dateValidator = new DatetimeValidator();
-        $this->assertEquals(true, $dateValidator->isValid($file['body']['$createdAt']));
-=======
         $this->assertEquals(true, (new DatetimeValidator())->isValid($file['body']['$createdAt']));
->>>>>>> 1832c3c1
         $this->assertEquals('logo.png', $file['body']['name']);
         $this->assertEquals('image/png', $file['body']['mimeType']);
         $this->assertEquals(47218, $file['body']['sizeOriginal']);
