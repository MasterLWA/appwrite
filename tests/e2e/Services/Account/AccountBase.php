<?php

namespace Tests\E2E\Services\Account;

use Appwrite\Tests\Retry;
use Tests\E2E\Client;
use Utopia\Database\Helpers\ID;
use Utopia\Database\DateTime;
use Utopia\Database\Validator\Datetime as DatetimeValidator;

trait AccountBase
{
    public function testCreateAccount(): array
    {
        $email = uniqid() . 'user@localhost.test';
        $password = 'password';
        $name = 'User Name';

        /**
         * Test for SUCCESS
         */
        $response = $this->client->call(Client::METHOD_POST, '/account', array_merge([
            'origin' => 'http://localhost',
            'content-type' => 'application/json',
            'x-appwrite-project' => $this->getProject()['$id'],
        ]), [
            'userId' => ID::unique(),
            'email' => $email,
            'password' => $password,
            'name' => $name,
        ]);

        $id = $response['body']['$id'];

        $this->assertEquals($response['headers']['status-code'], 201);
        $this->assertNotEmpty($response['body']);
        $this->assertNotEmpty($response['body']['$id']);
        $dateValidator = new DatetimeValidator();
        $this->assertEquals(true, $dateValidator->isValid($response['body']['registration']));
        $this->assertEquals($response['body']['email'], $email);
        $this->assertEquals($response['body']['name'], $name);
        $this->assertEquals($response['body']['labels'], []);
        $this->assertArrayHasKey('accessedAt', $response['body']);
        $this->assertNotEmpty($response['body']['accessedAt']);

        /**
         * Test for FAILURE
         */
        $response = $this->client->call(Client::METHOD_POST, '/account', array_merge([
            'origin' => 'http://localhost',
            'content-type' => 'application/json',
            'x-appwrite-project' => $this->getProject()['$id'],
        ]), [
            'userId' => ID::unique(),
            'email' => $email,
            'password' => $password,
            'name' => $name,
        ]);

        $this->assertEquals($response['headers']['status-code'], 409);

        $response = $this->client->call(Client::METHOD_POST, '/account', array_merge([
            'origin' => 'http://localhost',
            'content-type' => 'application/json',
            'x-appwrite-project' => $this->getProject()['$id'],
        ]), [
            'userId' => ID::unique(),
            'email' => '',
            'password' => '',
        ]);

        $this->assertEquals($response['headers']['status-code'], 400);

        $response = $this->client->call(Client::METHOD_POST, '/account', array_merge([
            'origin' => 'http://localhost',
            'content-type' => 'application/json',
            'x-appwrite-project' => $this->getProject()['$id'],
        ]), [
            'userId' => ID::unique(),
            'email' => $email,
            'password' => '',
        ]);

        $this->assertEquals($response['headers']['status-code'], 400);

        $response = $this->client->call(Client::METHOD_POST, '/account', array_merge([
            'origin' => 'http://localhost',
            'content-type' => 'application/json',
            'x-appwrite-project' => $this->getProject()['$id'],
        ]), [
            'userId' => ID::unique(),
            'email' => '',
            'password' => $password,
        ]);

        $this->assertEquals($response['headers']['status-code'], 400);

        return [
            'id' => $id,
            'email' => $email,
            'password' => $password,
            'name' => $name,
        ];
    }

    /**
     * @depends testCreateAccount
     */
    public function testCreateAccountSession($data): array
    {
        $email = $data['email'] ?? '';
        $password = $data['password'] ?? '';

        /**
         * Test for SUCCESS
         */
        $response = $this->client->call(Client::METHOD_POST, '/account/sessions/email', array_merge([
            'origin' => 'http://localhost',
            'content-type' => 'application/json',
            'x-appwrite-project' => $this->getProject()['$id'],
        ]), [
            'email' => $email,
            'password' => $password,
        ]);

        $this->assertEquals($response['headers']['status-code'], 201);
        $this->assertNotFalse(\DateTime::createFromFormat('Y-m-d\TH:i:s.uP', $response['body']['expire']));

        $sessionId = $response['body']['$id'];
        $session = $this->client->parseCookie((string)$response['headers']['set-cookie'])['a_session_' . $this->getProject()['$id']];

        // apiKey is only available in custom client test
        $apiKey = $this->getProject()['apiKey'];
        if (!empty($apiKey)) {
            $userId = $response['body']['userId'];
            $response = $this->client->call(Client::METHOD_GET, '/users/' . $userId, array_merge([
                'origin' => 'http://localhost',
                'content-type' => 'application/json',
                'x-appwrite-project' => $this->getProject()['$id'],
                'x-appwrite-key' => $apiKey,
            ]));
            $this->assertEquals($response['headers']['status-code'], 200);
            $this->assertArrayHasKey('accessedAt', $response['body']);
            $this->assertNotEmpty($response['body']['accessedAt']);
        }

        $response = $this->client->call(Client::METHOD_POST, '/account/sessions', array_merge([
            'origin' => 'http://localhost',
            'content-type' => 'application/json',
            'x-appwrite-project' => $this->getProject()['$id'],
        ]), [
            'email' => $email,
            'password' => $password,
        ]);

        $this->assertEquals($response['headers']['status-code'], 201);
        $this->assertNotFalse(\DateTime::createFromFormat('Y-m-d\TH:i:s.uP', $response['body']['expire']));

        /**
         * Test for FAILURE
         */
        $response = $this->client->call(Client::METHOD_POST, '/account/sessions/email', array_merge([
            'origin' => 'http://localhost',
            'content-type' => 'application/json',
            'x-appwrite-project' => $this->getProject()['$id'],
        ]), [
            'email' => $email . 'x',
            'password' => $password,
        ]);

        $this->assertEquals($response['headers']['status-code'], 401);

        $response = $this->client->call(Client::METHOD_POST, '/account/sessions/email', array_merge([
            'origin' => 'http://localhost',
            'content-type' => 'application/json',
            'x-appwrite-project' => $this->getProject()['$id'],
        ]), [
            'email' => $email,
            'password' => $password . 'x',
        ]);

        $this->assertEquals($response['headers']['status-code'], 401);

        $response = $this->client->call(Client::METHOD_POST, '/account/sessions/email', array_merge([
            'origin' => 'http://localhost',
            'content-type' => 'application/json',
            'x-appwrite-project' => $this->getProject()['$id'],
        ]), [
            'email' => '',
            'password' => '',
        ]);

        $this->assertEquals($response['headers']['status-code'], 400);

        return array_merge($data, [
            'sessionId' => $sessionId,
            'session' => $session,
        ]);
    }

    /**
     * @depends testCreateAccountSession
     */
    public function testGetAccount($data): array
    {
        $email = $data['email'] ?? '';
        $name = $data['name'] ?? '';
        $session = $data['session'] ?? '';

        /**
         * Test for SUCCESS
         */
        $response = $this->client->call(Client::METHOD_GET, '/account', array_merge([
            'origin' => 'http://localhost',
            'content-type' => 'application/json',
            'x-appwrite-project' => $this->getProject()['$id'],
            'cookie' => 'a_session_' . $this->getProject()['$id'] . '=' . $session,
        ]));

        $this->assertEquals($response['headers']['status-code'], 200);
        $this->assertNotEmpty($response['body']);
        $this->assertNotEmpty($response['body']['$id']);
        $dateValidator = new DatetimeValidator();
        $this->assertEquals(true, $dateValidator->isValid($response['body']['registration']));
        $this->assertEquals($response['body']['email'], $email);
        $this->assertEquals($response['body']['name'], $name);
        $this->assertArrayHasKey('accessedAt', $response['body']);
        $this->assertNotEmpty($response['body']['accessedAt']);

        /**
         * Test for FAILURE
         */
        $response = $this->client->call(Client::METHOD_GET, '/account', array_merge([
            'content-type' => 'application/json',
            'x-appwrite-project' => $this->getProject()['$id'],
        ]));

        $this->assertEquals($response['headers']['status-code'], 401);

        $response = $this->client->call(Client::METHOD_GET, '/account', [
            'content-type' => 'application/json',
            'cookie' => 'a_session_' . $this->getProject()['$id'] . '=' . $session . 'xx',
            'x-appwrite-project' => $this->getProject()['$id'],
        ]);

        $this->assertEquals($response['headers']['status-code'], 401);

        return $data;
    }

    /**
     * @depends testCreateAccountSession
     */
    public function testGetAccountPrefs($data): array
    {
        $session = $data['session'] ?? '';

        /**
         * Test for SUCCESS
         */
        $response = $this->client->call(Client::METHOD_GET, '/account/prefs', array_merge([
            'origin' => 'http://localhost',
            'content-type' => 'application/json',
            'x-appwrite-project' => $this->getProject()['$id'],
            'cookie' => 'a_session_' . $this->getProject()['$id'] . '=' . $session,
        ]));

        $this->assertEquals($response['headers']['status-code'], 200);
        $this->assertIsArray($response['body']);
        $this->assertEmpty($response['body']);
        $this->assertCount(0, $response['body']);

        /**
         * Test for FAILURE
         */
        $response = $this->client->call(Client::METHOD_GET, '/account/prefs', array_merge([
            'origin' => 'http://localhost',
            'content-type' => 'application/json',
            'x-appwrite-project' => $this->getProject()['$id'],
        ]));

        $this->assertEquals($response['headers']['status-code'], 401);

        return $data;
    }

    /**
     * @depends testCreateAccountSession
     */
    public function testGetAccountSessions($data): array
    {
        $session = $data['session'] ?? '';
        $sessionId = $data['sessionId'] ?? '';

        /**
         * Test for SUCCESS
         */
        $response = $this->client->call(Client::METHOD_GET, '/account/sessions', array_merge([
            'origin' => 'http://localhost',
            'content-type' => 'application/json',
            'x-appwrite-project' => $this->getProject()['$id'],
            'cookie' => 'a_session_' . $this->getProject()['$id'] . '=' . $session,
        ]));

        $this->assertEquals($response['headers']['status-code'], 200);
        $this->assertIsArray($response['body']);
        $this->assertNotEmpty($response['body']);
        $this->assertCount(2, $response['body']);
        $this->assertEquals(2, $response['body']['total']);
        $this->assertEquals($sessionId, $response['body']['sessions'][0]['$id']);

        $this->assertEquals('Windows', $response['body']['sessions'][0]['osName']);
        $this->assertEquals('WIN', $response['body']['sessions'][0]['osCode']);
        $this->assertEquals('10', $response['body']['sessions'][0]['osVersion']);

        $this->assertEquals('browser', $response['body']['sessions'][0]['clientType']);
        $this->assertEquals('Chrome', $response['body']['sessions'][0]['clientName']);
        $this->assertEquals('CH', $response['body']['sessions'][0]['clientCode']);
        $this->assertEquals('70.0', $response['body']['sessions'][0]['clientVersion']);
        $this->assertEquals('Blink', $response['body']['sessions'][0]['clientEngine']);
        $this->assertEquals('desktop', $response['body']['sessions'][0]['deviceName']);
        $this->assertEquals('', $response['body']['sessions'][0]['deviceBrand']);
        $this->assertEquals('', $response['body']['sessions'][0]['deviceModel']);
        $this->assertEquals($response['body']['sessions'][0]['ip'], filter_var($response['body']['sessions'][0]['ip'], FILTER_VALIDATE_IP));

        $this->assertEquals('--', $response['body']['sessions'][0]['countryCode']);
        $this->assertEquals('Unknown', $response['body']['sessions'][0]['countryName']);

        $this->assertEquals(true, $response['body']['sessions'][0]['current']);

        $this->assertNotFalse(\DateTime::createFromFormat('Y-m-d\TH:i:s.uP', $response['body']['sessions'][0]['expire']));
        /**
         * Test for FAILURE
         */
        $response = $this->client->call(Client::METHOD_GET, '/account/sessions', array_merge([
            'origin' => 'http://localhost',
            'content-type' => 'application/json',
            'x-appwrite-project' => $this->getProject()['$id'],
        ]));

        $this->assertEquals($response['headers']['status-code'], 401);

        return $data;
    }

    /**
     * @depends testCreateAccountSession
     */
    public function testGetAccountLogs($data): array
    {
        sleep(10);
        $session = $data['session'] ?? '';
        $sessionId = $data['sessionId'] ?? '';
        $userId = $data['id'] ?? '';
        /**
         * Test for SUCCESS
         */
        $response = $this->client->call(Client::METHOD_GET, '/account/logs', array_merge([
            'origin' => 'http://localhost',
            'content-type' => 'application/json',
            'x-appwrite-project' => $this->getProject()['$id'],
            'cookie' => 'a_session_' . $this->getProject()['$id'] . '=' . $session,
        ]));

        $this->assertEquals($response['headers']['status-code'], 200);
        $this->assertIsArray($response['body']['logs']);
        $this->assertNotEmpty($response['body']['logs']);
        $this->assertCount(3, $response['body']['logs']);
        $this->assertIsNumeric($response['body']['total']);
        $this->assertContains($response['body']['logs'][1]['event'], ["session.create"]);
        $this->assertEquals($response['body']['logs'][1]['ip'], filter_var($response['body']['logs'][1]['ip'], FILTER_VALIDATE_IP));
        $dateValidator = new DatetimeValidator();
        $this->assertEquals(true, $dateValidator->isValid($response['body']['logs'][1]['time']));

        $this->assertEquals('Windows', $response['body']['logs'][1]['osName']);
        $this->assertEquals('WIN', $response['body']['logs'][1]['osCode']);
        $this->assertEquals('10', $response['body']['logs'][1]['osVersion']);

        $this->assertEquals('browser', $response['body']['logs'][1]['clientType']);
        $this->assertEquals('Chrome', $response['body']['logs'][1]['clientName']);
        $this->assertEquals('CH', $response['body']['logs'][1]['clientCode']);
        $this->assertEquals('70.0', $response['body']['logs'][1]['clientVersion']);
        $this->assertEquals('Blink', $response['body']['logs'][1]['clientEngine']);

        $this->assertEquals('desktop', $response['body']['logs'][1]['deviceName']);
        $this->assertEquals('', $response['body']['logs'][1]['deviceBrand']);
        $this->assertEquals('', $response['body']['logs'][1]['deviceModel']);
        $this->assertEquals($response['body']['logs'][1]['ip'], filter_var($response['body']['logs'][1]['ip'], FILTER_VALIDATE_IP));

        $this->assertEquals('--', $response['body']['logs'][1]['countryCode']);
        $this->assertEquals('Unknown', $response['body']['logs'][1]['countryName']);

        $this->assertContains($response['body']['logs'][2]['event'], ["user.create"]);
        $this->assertEquals($response['body']['logs'][2]['ip'], filter_var($response['body']['logs'][2]['ip'], FILTER_VALIDATE_IP));
        $this->assertEquals(true, $dateValidator->isValid($response['body']['logs'][2]['time']));

        $this->assertEquals('Windows', $response['body']['logs'][2]['osName']);
        $this->assertEquals('WIN', $response['body']['logs'][2]['osCode']);
        $this->assertEquals('10', $response['body']['logs'][2]['osVersion']);

        $this->assertEquals('browser', $response['body']['logs'][2]['clientType']);
        $this->assertEquals('Chrome', $response['body']['logs'][2]['clientName']);
        $this->assertEquals('CH', $response['body']['logs'][2]['clientCode']);
        $this->assertEquals('70.0', $response['body']['logs'][2]['clientVersion']);
        $this->assertEquals('Blink', $response['body']['logs'][2]['clientEngine']);

        $this->assertEquals('desktop', $response['body']['logs'][2]['deviceName']);
        $this->assertEquals('', $response['body']['logs'][2]['deviceBrand']);
        $this->assertEquals('', $response['body']['logs'][2]['deviceModel']);
        $this->assertEquals($response['body']['logs'][2]['ip'], filter_var($response['body']['logs'][2]['ip'], FILTER_VALIDATE_IP));

        $this->assertEquals('--', $response['body']['logs'][2]['countryCode']);
        $this->assertEquals('Unknown', $response['body']['logs'][2]['countryName']);

        $responseLimit = $this->client->call(Client::METHOD_GET, '/account/logs', array_merge([
            'origin' => 'http://localhost',
            'content-type' => 'application/json',
            'x-appwrite-project' => $this->getProject()['$id'],
            'cookie' => 'a_session_' . $this->getProject()['$id'] . '=' . $session,
        ]), [
            'queries' => [ 'limit(1)' ],
        ]);

        $this->assertEquals($responseLimit['headers']['status-code'], 200);
        $this->assertIsArray($responseLimit['body']['logs']);
        $this->assertNotEmpty($responseLimit['body']['logs']);
        $this->assertCount(1, $responseLimit['body']['logs']);
        $this->assertIsNumeric($responseLimit['body']['total']);

        $this->assertEquals($response['body']['logs'][0], $responseLimit['body']['logs'][0]);

        $responseOffset = $this->client->call(Client::METHOD_GET, '/account/logs', array_merge([
            'origin' => 'http://localhost',
            'content-type' => 'application/json',
            'x-appwrite-project' => $this->getProject()['$id'],
            'cookie' => 'a_session_' . $this->getProject()['$id'] . '=' . $session,
        ]), [
            'queries' => [ 'offset(1)' ],
        ]);

        $this->assertEquals($responseOffset['headers']['status-code'], 200);
        $this->assertIsArray($responseOffset['body']['logs']);
        $this->assertNotEmpty($responseOffset['body']['logs']);
        $this->assertCount(2, $responseOffset['body']['logs']);
        $this->assertIsNumeric($responseOffset['body']['total']);

        $this->assertEquals($response['body']['logs'][1], $responseOffset['body']['logs'][0]);

        $responseLimitOffset = $this->client->call(Client::METHOD_GET, '/account/logs', array_merge([
            'origin' => 'http://localhost',
            'content-type' => 'application/json',
            'x-appwrite-project' => $this->getProject()['$id'],
            'cookie' => 'a_session_' . $this->getProject()['$id'] . '=' . $session,
        ]), [
            'queries' => [ 'limit(1)', 'offset(1)' ],
        ]);

        $this->assertEquals($responseLimitOffset['headers']['status-code'], 200);
        $this->assertIsArray($responseLimitOffset['body']['logs']);
        $this->assertNotEmpty($responseLimitOffset['body']['logs']);
        $this->assertCount(1, $responseLimitOffset['body']['logs']);
        $this->assertIsNumeric($responseLimitOffset['body']['total']);

        $this->assertEquals($response['body']['logs'][1], $responseLimitOffset['body']['logs'][0]);
        /**
         * Test for FAILURE
         */
        $response = $this->client->call(Client::METHOD_GET, '/account/logs', array_merge([
            'origin' => 'http://localhost',
            'content-type' => 'application/json',
            'x-appwrite-project' => $this->getProject()['$id'],
        ]));

        $this->assertEquals($response['headers']['status-code'], 401);

        return $data;
    }

    // TODO Add tests for OAuth2 session creation

    /**
     * @depends testCreateAccountSession
     */
    public function testUpdateAccountName($data): array
    {
        $email = $data['email'] ?? '';
        $session = $data['session'] ?? '';
        $newName = 'Lorem';

        /**
         * Test for SUCCESS
         */
        $response = $this->client->call(Client::METHOD_PATCH, '/account/name', array_merge([
            'origin' => 'http://localhost',
            'content-type' => 'application/json',
            'x-appwrite-project' => $this->getProject()['$id'],
            'cookie' => 'a_session_' . $this->getProject()['$id'] . '=' . $session,
        ]), [
            'name' => $newName
        ]);

        $this->assertEquals($response['headers']['status-code'], 200);
        $this->assertIsArray($response['body']);
        $this->assertNotEmpty($response['body']);
        $this->assertNotEmpty($response['body']['$id']);
        $dateValidator = new DatetimeValidator();
        $this->assertEquals(true, $dateValidator->isValid($response['body']['registration']));
        $this->assertEquals($response['body']['email'], $email);
        $this->assertEquals($response['body']['name'], $newName);

        /**
         * Test for FAILURE
         */
        $response = $this->client->call(Client::METHOD_PATCH, '/account/name', array_merge([
            'origin' => 'http://localhost',
            'content-type' => 'application/json',
            'x-appwrite-project' => $this->getProject()['$id'],
        ]));

        $this->assertEquals($response['headers']['status-code'], 401);

        $response = $this->client->call(Client::METHOD_PATCH, '/account/name', array_merge([
            'origin' => 'http://localhost',
            'content-type' => 'application/json',
            'x-appwrite-project' => $this->getProject()['$id'],
            'cookie' => 'a_session_' . $this->getProject()['$id'] . '=' . $session,
        ]), []);

        $this->assertEquals($response['headers']['status-code'], 400);

        $response = $this->client->call(Client::METHOD_PATCH, '/account/name', array_merge([
            'origin' => 'http://localhost',
            'content-type' => 'application/json',
            'x-appwrite-project' => $this->getProject()['$id'],
            'cookie' => 'a_session_' . $this->getProject()['$id'] . '=' . $session,
        ]), [
            'name' => 'ocSRq1d3QphHivJyUmYY7WMnrxyjdk5YvVwcDqx2zS0coxESN8RmsQwLWw5Whnf0WbVohuFWTRAaoKgCOO0Y0M7LwgFnZmi8881Y72222222222222222222222222222'
        ]);

        $this->assertEquals($response['headers']['status-code'], 400);

        $data['name'] = $newName;

        return $data;
    }

    /**
     * @depends testUpdateAccountName
     */
    #[Retry(count: 1)]
    public function testUpdateAccountPassword($data): array
    {
        $email = $data['email'] ?? '';
        $password = $data['password'] ?? '';
        $session = $data['session'] ?? '';

        /**
         * Test for SUCCESS
         */
        $response = $this->client->call(Client::METHOD_PATCH, '/account/password', array_merge([
            'origin' => 'http://localhost',
            'content-type' => 'application/json',
            'x-appwrite-project' => $this->getProject()['$id'],
            'cookie' => 'a_session_' . $this->getProject()['$id'] . '=' . $session,
        ]), [
            'password' => 'new-password',
            'oldPassword' => $password,
        ]);

        $this->assertEquals($response['headers']['status-code'], 200);
        $this->assertIsArray($response['body']);
        $this->assertNotEmpty($response['body']);
        $this->assertNotEmpty($response['body']['$id']);
        $dateValidator = new DatetimeValidator();
        $this->assertEquals(true, $dateValidator->isValid($response['body']['registration']));
        $this->assertEquals($response['body']['email'], $email);

        $response = $this->client->call(Client::METHOD_POST, '/account/sessions/email', array_merge([
            'origin' => 'http://localhost',
            'content-type' => 'application/json',
            'x-appwrite-project' => $this->getProject()['$id'],
        ]), [
            'email' => $email,
            'password' => 'new-password',
        ]);

        $this->assertEquals($response['headers']['status-code'], 201);

        /**
         * Test for FAILURE
         */
        $response = $this->client->call(Client::METHOD_PATCH, '/account/password', array_merge([
            'origin' => 'http://localhost',
            'content-type' => 'application/json',
            'x-appwrite-project' => $this->getProject()['$id'],
        ]));

        $this->assertEquals($response['headers']['status-code'], 401);
        $response = $this->client->call(Client::METHOD_PATCH, '/account/password', array_merge([
            'origin' => 'http://localhost',
            'content-type' => 'application/json',
            'x-appwrite-project' => $this->getProject()['$id'],
            'cookie' => 'a_session_' . $this->getProject()['$id'] . '=' . $session,
        ]), []);

        $this->assertEquals($response['headers']['status-code'], 400);

        /**
         * Existing user tries to update password by passing wrong old password -> SHOULD FAIL
         */
        $response = $this->client->call(Client::METHOD_PATCH, '/account/password', array_merge([
            'origin' => 'http://localhost',
            'content-type' => 'application/json',
            'x-appwrite-project' => $this->getProject()['$id'],
            'cookie' => 'a_session_' . $this->getProject()['$id'] . '=' . $session,
        ]), [
            'password' => 'new-password',
            'oldPassword' => $password,
        ]);
        $this->assertEquals($response['headers']['status-code'], 401);

        /**
         * Existing user tries to update password without passing old password -> SHOULD FAIL
         */
        $response = $this->client->call(Client::METHOD_PATCH, '/account/password', array_merge([
            'origin' => 'http://localhost',
            'content-type' => 'application/json',
            'x-appwrite-project' => $this->getProject()['$id'],
            'cookie' => 'a_session_' . $this->getProject()['$id'] . '=' . $session,
        ]), [
            'password' => 'new-password'
        ]);
        $this->assertEquals($response['headers']['status-code'], 401);

        $data['password'] = 'new-password';

        return $data;
    }

    /**
     * @depends testUpdateAccountPassword
     */
    public function testUpdateAccountEmail($data): array
    {
        $newEmail = uniqid() . 'new@localhost.test';
        $session = $data['session'] ?? '';

        /**
         * Test for SUCCESS
         */
        $response = $this->client->call(Client::METHOD_PATCH, '/account/email', array_merge([
            'origin' => 'http://localhost',
            'content-type' => 'application/json',
            'x-appwrite-project' => $this->getProject()['$id'],
            'cookie' => 'a_session_' . $this->getProject()['$id'] . '=' . $session,
        ]), [
            'email' => $newEmail,
            'password' => 'new-password',
        ]);

        $this->assertEquals($response['headers']['status-code'], 200);
        $this->assertIsArray($response['body']);
        $this->assertNotEmpty($response['body']);
        $this->assertNotEmpty($response['body']['$id']);
        $dateValidator = new DatetimeValidator();
        $this->assertEquals(true, $dateValidator->isValid($response['body']['registration']));
        $this->assertEquals($response['body']['email'], $newEmail);

        /**
         * Test for FAILURE
         */
        $response = $this->client->call(Client::METHOD_PATCH, '/account/email', array_merge([
            'origin' => 'http://localhost',
            'content-type' => 'application/json',
            'x-appwrite-project' => $this->getProject()['$id'],
        ]));

        $this->assertEquals($response['headers']['status-code'], 401);

        $response = $this->client->call(Client::METHOD_PATCH, '/account/email', array_merge([
            'origin' => 'http://localhost',
            'content-type' => 'application/json',
            'x-appwrite-project' => $this->getProject()['$id'],
            'cookie' => 'a_session_' . $this->getProject()['$id'] . '=' . $session,
        ]), []);

        $this->assertEquals($response['headers']['status-code'], 400);

        // Test if we can create a new account with the old email

        /**
         * Test for SUCCESS
         */
        $response = $this->client->call(Client::METHOD_POST, '/account', array_merge([
            'origin' => 'http://localhost',
            'content-type' => 'application/json',
            'x-appwrite-project' => $this->getProject()['$id'],
        ]), [
            'userId' => ID::unique(),
            'email' =>  $data['email'],
            'password' =>  $data['password'],
            'name' =>  $data['name'],
        ]);

        $this->assertEquals($response['headers']['status-code'], 201);
        $this->assertNotEmpty($response['body']);
        $this->assertNotEmpty($response['body']['$id']);
        $this->assertEquals(true, $dateValidator->isValid($response['body']['registration']));
        $this->assertEquals($response['body']['email'], $data['email']);
        $this->assertEquals($response['body']['name'], $data['name']);


        $data['email'] = $newEmail;

        return $data;
    }

    /**
     * @depends testUpdateAccountEmail
     */
    public function testUpdateAccountPrefs($data): array
    {
        $newEmail = uniqid() . 'new@localhost.test';
        $session = $data['session'] ?? '';

        /**
         * Test for SUCCESS
         */
        $response = $this->client->call(Client::METHOD_PATCH, '/account/prefs', array_merge([
            'origin' => 'http://localhost',
            'content-type' => 'application/json',
            'x-appwrite-project' => $this->getProject()['$id'],
            'cookie' => 'a_session_' . $this->getProject()['$id'] . '=' . $session,
        ]), [
            'prefs' => [
                'prefKey1' => 'prefValue1',
                'prefKey2' => 'prefValue2',
            ]
        ]);

        $this->assertEquals($response['headers']['status-code'], 200);
        $this->assertIsArray($response['body']);
        $this->assertNotEmpty($response['body']);
        $this->assertEquals('prefValue1', $response['body']['prefs']['prefKey1']);
        $this->assertEquals('prefValue2', $response['body']['prefs']['prefKey2']);

        /**
         * Test for FAILURE
         */
        $response = $this->client->call(Client::METHOD_PATCH, '/account/prefs', array_merge([
            'origin' => 'http://localhost',
            'content-type' => 'application/json',
            'x-appwrite-project' => $this->getProject()['$id'],
        ]));

        $this->assertEquals($response['headers']['status-code'], 401);

        $response = $this->client->call(Client::METHOD_PATCH, '/account/prefs', array_merge([
            'origin' => 'http://localhost',
            'content-type' => 'application/json',
            'x-appwrite-project' => $this->getProject()['$id'],
            'cookie' => 'a_session_' . $this->getProject()['$id'] . '=' . $session,
        ]), [
            'prefs' => '{}'
        ]);

        $this->assertEquals($response['headers']['status-code'], 400);


        $response = $this->client->call(Client::METHOD_PATCH, '/account/prefs', array_merge([
            'origin' => 'http://localhost',
            'content-type' => 'application/json',
            'x-appwrite-project' => $this->getProject()['$id'],
            'cookie' => 'a_session_' . $this->getProject()['$id'] . '=' . $session,
        ]), [
            'prefs' => '[]'
        ]);

        $this->assertEquals($response['headers']['status-code'], 400);

        $response = $this->client->call(Client::METHOD_PATCH, '/account/prefs', array_merge([
            'origin' => 'http://localhost',
            'content-type' => 'application/json',
            'x-appwrite-project' => $this->getProject()['$id'],
            'cookie' => 'a_session_' . $this->getProject()['$id'] . '=' . $session,
        ]), [
            'prefs' => '{"test": "value"}'
        ]);

        $this->assertEquals($response['headers']['status-code'], 400);

        /**
         * Prefs size exceeded
         */
        $prefsObject = ["longValue" => str_repeat("🍰", 100000)];

        $response = $this->client->call(Client::METHOD_PATCH, '/account/prefs', array_merge([
            'origin' => 'http://localhost',
            'content-type' => 'application/json',
            'x-appwrite-project' => $this->getProject()['$id'],
            'cookie' => 'a_session_' . $this->getProject()['$id'] . '=' . $session,
        ]), [
            'prefs' => $prefsObject
        ]);

        $this->assertEquals(400, $response['headers']['status-code']);

        // Now let's test the same thing, but with normal symbol instead of multi-byte cake emoji
        $prefsObject = ["longValue" => str_repeat("-", 100000)];

        $response = $this->client->call(Client::METHOD_PATCH, '/account/prefs', array_merge([
            'origin' => 'http://localhost',
            'content-type' => 'application/json',
            'x-appwrite-project' => $this->getProject()['$id'],
            'cookie' => 'a_session_' . $this->getProject()['$id'] . '=' . $session,
        ]), [
            'prefs' => $prefsObject
        ]);

        $this->assertEquals(400, $response['headers']['status-code']);

        return $data;
    }

    /**
     * @depends testUpdateAccountPrefs
     */
    public function testCreateAccountVerification($data): array
    {
        $email = $data['email'] ?? '';
        $name = $data['name'] ?? '';
        $session = $data['session'] ?? '';

        /**
         * Test for SUCCESS
         */
        $response = $this->client->call(Client::METHOD_POST, '/account/verification', array_merge([
            'origin' => 'http://localhost',
            'content-type' => 'application/json',
            'x-appwrite-project' => $this->getProject()['$id'],
            'cookie' => 'a_session_' . $this->getProject()['$id'] . '=' . $session,

        ]), [
            'url' => 'http://localhost/verification',
        ]);

        $this->assertEquals(201, $response['headers']['status-code']);
        $this->assertNotEmpty($response['body']['$id']);
        $this->assertEmpty($response['body']['secret']);
        $dateValidator = new DatetimeValidator();
        $this->assertEquals(true, $dateValidator->isValid($response['body']['expire']));

        $lastEmail = $this->getLastEmail();

        $this->assertEquals($email, $lastEmail['to'][0]['address']);
        $this->assertEquals($name, $lastEmail['to'][0]['name']);
        $this->assertEquals('Account Verification', $lastEmail['subject']);

        $verification = substr($lastEmail['text'], strpos($lastEmail['text'], '&secret=', 0) + 8, 256);
        $expireTime = strpos($lastEmail['text'], 'expire=' . urlencode(DateTime::format(new \DateTime($response['body']['expire']))), 0);
        $this->assertNotFalse($expireTime);

        $secretTest = strpos($lastEmail['text'], 'secret=' . $response['body']['secret'], 0);

        $this->assertNotFalse($secretTest);

        $userIDTest = strpos($lastEmail['text'], 'userId=' . $response['body']['userId'], 0);

        $this->assertNotFalse($userIDTest);

        /**
         * Test for FAILURE
         */
        $response = $this->client->call(Client::METHOD_POST, '/account/verification', array_merge([
            'origin' => 'http://localhost',
            'content-type' => 'application/json',
            'x-appwrite-project' => $this->getProject()['$id'],
            'cookie' => 'a_session_' . $this->getProject()['$id'] . '=' . $session,
        ]), [
            'url' => 'localhost/verification',
        ]);

        $this->assertEquals(400, $response['headers']['status-code']);

        $response = $this->client->call(Client::METHOD_POST, '/account/verification', array_merge([
            'origin' => 'http://localhost',
            'content-type' => 'application/json',
            'x-appwrite-project' => $this->getProject()['$id'],
            'cookie' => 'a_session_' . $this->getProject()['$id'] . '=' . $session,
        ]), [
            'url' => 'http://remotehost/verification',
        ]);

        $this->assertEquals(400, $response['headers']['status-code']);

        $data['verification'] = $verification;

        return $data;
    }

    /**
     * @depends testCreateAccountVerification
     */
    public function testUpdateAccountVerification($data): array
    {
        $id = $data['id'] ?? '';
        $session = $data['session'] ?? '';
        $verification = $data['verification'] ?? '';

        /**
         * Test for SUCCESS
         */
        $response = $this->client->call(Client::METHOD_PUT, '/account/verification', array_merge([
            'origin' => 'http://localhost',
            'content-type' => 'application/json',
            'x-appwrite-project' => $this->getProject()['$id'],
            'cookie' => 'a_session_' . $this->getProject()['$id'] . '=' . $session,
        ]), [
            'userId' => $id,
            'secret' => $verification,
        ]);

        $this->assertEquals(200, $response['headers']['status-code']);

        /**
         * Test for FAILURE
         */
        $response = $this->client->call(Client::METHOD_PUT, '/account/verification', array_merge([
            'origin' => 'http://localhost',
            'content-type' => 'application/json',
            'x-appwrite-project' => $this->getProject()['$id'],
            'cookie' => 'a_session_' . $this->getProject()['$id'] . '=' . $session,
        ]), [
            'userId' => ID::custom('ewewe'),
            'secret' => $verification,
        ]);

        $this->assertEquals(404, $response['headers']['status-code']);

        $response = $this->client->call(Client::METHOD_PUT, '/account/verification', array_merge([
            'origin' => 'http://localhost',
            'content-type' => 'application/json',
            'x-appwrite-project' => $this->getProject()['$id'],
            'cookie' => 'a_session_' . $this->getProject()['$id'] . '=' . $session,
        ]), [
            'userId' => $id,
            'secret' => 'sdasdasdasd',
        ]);

        $this->assertEquals(401, $response['headers']['status-code']);

        return $data;
    }

    /**
     * @depends testUpdateAccountVerification
     */
    public function testDeleteAccountSession($data): array
    {
        $email = $data['email'] ?? '';
        $password = $data['password'] ?? '';
        $session = $data['session'] ?? '';

        /**
         * Test for SUCCESS
         */
        $response = $this->client->call(Client::METHOD_POST, '/account/sessions/email', array_merge([
            'origin' => 'http://localhost',
            'content-type' => 'application/json',
            'x-appwrite-project' => $this->getProject()['$id'],
        ]), [
            'email' => $email,
            'password' => $password,
        ]);

        $sessionNewId = $response['body']['$id'];
        $sessionNew = $this->client->parseCookie((string)$response['headers']['set-cookie'])['a_session_' . $this->getProject()['$id']];

        $this->assertEquals($response['headers']['status-code'], 201);

        $response = $this->client->call(Client::METHOD_GET, '/account', [
            'origin' => 'http://localhost',
            'content-type' => 'application/json',
            'x-appwrite-project' => $this->getProject()['$id'],
            'cookie' => 'a_session_' . $this->getProject()['$id'] . '=' . $sessionNew,
        ]);

        $this->assertEquals($response['headers']['status-code'], 200);

        $response = $this->client->call(Client::METHOD_DELETE, '/account/sessions/' . $sessionNewId, array_merge([
            'origin' => 'http://localhost',
            'content-type' => 'application/json',
            'x-appwrite-project' => $this->getProject()['$id'],
            'cookie' => 'a_session_' . $this->getProject()['$id'] . '=' . $sessionNew,
        ]));

        $this->assertEquals($response['headers']['status-code'], 204);

        $response = $this->client->call(Client::METHOD_GET, '/account', array_merge([
            'origin' => 'http://localhost',
            'content-type' => 'application/json',
            'x-appwrite-project' => $this->getProject()['$id'],
            'cookie' => 'a_session_' . $this->getProject()['$id'] . '=' . $session,
        ]));

        $this->assertEquals($response['headers']['status-code'], 200);

        /**
         * Test for FAILURE
         */
        $response = $this->client->call(Client::METHOD_GET, '/account', [
            'origin' => 'http://localhost',
            'content-type' => 'application/json',
            'x-appwrite-project' => $this->getProject()['$id'],
            'cookie' => 'a_session_' . $this->getProject()['$id'] . '=' . $sessionNew,
        ]);

        $this->assertEquals($response['headers']['status-code'], 401);

        return $data;
    }

    /**
     * @depends testUpdateAccountVerification
     */
    public function testDeleteAccountSessionCurrent($data): array
    {
        $email = $data['email'] ?? '';
        $password = $data['password'] ?? '';

        /**
         * Test for SUCCESS
         */
        $response = $this->client->call(Client::METHOD_POST, '/account/sessions/email', array_merge([
            'origin' => 'http://localhost',
            'content-type' => 'application/json',
            'x-appwrite-project' => $this->getProject()['$id'],
        ]), [
            'email' => $email,
            'password' => $password,
        ]);

        $sessionNew = $this->client->parseCookie((string)$response['headers']['set-cookie'])['a_session_' . $this->getProject()['$id']];

        $this->assertEquals($response['headers']['status-code'], 201);

        $response = $this->client->call(Client::METHOD_GET, '/account', [
            'origin' => 'http://localhost',
            'content-type' => 'application/json',
            'cookie' => 'a_session_' . $this->getProject()['$id'] . '=' . $sessionNew,
            'x-appwrite-project' => $this->getProject()['$id'],
        ]);

        $this->assertEquals($response['headers']['status-code'], 200);

        $response = $this->client->call(Client::METHOD_DELETE, '/account/sessions/current', [
            'origin' => 'http://localhost',
            'content-type' => 'application/json',
            'cookie' => 'a_session_' . $this->getProject()['$id'] . '=' . $sessionNew,
            'x-appwrite-project' => $this->getProject()['$id'],
        ]);

        $this->assertEquals($response['headers']['status-code'], 204);

        /**
         * Test for FAILURE
         */
        $response = $this->client->call(Client::METHOD_GET, '/account', [
            'origin' => 'http://localhost',
            'content-type' => 'application/json',
            'cookie' => 'a_session_' . $this->getProject()['$id'] . '=' . $sessionNew,
            'x-appwrite-project' => $this->getProject()['$id'],
        ]);

        $this->assertEquals($response['headers']['status-code'], 401);

        return $data;
    }

    /**
     * @depends testUpdateAccountVerification
     */
    public function testDeleteAccountSessions($data): array
    {
        $session = $data['session'] ?? '';

        /**
         * Test for SUCCESS
         */
        $response = $this->client->call(Client::METHOD_DELETE, '/account/sessions', array_merge([
            'origin' => 'http://localhost',
            'content-type' => 'application/json',
            'x-appwrite-project' => $this->getProject()['$id'],
            'cookie' => 'a_session_' . $this->getProject()['$id'] . '=' . $session,
        ]));

        $this->assertEquals($response['headers']['status-code'], 204);

        /**
         * Test for FAILURE
         */
        $response = $this->client->call(Client::METHOD_GET, '/account', array_merge([
            'origin' => 'http://localhost',
            'content-type' => 'application/json',
            'x-appwrite-project' => $this->getProject()['$id'],
        ]));

        $this->assertEquals($response['headers']['status-code'], 401);

        /**
         * Create new fallback session
         */
        $email = $data['email'] ?? '';
        $password = $data['password'] ?? '';

        $response = $this->client->call(Client::METHOD_POST, '/account/sessions/email', array_merge([
            'origin' => 'http://localhost',
            'content-type' => 'application/json',
            'x-appwrite-project' => $this->getProject()['$id'],
        ]), [
            'email' => $email,
            'password' => $password,
        ]);

        $data['session'] = $this->client->parseCookie((string)$response['headers']['set-cookie'])['a_session_' . $this->getProject()['$id']];

        return $data;
    }

    /**
     * @depends testDeleteAccountSession
     */
    public function testCreateAccountRecovery($data): array
    {
        $email = $data['email'] ?? '';
        $name = $data['name'] ?? '';

        /**
         * Test for SUCCESS
         */
        $response = $this->client->call(Client::METHOD_POST, '/account/recovery', array_merge([
            'origin' => 'http://localhost',
            'content-type' => 'application/json',
            'x-appwrite-project' => $this->getProject()['$id'],
        ]), [
            'email' => $email,
            'url' => 'http://localhost/recovery',
        ]);

        $this->assertEquals(201, $response['headers']['status-code']);
        $this->assertNotEmpty($response['body']['$id']);
        $this->assertEmpty($response['body']['secret']);
        $dateValidator = new DatetimeValidator();
        $this->assertEquals(true, $dateValidator->isValid($response['body']['expire']));

        $lastEmail = $this->getLastEmail();

        $this->assertEquals($email, $lastEmail['to'][0]['address']);
        $this->assertEquals($name, $lastEmail['to'][0]['name']);
        $this->assertEquals('Password Reset', $lastEmail['subject']);

        $recovery = substr($lastEmail['text'], strpos($lastEmail['text'], '&secret=', 0) + 8, 256);

        $expireTime = strpos($lastEmail['text'], 'expire=' . urlencode(DateTime::format(new \DateTime($response['body']['expire']))), 0);

        $this->assertNotFalse($expireTime);

        $secretTest = strpos($lastEmail['text'], 'secret=' . $response['body']['secret'], 0);

        $this->assertNotFalse($secretTest);

        $userIDTest = strpos($lastEmail['text'], 'userId=' . $response['body']['userId'], 0);

        $this->assertNotFalse($userIDTest);

        /**
         * Test for FAILURE
         */
        $response = $this->client->call(Client::METHOD_POST, '/account/recovery', array_merge([
            'origin' => 'http://localhost',
            'content-type' => 'application/json',
            'x-appwrite-project' => $this->getProject()['$id'],
        ]), [
            'email' => $email,
            'url' => 'localhost/recovery',
        ]);

        $this->assertEquals(400, $response['headers']['status-code']);

        $response = $this->client->call(Client::METHOD_POST, '/account/recovery', array_merge([
            'origin' => 'http://localhost',
            'content-type' => 'application/json',
            'x-appwrite-project' => $this->getProject()['$id'],
        ]), [
            'email' => $email,
            'url' => 'http://remotehost/recovery',
        ]);

        $this->assertEquals(400, $response['headers']['status-code']);

        $response = $this->client->call(Client::METHOD_POST, '/account/recovery', array_merge([
            'origin' => 'http://localhost',
            'content-type' => 'application/json',
            'x-appwrite-project' => $this->getProject()['$id'],
        ]), [
            'email' => 'not-found@localhost.test',
            'url' => 'http://localhost/recovery',
        ]);

        $this->assertEquals(404, $response['headers']['status-code']);

        $data['recovery'] = $recovery;

        return $data;
    }

    /**
     * @depends testCreateAccountRecovery
     */
    #[Retry(count: 1)]
    public function testUpdateAccountRecovery($data): array
    {
        $id = $data['id'] ?? '';
        $recovery = $data['recovery'] ?? '';
        $newPassowrd = 'test-recovery';

        /**
         * Test for SUCCESS
         */
        $response = $this->client->call(Client::METHOD_PUT, '/account/recovery', array_merge([
            'origin' => 'http://localhost',
            'content-type' => 'application/json',
            'x-appwrite-project' => $this->getProject()['$id'],
        ]), [
            'userId' => $id,
            'secret' => $recovery,
            'password' => $newPassowrd,
            'passwordAgain' => $newPassowrd,
        ]);

        $this->assertEquals(200, $response['headers']['status-code']);

        /**
         * Test for FAILURE
         */
        $response = $this->client->call(Client::METHOD_PUT, '/account/recovery', array_merge([
            'origin' => 'http://localhost',
            'content-type' => 'application/json',
            'x-appwrite-project' => $this->getProject()['$id'],
        ]), [
            'userId' => ID::custom('ewewe'),
            'secret' => $recovery,
            'password' => $newPassowrd,
            'passwordAgain' => $newPassowrd,
        ]);

        $this->assertEquals(404, $response['headers']['status-code']);

        $response = $this->client->call(Client::METHOD_PUT, '/account/recovery', array_merge([
            'origin' => 'http://localhost',
            'content-type' => 'application/json',
            'x-appwrite-project' => $this->getProject()['$id'],
        ]), [
            'userId' => $id,
            'secret' => 'sdasdasdasd',
            'password' => $newPassowrd,
            'passwordAgain' => $newPassowrd,
        ]);

        $this->assertEquals(401, $response['headers']['status-code']);

        $response = $this->client->call(Client::METHOD_PUT, '/account/recovery', array_merge([
            'origin' => 'http://localhost',
            'content-type' => 'application/json',
            'x-appwrite-project' => $this->getProject()['$id'],
        ]), [
            'userId' => $id,
            'secret' => $recovery,
            'password' => $newPassowrd . 'x',
            'passwordAgain' => $newPassowrd,
        ]);

        $this->assertEquals(400, $response['headers']['status-code']);

        return $data;
    }

    public function testCreateMagicUrl(): array
    {
        $email = \time() . 'user@appwrite.io';

        /**
         * Test for SUCCESS
         */
        $response = $this->client->call(Client::METHOD_POST, '/account/sessions/magic-url', array_merge([
            'origin' => 'http://localhost',
            'content-type' => 'application/json',
            'x-appwrite-project' => $this->getProject()['$id'],
        ]), [
            'userId' => ID::unique(),
            'email' => $email,
            // 'url' => 'http://localhost/magiclogin',
        ]);

        $this->assertEquals(201, $response['headers']['status-code']);
        $this->assertNotEmpty($response['body']['$id']);
        $this->assertEmpty($response['body']['secret']);
        $dateValidator = new DatetimeValidator();
        $this->assertEquals(true, $dateValidator->isValid($response['body']['expire']));

        $userId = $response['body']['userId'];

        $lastEmail = $this->getLastEmail();
        $this->assertEquals($email, $lastEmail['to'][0]['address']);
        $this->assertEquals('Login', $lastEmail['subject']);

        $token = substr($lastEmail['text'], strpos($lastEmail['text'], '&secret=', 0) + 8, 256);

<<<<<<< HEAD
        $expireTime = strpos($lastEmail['text'], 'expire=' . urlencode(DateTime::formatTz($response['body']['expire'])), 0);
=======
        $expireTime = strpos($lastEmail['text'], 'expire=' . urlencode($response['body']['expire']), 0);
>>>>>>> 887abad1

        $this->assertNotFalse($expireTime);

        $secretTest = strpos($lastEmail['text'], 'secret=' . $response['body']['secret'], 0);

        $this->assertNotFalse($secretTest);

        $userIDTest = strpos($lastEmail['text'], 'userId=' . $response['body']['userId'], 0);

        $this->assertNotFalse($userIDTest);

        /**
         * Test for FAILURE
         */
        $response = $this->client->call(Client::METHOD_POST, '/account/sessions/magic-url', array_merge([
            'origin' => 'http://localhost',
            'content-type' => 'application/json',
            'x-appwrite-project' => $this->getProject()['$id'],
        ]), [
            'userId' => ID::unique(),
            'email' => $email,
            'url' => 'localhost/magiclogin',
        ]);

        $this->assertEquals(400, $response['headers']['status-code']);

        $response = $this->client->call(Client::METHOD_POST, '/account/sessions/magic-url', array_merge([
            'origin' => 'http://localhost',
            'content-type' => 'application/json',
            'x-appwrite-project' => $this->getProject()['$id'],
        ]), [
            'userId' => ID::unique(),
            'email' => $email,
            'url' => 'http://remotehost/magiclogin',
        ]);

        $this->assertEquals(400, $response['headers']['status-code']);

        $response = $this->client->call(Client::METHOD_POST, '/account/sessions/magic-url', array_merge([
            'origin' => 'http://localhost',
            'content-type' => 'application/json',
            'x-appwrite-project' => $this->getProject()['$id'],
        ]), [
            'email' => $email,
        ]);

        $this->assertEquals(400, $response['headers']['status-code']);

        $data['token'] = $token;
        $data['id'] = $userId;
        $data['email'] = $email;

        return $data;
    }

    /**
     * @depends testCreateMagicUrl
     */
    public function testCreateSessionWithMagicUrl($data): array
    {
        $id = $data['id'] ?? '';
        $token = $data['token'] ?? '';
        $email = $data['email'] ?? '';

        /**
         * Test for SUCCESS
         */
        $response = $this->client->call(Client::METHOD_PUT, '/account/sessions/magic-url', array_merge([
            'origin' => 'http://localhost',
            'content-type' => 'application/json',
            'x-appwrite-project' => $this->getProject()['$id'],
        ]), [
            'userId' => $id,
            'secret' => $token,
        ]);

        $this->assertEquals(201, $response['headers']['status-code']);
        $this->assertIsArray($response['body']);
        $this->assertNotEmpty($response['body']);
        $this->assertNotEmpty($response['body']['$id']);
        $this->assertNotEmpty($response['body']['userId']);

        $sessionId = $response['body']['$id'];
        $session = $this->client->parseCookie((string)$response['headers']['set-cookie'])['a_session_' . $this->getProject()['$id']];

        $response = $this->client->call(Client::METHOD_GET, '/account', array_merge([
            'origin' => 'http://localhost',
            'content-type' => 'application/json',
            'x-appwrite-project' => $this->getProject()['$id'],
            'cookie' => 'a_session_' . $this->getProject()['$id'] . '=' . $session,
        ]));

        $this->assertEquals($response['headers']['status-code'], 200);
        $this->assertNotEmpty($response['body']);
        $this->assertNotEmpty($response['body']['$id']);
        $dateValidator = new DatetimeValidator();
        $this->assertEquals(true, $dateValidator->isValid($response['body']['registration']));
        $this->assertEquals($response['body']['email'], $email);
        $this->assertTrue($response['body']['emailVerification']);

        /**
         * Test for FAILURE
         */
        $response = $this->client->call(Client::METHOD_PUT, '/account/sessions/magic-url', array_merge([
            'origin' => 'http://localhost',
            'content-type' => 'application/json',
            'x-appwrite-project' => $this->getProject()['$id'],
        ]), [
            'userId' => ID::custom('ewewe'),
            'secret' => $token,
        ]);

        $this->assertEquals(404, $response['headers']['status-code']);

        $response = $this->client->call(Client::METHOD_PUT, '/account/sessions/magic-url', array_merge([
            'origin' => 'http://localhost',
            'content-type' => 'application/json',
            'x-appwrite-project' => $this->getProject()['$id'],
        ]), [
            'userId' => $id,
            'secret' => 'sdasdasdasd',
        ]);

        $this->assertEquals(401, $response['headers']['status-code']);


        $data['sessionId'] = $sessionId;
        $data['session'] = $session;

        return $data;
    }

    /**
     * @depends testCreateSessionWithMagicUrl
     */
    public function testUpdateAccountPasswordWithMagicUrl($data): array
    {
        $email = $data['email'] ?? '';
        $session = $data['session'] ?? '';

        /**
         * Test for SUCCESS
         */
        $response = $this->client->call(Client::METHOD_PATCH, '/account/password', array_merge([
            'origin' => 'http://localhost',
            'content-type' => 'application/json',
            'x-appwrite-project' => $this->getProject()['$id'],
            'cookie' => 'a_session_' . $this->getProject()['$id'] . '=' . $session,
        ]), [
            'password' => 'new-password'
        ]);

        $this->assertEquals($response['headers']['status-code'], 200);
        $this->assertIsArray($response['body']);
        $this->assertNotEmpty($response['body']);
        $this->assertNotEmpty($response['body']['$id']);
        $dateValidator = new DatetimeValidator();
        $this->assertEquals(true, $dateValidator->isValid($response['body']['registration']));
        $this->assertEquals($response['body']['email'], $email);

        $response = $this->client->call(Client::METHOD_POST, '/account/sessions/email', array_merge([
            'origin' => 'http://localhost',
            'content-type' => 'application/json',
            'x-appwrite-project' => $this->getProject()['$id'],
        ]), [
            'email' => $email,
            'password' => 'new-password',
        ]);

        $this->assertEquals($response['headers']['status-code'], 201);

        /**
         * Test for FAILURE
         */
        $response = $this->client->call(Client::METHOD_PATCH, '/account/password', array_merge([
            'origin' => 'http://localhost',
            'content-type' => 'application/json',
            'x-appwrite-project' => $this->getProject()['$id'],
        ]));

        $this->assertEquals($response['headers']['status-code'], 401);

        $response = $this->client->call(Client::METHOD_PATCH, '/account/password', array_merge([
            'origin' => 'http://localhost',
            'content-type' => 'application/json',
            'x-appwrite-project' => $this->getProject()['$id'],
            'cookie' => 'a_session_' . $this->getProject()['$id'] . '=' . $session,
        ]), []);

        $this->assertEquals($response['headers']['status-code'], 400);

        /**
         * Existing user tries to update password by passing wrong old password -> SHOULD FAIL
         */
        $response = $this->client->call(Client::METHOD_PATCH, '/account/password', array_merge([
            'origin' => 'http://localhost',
            'content-type' => 'application/json',
            'x-appwrite-project' => $this->getProject()['$id'],
            'cookie' => 'a_session_' . $this->getProject()['$id'] . '=' . $session,
        ]), [
            'password' => 'new-password',
            'oldPassword' => 'wrong-password',
        ]);
        $this->assertEquals($response['headers']['status-code'], 401);

        /**
         * Existing user tries to update password without passing old password -> SHOULD FAIL
         */
        $response = $this->client->call(Client::METHOD_PATCH, '/account/password', array_merge([
            'origin' => 'http://localhost',
            'content-type' => 'application/json',
            'x-appwrite-project' => $this->getProject()['$id'],
            'cookie' => 'a_session_' . $this->getProject()['$id'] . '=' . $session,
        ]), [
            'password' => 'new-password'
        ]);
        $this->assertEquals($response['headers']['status-code'], 401);

        $data['password'] = 'new-password';

        return $data;
    }
}<|MERGE_RESOLUTION|>--- conflicted
+++ resolved
@@ -1316,11 +1316,7 @@
 
         $token = substr($lastEmail['text'], strpos($lastEmail['text'], '&secret=', 0) + 8, 256);
 
-<<<<<<< HEAD
-        $expireTime = strpos($lastEmail['text'], 'expire=' . urlencode(DateTime::formatTz($response['body']['expire'])), 0);
-=======
         $expireTime = strpos($lastEmail['text'], 'expire=' . urlencode($response['body']['expire']), 0);
->>>>>>> 887abad1
 
         $this->assertNotFalse($expireTime);
 
