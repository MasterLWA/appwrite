<?php

namespace Tests\E2E\Services\Account;

use Tests\E2E\Client;
<<<<<<< HEAD
use Utopia\Database\ID;
=======
use Utopia\Database\DateTime;
>>>>>>> 1abe9d4c

trait AccountBase
{
    public function testCreateAccount(): array
    {
        $email = uniqid() . 'user@localhost.test';
        $password = 'password';
        $name = 'User Name';

        /**
         * Test for SUCCESS
         */
        $response = $this->client->call(Client::METHOD_POST, '/account', array_merge([
            'origin' => 'http://localhost',
            'content-type' => 'application/json',
            'x-appwrite-project' => $this->getProject()['$id'],
        ]), [
            'userId' => ID::unique(),
            'email' => $email,
            'password' => $password,
            'name' => $name,
        ]);

        $id = $response['body']['$id'];

        $this->assertEquals($response['headers']['status-code'], 201);
        $this->assertNotEmpty($response['body']);
        $this->assertNotEmpty($response['body']['$id']);
        $this->assertEquals(true, DateTime::isValid($response['body']['registration']));
        $this->assertEquals($response['body']['email'], $email);
        $this->assertEquals($response['body']['name'], $name);

        /**
         * Test for FAILURE
         */
        $response = $this->client->call(Client::METHOD_POST, '/account', array_merge([
            'origin' => 'http://localhost',
            'content-type' => 'application/json',
            'x-appwrite-project' => $this->getProject()['$id'],
        ]), [
            'userId' => ID::unique(),
            'email' => $email,
            'password' => $password,
            'name' => $name,
        ]);

        $this->assertEquals($response['headers']['status-code'], 409);

        $response = $this->client->call(Client::METHOD_POST, '/account', array_merge([
            'origin' => 'http://localhost',
            'content-type' => 'application/json',
            'x-appwrite-project' => $this->getProject()['$id'],
        ]), [
            'userId' => ID::unique(),
            'email' => '',
            'password' => '',
        ]);

        $this->assertEquals($response['headers']['status-code'], 400);

        $response = $this->client->call(Client::METHOD_POST, '/account', array_merge([
            'origin' => 'http://localhost',
            'content-type' => 'application/json',
            'x-appwrite-project' => $this->getProject()['$id'],
        ]), [
            'userId' => ID::unique(),
            'email' => $email,
            'password' => '',
        ]);

        $this->assertEquals($response['headers']['status-code'], 400);

        $response = $this->client->call(Client::METHOD_POST, '/account', array_merge([
            'origin' => 'http://localhost',
            'content-type' => 'application/json',
            'x-appwrite-project' => $this->getProject()['$id'],
        ]), [
            'userId' => ID::unique(),
            'email' => '',
            'password' => $password,
        ]);

        $this->assertEquals($response['headers']['status-code'], 400);

        return [
            'id' => $id,
            'email' => $email,
            'password' => $password,
            'name' => $name,
        ];
    }

    /**
     * @depends testCreateAccount
     */
    public function testCreateAccountSession($data): array
    {
        $email = $data['email'] ?? '';
        $password = $data['password'] ?? '';

        /**
         * Test for SUCCESS
         */
        $response = $this->client->call(Client::METHOD_POST, '/account/sessions/email', array_merge([
            'origin' => 'http://localhost',
            'content-type' => 'application/json',
            'x-appwrite-project' => $this->getProject()['$id'],
        ]), [
            'email' => $email,
            'password' => $password,
        ]);

        $this->assertEquals($response['headers']['status-code'], 201);

        $sessionId = $response['body']['$id'];
        $session = $this->client->parseCookie((string)$response['headers']['set-cookie'])['a_session_' . $this->getProject()['$id']];

        $response = $this->client->call(Client::METHOD_POST, '/account/sessions', array_merge([
            'origin' => 'http://localhost',
            'content-type' => 'application/json',
            'x-appwrite-project' => $this->getProject()['$id'],
        ]), [
            'email' => $email,
            'password' => $password,
        ]);

        $this->assertEquals($response['headers']['status-code'], 201);

        /**
         * Test for FAILURE
         */
        $response = $this->client->call(Client::METHOD_POST, '/account/sessions/email', array_merge([
            'origin' => 'http://localhost',
            'content-type' => 'application/json',
            'x-appwrite-project' => $this->getProject()['$id'],
        ]), [
            'email' => $email . 'x',
            'password' => $password,
        ]);

        $this->assertEquals($response['headers']['status-code'], 401);

        $response = $this->client->call(Client::METHOD_POST, '/account/sessions/email', array_merge([
            'origin' => 'http://localhost',
            'content-type' => 'application/json',
            'x-appwrite-project' => $this->getProject()['$id'],
        ]), [
            'email' => $email,
            'password' => $password . 'x',
        ]);

        $this->assertEquals($response['headers']['status-code'], 401);

        $response = $this->client->call(Client::METHOD_POST, '/account/sessions/email', array_merge([
            'origin' => 'http://localhost',
            'content-type' => 'application/json',
            'x-appwrite-project' => $this->getProject()['$id'],
        ]), [
            'email' => '',
            'password' => '',
        ]);

        $this->assertEquals($response['headers']['status-code'], 400);

        return array_merge($data, [
            'sessionId' => $sessionId,
            'session' => $session,
        ]);
    }

    /**
     * @depends testCreateAccountSession
     */
    public function testGetAccount($data): array
    {
        $email = $data['email'] ?? '';
        $name = $data['name'] ?? '';
        $session = $data['session'] ?? '';

        /**
         * Test for SUCCESS
         */
        $response = $this->client->call(Client::METHOD_GET, '/account', array_merge([
            'origin' => 'http://localhost',
            'content-type' => 'application/json',
            'x-appwrite-project' => $this->getProject()['$id'],
            'cookie' => 'a_session_' . $this->getProject()['$id'] . '=' . $session,
        ]));

        $this->assertEquals($response['headers']['status-code'], 200);
        $this->assertNotEmpty($response['body']);
        $this->assertNotEmpty($response['body']['$id']);
        $this->assertEquals(true, DateTime::isValid($response['body']['registration']));
        $this->assertEquals($response['body']['email'], $email);
        $this->assertEquals($response['body']['name'], $name);

        /**
         * Test for FAILURE
         */
        $response = $this->client->call(Client::METHOD_GET, '/account', array_merge([
            'content-type' => 'application/json',
            'x-appwrite-project' => $this->getProject()['$id'],
        ]));

        $this->assertEquals($response['headers']['status-code'], 401);

        $response = $this->client->call(Client::METHOD_GET, '/account', [
            'content-type' => 'application/json',
            'cookie' => 'a_session_' . $this->getProject()['$id'] . '=' . $session . 'xx',
            'x-appwrite-project' => $this->getProject()['$id'],
        ]);

        $this->assertEquals($response['headers']['status-code'], 401);

        return $data;
    }

    /**
     * @depends testCreateAccountSession
     */
    public function testGetAccountPrefs($data): array
    {
        $session = $data['session'] ?? '';

        /**
         * Test for SUCCESS
         */
        $response = $this->client->call(Client::METHOD_GET, '/account/prefs', array_merge([
            'origin' => 'http://localhost',
            'content-type' => 'application/json',
            'x-appwrite-project' => $this->getProject()['$id'],
            'cookie' => 'a_session_' . $this->getProject()['$id'] . '=' . $session,
        ]));

        $this->assertEquals($response['headers']['status-code'], 200);
        $this->assertIsArray($response['body']);
        $this->assertEmpty($response['body']);
        $this->assertCount(0, $response['body']);

        /**
         * Test for FAILURE
         */
        $response = $this->client->call(Client::METHOD_GET, '/account/prefs', array_merge([
            'origin' => 'http://localhost',
            'content-type' => 'application/json',
            'x-appwrite-project' => $this->getProject()['$id'],
        ]));

        $this->assertEquals($response['headers']['status-code'], 401);

        return $data;
    }

    /**
     * @depends testCreateAccountSession
     */
    public function testGetAccountSessions($data): array
    {
        $session = $data['session'] ?? '';
        $sessionId = $data['sessionId'] ?? '';

        /**
         * Test for SUCCESS
         */
        $response = $this->client->call(Client::METHOD_GET, '/account/sessions', array_merge([
            'origin' => 'http://localhost',
            'content-type' => 'application/json',
            'x-appwrite-project' => $this->getProject()['$id'],
            'cookie' => 'a_session_' . $this->getProject()['$id'] . '=' . $session,
        ]));

        $this->assertEquals($response['headers']['status-code'], 200);
        $this->assertIsArray($response['body']);
        $this->assertNotEmpty($response['body']);
        $this->assertCount(2, $response['body']);
        $this->assertEquals(2, $response['body']['total']);
        $this->assertEquals($sessionId, $response['body']['sessions'][0]['$id']);

        $this->assertEquals('Windows', $response['body']['sessions'][0]['osName']);
        $this->assertEquals('WIN', $response['body']['sessions'][0]['osCode']);
        $this->assertEquals('10', $response['body']['sessions'][0]['osVersion']);

        $this->assertEquals('browser', $response['body']['sessions'][0]['clientType']);
        $this->assertEquals('Chrome', $response['body']['sessions'][0]['clientName']);
        $this->assertEquals('CH', $response['body']['sessions'][0]['clientCode']);
        $this->assertEquals('70.0', $response['body']['sessions'][0]['clientVersion']);
        $this->assertEquals('Blink', $response['body']['sessions'][0]['clientEngine']);
        $this->assertEquals('desktop', $response['body']['sessions'][0]['deviceName']);
        $this->assertEquals('', $response['body']['sessions'][0]['deviceBrand']);
        $this->assertEquals('', $response['body']['sessions'][0]['deviceModel']);
        $this->assertEquals($response['body']['sessions'][0]['ip'], filter_var($response['body']['sessions'][0]['ip'], FILTER_VALIDATE_IP));

        $this->assertEquals('--', $response['body']['sessions'][0]['countryCode']);
        $this->assertEquals('Unknown', $response['body']['sessions'][0]['countryName']);

        $this->assertEquals(true, $response['body']['sessions'][0]['current']);

        /**
         * Test for FAILURE
         */
        $response = $this->client->call(Client::METHOD_GET, '/account/sessions', array_merge([
            'origin' => 'http://localhost',
            'content-type' => 'application/json',
            'x-appwrite-project' => $this->getProject()['$id'],
        ]));

        $this->assertEquals($response['headers']['status-code'], 401);

        return $data;
    }

    /**
     * @depends testCreateAccountSession
     */
    public function testGetAccountLogs($data): array
    {
        sleep(10);
        $session = $data['session'] ?? '';
        $sessionId = $data['sessionId'] ?? '';
        $userId = $data['id'] ?? '';
        /**
         * Test for SUCCESS
         */
        $response = $this->client->call(Client::METHOD_GET, '/account/logs', array_merge([
            'origin' => 'http://localhost',
            'content-type' => 'application/json',
            'x-appwrite-project' => $this->getProject()['$id'],
            'cookie' => 'a_session_' . $this->getProject()['$id'] . '=' . $session,
        ]));

        $this->assertEquals($response['headers']['status-code'], 200);
        $this->assertIsArray($response['body']['logs']);
        $this->assertNotEmpty($response['body']['logs']);
        $this->assertCount(3, $response['body']['logs']);
        $this->assertIsNumeric($response['body']['total']);
        $this->assertContains($response['body']['logs'][1]['event'], ["users.{$userId}.create", "users.{$userId}.sessions.{$sessionId}.create"]);
        $this->assertEquals($response['body']['logs'][1]['ip'], filter_var($response['body']['logs'][1]['ip'], FILTER_VALIDATE_IP));
<<<<<<< HEAD
        $this->assertIsString($response['body']['logs'][1]['time']);
=======
        $this->assertEquals(true, DateTime::isValid($response['body']['logs'][1]['time']));
>>>>>>> 1abe9d4c

        $this->assertEquals('Windows', $response['body']['logs'][1]['osName']);
        $this->assertEquals('WIN', $response['body']['logs'][1]['osCode']);
        $this->assertEquals('10', $response['body']['logs'][1]['osVersion']);

        $this->assertEquals('browser', $response['body']['logs'][1]['clientType']);
        $this->assertEquals('Chrome', $response['body']['logs'][1]['clientName']);
        $this->assertEquals('CH', $response['body']['logs'][1]['clientCode']);
        $this->assertEquals('70.0', $response['body']['logs'][1]['clientVersion']);
        $this->assertEquals('Blink', $response['body']['logs'][1]['clientEngine']);

        $this->assertEquals('desktop', $response['body']['logs'][1]['deviceName']);
        $this->assertEquals('', $response['body']['logs'][1]['deviceBrand']);
        $this->assertEquals('', $response['body']['logs'][1]['deviceModel']);
        $this->assertEquals($response['body']['logs'][1]['ip'], filter_var($response['body']['logs'][1]['ip'], FILTER_VALIDATE_IP));

        $this->assertEquals('--', $response['body']['logs'][1]['countryCode']);
        $this->assertEquals('Unknown', $response['body']['logs'][1]['countryName']);

        $this->assertContains($response['body']['logs'][2]['event'], ["users.{$userId}.create", "users.{$userId}.sessions.{$sessionId}.create"]);
        $this->assertEquals($response['body']['logs'][2]['ip'], filter_var($response['body']['logs'][2]['ip'], FILTER_VALIDATE_IP));
<<<<<<< HEAD
        $this->assertIsString($response['body']['logs'][2]['time']);
=======
        $this->assertEquals(true, DateTime::isValid($response['body']['logs'][2]['time']));
>>>>>>> 1abe9d4c

        $this->assertEquals('Windows', $response['body']['logs'][2]['osName']);
        $this->assertEquals('WIN', $response['body']['logs'][2]['osCode']);
        $this->assertEquals('10', $response['body']['logs'][2]['osVersion']);

        $this->assertEquals('browser', $response['body']['logs'][2]['clientType']);
        $this->assertEquals('Chrome', $response['body']['logs'][2]['clientName']);
        $this->assertEquals('CH', $response['body']['logs'][2]['clientCode']);
        $this->assertEquals('70.0', $response['body']['logs'][2]['clientVersion']);
        $this->assertEquals('Blink', $response['body']['logs'][2]['clientEngine']);

        $this->assertEquals('desktop', $response['body']['logs'][2]['deviceName']);
        $this->assertEquals('', $response['body']['logs'][2]['deviceBrand']);
        $this->assertEquals('', $response['body']['logs'][2]['deviceModel']);
        $this->assertEquals($response['body']['logs'][2]['ip'], filter_var($response['body']['logs'][2]['ip'], FILTER_VALIDATE_IP));

        $this->assertEquals('--', $response['body']['logs'][2]['countryCode']);
        $this->assertEquals('Unknown', $response['body']['logs'][2]['countryName']);

        $responseLimit = $this->client->call(Client::METHOD_GET, '/account/logs', array_merge([
            'origin' => 'http://localhost',
            'content-type' => 'application/json',
            'x-appwrite-project' => $this->getProject()['$id'],
            'cookie' => 'a_session_' . $this->getProject()['$id'] . '=' . $session,
        ]), [
            'limit' => 1
        ]);

        $this->assertEquals($responseLimit['headers']['status-code'], 200);
        $this->assertIsArray($responseLimit['body']['logs']);
        $this->assertNotEmpty($responseLimit['body']['logs']);
        $this->assertCount(1, $responseLimit['body']['logs']);
        $this->assertIsNumeric($responseLimit['body']['total']);

        $this->assertEquals($response['body']['logs'][0], $responseLimit['body']['logs'][0]);

        $responseOffset = $this->client->call(Client::METHOD_GET, '/account/logs', array_merge([
            'origin' => 'http://localhost',
            'content-type' => 'application/json',
            'x-appwrite-project' => $this->getProject()['$id'],
            'cookie' => 'a_session_' . $this->getProject()['$id'] . '=' . $session,
        ]), [
            'offset' => 1
        ]);

        $this->assertEquals($responseOffset['headers']['status-code'], 200);
        $this->assertIsArray($responseOffset['body']['logs']);
        $this->assertNotEmpty($responseOffset['body']['logs']);
        $this->assertCount(2, $responseOffset['body']['logs']);
        $this->assertIsNumeric($responseOffset['body']['total']);

        $this->assertEquals($response['body']['logs'][1], $responseOffset['body']['logs'][0]);

        $responseLimitOffset = $this->client->call(Client::METHOD_GET, '/account/logs', array_merge([
            'origin' => 'http://localhost',
            'content-type' => 'application/json',
            'x-appwrite-project' => $this->getProject()['$id'],
            'cookie' => 'a_session_' . $this->getProject()['$id'] . '=' . $session,
        ]), [
            'limit' => 1,
            'offset' => 1
        ]);

        $this->assertEquals($responseLimitOffset['headers']['status-code'], 200);
        $this->assertIsArray($responseLimitOffset['body']['logs']);
        $this->assertNotEmpty($responseLimitOffset['body']['logs']);
        $this->assertCount(1, $responseLimitOffset['body']['logs']);
        $this->assertIsNumeric($responseLimitOffset['body']['total']);

        $this->assertEquals($response['body']['logs'][1], $responseLimitOffset['body']['logs'][0]);
        /**
         * Test for FAILURE
         */
        $response = $this->client->call(Client::METHOD_GET, '/account/logs', array_merge([
            'origin' => 'http://localhost',
            'content-type' => 'application/json',
            'x-appwrite-project' => $this->getProject()['$id'],
        ]));

        $this->assertEquals($response['headers']['status-code'], 401);

        return $data;
    }

    // TODO Add tests for OAuth2 session creation

    /**
     * @depends testCreateAccountSession
     */
    public function testUpdateAccountName($data): array
    {
        $email = $data['email'] ?? '';
        $session = $data['session'] ?? '';
        $newName = 'Lorem';

        /**
         * Test for SUCCESS
         */
        $response = $this->client->call(Client::METHOD_PATCH, '/account/name', array_merge([
            'origin' => 'http://localhost',
            'content-type' => 'application/json',
            'x-appwrite-project' => $this->getProject()['$id'],
            'cookie' => 'a_session_' . $this->getProject()['$id'] . '=' . $session,
        ]), [
            'name' => $newName
        ]);

        $this->assertEquals($response['headers']['status-code'], 200);
        $this->assertIsArray($response['body']);
        $this->assertNotEmpty($response['body']);
        $this->assertNotEmpty($response['body']['$id']);
        $this->assertEquals(true, DateTime::isValid($response['body']['registration']));
        $this->assertEquals($response['body']['email'], $email);
        $this->assertEquals($response['body']['name'], $newName);

        /**
         * Test for FAILURE
         */
        $response = $this->client->call(Client::METHOD_PATCH, '/account/name', array_merge([
            'origin' => 'http://localhost',
            'content-type' => 'application/json',
            'x-appwrite-project' => $this->getProject()['$id'],
        ]));

        $this->assertEquals($response['headers']['status-code'], 401);

        $response = $this->client->call(Client::METHOD_PATCH, '/account/name', array_merge([
            'origin' => 'http://localhost',
            'content-type' => 'application/json',
            'x-appwrite-project' => $this->getProject()['$id'],
            'cookie' => 'a_session_' . $this->getProject()['$id'] . '=' . $session,
        ]), []);

        $this->assertEquals($response['headers']['status-code'], 400);

        $response = $this->client->call(Client::METHOD_PATCH, '/account/name', array_merge([
            'origin' => 'http://localhost',
            'content-type' => 'application/json',
            'x-appwrite-project' => $this->getProject()['$id'],
            'cookie' => 'a_session_' . $this->getProject()['$id'] . '=' . $session,
        ]), [
            'name' => 'ocSRq1d3QphHivJyUmYY7WMnrxyjdk5YvVwcDqx2zS0coxESN8RmsQwLWw5Whnf0WbVohuFWTRAaoKgCOO0Y0M7LwgFnZmi8881Y72222222222222222222222222222'
        ]);

        $this->assertEquals($response['headers']['status-code'], 400);

        $data['name'] = $newName;

        return $data;
    }

    /**
     * @depends testUpdateAccountName
     */
    public function testUpdateAccountPassword($data): array
    {
        $email = $data['email'] ?? '';
        $password = $data['password'] ?? '';
        $session = $data['session'] ?? '';

        /**
         * Test for SUCCESS
         */
        $response = $this->client->call(Client::METHOD_PATCH, '/account/password', array_merge([
            'origin' => 'http://localhost',
            'content-type' => 'application/json',
            'x-appwrite-project' => $this->getProject()['$id'],
            'cookie' => 'a_session_' . $this->getProject()['$id'] . '=' . $session,
        ]), [
            'password' => 'new-password',
            'oldPassword' => $password,
        ]);

        $this->assertEquals($response['headers']['status-code'], 200);
        $this->assertIsArray($response['body']);
        $this->assertNotEmpty($response['body']);
        $this->assertNotEmpty($response['body']['$id']);
        $this->assertEquals(true, DateTime::isValid($response['body']['registration']));
        $this->assertEquals($response['body']['email'], $email);

        $response = $this->client->call(Client::METHOD_POST, '/account/sessions/email', array_merge([
            'origin' => 'http://localhost',
            'content-type' => 'application/json',
            'x-appwrite-project' => $this->getProject()['$id'],
        ]), [
            'email' => $email,
            'password' => 'new-password',
        ]);

        $this->assertEquals($response['headers']['status-code'], 201);

        /**
         * Test for FAILURE
         */
        $response = $this->client->call(Client::METHOD_PATCH, '/account/password', array_merge([
            'origin' => 'http://localhost',
            'content-type' => 'application/json',
            'x-appwrite-project' => $this->getProject()['$id'],
        ]));

        $this->assertEquals($response['headers']['status-code'], 401);
        $response = $this->client->call(Client::METHOD_PATCH, '/account/password', array_merge([
            'origin' => 'http://localhost',
            'content-type' => 'application/json',
            'x-appwrite-project' => $this->getProject()['$id'],
            'cookie' => 'a_session_' . $this->getProject()['$id'] . '=' . $session,
        ]), []);

        $this->assertEquals($response['headers']['status-code'], 400);

        /**
         * Existing user tries to update password by passing wrong old password -> SHOULD FAIL
         */
        $response = $this->client->call(Client::METHOD_PATCH, '/account/password', array_merge([
            'origin' => 'http://localhost',
            'content-type' => 'application/json',
            'x-appwrite-project' => $this->getProject()['$id'],
            'cookie' => 'a_session_' . $this->getProject()['$id'] . '=' . $session,
        ]), [
            'password' => 'new-password',
            'oldPassword' => $password,
        ]);
        $this->assertEquals($response['headers']['status-code'], 401);

        /**
         * Existing user tries to update password without passing old password -> SHOULD FAIL
         */
        $response = $this->client->call(Client::METHOD_PATCH, '/account/password', array_merge([
            'origin' => 'http://localhost',
            'content-type' => 'application/json',
            'x-appwrite-project' => $this->getProject()['$id'],
            'cookie' => 'a_session_' . $this->getProject()['$id'] . '=' . $session,
        ]), [
            'password' => 'new-password'
        ]);
        $this->assertEquals($response['headers']['status-code'], 401);

        $data['password'] = 'new-password';

        return $data;
    }

    /**
     * @depends testUpdateAccountPassword
     */
    public function testUpdateAccountEmail($data): array
    {
        $newEmail = uniqid() . 'new@localhost.test';
        $session = $data['session'] ?? '';

        /**
         * Test for SUCCESS
         */
        $response = $this->client->call(Client::METHOD_PATCH, '/account/email', array_merge([
            'origin' => 'http://localhost',
            'content-type' => 'application/json',
            'x-appwrite-project' => $this->getProject()['$id'],
            'cookie' => 'a_session_' . $this->getProject()['$id'] . '=' . $session,
        ]), [
            'email' => $newEmail,
            'password' => 'new-password',
        ]);

        $this->assertEquals($response['headers']['status-code'], 200);
        $this->assertIsArray($response['body']);
        $this->assertNotEmpty($response['body']);
        $this->assertNotEmpty($response['body']['$id']);
        $this->assertEquals(true, DateTime::isValid($response['body']['registration']));
        $this->assertEquals($response['body']['email'], $newEmail);

        /**
         * Test for FAILURE
         */
        $response = $this->client->call(Client::METHOD_PATCH, '/account/email', array_merge([
            'origin' => 'http://localhost',
            'content-type' => 'application/json',
            'x-appwrite-project' => $this->getProject()['$id'],
        ]));

        $this->assertEquals($response['headers']['status-code'], 401);

        $response = $this->client->call(Client::METHOD_PATCH, '/account/email', array_merge([
            'origin' => 'http://localhost',
            'content-type' => 'application/json',
            'x-appwrite-project' => $this->getProject()['$id'],
            'cookie' => 'a_session_' . $this->getProject()['$id'] . '=' . $session,
        ]), []);

        $this->assertEquals($response['headers']['status-code'], 400);

        // Test if we can create a new account with the old email

        /**
         * Test for SUCCESS
         */
        $response = $this->client->call(Client::METHOD_POST, '/account', array_merge([
            'origin' => 'http://localhost',
            'content-type' => 'application/json',
            'x-appwrite-project' => $this->getProject()['$id'],
        ]), [
            'userId' => ID::unique(),
            'email' =>  $data['email'],
            'password' =>  $data['password'],
            'name' =>  $data['name'],
        ]);

        $this->assertEquals($response['headers']['status-code'], 201);
        $this->assertNotEmpty($response['body']);
        $this->assertNotEmpty($response['body']['$id']);
        $this->assertEquals(true, DateTime::isValid($response['body']['registration']));
        $this->assertEquals($response['body']['email'], $data['email']);
        $this->assertEquals($response['body']['name'], $data['name']);


        $data['email'] = $newEmail;

        return $data;
    }

    /**
     * @depends testUpdateAccountEmail
     */
    public function testUpdateAccountPrefs($data): array
    {
        $newEmail = uniqid() . 'new@localhost.test';
        $session = $data['session'] ?? '';

        /**
         * Test for SUCCESS
         */
        $response = $this->client->call(Client::METHOD_PATCH, '/account/prefs', array_merge([
            'origin' => 'http://localhost',
            'content-type' => 'application/json',
            'x-appwrite-project' => $this->getProject()['$id'],
            'cookie' => 'a_session_' . $this->getProject()['$id'] . '=' . $session,
        ]), [
            'prefs' => [
                'prefKey1' => 'prefValue1',
                'prefKey2' => 'prefValue2',
            ]
        ]);

        $this->assertEquals($response['headers']['status-code'], 200);
        $this->assertIsArray($response['body']);
        $this->assertNotEmpty($response['body']);
        $this->assertEquals('prefValue1', $response['body']['prefs']['prefKey1']);
        $this->assertEquals('prefValue2', $response['body']['prefs']['prefKey2']);

        /**
         * Test for FAILURE
         */
        $response = $this->client->call(Client::METHOD_PATCH, '/account/prefs', array_merge([
            'origin' => 'http://localhost',
            'content-type' => 'application/json',
            'x-appwrite-project' => $this->getProject()['$id'],
        ]));

        $this->assertEquals($response['headers']['status-code'], 401);

        $response = $this->client->call(Client::METHOD_PATCH, '/account/prefs', array_merge([
            'origin' => 'http://localhost',
            'content-type' => 'application/json',
            'x-appwrite-project' => $this->getProject()['$id'],
            'cookie' => 'a_session_' . $this->getProject()['$id'] . '=' . $session,
        ]), [
            'prefs' => '{}'
        ]);

        $this->assertEquals($response['headers']['status-code'], 400);


        $response = $this->client->call(Client::METHOD_PATCH, '/account/prefs', array_merge([
            'origin' => 'http://localhost',
            'content-type' => 'application/json',
            'x-appwrite-project' => $this->getProject()['$id'],
            'cookie' => 'a_session_' . $this->getProject()['$id'] . '=' . $session,
        ]), [
            'prefs' => '[]'
        ]);

        $this->assertEquals($response['headers']['status-code'], 400);

        $response = $this->client->call(Client::METHOD_PATCH, '/account/prefs', array_merge([
            'origin' => 'http://localhost',
            'content-type' => 'application/json',
            'x-appwrite-project' => $this->getProject()['$id'],
            'cookie' => 'a_session_' . $this->getProject()['$id'] . '=' . $session,
        ]), [
            'prefs' => '{"test": "value"}'
        ]);

        $this->assertEquals($response['headers']['status-code'], 400);

        /**
         * Prefs size exceeded
         */
        $prefsObject = ["longValue" => str_repeat("🍰", 100000)];

        $response = $this->client->call(Client::METHOD_PATCH, '/account/prefs', array_merge([
            'origin' => 'http://localhost',
            'content-type' => 'application/json',
            'x-appwrite-project' => $this->getProject()['$id'],
            'cookie' => 'a_session_' . $this->getProject()['$id'] . '=' . $session,
        ]), [
            'prefs' => $prefsObject
        ]);

        $this->assertEquals(400, $response['headers']['status-code']);

        // Now let's test the same thing, but with normal symbol instead of multi-byte cake emoji
        $prefsObject = ["longValue" => str_repeat("-", 100000)];

        $response = $this->client->call(Client::METHOD_PATCH, '/account/prefs', array_merge([
            'origin' => 'http://localhost',
            'content-type' => 'application/json',
            'x-appwrite-project' => $this->getProject()['$id'],
            'cookie' => 'a_session_' . $this->getProject()['$id'] . '=' . $session,
        ]), [
            'prefs' => $prefsObject
        ]);

        $this->assertEquals(400, $response['headers']['status-code']);

        return $data;
    }

    /**
     * @depends testUpdateAccountPrefs
     */
    public function testCreateAccountVerification($data): array
    {
        $email = $data['email'] ?? '';
        $name = $data['name'] ?? '';
        $session = $data['session'] ?? '';

        /**
         * Test for SUCCESS
         */
        $response = $this->client->call(Client::METHOD_POST, '/account/verification', array_merge([
            'origin' => 'http://localhost',
            'content-type' => 'application/json',
            'x-appwrite-project' => $this->getProject()['$id'],
            'cookie' => 'a_session_' . $this->getProject()['$id'] . '=' . $session,

        ]), [
            'url' => 'http://localhost/verification',
        ]);

        $this->assertEquals(201, $response['headers']['status-code']);
        $this->assertNotEmpty($response['body']['$id']);
        $this->assertEmpty($response['body']['secret']);
        $this->assertEquals(true, DateTime::isValid($response['body']['expire']));

        $lastEmail = $this->getLastEmail();

        $this->assertEquals($email, $lastEmail['to'][0]['address']);
        $this->assertEquals($name, $lastEmail['to'][0]['name']);
        $this->assertEquals('Account Verification', $lastEmail['subject']);

        $verification = substr($lastEmail['text'], strpos($lastEmail['text'], '&secret=', 0) + 8, 256);
        $expireTime = strpos($lastEmail['text'], 'expire=' . urlencode($response['body']['expire']), 0);
        $this->assertNotFalse($expireTime);

        $secretTest = strpos($lastEmail['text'], 'secret=' . $response['body']['secret'], 0);

        $this->assertNotFalse($secretTest);

        $userIDTest = strpos($lastEmail['text'], 'userId=' . $response['body']['userId'], 0);

        $this->assertNotFalse($userIDTest);

        /**
         * Test for FAILURE
         */
        $response = $this->client->call(Client::METHOD_POST, '/account/verification', array_merge([
            'origin' => 'http://localhost',
            'content-type' => 'application/json',
            'x-appwrite-project' => $this->getProject()['$id'],
            'cookie' => 'a_session_' . $this->getProject()['$id'] . '=' . $session,
        ]), [
            'url' => 'localhost/verification',
        ]);

        $this->assertEquals(400, $response['headers']['status-code']);

        $response = $this->client->call(Client::METHOD_POST, '/account/verification', array_merge([
            'origin' => 'http://localhost',
            'content-type' => 'application/json',
            'x-appwrite-project' => $this->getProject()['$id'],
            'cookie' => 'a_session_' . $this->getProject()['$id'] . '=' . $session,
        ]), [
            'url' => 'http://remotehost/verification',
        ]);

        $this->assertEquals(400, $response['headers']['status-code']);

        $data['verification'] = $verification;

        return $data;
    }

    /**
     * @depends testCreateAccountVerification
     */
    public function testUpdateAccountVerification($data): array
    {
        $id = $data['id'] ?? '';
        $session = $data['session'] ?? '';
        $verification = $data['verification'] ?? '';

        /**
         * Test for SUCCESS
         */
        $response = $this->client->call(Client::METHOD_PUT, '/account/verification', array_merge([
            'origin' => 'http://localhost',
            'content-type' => 'application/json',
            'x-appwrite-project' => $this->getProject()['$id'],
            'cookie' => 'a_session_' . $this->getProject()['$id'] . '=' . $session,
        ]), [
            'userId' => $id,
            'secret' => $verification,
        ]);

        $this->assertEquals(200, $response['headers']['status-code']);

        /**
         * Test for FAILURE
         */
        $response = $this->client->call(Client::METHOD_PUT, '/account/verification', array_merge([
            'origin' => 'http://localhost',
            'content-type' => 'application/json',
            'x-appwrite-project' => $this->getProject()['$id'],
            'cookie' => 'a_session_' . $this->getProject()['$id'] . '=' . $session,
        ]), [
            'userId' => ID::custom('ewewe'),
            'secret' => $verification,
        ]);

        $this->assertEquals(404, $response['headers']['status-code']);

        $response = $this->client->call(Client::METHOD_PUT, '/account/verification', array_merge([
            'origin' => 'http://localhost',
            'content-type' => 'application/json',
            'x-appwrite-project' => $this->getProject()['$id'],
            'cookie' => 'a_session_' . $this->getProject()['$id'] . '=' . $session,
        ]), [
            'userId' => $id,
            'secret' => 'sdasdasdasd',
        ]);

        $this->assertEquals(401, $response['headers']['status-code']);

        return $data;
    }

    /**
     * @depends testUpdateAccountVerification
     */
    public function testDeleteAccountSession($data): array
    {
        $email = $data['email'] ?? '';
        $password = $data['password'] ?? '';
        $session = $data['session'] ?? '';

        /**
         * Test for SUCCESS
         */
        $response = $this->client->call(Client::METHOD_POST, '/account/sessions/email', array_merge([
            'origin' => 'http://localhost',
            'content-type' => 'application/json',
            'x-appwrite-project' => $this->getProject()['$id'],
        ]), [
            'email' => $email,
            'password' => $password,
        ]);

        $sessionNewId = $response['body']['$id'];
        $sessionNew = $this->client->parseCookie((string)$response['headers']['set-cookie'])['a_session_' . $this->getProject()['$id']];

        $this->assertEquals($response['headers']['status-code'], 201);

        $response = $this->client->call(Client::METHOD_GET, '/account', [
            'origin' => 'http://localhost',
            'content-type' => 'application/json',
            'x-appwrite-project' => $this->getProject()['$id'],
            'cookie' => 'a_session_' . $this->getProject()['$id'] . '=' . $sessionNew,
        ]);

        $this->assertEquals($response['headers']['status-code'], 200);

        $response = $this->client->call(Client::METHOD_DELETE, '/account/sessions/' . $sessionNewId, array_merge([
            'origin' => 'http://localhost',
            'content-type' => 'application/json',
            'x-appwrite-project' => $this->getProject()['$id'],
            'cookie' => 'a_session_' . $this->getProject()['$id'] . '=' . $sessionNew,
        ]));

        $this->assertEquals($response['headers']['status-code'], 204);

        $response = $this->client->call(Client::METHOD_GET, '/account', array_merge([
            'origin' => 'http://localhost',
            'content-type' => 'application/json',
            'x-appwrite-project' => $this->getProject()['$id'],
            'cookie' => 'a_session_' . $this->getProject()['$id'] . '=' . $session,
        ]));

        $this->assertEquals($response['headers']['status-code'], 200);

        /**
         * Test for FAILURE
         */
        $response = $this->client->call(Client::METHOD_GET, '/account', [
            'origin' => 'http://localhost',
            'content-type' => 'application/json',
            'x-appwrite-project' => $this->getProject()['$id'],
            'cookie' => 'a_session_' . $this->getProject()['$id'] . '=' . $sessionNew,
        ]);

        $this->assertEquals($response['headers']['status-code'], 401);

        return $data;
    }

    /**
     * @depends testUpdateAccountVerification
     */
    public function testDeleteAccountSessionCurrent($data): array
    {
        $email = $data['email'] ?? '';
        $password = $data['password'] ?? '';

        /**
         * Test for SUCCESS
         */
        $response = $this->client->call(Client::METHOD_POST, '/account/sessions/email', array_merge([
            'origin' => 'http://localhost',
            'content-type' => 'application/json',
            'x-appwrite-project' => $this->getProject()['$id'],
        ]), [
            'email' => $email,
            'password' => $password,
        ]);

        $sessionNew = $this->client->parseCookie((string)$response['headers']['set-cookie'])['a_session_' . $this->getProject()['$id']];

        $this->assertEquals($response['headers']['status-code'], 201);

        $response = $this->client->call(Client::METHOD_GET, '/account', [
            'origin' => 'http://localhost',
            'content-type' => 'application/json',
            'cookie' => 'a_session_' . $this->getProject()['$id'] . '=' . $sessionNew,
            'x-appwrite-project' => $this->getProject()['$id'],
        ]);

        $this->assertEquals($response['headers']['status-code'], 200);

        $response = $this->client->call(Client::METHOD_DELETE, '/account/sessions/current', [
            'origin' => 'http://localhost',
            'content-type' => 'application/json',
            'cookie' => 'a_session_' . $this->getProject()['$id'] . '=' . $sessionNew,
            'x-appwrite-project' => $this->getProject()['$id'],
        ]);

        $this->assertEquals($response['headers']['status-code'], 204);

        /**
         * Test for FAILURE
         */
        $response = $this->client->call(Client::METHOD_GET, '/account', [
            'origin' => 'http://localhost',
            'content-type' => 'application/json',
            'cookie' => 'a_session_' . $this->getProject()['$id'] . '=' . $sessionNew,
            'x-appwrite-project' => $this->getProject()['$id'],
        ]);

        $this->assertEquals($response['headers']['status-code'], 401);

        return $data;
    }

    /**
     * @depends testUpdateAccountVerification
     */
    public function testDeleteAccountSessions($data): array
    {
        $session = $data['session'] ?? '';

        /**
         * Test for SUCCESS
         */
        $response = $this->client->call(Client::METHOD_DELETE, '/account/sessions', array_merge([
            'origin' => 'http://localhost',
            'content-type' => 'application/json',
            'x-appwrite-project' => $this->getProject()['$id'],
            'cookie' => 'a_session_' . $this->getProject()['$id'] . '=' . $session,
        ]));

        $this->assertEquals($response['headers']['status-code'], 204);

        /**
         * Test for FAILURE
         */
        $response = $this->client->call(Client::METHOD_GET, '/account', array_merge([
            'origin' => 'http://localhost',
            'content-type' => 'application/json',
            'x-appwrite-project' => $this->getProject()['$id'],
        ]));

        $this->assertEquals($response['headers']['status-code'], 401);

        /**
         * Create new fallback session
         */
        $email = $data['email'] ?? '';
        $password = $data['password'] ?? '';

        $response = $this->client->call(Client::METHOD_POST, '/account/sessions/email', array_merge([
            'origin' => 'http://localhost',
            'content-type' => 'application/json',
            'x-appwrite-project' => $this->getProject()['$id'],
        ]), [
            'email' => $email,
            'password' => $password,
        ]);

        $data['session'] = $this->client->parseCookie((string)$response['headers']['set-cookie'])['a_session_' . $this->getProject()['$id']];

        return $data;
    }

    /**
     * @depends testDeleteAccountSession
     */
    public function testCreateAccountRecovery($data): array
    {
        $email = $data['email'] ?? '';
        $name = $data['name'] ?? '';

        /**
         * Test for SUCCESS
         */
        $response = $this->client->call(Client::METHOD_POST, '/account/recovery', array_merge([
            'origin' => 'http://localhost',
            'content-type' => 'application/json',
            'x-appwrite-project' => $this->getProject()['$id'],
        ]), [
            'email' => $email,
            'url' => 'http://localhost/recovery',
        ]);

        $this->assertEquals(201, $response['headers']['status-code']);
        $this->assertNotEmpty($response['body']['$id']);
        $this->assertEmpty($response['body']['secret']);
        $this->assertEquals(true, DateTime::isValid($response['body']['expire']));

        $lastEmail = $this->getLastEmail();

        $this->assertEquals($email, $lastEmail['to'][0]['address']);
        $this->assertEquals($name, $lastEmail['to'][0]['name']);
        $this->assertEquals('Password Reset', $lastEmail['subject']);

        $recovery = substr($lastEmail['text'], strpos($lastEmail['text'], '&secret=', 0) + 8, 256);

        $expireTime = strpos($lastEmail['text'], 'expire=' . urlencode($response['body']['expire']), 0);

        $this->assertNotFalse($expireTime);

        $secretTest = strpos($lastEmail['text'], 'secret=' . $response['body']['secret'], 0);

        $this->assertNotFalse($secretTest);

        $userIDTest = strpos($lastEmail['text'], 'userId=' . $response['body']['userId'], 0);

        $this->assertNotFalse($userIDTest);

        /**
         * Test for FAILURE
         */
        $response = $this->client->call(Client::METHOD_POST, '/account/recovery', array_merge([
            'origin' => 'http://localhost',
            'content-type' => 'application/json',
            'x-appwrite-project' => $this->getProject()['$id'],
        ]), [
            'email' => $email,
            'url' => 'localhost/recovery',
        ]);

        $this->assertEquals(400, $response['headers']['status-code']);

        $response = $this->client->call(Client::METHOD_POST, '/account/recovery', array_merge([
            'origin' => 'http://localhost',
            'content-type' => 'application/json',
            'x-appwrite-project' => $this->getProject()['$id'],
        ]), [
            'email' => $email,
            'url' => 'http://remotehost/recovery',
        ]);

        $this->assertEquals(400, $response['headers']['status-code']);

        $response = $this->client->call(Client::METHOD_POST, '/account/recovery', array_merge([
            'origin' => 'http://localhost',
            'content-type' => 'application/json',
            'x-appwrite-project' => $this->getProject()['$id'],
        ]), [
            'email' => 'not-found@localhost.test',
            'url' => 'http://localhost/recovery',
        ]);

        $this->assertEquals(404, $response['headers']['status-code']);

        $data['recovery'] = $recovery;

        return $data;
    }

    /**
     * @depends testCreateAccountRecovery
     */
    public function testUpdateAccountRecovery($data): array
    {
        $id = $data['id'] ?? '';
        $recovery = $data['recovery'] ?? '';
        $newPassowrd = 'test-recovery';

        /**
         * Test for SUCCESS
         */
        $response = $this->client->call(Client::METHOD_PUT, '/account/recovery', array_merge([
            'origin' => 'http://localhost',
            'content-type' => 'application/json',
            'x-appwrite-project' => $this->getProject()['$id'],
        ]), [
            'userId' => $id,
            'secret' => $recovery,
            'password' => $newPassowrd,
            'passwordAgain' => $newPassowrd,
        ]);

        $this->assertEquals(200, $response['headers']['status-code']);

        /**
         * Test for FAILURE
         */
        $response = $this->client->call(Client::METHOD_PUT, '/account/recovery', array_merge([
            'origin' => 'http://localhost',
            'content-type' => 'application/json',
            'x-appwrite-project' => $this->getProject()['$id'],
        ]), [
            'userId' => ID::custom('ewewe'),
            'secret' => $recovery,
            'password' => $newPassowrd,
            'passwordAgain' => $newPassowrd,
        ]);

        $this->assertEquals(404, $response['headers']['status-code']);

        $response = $this->client->call(Client::METHOD_PUT, '/account/recovery', array_merge([
            'origin' => 'http://localhost',
            'content-type' => 'application/json',
            'x-appwrite-project' => $this->getProject()['$id'],
        ]), [
            'userId' => $id,
            'secret' => 'sdasdasdasd',
            'password' => $newPassowrd,
            'passwordAgain' => $newPassowrd,
        ]);

        $this->assertEquals(401, $response['headers']['status-code']);

        $response = $this->client->call(Client::METHOD_PUT, '/account/recovery', array_merge([
            'origin' => 'http://localhost',
            'content-type' => 'application/json',
            'x-appwrite-project' => $this->getProject()['$id'],
        ]), [
            'userId' => $id,
            'secret' => $recovery,
            'password' => $newPassowrd . 'x',
            'passwordAgain' => $newPassowrd,
        ]);

        $this->assertEquals(400, $response['headers']['status-code']);

        return $data;
    }

    public function testCreateMagicUrl(): array
    {
        $email = \time() . 'user@appwrite.io';

        /**
         * Test for SUCCESS
         */
        $response = $this->client->call(Client::METHOD_POST, '/account/sessions/magic-url', array_merge([
            'origin' => 'http://localhost',
            'content-type' => 'application/json',
            'x-appwrite-project' => $this->getProject()['$id'],
        ]), [
            'userId' => ID::unique(),
            'email' => $email,
            // 'url' => 'http://localhost/magiclogin',
        ]);

        $this->assertEquals(201, $response['headers']['status-code']);
        $this->assertNotEmpty($response['body']['$id']);
        $this->assertEmpty($response['body']['secret']);
        $this->assertEquals(true, DateTime::isValid($response['body']['expire']));

        $userId = $response['body']['userId'];

        $lastEmail = $this->getLastEmail();
        $this->assertEquals($email, $lastEmail['to'][0]['address']);
        $this->assertEquals('Login', $lastEmail['subject']);

        $token = substr($lastEmail['text'], strpos($lastEmail['text'], '&secret=', 0) + 8, 256);

        $expireTime = strpos($lastEmail['text'], 'expire=' . urlencode($response['body']['expire']), 0);

        $this->assertNotFalse($expireTime);

        $secretTest = strpos($lastEmail['text'], 'secret=' . $response['body']['secret'], 0);

        $this->assertNotFalse($secretTest);

        $userIDTest = strpos($lastEmail['text'], 'userId=' . $response['body']['userId'], 0);

        $this->assertNotFalse($userIDTest);

        /**
         * Test for FAILURE
         */
        $response = $this->client->call(Client::METHOD_POST, '/account/sessions/magic-url', array_merge([
            'origin' => 'http://localhost',
            'content-type' => 'application/json',
            'x-appwrite-project' => $this->getProject()['$id'],
        ]), [
            'userId' => ID::unique(),
            'email' => $email,
            'url' => 'localhost/magiclogin',
        ]);

        $this->assertEquals(400, $response['headers']['status-code']);

        $response = $this->client->call(Client::METHOD_POST, '/account/sessions/magic-url', array_merge([
            'origin' => 'http://localhost',
            'content-type' => 'application/json',
            'x-appwrite-project' => $this->getProject()['$id'],
        ]), [
            'userId' => ID::unique(),
            'email' => $email,
            'url' => 'http://remotehost/magiclogin',
        ]);

        $this->assertEquals(400, $response['headers']['status-code']);

        $response = $this->client->call(Client::METHOD_POST, '/account/sessions/magic-url', array_merge([
            'origin' => 'http://localhost',
            'content-type' => 'application/json',
            'x-appwrite-project' => $this->getProject()['$id'],
        ]), [
            'email' => $email,
        ]);

        $this->assertEquals(400, $response['headers']['status-code']);

        $data['token'] = $token;
        $data['id'] = $userId;
        $data['email'] = $email;

        return $data;
    }

    /**
     * @depends testCreateMagicUrl
     */
    public function testCreateSessionWithMagicUrl($data): array
    {
        $id = $data['id'] ?? '';
        $token = $data['token'] ?? '';
        $email = $data['email'] ?? '';

        /**
         * Test for SUCCESS
         */
        $response = $this->client->call(Client::METHOD_PUT, '/account/sessions/magic-url', array_merge([
            'origin' => 'http://localhost',
            'content-type' => 'application/json',
            'x-appwrite-project' => $this->getProject()['$id'],
        ]), [
            'userId' => $id,
            'secret' => $token,
        ]);

        $this->assertEquals(201, $response['headers']['status-code']);
        $this->assertIsArray($response['body']);
        $this->assertNotEmpty($response['body']);
        $this->assertNotEmpty($response['body']['$id']);
        $this->assertNotEmpty($response['body']['userId']);

        $sessionId = $response['body']['$id'];
        $session = $this->client->parseCookie((string)$response['headers']['set-cookie'])['a_session_' . $this->getProject()['$id']];

        $response = $this->client->call(Client::METHOD_GET, '/account', array_merge([
            'origin' => 'http://localhost',
            'content-type' => 'application/json',
            'x-appwrite-project' => $this->getProject()['$id'],
            'cookie' => 'a_session_' . $this->getProject()['$id'] . '=' . $session,
        ]));

        $this->assertEquals($response['headers']['status-code'], 200);
        $this->assertNotEmpty($response['body']);
        $this->assertNotEmpty($response['body']['$id']);
        $this->assertEquals(true, DateTime::isValid($response['body']['registration']));
        $this->assertEquals($response['body']['email'], $email);
        $this->assertTrue($response['body']['emailVerification']);

        /**
         * Test for FAILURE
         */
        $response = $this->client->call(Client::METHOD_PUT, '/account/sessions/magic-url', array_merge([
            'origin' => 'http://localhost',
            'content-type' => 'application/json',
            'x-appwrite-project' => $this->getProject()['$id'],
        ]), [
            'userId' => ID::custom('ewewe'),
            'secret' => $token,
        ]);

        $this->assertEquals(404, $response['headers']['status-code']);

        $response = $this->client->call(Client::METHOD_PUT, '/account/sessions/magic-url', array_merge([
            'origin' => 'http://localhost',
            'content-type' => 'application/json',
            'x-appwrite-project' => $this->getProject()['$id'],
        ]), [
            'userId' => $id,
            'secret' => 'sdasdasdasd',
        ]);

        $this->assertEquals(401, $response['headers']['status-code']);


        $data['sessionId'] = $sessionId;
        $data['session'] = $session;

        return $data;
    }

    /**
     * @depends testCreateSessionWithMagicUrl
     */
    public function testUpdateAccountPasswordWithMagicUrl($data): array
    {
        $email = $data['email'] ?? '';
        $session = $data['session'] ?? '';

        /**
         * Test for SUCCESS
         */
        $response = $this->client->call(Client::METHOD_PATCH, '/account/password', array_merge([
            'origin' => 'http://localhost',
            'content-type' => 'application/json',
            'x-appwrite-project' => $this->getProject()['$id'],
            'cookie' => 'a_session_' . $this->getProject()['$id'] . '=' . $session,
        ]), [
            'password' => 'new-password'
        ]);

        $this->assertEquals($response['headers']['status-code'], 200);
        $this->assertIsArray($response['body']);
        $this->assertNotEmpty($response['body']);
        $this->assertNotEmpty($response['body']['$id']);
        $this->assertEquals(true, DateTime::isValid($response['body']['registration']));
        $this->assertEquals($response['body']['email'], $email);

        $response = $this->client->call(Client::METHOD_POST, '/account/sessions/email', array_merge([
            'origin' => 'http://localhost',
            'content-type' => 'application/json',
            'x-appwrite-project' => $this->getProject()['$id'],
        ]), [
            'email' => $email,
            'password' => 'new-password',
        ]);

        $this->assertEquals($response['headers']['status-code'], 201);

        /**
         * Test for FAILURE
         */
        $response = $this->client->call(Client::METHOD_PATCH, '/account/password', array_merge([
            'origin' => 'http://localhost',
            'content-type' => 'application/json',
            'x-appwrite-project' => $this->getProject()['$id'],
        ]));

        $this->assertEquals($response['headers']['status-code'], 401);

        $response = $this->client->call(Client::METHOD_PATCH, '/account/password', array_merge([
            'origin' => 'http://localhost',
            'content-type' => 'application/json',
            'x-appwrite-project' => $this->getProject()['$id'],
            'cookie' => 'a_session_' . $this->getProject()['$id'] . '=' . $session,
        ]), []);

        $this->assertEquals($response['headers']['status-code'], 400);

        /**
         * Existing user tries to update password by passing wrong old password -> SHOULD FAIL
         */
        $response = $this->client->call(Client::METHOD_PATCH, '/account/password', array_merge([
            'origin' => 'http://localhost',
            'content-type' => 'application/json',
            'x-appwrite-project' => $this->getProject()['$id'],
            'cookie' => 'a_session_' . $this->getProject()['$id'] . '=' . $session,
        ]), [
            'password' => 'new-password',
            'oldPassword' => 'wrong-password',
        ]);
        $this->assertEquals($response['headers']['status-code'], 401);

        /**
         * Existing user tries to update password without passing old password -> SHOULD FAIL
         */
        $response = $this->client->call(Client::METHOD_PATCH, '/account/password', array_merge([
            'origin' => 'http://localhost',
            'content-type' => 'application/json',
            'x-appwrite-project' => $this->getProject()['$id'],
            'cookie' => 'a_session_' . $this->getProject()['$id'] . '=' . $session,
        ]), [
            'password' => 'new-password'
        ]);
        $this->assertEquals($response['headers']['status-code'], 401);

        $data['password'] = 'new-password';

        return $data;
    }
}<|MERGE_RESOLUTION|>--- conflicted
+++ resolved
@@ -3,11 +3,8 @@
 namespace Tests\E2E\Services\Account;
 
 use Tests\E2E\Client;
-<<<<<<< HEAD
 use Utopia\Database\ID;
-=======
 use Utopia\Database\DateTime;
->>>>>>> 1abe9d4c
 
 trait AccountBase
 {
@@ -345,11 +342,7 @@
         $this->assertIsNumeric($response['body']['total']);
         $this->assertContains($response['body']['logs'][1]['event'], ["users.{$userId}.create", "users.{$userId}.sessions.{$sessionId}.create"]);
         $this->assertEquals($response['body']['logs'][1]['ip'], filter_var($response['body']['logs'][1]['ip'], FILTER_VALIDATE_IP));
-<<<<<<< HEAD
-        $this->assertIsString($response['body']['logs'][1]['time']);
-=======
         $this->assertEquals(true, DateTime::isValid($response['body']['logs'][1]['time']));
->>>>>>> 1abe9d4c
 
         $this->assertEquals('Windows', $response['body']['logs'][1]['osName']);
         $this->assertEquals('WIN', $response['body']['logs'][1]['osCode']);
@@ -371,11 +364,7 @@
 
         $this->assertContains($response['body']['logs'][2]['event'], ["users.{$userId}.create", "users.{$userId}.sessions.{$sessionId}.create"]);
         $this->assertEquals($response['body']['logs'][2]['ip'], filter_var($response['body']['logs'][2]['ip'], FILTER_VALIDATE_IP));
-<<<<<<< HEAD
-        $this->assertIsString($response['body']['logs'][2]['time']);
-=======
         $this->assertEquals(true, DateTime::isValid($response['body']['logs'][2]['time']));
->>>>>>> 1abe9d4c
 
         $this->assertEquals('Windows', $response['body']['logs'][2]['osName']);
         $this->assertEquals('WIN', $response['body']['logs'][2]['osCode']);
