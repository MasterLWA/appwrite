<?php

namespace Tests\E2E\Services\Account;

use Appwrite\Tests\Retry;
use Tests\E2E\Client;
use Utopia\Database\Helpers\ID;
use Utopia\Database\DateTime;
use Utopia\Database\Validator\DatetimeValidator;

trait AccountBase
{
    public function testCreateAccount(): array
    {
        $email = uniqid() . 'user@localhost.test';
        $password = 'password';
        $name = 'User Name';

        /**
         * Test for SUCCESS
         */
        $response = $this->client->call(Client::METHOD_POST, '/account', array_merge([
            'origin' => 'http://localhost',
            'content-type' => 'application/json',
            'x-appwrite-project' => $this->getProject()['$id'],
        ]), [
            'userId' => ID::unique(),
            'email' => $email,
            'password' => $password,
            'name' => $name,
        ]);

        $id = $response['body']['$id'];

        $this->assertEquals($response['headers']['status-code'], 201);
        $this->assertNotEmpty($response['body']);
        $this->assertNotEmpty($response['body']['$id']);
<<<<<<< HEAD
        $dateValidator = new DatetimeValidator();
        $this->assertEquals(true, $dateValidator->isValid($response['body']['registration']));
=======
        $this->assertEquals(true, (new DatetimeValidator())->isValid($response['body']['registration']));
>>>>>>> 1832c3c1
        $this->assertEquals($response['body']['email'], $email);
        $this->assertEquals($response['body']['name'], $name);

        /**
         * Test for FAILURE
         */
        $response = $this->client->call(Client::METHOD_POST, '/account', array_merge([
            'origin' => 'http://localhost',
            'content-type' => 'application/json',
            'x-appwrite-project' => $this->getProject()['$id'],
        ]), [
            'userId' => ID::unique(),
            'email' => $email,
            'password' => $password,
            'name' => $name,
        ]);

        $this->assertEquals($response['headers']['status-code'], 409);

        $response = $this->client->call(Client::METHOD_POST, '/account', array_merge([
            'origin' => 'http://localhost',
            'content-type' => 'application/json',
            'x-appwrite-project' => $this->getProject()['$id'],
        ]), [
            'userId' => ID::unique(),
            'email' => '',
            'password' => '',
        ]);

        $this->assertEquals($response['headers']['status-code'], 400);

        $response = $this->client->call(Client::METHOD_POST, '/account', array_merge([
            'origin' => 'http://localhost',
            'content-type' => 'application/json',
            'x-appwrite-project' => $this->getProject()['$id'],
        ]), [
            'userId' => ID::unique(),
            'email' => $email,
            'password' => '',
        ]);

        $this->assertEquals($response['headers']['status-code'], 400);

        $response = $this->client->call(Client::METHOD_POST, '/account', array_merge([
            'origin' => 'http://localhost',
            'content-type' => 'application/json',
            'x-appwrite-project' => $this->getProject()['$id'],
        ]), [
            'userId' => ID::unique(),
            'email' => '',
            'password' => $password,
        ]);

        $this->assertEquals($response['headers']['status-code'], 400);

        return [
            'id' => $id,
            'email' => $email,
            'password' => $password,
            'name' => $name,
        ];
    }

    /**
     * @depends testCreateAccount
     */
    public function testCreateAccountSession($data): array
    {
        $email = $data['email'] ?? '';
        $password = $data['password'] ?? '';

        /**
         * Test for SUCCESS
         */
        $response = $this->client->call(Client::METHOD_POST, '/account/sessions/email', array_merge([
            'origin' => 'http://localhost',
            'content-type' => 'application/json',
            'x-appwrite-project' => $this->getProject()['$id'],
        ]), [
            'email' => $email,
            'password' => $password,
        ]);

        $this->assertEquals($response['headers']['status-code'], 201);

        $sessionId = $response['body']['$id'];
        $session = $this->client->parseCookie((string)$response['headers']['set-cookie'])['a_session_' . $this->getProject()['$id']];

        $response = $this->client->call(Client::METHOD_POST, '/account/sessions', array_merge([
            'origin' => 'http://localhost',
            'content-type' => 'application/json',
            'x-appwrite-project' => $this->getProject()['$id'],
        ]), [
            'email' => $email,
            'password' => $password,
        ]);

        $this->assertEquals($response['headers']['status-code'], 201);

        /**
         * Test for FAILURE
         */
        $response = $this->client->call(Client::METHOD_POST, '/account/sessions/email', array_merge([
            'origin' => 'http://localhost',
            'content-type' => 'application/json',
            'x-appwrite-project' => $this->getProject()['$id'],
        ]), [
            'email' => $email . 'x',
            'password' => $password,
        ]);

        $this->assertEquals($response['headers']['status-code'], 401);

        $response = $this->client->call(Client::METHOD_POST, '/account/sessions/email', array_merge([
            'origin' => 'http://localhost',
            'content-type' => 'application/json',
            'x-appwrite-project' => $this->getProject()['$id'],
        ]), [
            'email' => $email,
            'password' => $password . 'x',
        ]);

        $this->assertEquals($response['headers']['status-code'], 401);

        $response = $this->client->call(Client::METHOD_POST, '/account/sessions/email', array_merge([
            'origin' => 'http://localhost',
            'content-type' => 'application/json',
            'x-appwrite-project' => $this->getProject()['$id'],
        ]), [
            'email' => '',
            'password' => '',
        ]);

        $this->assertEquals($response['headers']['status-code'], 400);

        return array_merge($data, [
            'sessionId' => $sessionId,
            'session' => $session,
        ]);
    }

    /**
     * @depends testCreateAccountSession
     */
    public function testGetAccount($data): array
    {
        $email = $data['email'] ?? '';
        $name = $data['name'] ?? '';
        $session = $data['session'] ?? '';

        /**
         * Test for SUCCESS
         */
        $response = $this->client->call(Client::METHOD_GET, '/account', array_merge([
            'origin' => 'http://localhost',
            'content-type' => 'application/json',
            'x-appwrite-project' => $this->getProject()['$id'],
            'cookie' => 'a_session_' . $this->getProject()['$id'] . '=' . $session,
        ]));

        $this->assertEquals($response['headers']['status-code'], 200);
        $this->assertNotEmpty($response['body']);
        $this->assertNotEmpty($response['body']['$id']);
<<<<<<< HEAD
        $dateValidator = new DatetimeValidator();
        $this->assertEquals(true, $dateValidator->isValid($response['body']['registration']));
=======
        $this->assertEquals(true, (new DatetimeValidator())->isValid($response['body']['registration']));
>>>>>>> 1832c3c1
        $this->assertEquals($response['body']['email'], $email);
        $this->assertEquals($response['body']['name'], $name);

        /**
         * Test for FAILURE
         */
        $response = $this->client->call(Client::METHOD_GET, '/account', array_merge([
            'content-type' => 'application/json',
            'x-appwrite-project' => $this->getProject()['$id'],
        ]));

        $this->assertEquals($response['headers']['status-code'], 401);

        $response = $this->client->call(Client::METHOD_GET, '/account', [
            'content-type' => 'application/json',
            'cookie' => 'a_session_' . $this->getProject()['$id'] . '=' . $session . 'xx',
            'x-appwrite-project' => $this->getProject()['$id'],
        ]);

        $this->assertEquals($response['headers']['status-code'], 401);

        return $data;
    }

    /**
     * @depends testCreateAccountSession
     */
    public function testGetAccountPrefs($data): array
    {
        $session = $data['session'] ?? '';

        /**
         * Test for SUCCESS
         */
        $response = $this->client->call(Client::METHOD_GET, '/account/prefs', array_merge([
            'origin' => 'http://localhost',
            'content-type' => 'application/json',
            'x-appwrite-project' => $this->getProject()['$id'],
            'cookie' => 'a_session_' . $this->getProject()['$id'] . '=' . $session,
        ]));

        $this->assertEquals($response['headers']['status-code'], 200);
        $this->assertIsArray($response['body']);
        $this->assertEmpty($response['body']);
        $this->assertCount(0, $response['body']);

        /**
         * Test for FAILURE
         */
        $response = $this->client->call(Client::METHOD_GET, '/account/prefs', array_merge([
            'origin' => 'http://localhost',
            'content-type' => 'application/json',
            'x-appwrite-project' => $this->getProject()['$id'],
        ]));

        $this->assertEquals($response['headers']['status-code'], 401);

        return $data;
    }

    /**
     * @depends testCreateAccountSession
     */
    public function testGetAccountSessions($data): array
    {
        $session = $data['session'] ?? '';
        $sessionId = $data['sessionId'] ?? '';

        /**
         * Test for SUCCESS
         */
        $response = $this->client->call(Client::METHOD_GET, '/account/sessions', array_merge([
            'origin' => 'http://localhost',
            'content-type' => 'application/json',
            'x-appwrite-project' => $this->getProject()['$id'],
            'cookie' => 'a_session_' . $this->getProject()['$id'] . '=' . $session,
        ]));

        $this->assertEquals($response['headers']['status-code'], 200);
        $this->assertIsArray($response['body']);
        $this->assertNotEmpty($response['body']);
        $this->assertCount(2, $response['body']);
        $this->assertEquals(2, $response['body']['total']);
        $this->assertEquals($sessionId, $response['body']['sessions'][0]['$id']);

        $this->assertEquals('Windows', $response['body']['sessions'][0]['osName']);
        $this->assertEquals('WIN', $response['body']['sessions'][0]['osCode']);
        $this->assertEquals('10', $response['body']['sessions'][0]['osVersion']);

        $this->assertEquals('browser', $response['body']['sessions'][0]['clientType']);
        $this->assertEquals('Chrome', $response['body']['sessions'][0]['clientName']);
        $this->assertEquals('CH', $response['body']['sessions'][0]['clientCode']);
        $this->assertEquals('70.0', $response['body']['sessions'][0]['clientVersion']);
        $this->assertEquals('Blink', $response['body']['sessions'][0]['clientEngine']);
        $this->assertEquals('desktop', $response['body']['sessions'][0]['deviceName']);
        $this->assertEquals('', $response['body']['sessions'][0]['deviceBrand']);
        $this->assertEquals('', $response['body']['sessions'][0]['deviceModel']);
        $this->assertEquals($response['body']['sessions'][0]['ip'], filter_var($response['body']['sessions'][0]['ip'], FILTER_VALIDATE_IP));

        $this->assertEquals('--', $response['body']['sessions'][0]['countryCode']);
        $this->assertEquals('Unknown', $response['body']['sessions'][0]['countryName']);

        $this->assertEquals(true, $response['body']['sessions'][0]['current']);

        /**
         * Test for FAILURE
         */
        $response = $this->client->call(Client::METHOD_GET, '/account/sessions', array_merge([
            'origin' => 'http://localhost',
            'content-type' => 'application/json',
            'x-appwrite-project' => $this->getProject()['$id'],
        ]));

        $this->assertEquals($response['headers']['status-code'], 401);

        return $data;
    }

    /**
     * @depends testCreateAccountSession
     */
    public function testGetAccountLogs($data): array
    {
        sleep(10);
        $session = $data['session'] ?? '';
        $sessionId = $data['sessionId'] ?? '';
        $userId = $data['id'] ?? '';
        /**
         * Test for SUCCESS
         */
        $response = $this->client->call(Client::METHOD_GET, '/account/logs', array_merge([
            'origin' => 'http://localhost',
            'content-type' => 'application/json',
            'x-appwrite-project' => $this->getProject()['$id'],
            'cookie' => 'a_session_' . $this->getProject()['$id'] . '=' . $session,
        ]));

        $this->assertEquals($response['headers']['status-code'], 200);
        $this->assertIsArray($response['body']['logs']);
        $this->assertNotEmpty($response['body']['logs']);
        $this->assertCount(3, $response['body']['logs']);
        $this->assertIsNumeric($response['body']['total']);
        $this->assertContains($response['body']['logs'][1]['event'], ["session.create"]);
        $this->assertEquals($response['body']['logs'][1]['ip'], filter_var($response['body']['logs'][1]['ip'], FILTER_VALIDATE_IP));
<<<<<<< HEAD
        $dateValidator = new DatetimeValidator();
        $this->assertEquals(true, $dateValidator->isValid($response['body']['logs'][1]['time']));
=======
        $this->assertEquals(true, (new DatetimeValidator())->isValid($response['body']['logs'][1]['time']));
>>>>>>> 1832c3c1

        $this->assertEquals('Windows', $response['body']['logs'][1]['osName']);
        $this->assertEquals('WIN', $response['body']['logs'][1]['osCode']);
        $this->assertEquals('10', $response['body']['logs'][1]['osVersion']);

        $this->assertEquals('browser', $response['body']['logs'][1]['clientType']);
        $this->assertEquals('Chrome', $response['body']['logs'][1]['clientName']);
        $this->assertEquals('CH', $response['body']['logs'][1]['clientCode']);
        $this->assertEquals('70.0', $response['body']['logs'][1]['clientVersion']);
        $this->assertEquals('Blink', $response['body']['logs'][1]['clientEngine']);

        $this->assertEquals('desktop', $response['body']['logs'][1]['deviceName']);
        $this->assertEquals('', $response['body']['logs'][1]['deviceBrand']);
        $this->assertEquals('', $response['body']['logs'][1]['deviceModel']);
        $this->assertEquals($response['body']['logs'][1]['ip'], filter_var($response['body']['logs'][1]['ip'], FILTER_VALIDATE_IP));

        $this->assertEquals('--', $response['body']['logs'][1]['countryCode']);
        $this->assertEquals('Unknown', $response['body']['logs'][1]['countryName']);

        $this->assertContains($response['body']['logs'][2]['event'], ["user.create"]);
        $this->assertEquals($response['body']['logs'][2]['ip'], filter_var($response['body']['logs'][2]['ip'], FILTER_VALIDATE_IP));
<<<<<<< HEAD
        $this->assertEquals(true, $dateValidator->isValid($response['body']['logs'][2]['time']));
=======
        $this->assertEquals(true, (new DatetimeValidator())->isValid($response['body']['logs'][2]['time']));
>>>>>>> 1832c3c1

        $this->assertEquals('Windows', $response['body']['logs'][2]['osName']);
        $this->assertEquals('WIN', $response['body']['logs'][2]['osCode']);
        $this->assertEquals('10', $response['body']['logs'][2]['osVersion']);

        $this->assertEquals('browser', $response['body']['logs'][2]['clientType']);
        $this->assertEquals('Chrome', $response['body']['logs'][2]['clientName']);
        $this->assertEquals('CH', $response['body']['logs'][2]['clientCode']);
        $this->assertEquals('70.0', $response['body']['logs'][2]['clientVersion']);
        $this->assertEquals('Blink', $response['body']['logs'][2]['clientEngine']);

        $this->assertEquals('desktop', $response['body']['logs'][2]['deviceName']);
        $this->assertEquals('', $response['body']['logs'][2]['deviceBrand']);
        $this->assertEquals('', $response['body']['logs'][2]['deviceModel']);
        $this->assertEquals($response['body']['logs'][2]['ip'], filter_var($response['body']['logs'][2]['ip'], FILTER_VALIDATE_IP));

        $this->assertEquals('--', $response['body']['logs'][2]['countryCode']);
        $this->assertEquals('Unknown', $response['body']['logs'][2]['countryName']);

        $responseLimit = $this->client->call(Client::METHOD_GET, '/account/logs', array_merge([
            'origin' => 'http://localhost',
            'content-type' => 'application/json',
            'x-appwrite-project' => $this->getProject()['$id'],
            'cookie' => 'a_session_' . $this->getProject()['$id'] . '=' . $session,
        ]), [
            'queries' => [ 'limit(1)' ],
        ]);

        $this->assertEquals($responseLimit['headers']['status-code'], 200);
        $this->assertIsArray($responseLimit['body']['logs']);
        $this->assertNotEmpty($responseLimit['body']['logs']);
        $this->assertCount(1, $responseLimit['body']['logs']);
        $this->assertIsNumeric($responseLimit['body']['total']);

        $this->assertEquals($response['body']['logs'][0], $responseLimit['body']['logs'][0]);

        $responseOffset = $this->client->call(Client::METHOD_GET, '/account/logs', array_merge([
            'origin' => 'http://localhost',
            'content-type' => 'application/json',
            'x-appwrite-project' => $this->getProject()['$id'],
            'cookie' => 'a_session_' . $this->getProject()['$id'] . '=' . $session,
        ]), [
            'queries' => [ 'offset(1)' ],
        ]);

        $this->assertEquals($responseOffset['headers']['status-code'], 200);
        $this->assertIsArray($responseOffset['body']['logs']);
        $this->assertNotEmpty($responseOffset['body']['logs']);
        $this->assertCount(2, $responseOffset['body']['logs']);
        $this->assertIsNumeric($responseOffset['body']['total']);

        $this->assertEquals($response['body']['logs'][1], $responseOffset['body']['logs'][0]);

        $responseLimitOffset = $this->client->call(Client::METHOD_GET, '/account/logs', array_merge([
            'origin' => 'http://localhost',
            'content-type' => 'application/json',
            'x-appwrite-project' => $this->getProject()['$id'],
            'cookie' => 'a_session_' . $this->getProject()['$id'] . '=' . $session,
        ]), [
            'queries' => [ 'limit(1)', 'offset(1)' ],
        ]);

        $this->assertEquals($responseLimitOffset['headers']['status-code'], 200);
        $this->assertIsArray($responseLimitOffset['body']['logs']);
        $this->assertNotEmpty($responseLimitOffset['body']['logs']);
        $this->assertCount(1, $responseLimitOffset['body']['logs']);
        $this->assertIsNumeric($responseLimitOffset['body']['total']);

        $this->assertEquals($response['body']['logs'][1], $responseLimitOffset['body']['logs'][0]);
        /**
         * Test for FAILURE
         */
        $response = $this->client->call(Client::METHOD_GET, '/account/logs', array_merge([
            'origin' => 'http://localhost',
            'content-type' => 'application/json',
            'x-appwrite-project' => $this->getProject()['$id'],
        ]));

        $this->assertEquals($response['headers']['status-code'], 401);

        return $data;
    }

    // TODO Add tests for OAuth2 session creation

    /**
     * @depends testCreateAccountSession
     */
    public function testUpdateAccountName($data): array
    {
        $email = $data['email'] ?? '';
        $session = $data['session'] ?? '';
        $newName = 'Lorem';

        /**
         * Test for SUCCESS
         */
        $response = $this->client->call(Client::METHOD_PATCH, '/account/name', array_merge([
            'origin' => 'http://localhost',
            'content-type' => 'application/json',
            'x-appwrite-project' => $this->getProject()['$id'],
            'cookie' => 'a_session_' . $this->getProject()['$id'] . '=' . $session,
        ]), [
            'name' => $newName
        ]);

        $this->assertEquals($response['headers']['status-code'], 200);
        $this->assertIsArray($response['body']);
        $this->assertNotEmpty($response['body']);
        $this->assertNotEmpty($response['body']['$id']);
<<<<<<< HEAD
        $dateValidator = new DatetimeValidator();
        $this->assertEquals(true, $dateValidator->isValid($response['body']['registration']));
=======
        $this->assertEquals(true, (new DatetimeValidator())->isValid($response['body']['registration']));
>>>>>>> 1832c3c1
        $this->assertEquals($response['body']['email'], $email);
        $this->assertEquals($response['body']['name'], $newName);

        /**
         * Test for FAILURE
         */
        $response = $this->client->call(Client::METHOD_PATCH, '/account/name', array_merge([
            'origin' => 'http://localhost',
            'content-type' => 'application/json',
            'x-appwrite-project' => $this->getProject()['$id'],
        ]));

        $this->assertEquals($response['headers']['status-code'], 401);

        $response = $this->client->call(Client::METHOD_PATCH, '/account/name', array_merge([
            'origin' => 'http://localhost',
            'content-type' => 'application/json',
            'x-appwrite-project' => $this->getProject()['$id'],
            'cookie' => 'a_session_' . $this->getProject()['$id'] . '=' . $session,
        ]), []);

        $this->assertEquals($response['headers']['status-code'], 400);

        $response = $this->client->call(Client::METHOD_PATCH, '/account/name', array_merge([
            'origin' => 'http://localhost',
            'content-type' => 'application/json',
            'x-appwrite-project' => $this->getProject()['$id'],
            'cookie' => 'a_session_' . $this->getProject()['$id'] . '=' . $session,
        ]), [
            'name' => 'ocSRq1d3QphHivJyUmYY7WMnrxyjdk5YvVwcDqx2zS0coxESN8RmsQwLWw5Whnf0WbVohuFWTRAaoKgCOO0Y0M7LwgFnZmi8881Y72222222222222222222222222222'
        ]);

        $this->assertEquals($response['headers']['status-code'], 400);

        $data['name'] = $newName;

        return $data;
    }

    /**
     * @depends testUpdateAccountName
     */
    #[Retry(count: 1)]
    public function testUpdateAccountPassword($data): array
    {
        $email = $data['email'] ?? '';
        $password = $data['password'] ?? '';
        $session = $data['session'] ?? '';

        /**
         * Test for SUCCESS
         */
        $response = $this->client->call(Client::METHOD_PATCH, '/account/password', array_merge([
            'origin' => 'http://localhost',
            'content-type' => 'application/json',
            'x-appwrite-project' => $this->getProject()['$id'],
            'cookie' => 'a_session_' . $this->getProject()['$id'] . '=' . $session,
        ]), [
            'password' => 'new-password',
            'oldPassword' => $password,
        ]);

        $this->assertEquals($response['headers']['status-code'], 200);
        $this->assertIsArray($response['body']);
        $this->assertNotEmpty($response['body']);
        $this->assertNotEmpty($response['body']['$id']);
<<<<<<< HEAD
        $dateValidator = new DatetimeValidator();
        $this->assertEquals(true, $dateValidator->isValid($response['body']['registration']));
=======
        $this->assertEquals(true, (new DatetimeValidator())->isValid($response['body']['registration']));
>>>>>>> 1832c3c1
        $this->assertEquals($response['body']['email'], $email);

        $response = $this->client->call(Client::METHOD_POST, '/account/sessions/email', array_merge([
            'origin' => 'http://localhost',
            'content-type' => 'application/json',
            'x-appwrite-project' => $this->getProject()['$id'],
        ]), [
            'email' => $email,
            'password' => 'new-password',
        ]);

        $this->assertEquals($response['headers']['status-code'], 201);

        /**
         * Test for FAILURE
         */
        $response = $this->client->call(Client::METHOD_PATCH, '/account/password', array_merge([
            'origin' => 'http://localhost',
            'content-type' => 'application/json',
            'x-appwrite-project' => $this->getProject()['$id'],
        ]));

        $this->assertEquals($response['headers']['status-code'], 401);
        $response = $this->client->call(Client::METHOD_PATCH, '/account/password', array_merge([
            'origin' => 'http://localhost',
            'content-type' => 'application/json',
            'x-appwrite-project' => $this->getProject()['$id'],
            'cookie' => 'a_session_' . $this->getProject()['$id'] . '=' . $session,
        ]), []);

        $this->assertEquals($response['headers']['status-code'], 400);

        /**
         * Existing user tries to update password by passing wrong old password -> SHOULD FAIL
         */
        $response = $this->client->call(Client::METHOD_PATCH, '/account/password', array_merge([
            'origin' => 'http://localhost',
            'content-type' => 'application/json',
            'x-appwrite-project' => $this->getProject()['$id'],
            'cookie' => 'a_session_' . $this->getProject()['$id'] . '=' . $session,
        ]), [
            'password' => 'new-password',
            'oldPassword' => $password,
        ]);
        $this->assertEquals($response['headers']['status-code'], 401);

        /**
         * Existing user tries to update password without passing old password -> SHOULD FAIL
         */
        $response = $this->client->call(Client::METHOD_PATCH, '/account/password', array_merge([
            'origin' => 'http://localhost',
            'content-type' => 'application/json',
            'x-appwrite-project' => $this->getProject()['$id'],
            'cookie' => 'a_session_' . $this->getProject()['$id'] . '=' . $session,
        ]), [
            'password' => 'new-password'
        ]);
        $this->assertEquals($response['headers']['status-code'], 401);

        $data['password'] = 'new-password';

        return $data;
    }

    /**
     * @depends testUpdateAccountPassword
     */
    public function testUpdateAccountEmail($data): array
    {
        $newEmail = uniqid() . 'new@localhost.test';
        $session = $data['session'] ?? '';

        /**
         * Test for SUCCESS
         */
        $response = $this->client->call(Client::METHOD_PATCH, '/account/email', array_merge([
            'origin' => 'http://localhost',
            'content-type' => 'application/json',
            'x-appwrite-project' => $this->getProject()['$id'],
            'cookie' => 'a_session_' . $this->getProject()['$id'] . '=' . $session,
        ]), [
            'email' => $newEmail,
            'password' => 'new-password',
        ]);

        $this->assertEquals($response['headers']['status-code'], 200);
        $this->assertIsArray($response['body']);
        $this->assertNotEmpty($response['body']);
        $this->assertNotEmpty($response['body']['$id']);
<<<<<<< HEAD
        $dateValidator = new DatetimeValidator();
        $this->assertEquals(true, $dateValidator->isValid($response['body']['registration']));
=======
        $this->assertEquals(true, (new DatetimeValidator())->isValid($response['body']['registration']));
>>>>>>> 1832c3c1
        $this->assertEquals($response['body']['email'], $newEmail);

        /**
         * Test for FAILURE
         */
        $response = $this->client->call(Client::METHOD_PATCH, '/account/email', array_merge([
            'origin' => 'http://localhost',
            'content-type' => 'application/json',
            'x-appwrite-project' => $this->getProject()['$id'],
        ]));

        $this->assertEquals($response['headers']['status-code'], 401);

        $response = $this->client->call(Client::METHOD_PATCH, '/account/email', array_merge([
            'origin' => 'http://localhost',
            'content-type' => 'application/json',
            'x-appwrite-project' => $this->getProject()['$id'],
            'cookie' => 'a_session_' . $this->getProject()['$id'] . '=' . $session,
        ]), []);

        $this->assertEquals($response['headers']['status-code'], 400);

        // Test if we can create a new account with the old email

        /**
         * Test for SUCCESS
         */
        $response = $this->client->call(Client::METHOD_POST, '/account', array_merge([
            'origin' => 'http://localhost',
            'content-type' => 'application/json',
            'x-appwrite-project' => $this->getProject()['$id'],
        ]), [
            'userId' => ID::unique(),
            'email' =>  $data['email'],
            'password' =>  $data['password'],
            'name' =>  $data['name'],
        ]);

        $this->assertEquals($response['headers']['status-code'], 201);
        $this->assertNotEmpty($response['body']);
        $this->assertNotEmpty($response['body']['$id']);
<<<<<<< HEAD
        $this->assertEquals(true, $dateValidator->isValid($response['body']['registration']));
=======
        $this->assertEquals(true, (new DatetimeValidator())->isValid($response['body']['registration']));
>>>>>>> 1832c3c1
        $this->assertEquals($response['body']['email'], $data['email']);
        $this->assertEquals($response['body']['name'], $data['name']);


        $data['email'] = $newEmail;

        return $data;
    }

    /**
     * @depends testUpdateAccountEmail
     */
    public function testUpdateAccountPrefs($data): array
    {
        $newEmail = uniqid() . 'new@localhost.test';
        $session = $data['session'] ?? '';

        /**
         * Test for SUCCESS
         */
        $response = $this->client->call(Client::METHOD_PATCH, '/account/prefs', array_merge([
            'origin' => 'http://localhost',
            'content-type' => 'application/json',
            'x-appwrite-project' => $this->getProject()['$id'],
            'cookie' => 'a_session_' . $this->getProject()['$id'] . '=' . $session,
        ]), [
            'prefs' => [
                'prefKey1' => 'prefValue1',
                'prefKey2' => 'prefValue2',
            ]
        ]);

        $this->assertEquals($response['headers']['status-code'], 200);
        $this->assertIsArray($response['body']);
        $this->assertNotEmpty($response['body']);
        $this->assertEquals('prefValue1', $response['body']['prefs']['prefKey1']);
        $this->assertEquals('prefValue2', $response['body']['prefs']['prefKey2']);

        /**
         * Test for FAILURE
         */
        $response = $this->client->call(Client::METHOD_PATCH, '/account/prefs', array_merge([
            'origin' => 'http://localhost',
            'content-type' => 'application/json',
            'x-appwrite-project' => $this->getProject()['$id'],
        ]));

        $this->assertEquals($response['headers']['status-code'], 401);

        $response = $this->client->call(Client::METHOD_PATCH, '/account/prefs', array_merge([
            'origin' => 'http://localhost',
            'content-type' => 'application/json',
            'x-appwrite-project' => $this->getProject()['$id'],
            'cookie' => 'a_session_' . $this->getProject()['$id'] . '=' . $session,
        ]), [
            'prefs' => '{}'
        ]);

        $this->assertEquals($response['headers']['status-code'], 400);


        $response = $this->client->call(Client::METHOD_PATCH, '/account/prefs', array_merge([
            'origin' => 'http://localhost',
            'content-type' => 'application/json',
            'x-appwrite-project' => $this->getProject()['$id'],
            'cookie' => 'a_session_' . $this->getProject()['$id'] . '=' . $session,
        ]), [
            'prefs' => '[]'
        ]);

        $this->assertEquals($response['headers']['status-code'], 400);

        $response = $this->client->call(Client::METHOD_PATCH, '/account/prefs', array_merge([
            'origin' => 'http://localhost',
            'content-type' => 'application/json',
            'x-appwrite-project' => $this->getProject()['$id'],
            'cookie' => 'a_session_' . $this->getProject()['$id'] . '=' . $session,
        ]), [
            'prefs' => '{"test": "value"}'
        ]);

        $this->assertEquals($response['headers']['status-code'], 400);

        /**
         * Prefs size exceeded
         */
        $prefsObject = ["longValue" => str_repeat("🍰", 100000)];

        $response = $this->client->call(Client::METHOD_PATCH, '/account/prefs', array_merge([
            'origin' => 'http://localhost',
            'content-type' => 'application/json',
            'x-appwrite-project' => $this->getProject()['$id'],
            'cookie' => 'a_session_' . $this->getProject()['$id'] . '=' . $session,
        ]), [
            'prefs' => $prefsObject
        ]);

        $this->assertEquals(400, $response['headers']['status-code']);

        // Now let's test the same thing, but with normal symbol instead of multi-byte cake emoji
        $prefsObject = ["longValue" => str_repeat("-", 100000)];

        $response = $this->client->call(Client::METHOD_PATCH, '/account/prefs', array_merge([
            'origin' => 'http://localhost',
            'content-type' => 'application/json',
            'x-appwrite-project' => $this->getProject()['$id'],
            'cookie' => 'a_session_' . $this->getProject()['$id'] . '=' . $session,
        ]), [
            'prefs' => $prefsObject
        ]);

        $this->assertEquals(400, $response['headers']['status-code']);

        return $data;
    }

    /**
     * @depends testUpdateAccountPrefs
     */
    public function testCreateAccountVerification($data): array
    {
        $email = $data['email'] ?? '';
        $name = $data['name'] ?? '';
        $session = $data['session'] ?? '';

        /**
         * Test for SUCCESS
         */
        $response = $this->client->call(Client::METHOD_POST, '/account/verification', array_merge([
            'origin' => 'http://localhost',
            'content-type' => 'application/json',
            'x-appwrite-project' => $this->getProject()['$id'],
            'cookie' => 'a_session_' . $this->getProject()['$id'] . '=' . $session,

        ]), [
            'url' => 'http://localhost/verification',
        ]);

        $this->assertEquals(201, $response['headers']['status-code']);
        $this->assertNotEmpty($response['body']['$id']);
        $this->assertEmpty($response['body']['secret']);
<<<<<<< HEAD
        $dateValidator = new DatetimeValidator();
        $this->assertEquals(true, $dateValidator->isValid($response['body']['expire']));
=======
        $this->assertEquals(true, (new DatetimeValidator())->isValid($response['body']['expire']));
>>>>>>> 1832c3c1

        $lastEmail = $this->getLastEmail();

        $this->assertEquals($email, $lastEmail['to'][0]['address']);
        $this->assertEquals($name, $lastEmail['to'][0]['name']);
        $this->assertEquals('Account Verification', $lastEmail['subject']);

        $verification = substr($lastEmail['text'], strpos($lastEmail['text'], '&secret=', 0) + 8, 256);
        $expireTime = strpos($lastEmail['text'], 'expire=' . urlencode(DateTime::format(new \DateTime($response['body']['expire']))), 0);
        $this->assertNotFalse($expireTime);

        $secretTest = strpos($lastEmail['text'], 'secret=' . $response['body']['secret'], 0);

        $this->assertNotFalse($secretTest);

        $userIDTest = strpos($lastEmail['text'], 'userId=' . $response['body']['userId'], 0);

        $this->assertNotFalse($userIDTest);

        /**
         * Test for FAILURE
         */
        $response = $this->client->call(Client::METHOD_POST, '/account/verification', array_merge([
            'origin' => 'http://localhost',
            'content-type' => 'application/json',
            'x-appwrite-project' => $this->getProject()['$id'],
            'cookie' => 'a_session_' . $this->getProject()['$id'] . '=' . $session,
        ]), [
            'url' => 'localhost/verification',
        ]);

        $this->assertEquals(400, $response['headers']['status-code']);

        $response = $this->client->call(Client::METHOD_POST, '/account/verification', array_merge([
            'origin' => 'http://localhost',
            'content-type' => 'application/json',
            'x-appwrite-project' => $this->getProject()['$id'],
            'cookie' => 'a_session_' . $this->getProject()['$id'] . '=' . $session,
        ]), [
            'url' => 'http://remotehost/verification',
        ]);

        $this->assertEquals(400, $response['headers']['status-code']);

        $data['verification'] = $verification;

        return $data;
    }

    /**
     * @depends testCreateAccountVerification
     */
    public function testUpdateAccountVerification($data): array
    {
        $id = $data['id'] ?? '';
        $session = $data['session'] ?? '';
        $verification = $data['verification'] ?? '';

        /**
         * Test for SUCCESS
         */
        $response = $this->client->call(Client::METHOD_PUT, '/account/verification', array_merge([
            'origin' => 'http://localhost',
            'content-type' => 'application/json',
            'x-appwrite-project' => $this->getProject()['$id'],
            'cookie' => 'a_session_' . $this->getProject()['$id'] . '=' . $session,
        ]), [
            'userId' => $id,
            'secret' => $verification,
        ]);

        $this->assertEquals(200, $response['headers']['status-code']);

        /**
         * Test for FAILURE
         */
        $response = $this->client->call(Client::METHOD_PUT, '/account/verification', array_merge([
            'origin' => 'http://localhost',
            'content-type' => 'application/json',
            'x-appwrite-project' => $this->getProject()['$id'],
            'cookie' => 'a_session_' . $this->getProject()['$id'] . '=' . $session,
        ]), [
            'userId' => ID::custom('ewewe'),
            'secret' => $verification,
        ]);

        $this->assertEquals(404, $response['headers']['status-code']);

        $response = $this->client->call(Client::METHOD_PUT, '/account/verification', array_merge([
            'origin' => 'http://localhost',
            'content-type' => 'application/json',
            'x-appwrite-project' => $this->getProject()['$id'],
            'cookie' => 'a_session_' . $this->getProject()['$id'] . '=' . $session,
        ]), [
            'userId' => $id,
            'secret' => 'sdasdasdasd',
        ]);

        $this->assertEquals(401, $response['headers']['status-code']);

        return $data;
    }

    /**
     * @depends testUpdateAccountVerification
     */
    public function testDeleteAccountSession($data): array
    {
        $email = $data['email'] ?? '';
        $password = $data['password'] ?? '';
        $session = $data['session'] ?? '';

        /**
         * Test for SUCCESS
         */
        $response = $this->client->call(Client::METHOD_POST, '/account/sessions/email', array_merge([
            'origin' => 'http://localhost',
            'content-type' => 'application/json',
            'x-appwrite-project' => $this->getProject()['$id'],
        ]), [
            'email' => $email,
            'password' => $password,
        ]);

        $sessionNewId = $response['body']['$id'];
        $sessionNew = $this->client->parseCookie((string)$response['headers']['set-cookie'])['a_session_' . $this->getProject()['$id']];

        $this->assertEquals($response['headers']['status-code'], 201);

        $response = $this->client->call(Client::METHOD_GET, '/account', [
            'origin' => 'http://localhost',
            'content-type' => 'application/json',
            'x-appwrite-project' => $this->getProject()['$id'],
            'cookie' => 'a_session_' . $this->getProject()['$id'] . '=' . $sessionNew,
        ]);

        $this->assertEquals($response['headers']['status-code'], 200);

        $response = $this->client->call(Client::METHOD_DELETE, '/account/sessions/' . $sessionNewId, array_merge([
            'origin' => 'http://localhost',
            'content-type' => 'application/json',
            'x-appwrite-project' => $this->getProject()['$id'],
            'cookie' => 'a_session_' . $this->getProject()['$id'] . '=' . $sessionNew,
        ]));

        $this->assertEquals($response['headers']['status-code'], 204);

        $response = $this->client->call(Client::METHOD_GET, '/account', array_merge([
            'origin' => 'http://localhost',
            'content-type' => 'application/json',
            'x-appwrite-project' => $this->getProject()['$id'],
            'cookie' => 'a_session_' . $this->getProject()['$id'] . '=' . $session,
        ]));

        $this->assertEquals($response['headers']['status-code'], 200);

        /**
         * Test for FAILURE
         */
        $response = $this->client->call(Client::METHOD_GET, '/account', [
            'origin' => 'http://localhost',
            'content-type' => 'application/json',
            'x-appwrite-project' => $this->getProject()['$id'],
            'cookie' => 'a_session_' . $this->getProject()['$id'] . '=' . $sessionNew,
        ]);

        $this->assertEquals($response['headers']['status-code'], 401);

        return $data;
    }

    /**
     * @depends testUpdateAccountVerification
     */
    public function testDeleteAccountSessionCurrent($data): array
    {
        $email = $data['email'] ?? '';
        $password = $data['password'] ?? '';

        /**
         * Test for SUCCESS
         */
        $response = $this->client->call(Client::METHOD_POST, '/account/sessions/email', array_merge([
            'origin' => 'http://localhost',
            'content-type' => 'application/json',
            'x-appwrite-project' => $this->getProject()['$id'],
        ]), [
            'email' => $email,
            'password' => $password,
        ]);

        $sessionNew = $this->client->parseCookie((string)$response['headers']['set-cookie'])['a_session_' . $this->getProject()['$id']];

        $this->assertEquals($response['headers']['status-code'], 201);

        $response = $this->client->call(Client::METHOD_GET, '/account', [
            'origin' => 'http://localhost',
            'content-type' => 'application/json',
            'cookie' => 'a_session_' . $this->getProject()['$id'] . '=' . $sessionNew,
            'x-appwrite-project' => $this->getProject()['$id'],
        ]);

        $this->assertEquals($response['headers']['status-code'], 200);

        $response = $this->client->call(Client::METHOD_DELETE, '/account/sessions/current', [
            'origin' => 'http://localhost',
            'content-type' => 'application/json',
            'cookie' => 'a_session_' . $this->getProject()['$id'] . '=' . $sessionNew,
            'x-appwrite-project' => $this->getProject()['$id'],
        ]);

        $this->assertEquals($response['headers']['status-code'], 204);

        /**
         * Test for FAILURE
         */
        $response = $this->client->call(Client::METHOD_GET, '/account', [
            'origin' => 'http://localhost',
            'content-type' => 'application/json',
            'cookie' => 'a_session_' . $this->getProject()['$id'] . '=' . $sessionNew,
            'x-appwrite-project' => $this->getProject()['$id'],
        ]);

        $this->assertEquals($response['headers']['status-code'], 401);

        return $data;
    }

    /**
     * @depends testUpdateAccountVerification
     */
    public function testDeleteAccountSessions($data): array
    {
        $session = $data['session'] ?? '';

        /**
         * Test for SUCCESS
         */
        $response = $this->client->call(Client::METHOD_DELETE, '/account/sessions', array_merge([
            'origin' => 'http://localhost',
            'content-type' => 'application/json',
            'x-appwrite-project' => $this->getProject()['$id'],
            'cookie' => 'a_session_' . $this->getProject()['$id'] . '=' . $session,
        ]));

        $this->assertEquals($response['headers']['status-code'], 204);

        /**
         * Test for FAILURE
         */
        $response = $this->client->call(Client::METHOD_GET, '/account', array_merge([
            'origin' => 'http://localhost',
            'content-type' => 'application/json',
            'x-appwrite-project' => $this->getProject()['$id'],
        ]));

        $this->assertEquals($response['headers']['status-code'], 401);

        /**
         * Create new fallback session
         */
        $email = $data['email'] ?? '';
        $password = $data['password'] ?? '';

        $response = $this->client->call(Client::METHOD_POST, '/account/sessions/email', array_merge([
            'origin' => 'http://localhost',
            'content-type' => 'application/json',
            'x-appwrite-project' => $this->getProject()['$id'],
        ]), [
            'email' => $email,
            'password' => $password,
        ]);

        $data['session'] = $this->client->parseCookie((string)$response['headers']['set-cookie'])['a_session_' . $this->getProject()['$id']];

        return $data;
    }

    /**
     * @depends testDeleteAccountSession
     */
    public function testCreateAccountRecovery($data): array
    {
        $email = $data['email'] ?? '';
        $name = $data['name'] ?? '';

        /**
         * Test for SUCCESS
         */
        $response = $this->client->call(Client::METHOD_POST, '/account/recovery', array_merge([
            'origin' => 'http://localhost',
            'content-type' => 'application/json',
            'x-appwrite-project' => $this->getProject()['$id'],
        ]), [
            'email' => $email,
            'url' => 'http://localhost/recovery',
        ]);

        $this->assertEquals(201, $response['headers']['status-code']);
        $this->assertNotEmpty($response['body']['$id']);
        $this->assertEmpty($response['body']['secret']);
<<<<<<< HEAD
        $dateValidator = new DatetimeValidator();
        $this->assertEquals(true, $dateValidator->isValid($response['body']['expire']));
=======
        $this->assertEquals(true, (new DatetimeValidator())->isValid($response['body']['expire']));
>>>>>>> 1832c3c1

        $lastEmail = $this->getLastEmail();

        $this->assertEquals($email, $lastEmail['to'][0]['address']);
        $this->assertEquals($name, $lastEmail['to'][0]['name']);
        $this->assertEquals('Password Reset', $lastEmail['subject']);

        $recovery = substr($lastEmail['text'], strpos($lastEmail['text'], '&secret=', 0) + 8, 256);

        $expireTime = strpos($lastEmail['text'], 'expire=' . urlencode(DateTime::format(new \DateTime($response['body']['expire']))), 0);

        $this->assertNotFalse($expireTime);

        $secretTest = strpos($lastEmail['text'], 'secret=' . $response['body']['secret'], 0);

        $this->assertNotFalse($secretTest);

        $userIDTest = strpos($lastEmail['text'], 'userId=' . $response['body']['userId'], 0);

        $this->assertNotFalse($userIDTest);

        /**
         * Test for FAILURE
         */
        $response = $this->client->call(Client::METHOD_POST, '/account/recovery', array_merge([
            'origin' => 'http://localhost',
            'content-type' => 'application/json',
            'x-appwrite-project' => $this->getProject()['$id'],
        ]), [
            'email' => $email,
            'url' => 'localhost/recovery',
        ]);

        $this->assertEquals(400, $response['headers']['status-code']);

        $response = $this->client->call(Client::METHOD_POST, '/account/recovery', array_merge([
            'origin' => 'http://localhost',
            'content-type' => 'application/json',
            'x-appwrite-project' => $this->getProject()['$id'],
        ]), [
            'email' => $email,
            'url' => 'http://remotehost/recovery',
        ]);

        $this->assertEquals(400, $response['headers']['status-code']);

        $response = $this->client->call(Client::METHOD_POST, '/account/recovery', array_merge([
            'origin' => 'http://localhost',
            'content-type' => 'application/json',
            'x-appwrite-project' => $this->getProject()['$id'],
        ]), [
            'email' => 'not-found@localhost.test',
            'url' => 'http://localhost/recovery',
        ]);

        $this->assertEquals(404, $response['headers']['status-code']);

        $data['recovery'] = $recovery;

        return $data;
    }

    /**
     * @depends testCreateAccountRecovery
     */
    #[Retry(count: 1)]
    public function testUpdateAccountRecovery($data): array
    {
        $id = $data['id'] ?? '';
        $recovery = $data['recovery'] ?? '';
        $newPassowrd = 'test-recovery';

        /**
         * Test for SUCCESS
         */
        $response = $this->client->call(Client::METHOD_PUT, '/account/recovery', array_merge([
            'origin' => 'http://localhost',
            'content-type' => 'application/json',
            'x-appwrite-project' => $this->getProject()['$id'],
        ]), [
            'userId' => $id,
            'secret' => $recovery,
            'password' => $newPassowrd,
            'passwordAgain' => $newPassowrd,
        ]);

        $this->assertEquals(200, $response['headers']['status-code']);

        /**
         * Test for FAILURE
         */
        $response = $this->client->call(Client::METHOD_PUT, '/account/recovery', array_merge([
            'origin' => 'http://localhost',
            'content-type' => 'application/json',
            'x-appwrite-project' => $this->getProject()['$id'],
        ]), [
            'userId' => ID::custom('ewewe'),
            'secret' => $recovery,
            'password' => $newPassowrd,
            'passwordAgain' => $newPassowrd,
        ]);

        $this->assertEquals(404, $response['headers']['status-code']);

        $response = $this->client->call(Client::METHOD_PUT, '/account/recovery', array_merge([
            'origin' => 'http://localhost',
            'content-type' => 'application/json',
            'x-appwrite-project' => $this->getProject()['$id'],
        ]), [
            'userId' => $id,
            'secret' => 'sdasdasdasd',
            'password' => $newPassowrd,
            'passwordAgain' => $newPassowrd,
        ]);

        $this->assertEquals(401, $response['headers']['status-code']);

        $response = $this->client->call(Client::METHOD_PUT, '/account/recovery', array_merge([
            'origin' => 'http://localhost',
            'content-type' => 'application/json',
            'x-appwrite-project' => $this->getProject()['$id'],
        ]), [
            'userId' => $id,
            'secret' => $recovery,
            'password' => $newPassowrd . 'x',
            'passwordAgain' => $newPassowrd,
        ]);

        $this->assertEquals(400, $response['headers']['status-code']);

        return $data;
    }

    public function testCreateMagicUrl(): array
    {
        $email = \time() . 'user@appwrite.io';

        /**
         * Test for SUCCESS
         */
        $response = $this->client->call(Client::METHOD_POST, '/account/sessions/magic-url', array_merge([
            'origin' => 'http://localhost',
            'content-type' => 'application/json',
            'x-appwrite-project' => $this->getProject()['$id'],
        ]), [
            'userId' => ID::unique(),
            'email' => $email,
            // 'url' => 'http://localhost/magiclogin',
        ]);

        $this->assertEquals(201, $response['headers']['status-code']);
        $this->assertNotEmpty($response['body']['$id']);
        $this->assertEmpty($response['body']['secret']);
<<<<<<< HEAD
        $dateValidator = new DatetimeValidator();
        $this->assertEquals(true, $dateValidator->isValid($response['body']['expire']));
=======
        $this->assertEquals(true, (new DatetimeValidator())->isValid($response['body']['expire']));
>>>>>>> 1832c3c1

        $userId = $response['body']['userId'];

        $lastEmail = $this->getLastEmail();
        $this->assertEquals($email, $lastEmail['to'][0]['address']);
        $this->assertEquals('Login', $lastEmail['subject']);

        $token = substr($lastEmail['text'], strpos($lastEmail['text'], '&secret=', 0) + 8, 256);

        $expireTime = strpos($lastEmail['text'], 'expire=' . urlencode(DateTime::format(new \DateTime($response['body']['expire']))), 0);

        $this->assertNotFalse($expireTime);

        $secretTest = strpos($lastEmail['text'], 'secret=' . $response['body']['secret'], 0);

        $this->assertNotFalse($secretTest);

        $userIDTest = strpos($lastEmail['text'], 'userId=' . $response['body']['userId'], 0);

        $this->assertNotFalse($userIDTest);

        /**
         * Test for FAILURE
         */
        $response = $this->client->call(Client::METHOD_POST, '/account/sessions/magic-url', array_merge([
            'origin' => 'http://localhost',
            'content-type' => 'application/json',
            'x-appwrite-project' => $this->getProject()['$id'],
        ]), [
            'userId' => ID::unique(),
            'email' => $email,
            'url' => 'localhost/magiclogin',
        ]);

        $this->assertEquals(400, $response['headers']['status-code']);

        $response = $this->client->call(Client::METHOD_POST, '/account/sessions/magic-url', array_merge([
            'origin' => 'http://localhost',
            'content-type' => 'application/json',
            'x-appwrite-project' => $this->getProject()['$id'],
        ]), [
            'userId' => ID::unique(),
            'email' => $email,
            'url' => 'http://remotehost/magiclogin',
        ]);

        $this->assertEquals(400, $response['headers']['status-code']);

        $response = $this->client->call(Client::METHOD_POST, '/account/sessions/magic-url', array_merge([
            'origin' => 'http://localhost',
            'content-type' => 'application/json',
            'x-appwrite-project' => $this->getProject()['$id'],
        ]), [
            'email' => $email,
        ]);

        $this->assertEquals(400, $response['headers']['status-code']);

        $data['token'] = $token;
        $data['id'] = $userId;
        $data['email'] = $email;

        return $data;
    }

    /**
     * @depends testCreateMagicUrl
     */
    public function testCreateSessionWithMagicUrl($data): array
    {
        $id = $data['id'] ?? '';
        $token = $data['token'] ?? '';
        $email = $data['email'] ?? '';

        /**
         * Test for SUCCESS
         */
        $response = $this->client->call(Client::METHOD_PUT, '/account/sessions/magic-url', array_merge([
            'origin' => 'http://localhost',
            'content-type' => 'application/json',
            'x-appwrite-project' => $this->getProject()['$id'],
        ]), [
            'userId' => $id,
            'secret' => $token,
        ]);

        $this->assertEquals(201, $response['headers']['status-code']);
        $this->assertIsArray($response['body']);
        $this->assertNotEmpty($response['body']);
        $this->assertNotEmpty($response['body']['$id']);
        $this->assertNotEmpty($response['body']['userId']);

        $sessionId = $response['body']['$id'];
        $session = $this->client->parseCookie((string)$response['headers']['set-cookie'])['a_session_' . $this->getProject()['$id']];

        $response = $this->client->call(Client::METHOD_GET, '/account', array_merge([
            'origin' => 'http://localhost',
            'content-type' => 'application/json',
            'x-appwrite-project' => $this->getProject()['$id'],
            'cookie' => 'a_session_' . $this->getProject()['$id'] . '=' . $session,
        ]));

        $this->assertEquals($response['headers']['status-code'], 200);
        $this->assertNotEmpty($response['body']);
        $this->assertNotEmpty($response['body']['$id']);
<<<<<<< HEAD
        $dateValidator = new DatetimeValidator();
        $this->assertEquals(true, $dateValidator->isValid($response['body']['registration']));
=======
        $this->assertEquals(true, (new DatetimeValidator())->isValid($response['body']['registration']));
>>>>>>> 1832c3c1
        $this->assertEquals($response['body']['email'], $email);
        $this->assertTrue($response['body']['emailVerification']);

        /**
         * Test for FAILURE
         */
        $response = $this->client->call(Client::METHOD_PUT, '/account/sessions/magic-url', array_merge([
            'origin' => 'http://localhost',
            'content-type' => 'application/json',
            'x-appwrite-project' => $this->getProject()['$id'],
        ]), [
            'userId' => ID::custom('ewewe'),
            'secret' => $token,
        ]);

        $this->assertEquals(404, $response['headers']['status-code']);

        $response = $this->client->call(Client::METHOD_PUT, '/account/sessions/magic-url', array_merge([
            'origin' => 'http://localhost',
            'content-type' => 'application/json',
            'x-appwrite-project' => $this->getProject()['$id'],
        ]), [
            'userId' => $id,
            'secret' => 'sdasdasdasd',
        ]);

        $this->assertEquals(401, $response['headers']['status-code']);


        $data['sessionId'] = $sessionId;
        $data['session'] = $session;

        return $data;
    }

    /**
     * @depends testCreateSessionWithMagicUrl
     */
    public function testUpdateAccountPasswordWithMagicUrl($data): array
    {
        $email = $data['email'] ?? '';
        $session = $data['session'] ?? '';

        /**
         * Test for SUCCESS
         */
        $response = $this->client->call(Client::METHOD_PATCH, '/account/password', array_merge([
            'origin' => 'http://localhost',
            'content-type' => 'application/json',
            'x-appwrite-project' => $this->getProject()['$id'],
            'cookie' => 'a_session_' . $this->getProject()['$id'] . '=' . $session,
        ]), [
            'password' => 'new-password'
        ]);

        $this->assertEquals($response['headers']['status-code'], 200);
        $this->assertIsArray($response['body']);
        $this->assertNotEmpty($response['body']);
        $this->assertNotEmpty($response['body']['$id']);
<<<<<<< HEAD
        $dateValidator = new DatetimeValidator();
        $this->assertEquals(true, $dateValidator->isValid($response['body']['registration']));
=======
        $this->assertEquals(true, (new DatetimeValidator())->isValid($response['body']['registration']));
>>>>>>> 1832c3c1
        $this->assertEquals($response['body']['email'], $email);

        $response = $this->client->call(Client::METHOD_POST, '/account/sessions/email', array_merge([
            'origin' => 'http://localhost',
            'content-type' => 'application/json',
            'x-appwrite-project' => $this->getProject()['$id'],
        ]), [
            'email' => $email,
            'password' => 'new-password',
        ]);

        $this->assertEquals($response['headers']['status-code'], 201);

        /**
         * Test for FAILURE
         */
        $response = $this->client->call(Client::METHOD_PATCH, '/account/password', array_merge([
            'origin' => 'http://localhost',
            'content-type' => 'application/json',
            'x-appwrite-project' => $this->getProject()['$id'],
        ]));

        $this->assertEquals($response['headers']['status-code'], 401);

        $response = $this->client->call(Client::METHOD_PATCH, '/account/password', array_merge([
            'origin' => 'http://localhost',
            'content-type' => 'application/json',
            'x-appwrite-project' => $this->getProject()['$id'],
            'cookie' => 'a_session_' . $this->getProject()['$id'] . '=' . $session,
        ]), []);

        $this->assertEquals($response['headers']['status-code'], 400);

        /**
         * Existing user tries to update password by passing wrong old password -> SHOULD FAIL
         */
        $response = $this->client->call(Client::METHOD_PATCH, '/account/password', array_merge([
            'origin' => 'http://localhost',
            'content-type' => 'application/json',
            'x-appwrite-project' => $this->getProject()['$id'],
            'cookie' => 'a_session_' . $this->getProject()['$id'] . '=' . $session,
        ]), [
            'password' => 'new-password',
            'oldPassword' => 'wrong-password',
        ]);
        $this->assertEquals($response['headers']['status-code'], 401);

        /**
         * Existing user tries to update password without passing old password -> SHOULD FAIL
         */
        $response = $this->client->call(Client::METHOD_PATCH, '/account/password', array_merge([
            'origin' => 'http://localhost',
            'content-type' => 'application/json',
            'x-appwrite-project' => $this->getProject()['$id'],
            'cookie' => 'a_session_' . $this->getProject()['$id'] . '=' . $session,
        ]), [
            'password' => 'new-password'
        ]);
        $this->assertEquals($response['headers']['status-code'], 401);

        $data['password'] = 'new-password';

        return $data;
    }
}<|MERGE_RESOLUTION|>--- conflicted
+++ resolved
@@ -35,12 +35,7 @@
         $this->assertEquals($response['headers']['status-code'], 201);
         $this->assertNotEmpty($response['body']);
         $this->assertNotEmpty($response['body']['$id']);
-<<<<<<< HEAD
-        $dateValidator = new DatetimeValidator();
-        $this->assertEquals(true, $dateValidator->isValid($response['body']['registration']));
-=======
         $this->assertEquals(true, (new DatetimeValidator())->isValid($response['body']['registration']));
->>>>>>> 1832c3c1
         $this->assertEquals($response['body']['email'], $email);
         $this->assertEquals($response['body']['name'], $name);
 
@@ -204,12 +199,7 @@
         $this->assertEquals($response['headers']['status-code'], 200);
         $this->assertNotEmpty($response['body']);
         $this->assertNotEmpty($response['body']['$id']);
-<<<<<<< HEAD
-        $dateValidator = new DatetimeValidator();
-        $this->assertEquals(true, $dateValidator->isValid($response['body']['registration']));
-=======
         $this->assertEquals(true, (new DatetimeValidator())->isValid($response['body']['registration']));
->>>>>>> 1832c3c1
         $this->assertEquals($response['body']['email'], $email);
         $this->assertEquals($response['body']['name'], $name);
 
@@ -354,12 +344,7 @@
         $this->assertIsNumeric($response['body']['total']);
         $this->assertContains($response['body']['logs'][1]['event'], ["session.create"]);
         $this->assertEquals($response['body']['logs'][1]['ip'], filter_var($response['body']['logs'][1]['ip'], FILTER_VALIDATE_IP));
-<<<<<<< HEAD
-        $dateValidator = new DatetimeValidator();
-        $this->assertEquals(true, $dateValidator->isValid($response['body']['logs'][1]['time']));
-=======
         $this->assertEquals(true, (new DatetimeValidator())->isValid($response['body']['logs'][1]['time']));
->>>>>>> 1832c3c1
 
         $this->assertEquals('Windows', $response['body']['logs'][1]['osName']);
         $this->assertEquals('WIN', $response['body']['logs'][1]['osCode']);
@@ -381,11 +366,7 @@
 
         $this->assertContains($response['body']['logs'][2]['event'], ["user.create"]);
         $this->assertEquals($response['body']['logs'][2]['ip'], filter_var($response['body']['logs'][2]['ip'], FILTER_VALIDATE_IP));
-<<<<<<< HEAD
-        $this->assertEquals(true, $dateValidator->isValid($response['body']['logs'][2]['time']));
-=======
         $this->assertEquals(true, (new DatetimeValidator())->isValid($response['body']['logs'][2]['time']));
->>>>>>> 1832c3c1
 
         $this->assertEquals('Windows', $response['body']['logs'][2]['osName']);
         $this->assertEquals('WIN', $response['body']['logs'][2]['osCode']);
@@ -496,12 +477,7 @@
         $this->assertIsArray($response['body']);
         $this->assertNotEmpty($response['body']);
         $this->assertNotEmpty($response['body']['$id']);
-<<<<<<< HEAD
-        $dateValidator = new DatetimeValidator();
-        $this->assertEquals(true, $dateValidator->isValid($response['body']['registration']));
-=======
         $this->assertEquals(true, (new DatetimeValidator())->isValid($response['body']['registration']));
->>>>>>> 1832c3c1
         $this->assertEquals($response['body']['email'], $email);
         $this->assertEquals($response['body']['name'], $newName);
 
@@ -568,12 +544,7 @@
         $this->assertIsArray($response['body']);
         $this->assertNotEmpty($response['body']);
         $this->assertNotEmpty($response['body']['$id']);
-<<<<<<< HEAD
-        $dateValidator = new DatetimeValidator();
-        $this->assertEquals(true, $dateValidator->isValid($response['body']['registration']));
-=======
         $this->assertEquals(true, (new DatetimeValidator())->isValid($response['body']['registration']));
->>>>>>> 1832c3c1
         $this->assertEquals($response['body']['email'], $email);
 
         $response = $this->client->call(Client::METHOD_POST, '/account/sessions/email', array_merge([
@@ -663,12 +634,7 @@
         $this->assertIsArray($response['body']);
         $this->assertNotEmpty($response['body']);
         $this->assertNotEmpty($response['body']['$id']);
-<<<<<<< HEAD
-        $dateValidator = new DatetimeValidator();
-        $this->assertEquals(true, $dateValidator->isValid($response['body']['registration']));
-=======
         $this->assertEquals(true, (new DatetimeValidator())->isValid($response['body']['registration']));
->>>>>>> 1832c3c1
         $this->assertEquals($response['body']['email'], $newEmail);
 
         /**
@@ -710,11 +676,7 @@
         $this->assertEquals($response['headers']['status-code'], 201);
         $this->assertNotEmpty($response['body']);
         $this->assertNotEmpty($response['body']['$id']);
-<<<<<<< HEAD
-        $this->assertEquals(true, $dateValidator->isValid($response['body']['registration']));
-=======
         $this->assertEquals(true, (new DatetimeValidator())->isValid($response['body']['registration']));
->>>>>>> 1832c3c1
         $this->assertEquals($response['body']['email'], $data['email']);
         $this->assertEquals($response['body']['name'], $data['name']);
 
@@ -856,12 +818,7 @@
         $this->assertEquals(201, $response['headers']['status-code']);
         $this->assertNotEmpty($response['body']['$id']);
         $this->assertEmpty($response['body']['secret']);
-<<<<<<< HEAD
-        $dateValidator = new DatetimeValidator();
-        $this->assertEquals(true, $dateValidator->isValid($response['body']['expire']));
-=======
         $this->assertEquals(true, (new DatetimeValidator())->isValid($response['body']['expire']));
->>>>>>> 1832c3c1
 
         $lastEmail = $this->getLastEmail();
 
@@ -1163,12 +1120,7 @@
         $this->assertEquals(201, $response['headers']['status-code']);
         $this->assertNotEmpty($response['body']['$id']);
         $this->assertEmpty($response['body']['secret']);
-<<<<<<< HEAD
-        $dateValidator = new DatetimeValidator();
-        $this->assertEquals(true, $dateValidator->isValid($response['body']['expire']));
-=======
         $this->assertEquals(true, (new DatetimeValidator())->isValid($response['body']['expire']));
->>>>>>> 1832c3c1
 
         $lastEmail = $this->getLastEmail();
 
@@ -1322,12 +1274,7 @@
         $this->assertEquals(201, $response['headers']['status-code']);
         $this->assertNotEmpty($response['body']['$id']);
         $this->assertEmpty($response['body']['secret']);
-<<<<<<< HEAD
-        $dateValidator = new DatetimeValidator();
-        $this->assertEquals(true, $dateValidator->isValid($response['body']['expire']));
-=======
         $this->assertEquals(true, (new DatetimeValidator())->isValid($response['body']['expire']));
->>>>>>> 1832c3c1
 
         $userId = $response['body']['userId'];
 
@@ -1433,12 +1380,7 @@
         $this->assertEquals($response['headers']['status-code'], 200);
         $this->assertNotEmpty($response['body']);
         $this->assertNotEmpty($response['body']['$id']);
-<<<<<<< HEAD
-        $dateValidator = new DatetimeValidator();
-        $this->assertEquals(true, $dateValidator->isValid($response['body']['registration']));
-=======
         $this->assertEquals(true, (new DatetimeValidator())->isValid($response['body']['registration']));
->>>>>>> 1832c3c1
         $this->assertEquals($response['body']['email'], $email);
         $this->assertTrue($response['body']['emailVerification']);
 
@@ -1498,12 +1440,7 @@
         $this->assertIsArray($response['body']);
         $this->assertNotEmpty($response['body']);
         $this->assertNotEmpty($response['body']['$id']);
-<<<<<<< HEAD
-        $dateValidator = new DatetimeValidator();
-        $this->assertEquals(true, $dateValidator->isValid($response['body']['registration']));
-=======
         $this->assertEquals(true, (new DatetimeValidator())->isValid($response['body']['registration']));
->>>>>>> 1832c3c1
         $this->assertEquals($response['body']['email'], $email);
 
         $response = $this->client->call(Client::METHOD_POST, '/account/sessions/email', array_merge([
