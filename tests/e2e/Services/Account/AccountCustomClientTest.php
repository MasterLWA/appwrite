--- conflicted
+++ resolved
@@ -477,12 +477,7 @@
         $this->assertIsArray($response['body']);
         $this->assertNotEmpty($response['body']);
         $this->assertNotEmpty($response['body']['$id']);
-<<<<<<< HEAD
-        $dateValidator = new DatetimeValidator();
-        $this->assertEquals(true, $dateValidator->isValid($response['body']['registration']));
-=======
         $this->assertEquals(true, (new DatetimeValidator())->isValid($response['body']['registration']));
->>>>>>> 1832c3c1
         $this->assertEquals($response['body']['email'], $email);
 
         $response = $this->client->call(Client::METHOD_POST, '/account/sessions/email', array_merge([
@@ -733,12 +728,7 @@
         $this->assertEquals(201, $response['headers']['status-code']);
         $this->assertNotEmpty($response['body']['$id']);
         $this->assertEmpty($response['body']['secret']);
-<<<<<<< HEAD
-        $dateValidator = new DatetimeValidator();
-        $this->assertEquals(true, $dateValidator->isValid($response['body']['expire']));
-=======
         $this->assertEquals(true, (new DatetimeValidator())->isValid($response['body']['expire']));
->>>>>>> 1832c3c1
 
         $userId = $response['body']['userId'];
 
@@ -838,12 +828,7 @@
         $this->assertEquals($response['headers']['status-code'], 200);
         $this->assertNotEmpty($response['body']);
         $this->assertNotEmpty($response['body']['$id']);
-<<<<<<< HEAD
-        $dateValidator = new DatetimeValidator();
-        $this->assertEquals(true, $dateValidator->isValid($response['body']['registration']));
-=======
         $this->assertEquals(true, (new DatetimeValidator())->isValid($response['body']['registration']));
->>>>>>> 1832c3c1
         $this->assertEquals($response['body']['phone'], $number);
         $this->assertTrue($response['body']['phoneVerification']);
 
@@ -894,12 +879,7 @@
         $this->assertIsArray($response['body']);
         $this->assertNotEmpty($response['body']);
         $this->assertNotEmpty($response['body']['$id']);
-<<<<<<< HEAD
-        $dateValidator = new DatetimeValidator();
-        $this->assertEquals(true, $dateValidator->isValid($response['body']['registration']));
-=======
         $this->assertEquals(true, (new DatetimeValidator())->isValid($response['body']['registration']));
->>>>>>> 1832c3c1
         $this->assertEquals($response['body']['email'], $email);
 
         $response = $this->client->call(Client::METHOD_POST, '/account/sessions/email', array_merge([
@@ -941,12 +921,7 @@
         $this->assertIsArray($response['body']);
         $this->assertNotEmpty($response['body']);
         $this->assertNotEmpty($response['body']['$id']);
-<<<<<<< HEAD
-        $dateValidator = new DatetimeValidator();
-        $this->assertEquals(true, $dateValidator->isValid($response['body']['registration']));
-=======
         $this->assertEquals(true, (new DatetimeValidator())->isValid($response['body']['registration']));
->>>>>>> 1832c3c1
         $this->assertEquals($response['body']['phone'], $newPhone);
 
         /**
@@ -996,12 +971,7 @@
         $this->assertEquals(201, $response['headers']['status-code']);
         $this->assertNotEmpty($response['body']['$id']);
         $this->assertEmpty($response['body']['secret']);
-<<<<<<< HEAD
-        $dateValidator = new DatetimeValidator();
-        $this->assertEquals(true, $dateValidator->isValid($response['body']['expire']));
-=======
         $this->assertEquals(true, (new DatetimeValidator())->isValid($response['body']['expire']));
->>>>>>> 1832c3c1
 
         \sleep(2);
 
