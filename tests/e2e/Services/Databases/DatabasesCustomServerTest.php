--- conflicted
+++ resolved
@@ -1012,11 +1012,7 @@
                 'required' => true,
             ]);
 
-<<<<<<< HEAD
-            $this->assertEquals(201, $attribute['headers']['status-code']);
-=======
-            $this->assertEquals($attribute['headers']['status-code'], 202);
->>>>>>> bfe73ed9
+            $this->assertEquals(202, $attribute['headers']['status-code']);
         }
 
         sleep(5);
@@ -1083,11 +1079,7 @@
                 'required' => true,
             ]);
 
-<<<<<<< HEAD
-            $this->assertEquals(201, $attribute['headers']['status-code']);
-=======
-            $this->assertEquals($attribute['headers']['status-code'], 202);
->>>>>>> bfe73ed9
+            $this->assertEquals(202, $attribute['headers']['status-code']);
         }
 
         sleep(20);
