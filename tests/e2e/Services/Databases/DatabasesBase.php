--- conflicted
+++ resolved
@@ -4,13 +4,10 @@
 
 use Tests\E2E\Client;
 use Utopia\Database\Database;
-<<<<<<< HEAD
 use Utopia\Database\ID;
+use Utopia\Database\DateTime;
 use Utopia\Database\Permission;
 use Utopia\Database\Role;
-=======
-use Utopia\Database\DateTime;
->>>>>>> 1abe9d4c
 
 trait DatabasesBase
 {
@@ -179,9 +176,6 @@
             'array' => true,
         ]);
 
-<<<<<<< HEAD
-        $this->assertEquals(202, $title['headers']['status-code']);
-=======
         $datetime = $this->client->call(Client::METHOD_POST, '/databases/' . $databaseId . '/collections/' . $data['moviesId'] . '/attributes/datetime', array_merge([
             'content-type' => 'application/json',
             'x-appwrite-project' => $this->getProject()['$id'],
@@ -190,8 +184,7 @@
             'key' => 'birthDay',
             'required' => false,
         ]);
-        $this->assertEquals($title['headers']['status-code'], 202);
->>>>>>> 1abe9d4c
+        $this->assertEquals(202, $title['headers']['status-code']);
         $this->assertEquals($title['body']['key'], 'title');
         $this->assertEquals($title['body']['type'], 'string');
         $this->assertEquals($title['body']['size'], 256);
@@ -1100,13 +1093,8 @@
             $this->assertEquals($response['body']['$collection'], $document['$collection']);
             $this->assertEquals($response['body']['title'], $document['title']);
             $this->assertEquals($response['body']['releaseYear'], $document['releaseYear']);
-<<<<<<< HEAD
             $this->assertEquals($response['body']['$permissions'], $document['$permissions']);
-=======
-            $this->assertEquals($response['body']['$read'], $document['$read']);
-            $this->assertEquals($response['body']['$write'], $document['$write']);
             $this->assertEquals($response['body']['birthDay'], $document['birthDay']);
->>>>>>> 1abe9d4c
             $this->assertFalse(array_key_exists('$internalId', $response['body']));
         }
     }
@@ -1552,17 +1540,11 @@
         $this->assertEquals(201, $document['headers']['status-code']);
         $this->assertEquals($document['body']['title'], 'Thor: Ragnaroc');
         $this->assertEquals($document['body']['releaseYear'], 2017);
-<<<<<<< HEAD
-        $this->assertNotEquals($document['body']['$createdAt'], 5);
+        $this->assertEquals(true, DateTime::isValid($document['body']['$createdAt']));
+        $this->assertEquals(true, DateTime::isValid($document['body']['birthDay']));
         $this->assertContains('read(user:' . $this->getUser()['$id'] . ')', $document['body']['$permissions']);
         $this->assertContains('update(user:' . $this->getUser()['$id'] . ')', $document['body']['$permissions']);
         $this->assertContains('delete(user:' . $this->getUser()['$id'] . ')', $document['body']['$permissions']);
-=======
-        $this->assertEquals(true, DateTime::isValid($document['body']['$createdAt']));
-        $this->assertEquals(true, DateTime::isValid($document['body']['birthDay']));
-        $this->assertEquals('user:' . $this->getUser()['$id'], $document['body']['$read'][0]);
-        $this->assertEquals('user:' . $this->getUser()['$id'], $document['body']['$write'][0]);
->>>>>>> 1abe9d4c
 
         $document = $this->client->call(Client::METHOD_PATCH, '/databases/' . $databaseId . '/collections/' . $data['moviesId'] . '/documents/' . $id, array_merge([
             'content-type' => 'application/json',
