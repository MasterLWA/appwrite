<?php

namespace Tests\E2E\Services\Databases;

use Tests\E2E\Client;
use Utopia\Database\Database;
use Utopia\Database\DateTime;

trait DatabasesBase
{
    public function testCreateDatabase(): array
    {
        /**
         * Test for SUCCESS
         */
        $database = $this->client->call(Client::METHOD_POST, '/databases', [
            'content-type' => 'application/json',
            'x-appwrite-project' => $this->getProject()['$id'],
            'x-appwrite-key' => $this->getProject()['apiKey']
        ], [
            'databaseId' => 'unique()',
            'name' => 'Test Database'
        ]);

        $this->assertNotEmpty($database['body']['$id']);
        $this->assertEquals(201, $database['headers']['status-code']);
        $this->assertEquals('Test Database', $database['body']['name']);

        return ['databaseId' => $database['body']['$id']];
    }

    /**
     * @depends testCreateDatabase
     */
    public function testCreateCollection(array $data): array
    {
        $databaseId = $data['databaseId'];
        /**
         * Test for SUCCESS
         */
        $movies = $this->client->call(Client::METHOD_POST, '/databases/' . $databaseId . '/collections', array_merge([
            'content-type' => 'application/json',
            'x-appwrite-project' => $this->getProject()['$id'],
            'x-appwrite-key' => $this->getProject()['apiKey']
        ]), [
            'collectionId' => 'unique()',
            'name' => 'Movies',
            'read' => [],
            'write' => [],
            'permission' => 'document',
        ]);

        $this->assertEquals($movies['headers']['status-code'], 201);
        $this->assertEquals($movies['body']['name'], 'Movies');

        return ['moviesId' => $movies['body']['$id'], 'databaseId' => $databaseId];
    }

    /**
     * @depends testCreateCollection
     */
    public function testDisableCollection(array $data): void
    {
        $databaseId = $data['databaseId'];
        /**
         * Test for SUCCESS
         */
        $response = $this->client->call(Client::METHOD_PUT, '/databases/' . $databaseId . '/collections/' . $data['moviesId'], array_merge([
            'content-type' => 'application/json',
            'x-appwrite-project' => $this->getProject()['$id'],
            'x-appwrite-key' => $this->getProject()['apiKey']
        ]), [
            'name' => 'Movies',
            'enabled' => false,
            'permission' => 'document',
        ]);

        $this->assertEquals($response['headers']['status-code'], 200);
        $this->assertFalse($response['body']['enabled']);

        if ($this->getSide() === 'client') {
            $responseCreateDocument = $this->client->call(Client::METHOD_POST, '/databases/' . $databaseId . '/collections/' . $data['moviesId'] . '/documents', array_merge([
                'content-type' => 'application/json',
                'x-appwrite-project' => $this->getProject()['$id'],
            ], $this->getHeaders()), [
                'documentId' => 'unique()',
                'data' => [
                    'title' => 'Captain America',
                ],
                'read' => ['user:' . $this->getUser()['$id']],
                'write' => ['user:' . $this->getUser()['$id']],
            ]);

            $responseListDocument = $this->client->call(Client::METHOD_GET, '/databases/' . $databaseId . '/collections/' . $data['moviesId'] . '/documents', array_merge([
                'content-type' => 'application/json',
                'x-appwrite-project' => $this->getProject()['$id'],
            ], $this->getHeaders()));

            $responseGetDocument = $this->client->call(Client::METHOD_GET, '/databases/' . $databaseId . '/collections/' . $data['moviesId'] . '/documents/someID', array_merge([
                'content-type' => 'application/json',
                'x-appwrite-project' => $this->getProject()['$id'],
            ], $this->getHeaders()));

            $this->assertEquals($responseCreateDocument['headers']['status-code'], 404);
            $this->assertEquals($responseListDocument['headers']['status-code'], 404);
            $this->assertEquals($responseGetDocument['headers']['status-code'], 404);
        }

        $response = $this->client->call(Client::METHOD_PUT, '/databases/' . $databaseId . '/collections/' . $data['moviesId'], array_merge([
            'content-type' => 'application/json',
            'x-appwrite-project' => $this->getProject()['$id'],
            'x-appwrite-key' => $this->getProject()['apiKey']
        ]), [
            'name' => 'Movies',
            'enabled' => true,
            'permission' => 'document',
        ]);

        $this->assertEquals($response['headers']['status-code'], 200);
        $this->assertTrue($response['body']['enabled']);
    }


    /**
     * @depends testCreateCollection
     */
    public function testCreateAttributes(array $data): array
    {
        $databaseId = $data['databaseId'];
        $title = $this->client->call(Client::METHOD_POST, '/databases/' . $databaseId . '/collections/' . $data['moviesId'] . '/attributes/string', array_merge([
            'content-type' => 'application/json',
            'x-appwrite-project' => $this->getProject()['$id'],
            'x-appwrite-key' => $this->getProject()['apiKey']
        ]), [
            'key' => 'title',
            'size' => 256,
            'required' => true,
        ]);

        $releaseYear = $this->client->call(Client::METHOD_POST, '/databases/' . $databaseId . '/collections/' . $data['moviesId'] . '/attributes/integer', array_merge([
            'content-type' => 'application/json',
            'x-appwrite-project' => $this->getProject()['$id'],
            'x-appwrite-key' => $this->getProject()['apiKey']
        ]), [
            'key' => 'releaseYear',
            'required' => true,
        ]);

        $duration = $this->client->call(Client::METHOD_POST, '/databases/' . $databaseId . '/collections/' . $data['moviesId'] . '/attributes/integer', array_merge([
            'content-type' => 'application/json',
            'x-appwrite-project' => $this->getProject()['$id'],
            'x-appwrite-key' => $this->getProject()['apiKey']
        ]), [
            'key' => 'duration',
            'required' => false,
        ]);

        $actors = $this->client->call(Client::METHOD_POST, '/databases/' . $databaseId . '/collections/' . $data['moviesId'] . '/attributes/string', array_merge([
            'content-type' => 'application/json',
            'x-appwrite-project' => $this->getProject()['$id'],
            'x-appwrite-key' => $this->getProject()['apiKey']
        ]), [
            'key' => 'actors',
            'size' => 256,
            'required' => false,
            'array' => true,
        ]);

<<<<<<< HEAD
        $datetime = $this->client->call(Client::METHOD_POST, '/databases/' . $databaseId . '/collections/' . $data['moviesId'] . '/attributes/datetime', array_merge([
            'content-type' => 'application/json',
            'x-appwrite-project' => $this->getProject()['$id'],
            'x-appwrite-key' => $this->getProject()['apiKey']
        ]), [
            'key' => 'birthDay',
            'required' => false,
        ]);
        $this->assertEquals($title['headers']['status-code'], 201);
=======
        $this->assertEquals($title['headers']['status-code'], 202);
>>>>>>> 6a6c7d4b
        $this->assertEquals($title['body']['key'], 'title');
        $this->assertEquals($title['body']['type'], 'string');
        $this->assertEquals($title['body']['size'], 256);
        $this->assertEquals($title['body']['required'], true);

        $this->assertEquals($releaseYear['headers']['status-code'], 202);
        $this->assertEquals($releaseYear['body']['key'], 'releaseYear');
        $this->assertEquals($releaseYear['body']['type'], 'integer');
        $this->assertEquals($releaseYear['body']['required'], true);

        $this->assertEquals($duration['headers']['status-code'], 202);
        $this->assertEquals($duration['body']['key'], 'duration');
        $this->assertEquals($duration['body']['type'], 'integer');
        $this->assertEquals($duration['body']['required'], false);

        $this->assertEquals($actors['headers']['status-code'], 202);
        $this->assertEquals($actors['body']['key'], 'actors');
        $this->assertEquals($actors['body']['type'], 'string');
        $this->assertEquals($actors['body']['size'], 256);
        $this->assertEquals($actors['body']['required'], false);
        $this->assertEquals($actors['body']['array'], true);

        $this->assertEquals($datetime['headers']['status-code'], 201);
        $this->assertEquals($datetime['body']['key'], 'birthDay');
        $this->assertEquals($datetime['body']['type'], 'datetime');
        $this->assertEquals($datetime['body']['required'], false);

        // wait for database worker to create attributes
        sleep(2);

        $movies = $this->client->call(Client::METHOD_GET, '/databases/' . $databaseId . '/collections/' . $data['moviesId'], array_merge([
            'content-type' => 'application/json',
            'x-appwrite-project' => $this->getProject()['$id'],
            'x-appwrite-key' => $this->getProject()['apiKey']
        ]), []);

        $this->assertIsArray($movies['body']['attributes']);
        $this->assertCount(5, $movies['body']['attributes']);
        $this->assertEquals($movies['body']['attributes'][0]['key'], $title['body']['key']);
        $this->assertEquals($movies['body']['attributes'][1]['key'], $releaseYear['body']['key']);
        $this->assertEquals($movies['body']['attributes'][2]['key'], $duration['body']['key']);
        $this->assertEquals($movies['body']['attributes'][3]['key'], $actors['body']['key']);
        $this->assertEquals($movies['body']['attributes'][4]['key'], $datetime['body']['key']);

        return $data;
    }

    /**
     * @depends testCreateAttributes
     */
    public function testAttributeResponseModels(array $data): array
    {
        $databaseId = $data['databaseId'];
        $collection = $this->client->call(Client::METHOD_POST, '/databases/' . $databaseId . '/collections', array_merge([
            'content-type' => 'application/json',
            'x-appwrite-project' => $this->getProject()['$id'],
            'x-appwrite-key' => $this->getProject()['apiKey']
        ]), [
            'collectionId' => 'unique()',
            'name' => 'Response Models',
            'read' => [],
            'write' => [],
            'permission' => 'document',
        ]);

        $this->assertEquals($collection['headers']['status-code'], 201);
        $this->assertEquals($collection['body']['name'], 'Response Models');

        $collectionId = $collection['body']['$id'];

        $attributesPath = "/databases/" . $databaseId . "/collections/{$collectionId}/attributes";

        $string = $this->client->call(Client::METHOD_POST, $attributesPath . '/string', array_merge([
            'content-type' => 'application/json',
            'x-appwrite-project' => $this->getProject()['$id'],
            'x-appwrite-key' => $this->getProject()['apiKey']
        ]), [
            'key' => 'string',
            'size' => 16,
            'required' => false,
            'default' => 'default',
        ]);

        $email = $this->client->call(Client::METHOD_POST, $attributesPath . '/email', array_merge([
            'content-type' => 'application/json',
            'x-appwrite-project' => $this->getProject()['$id'],
            'x-appwrite-key' => $this->getProject()['apiKey']
        ]), [
            'key' => 'email',
            'required' => false,
            'default' => 'default@example.com',
        ]);

        $enum = $this->client->call(Client::METHOD_POST, $attributesPath . '/enum', array_merge([
            'content-type' => 'application/json',
            'x-appwrite-project' => $this->getProject()['$id'],
            'x-appwrite-key' => $this->getProject()['apiKey']
        ]), [
            'key' => 'enum',
            'elements' => ['yes', 'no', 'maybe'],
            'required' => false,
            'default' => 'maybe',
        ]);

        $ip = $this->client->call(Client::METHOD_POST, $attributesPath . '/ip', array_merge([
            'content-type' => 'application/json',
            'x-appwrite-project' => $this->getProject()['$id'],
            'x-appwrite-key' => $this->getProject()['apiKey']
        ]), [
            'key' => 'ip',
            'required' => false,
            'default' => '192.0.2.0',
        ]);

        $url = $this->client->call(Client::METHOD_POST, $attributesPath . '/url', array_merge([
            'content-type' => 'application/json',
            'x-appwrite-project' => $this->getProject()['$id'],
            'x-appwrite-key' => $this->getProject()['apiKey']
        ]), [
            'key' => 'url',
            'required' => false,
            'default' => 'http://example.com',
        ]);

        $integer = $this->client->call(Client::METHOD_POST, $attributesPath . '/integer', array_merge([
            'content-type' => 'application/json',
            'x-appwrite-project' => $this->getProject()['$id'],
            'x-appwrite-key' => $this->getProject()['apiKey']
        ]), [
            'key' => 'integer',
            'required' => false,
            'min' => 1,
            'max' => 5,
            'default' => 3
        ]);

        $float = $this->client->call(Client::METHOD_POST, $attributesPath . '/float', array_merge([
            'content-type' => 'application/json',
            'x-appwrite-project' => $this->getProject()['$id'],
            'x-appwrite-key' => $this->getProject()['apiKey']
        ]), [
            'key' => 'float',
            'required' => false,
            'min' => 1.5,
            'max' => 5.5,
            'default' => 3.5
        ]);

        $boolean = $this->client->call(Client::METHOD_POST, $attributesPath . '/boolean', array_merge([
            'content-type' => 'application/json',
            'x-appwrite-project' => $this->getProject()['$id'],
            'x-appwrite-key' => $this->getProject()['apiKey']
        ]), [
            'key' => 'boolean',
            'required' => false,
            'default' => true,
        ]);

<<<<<<< HEAD
        $datetime = $this->client->call(Client::METHOD_POST, $attributesPath . '/datetime', array_merge([
            'content-type' => 'application/json',
            'x-appwrite-project' => $this->getProject()['$id'],
            'x-appwrite-key' => $this->getProject()['apiKey']
        ]), [
            'key' => 'datetime',
            'required' => false,
            'default' => null,
        ]);

        $this->assertEquals(201, $string['headers']['status-code']);
=======
        $this->assertEquals(202, $string['headers']['status-code']);
>>>>>>> 6a6c7d4b
        $this->assertEquals('string', $string['body']['key']);
        $this->assertEquals('string', $string['body']['type']);
        $this->assertEquals(false, $string['body']['required']);
        $this->assertEquals(false, $string['body']['array']);
        $this->assertEquals(16, $string['body']['size']);
        $this->assertEquals('default', $string['body']['default']);

        $this->assertEquals(202, $email['headers']['status-code']);
        $this->assertEquals('email', $email['body']['key']);
        $this->assertEquals('string', $email['body']['type']);
        $this->assertEquals(false, $email['body']['required']);
        $this->assertEquals(false, $email['body']['array']);
        $this->assertEquals('email', $email['body']['format']);
        $this->assertEquals('default@example.com', $email['body']['default']);

        $this->assertEquals(202, $enum['headers']['status-code']);
        $this->assertEquals('enum', $enum['body']['key']);
        $this->assertEquals('string', $enum['body']['type']);
        $this->assertEquals(false, $enum['body']['required']);
        $this->assertEquals(false, $enum['body']['array']);
        $this->assertEquals('enum', $enum['body']['format']);
        $this->assertEquals('maybe', $enum['body']['default']);
        $this->assertIsArray($enum['body']['elements']);
        $this->assertEquals(['yes', 'no', 'maybe'], $enum['body']['elements']);

        $this->assertEquals(202, $ip['headers']['status-code']);
        $this->assertEquals('ip', $ip['body']['key']);
        $this->assertEquals('string', $ip['body']['type']);
        $this->assertEquals(false, $ip['body']['required']);
        $this->assertEquals(false, $ip['body']['array']);
        $this->assertEquals('ip', $ip['body']['format']);
        $this->assertEquals('192.0.2.0', $ip['body']['default']);

        $this->assertEquals(202, $url['headers']['status-code']);
        $this->assertEquals('url', $url['body']['key']);
        $this->assertEquals('string', $url['body']['type']);
        $this->assertEquals(false, $url['body']['required']);
        $this->assertEquals(false, $url['body']['array']);
        $this->assertEquals('url', $url['body']['format']);
        $this->assertEquals('http://example.com', $url['body']['default']);

        $this->assertEquals(202, $integer['headers']['status-code']);
        $this->assertEquals('integer', $integer['body']['key']);
        $this->assertEquals('integer', $integer['body']['type']);
        $this->assertEquals(false, $integer['body']['required']);
        $this->assertEquals(false, $integer['body']['array']);
        $this->assertEquals(1, $integer['body']['min']);
        $this->assertEquals(5, $integer['body']['max']);
        $this->assertEquals(3, $integer['body']['default']);

        $this->assertEquals(202, $float['headers']['status-code']);
        $this->assertEquals('float', $float['body']['key']);
        $this->assertEquals('double', $float['body']['type']);
        $this->assertEquals(false, $float['body']['required']);
        $this->assertEquals(false, $float['body']['array']);
        $this->assertEquals(1.5, $float['body']['min']);
        $this->assertEquals(5.5, $float['body']['max']);
        $this->assertEquals(3.5, $float['body']['default']);

        $this->assertEquals(202, $boolean['headers']['status-code']);
        $this->assertEquals('boolean', $boolean['body']['key']);
        $this->assertEquals('boolean', $boolean['body']['type']);
        $this->assertEquals(false, $boolean['body']['required']);
        $this->assertEquals(false, $boolean['body']['array']);
        $this->assertEquals(true, $boolean['body']['default']);

        $this->assertEquals(201, $datetime['headers']['status-code']);
        $this->assertEquals('datetime', $datetime['body']['key']);
        $this->assertEquals('datetime', $datetime['body']['type']);
        $this->assertEquals(false, $datetime['body']['required']);
        $this->assertEquals(false, $datetime['body']['array']);
        $this->assertEquals(null, $datetime['body']['default']);

        // wait for database worker to create attributes
        sleep(30);

        $stringResponse = $this->client->call(Client::METHOD_GET, $attributesPath . '/' . $string['body']['key'], array_merge([
            'content-type' => 'application/json',
            'x-appwrite-project' => $this->getProject()['$id'],
            'x-appwrite-key' => $this->getProject()['apiKey']
        ]));

        $emailResponse = $this->client->call(Client::METHOD_GET, $attributesPath . '/' . $email['body']['key'], array_merge([
            'content-type' => 'application/json',
            'x-appwrite-project' => $this->getProject()['$id'],
            'x-appwrite-key' => $this->getProject()['apiKey']
        ]));

        $enumResponse = $this->client->call(Client::METHOD_GET, $attributesPath . '/' . $enum['body']['key'], array_merge([
            'content-type' => 'application/json',
            'x-appwrite-project' => $this->getProject()['$id'],
            'x-appwrite-key' => $this->getProject()['apiKey']
        ]));

        $ipResponse = $this->client->call(Client::METHOD_GET, $attributesPath . '/' . $ip['body']['key'], array_merge([
            'content-type' => 'application/json',
            'x-appwrite-project' => $this->getProject()['$id'],
            'x-appwrite-key' => $this->getProject()['apiKey']
        ]));

        $urlResponse = $this->client->call(Client::METHOD_GET, $attributesPath . '/' . $url['body']['key'], array_merge([
            'content-type' => 'application/json',
            'x-appwrite-project' => $this->getProject()['$id'],
            'x-appwrite-key' => $this->getProject()['apiKey']
        ]));

        $integerResponse = $this->client->call(Client::METHOD_GET, $attributesPath . '/' . $integer['body']['key'], array_merge([
            'content-type' => 'application/json',
            'x-appwrite-project' => $this->getProject()['$id'],
            'x-appwrite-key' => $this->getProject()['apiKey']
        ]));

        $floatResponse = $this->client->call(Client::METHOD_GET, $attributesPath . '/' . $float['body']['key'], array_merge([
            'content-type' => 'application/json',
            'x-appwrite-project' => $this->getProject()['$id'],
            'x-appwrite-key' => $this->getProject()['apiKey']
        ]));

        $booleanResponse = $this->client->call(Client::METHOD_GET, $attributesPath . '/' . $boolean['body']['key'], array_merge([
            'content-type' => 'application/json',
            'x-appwrite-project' => $this->getProject()['$id'],
            'x-appwrite-key' => $this->getProject()['apiKey']
        ]));

        $datetimeResponse = $this->client->call(Client::METHOD_GET, $attributesPath . '/' . $datetime['body']['key'], array_merge([
            'content-type' => 'application/json',
            'x-appwrite-project' => $this->getProject()['$id'],
            'x-appwrite-key' => $this->getProject()['apiKey']
        ]));

        $this->assertEquals(200, $stringResponse['headers']['status-code']);
        $this->assertEquals($string['body']['key'], $stringResponse['body']['key']);
        $this->assertEquals($string['body']['type'], $stringResponse['body']['type']);
        $this->assertEquals('available', $stringResponse['body']['status']);
        $this->assertEquals($string['body']['required'], $stringResponse['body']['required']);
        $this->assertEquals($string['body']['array'], $stringResponse['body']['array']);
        $this->assertEquals(16, $stringResponse['body']['size']);
        $this->assertEquals($string['body']['default'], $stringResponse['body']['default']);

        $this->assertEquals(200, $emailResponse['headers']['status-code']);
        $this->assertEquals($email['body']['key'], $emailResponse['body']['key']);
        $this->assertEquals($email['body']['type'], $emailResponse['body']['type']);
        $this->assertEquals('available', $emailResponse['body']['status']);
        $this->assertEquals($email['body']['required'], $emailResponse['body']['required']);
        $this->assertEquals($email['body']['array'], $emailResponse['body']['array']);
        $this->assertEquals($email['body']['format'], $emailResponse['body']['format']);
        $this->assertEquals($email['body']['default'], $emailResponse['body']['default']);

        $this->assertEquals(200, $enumResponse['headers']['status-code']);
        $this->assertEquals($enum['body']['key'], $enumResponse['body']['key']);
        $this->assertEquals($enum['body']['type'], $enumResponse['body']['type']);
        $this->assertEquals('available', $enumResponse['body']['status']);
        $this->assertEquals($enum['body']['required'], $enumResponse['body']['required']);
        $this->assertEquals($enum['body']['array'], $enumResponse['body']['array']);
        $this->assertEquals($enum['body']['format'], $enumResponse['body']['format']);
        $this->assertEquals($enum['body']['default'], $enumResponse['body']['default']);
        $this->assertEquals($enum['body']['elements'], $enumResponse['body']['elements']);

        $this->assertEquals(200, $ipResponse['headers']['status-code']);
        $this->assertEquals($ip['body']['key'], $ipResponse['body']['key']);
        $this->assertEquals($ip['body']['type'], $ipResponse['body']['type']);
        $this->assertEquals('available', $ipResponse['body']['status']);
        $this->assertEquals($ip['body']['required'], $ipResponse['body']['required']);
        $this->assertEquals($ip['body']['array'], $ipResponse['body']['array']);
        $this->assertEquals($ip['body']['format'], $ipResponse['body']['format']);
        $this->assertEquals($ip['body']['default'], $ipResponse['body']['default']);

        $this->assertEquals(200, $urlResponse['headers']['status-code']);
        $this->assertEquals($url['body']['key'], $urlResponse['body']['key']);
        $this->assertEquals($url['body']['type'], $urlResponse['body']['type']);
        $this->assertEquals('available', $urlResponse['body']['status']);
        $this->assertEquals($url['body']['required'], $urlResponse['body']['required']);
        $this->assertEquals($url['body']['array'], $urlResponse['body']['array']);
        $this->assertEquals($url['body']['format'], $urlResponse['body']['format']);
        $this->assertEquals($url['body']['default'], $urlResponse['body']['default']);

        $this->assertEquals(200, $integerResponse['headers']['status-code']);
        $this->assertEquals($integer['body']['key'], $integerResponse['body']['key']);
        $this->assertEquals($integer['body']['type'], $integerResponse['body']['type']);
        $this->assertEquals('available', $integerResponse['body']['status']);
        $this->assertEquals($integer['body']['required'], $integerResponse['body']['required']);
        $this->assertEquals($integer['body']['array'], $integerResponse['body']['array']);
        $this->assertEquals($integer['body']['min'], $integerResponse['body']['min']);
        $this->assertEquals($integer['body']['max'], $integerResponse['body']['max']);
        $this->assertEquals($integer['body']['default'], $integerResponse['body']['default']);

        $this->assertEquals(200, $floatResponse['headers']['status-code']);
        $this->assertEquals($float['body']['key'], $floatResponse['body']['key']);
        $this->assertEquals($float['body']['type'], $floatResponse['body']['type']);
        $this->assertEquals('available', $floatResponse['body']['status']);
        $this->assertEquals($float['body']['required'], $floatResponse['body']['required']);
        $this->assertEquals($float['body']['array'], $floatResponse['body']['array']);
        $this->assertEquals($float['body']['min'], $floatResponse['body']['min']);
        $this->assertEquals($float['body']['max'], $floatResponse['body']['max']);
        $this->assertEquals($float['body']['default'], $floatResponse['body']['default']);

        $this->assertEquals(200, $booleanResponse['headers']['status-code']);
        $this->assertEquals($boolean['body']['key'], $booleanResponse['body']['key']);
        $this->assertEquals($boolean['body']['type'], $booleanResponse['body']['type']);
        $this->assertEquals('available', $booleanResponse['body']['status']);
        $this->assertEquals($boolean['body']['required'], $booleanResponse['body']['required']);
        $this->assertEquals($boolean['body']['array'], $booleanResponse['body']['array']);
        $this->assertEquals($boolean['body']['default'], $booleanResponse['body']['default']);

        $this->assertEquals(200, $datetimeResponse['headers']['status-code']);
        $this->assertEquals($datetime['body']['key'], $datetimeResponse['body']['key']);
        $this->assertEquals($datetime['body']['type'], $datetimeResponse['body']['type']);
        $this->assertEquals('available', $datetimeResponse['body']['status']);
        $this->assertEquals($datetime['body']['required'], $datetimeResponse['body']['required']);
        $this->assertEquals($datetime['body']['array'], $datetimeResponse['body']['array']);
        $this->assertEquals($datetime['body']['default'], $datetimeResponse['body']['default']);

        $attributes = $this->client->call(Client::METHOD_GET, '/databases/' . $databaseId . '/collections/' . $collectionId . '/attributes', array_merge([
            'content-type' => 'application/json',
            'x-appwrite-project' => $this->getProject()['$id'],
            'x-appwrite-key' => $this->getProject()['apiKey']
        ]));

        $this->assertEquals(200, $attributes['headers']['status-code']);
        $this->assertEquals(9, $attributes['body']['total']);

        $attributes = $attributes['body']['attributes'];

        $this->assertIsArray($attributes);
        $this->assertCount(9, $attributes);

        $this->assertEquals($stringResponse['body']['key'], $attributes[0]['key']);
        $this->assertEquals($stringResponse['body']['type'], $attributes[0]['type']);
        $this->assertEquals($stringResponse['body']['status'], $attributes[0]['status']);
        $this->assertEquals($stringResponse['body']['required'], $attributes[0]['required']);
        $this->assertEquals($stringResponse['body']['array'], $attributes[0]['array']);
        $this->assertEquals($stringResponse['body']['size'], $attributes[0]['size']);
        $this->assertEquals($stringResponse['body']['default'], $attributes[0]['default']);

        $this->assertEquals($emailResponse['body']['key'], $attributes[1]['key']);
        $this->assertEquals($emailResponse['body']['type'], $attributes[1]['type']);
        $this->assertEquals($emailResponse['body']['status'], $attributes[1]['status']);
        $this->assertEquals($emailResponse['body']['required'], $attributes[1]['required']);
        $this->assertEquals($emailResponse['body']['array'], $attributes[1]['array']);
        $this->assertEquals($emailResponse['body']['default'], $attributes[1]['default']);
        $this->assertEquals($emailResponse['body']['format'], $attributes[1]['format']);

        $this->assertEquals($enumResponse['body']['key'], $attributes[2]['key']);
        $this->assertEquals($enumResponse['body']['type'], $attributes[2]['type']);
        $this->assertEquals($enumResponse['body']['status'], $attributes[2]['status']);
        $this->assertEquals($enumResponse['body']['required'], $attributes[2]['required']);
        $this->assertEquals($enumResponse['body']['array'], $attributes[2]['array']);
        $this->assertEquals($enumResponse['body']['default'], $attributes[2]['default']);
        $this->assertEquals($enumResponse['body']['format'], $attributes[2]['format']);
        $this->assertEquals($enumResponse['body']['elements'], $attributes[2]['elements']);

        $this->assertEquals($ipResponse['body']['key'], $attributes[3]['key']);
        $this->assertEquals($ipResponse['body']['type'], $attributes[3]['type']);
        $this->assertEquals($ipResponse['body']['status'], $attributes[3]['status']);
        $this->assertEquals($ipResponse['body']['required'], $attributes[3]['required']);
        $this->assertEquals($ipResponse['body']['array'], $attributes[3]['array']);
        $this->assertEquals($ipResponse['body']['default'], $attributes[3]['default']);
        $this->assertEquals($ipResponse['body']['format'], $attributes[3]['format']);

        $this->assertEquals($urlResponse['body']['key'], $attributes[4]['key']);
        $this->assertEquals($urlResponse['body']['type'], $attributes[4]['type']);
        $this->assertEquals($urlResponse['body']['status'], $attributes[4]['status']);
        $this->assertEquals($urlResponse['body']['required'], $attributes[4]['required']);
        $this->assertEquals($urlResponse['body']['array'], $attributes[4]['array']);
        $this->assertEquals($urlResponse['body']['default'], $attributes[4]['default']);
        $this->assertEquals($urlResponse['body']['format'], $attributes[4]['format']);

        $this->assertEquals($integerResponse['body']['key'], $attributes[5]['key']);
        $this->assertEquals($integerResponse['body']['type'], $attributes[5]['type']);
        $this->assertEquals($integerResponse['body']['status'], $attributes[5]['status']);
        $this->assertEquals($integerResponse['body']['required'], $attributes[5]['required']);
        $this->assertEquals($integerResponse['body']['array'], $attributes[5]['array']);
        $this->assertEquals($integerResponse['body']['default'], $attributes[5]['default']);
        $this->assertEquals($integerResponse['body']['min'], $attributes[5]['min']);
        $this->assertEquals($integerResponse['body']['max'], $attributes[5]['max']);

        $this->assertEquals($floatResponse['body']['key'], $attributes[6]['key']);
        $this->assertEquals($floatResponse['body']['type'], $attributes[6]['type']);
        $this->assertEquals($floatResponse['body']['status'], $attributes[6]['status']);
        $this->assertEquals($floatResponse['body']['required'], $attributes[6]['required']);
        $this->assertEquals($floatResponse['body']['array'], $attributes[6]['array']);
        $this->assertEquals($floatResponse['body']['default'], $attributes[6]['default']);
        $this->assertEquals($floatResponse['body']['min'], $attributes[6]['min']);
        $this->assertEquals($floatResponse['body']['max'], $attributes[6]['max']);

        $this->assertEquals($booleanResponse['body']['key'], $attributes[7]['key']);
        $this->assertEquals($booleanResponse['body']['type'], $attributes[7]['type']);
        $this->assertEquals($booleanResponse['body']['status'], $attributes[7]['status']);
        $this->assertEquals($booleanResponse['body']['required'], $attributes[7]['required']);
        $this->assertEquals($booleanResponse['body']['array'], $attributes[7]['array']);
        $this->assertEquals($booleanResponse['body']['default'], $attributes[7]['default']);

        $this->assertEquals($datetimeResponse['body']['key'], $attributes[8]['key']);
        $this->assertEquals($datetimeResponse['body']['type'], $attributes[8]['type']);
        $this->assertEquals($datetimeResponse['body']['status'], $attributes[8]['status']);
        $this->assertEquals($datetimeResponse['body']['required'], $attributes[8]['required']);
        $this->assertEquals($datetimeResponse['body']['array'], $attributes[8]['array']);
        $this->assertEquals($datetimeResponse['body']['default'], $attributes[8]['default']);

        $collection = $this->client->call(Client::METHOD_GET, '/databases/' . $databaseId . '/collections/' . $collectionId, array_merge([
            'content-type' => 'application/json',
            'x-appwrite-project' => $this->getProject()['$id'],
            'x-appwrite-key' => $this->getProject()['apiKey']
        ]));

        $this->assertEquals(200, $collection['headers']['status-code']);

        $attributes = $collection['body']['attributes'];

        $this->assertIsArray($attributes);
        $this->assertCount(9, $attributes);

        $this->assertEquals($stringResponse['body']['key'], $attributes[0]['key']);
        $this->assertEquals($stringResponse['body']['type'], $attributes[0]['type']);
        $this->assertEquals($stringResponse['body']['status'], $attributes[0]['status']);
        $this->assertEquals($stringResponse['body']['required'], $attributes[0]['required']);
        $this->assertEquals($stringResponse['body']['array'], $attributes[0]['array']);
        $this->assertEquals($stringResponse['body']['size'], $attributes[0]['size']);
        $this->assertEquals($stringResponse['body']['default'], $attributes[0]['default']);

        $this->assertEquals($emailResponse['body']['key'], $attributes[1]['key']);
        $this->assertEquals($emailResponse['body']['type'], $attributes[1]['type']);
        $this->assertEquals($emailResponse['body']['status'], $attributes[1]['status']);
        $this->assertEquals($emailResponse['body']['required'], $attributes[1]['required']);
        $this->assertEquals($emailResponse['body']['array'], $attributes[1]['array']);
        $this->assertEquals($emailResponse['body']['default'], $attributes[1]['default']);
        $this->assertEquals($emailResponse['body']['format'], $attributes[1]['format']);

        $this->assertEquals($enumResponse['body']['key'], $attributes[2]['key']);
        $this->assertEquals($enumResponse['body']['type'], $attributes[2]['type']);
        $this->assertEquals($enumResponse['body']['status'], $attributes[2]['status']);
        $this->assertEquals($enumResponse['body']['required'], $attributes[2]['required']);
        $this->assertEquals($enumResponse['body']['array'], $attributes[2]['array']);
        $this->assertEquals($enumResponse['body']['default'], $attributes[2]['default']);
        $this->assertEquals($enumResponse['body']['format'], $attributes[2]['format']);
        $this->assertEquals($enumResponse['body']['elements'], $attributes[2]['elements']);

        $this->assertEquals($ipResponse['body']['key'], $attributes[3]['key']);
        $this->assertEquals($ipResponse['body']['type'], $attributes[3]['type']);
        $this->assertEquals($ipResponse['body']['status'], $attributes[3]['status']);
        $this->assertEquals($ipResponse['body']['required'], $attributes[3]['required']);
        $this->assertEquals($ipResponse['body']['array'], $attributes[3]['array']);
        $this->assertEquals($ipResponse['body']['default'], $attributes[3]['default']);
        $this->assertEquals($ipResponse['body']['format'], $attributes[3]['format']);

        $this->assertEquals($urlResponse['body']['key'], $attributes[4]['key']);
        $this->assertEquals($urlResponse['body']['type'], $attributes[4]['type']);
        $this->assertEquals($urlResponse['body']['status'], $attributes[4]['status']);
        $this->assertEquals($urlResponse['body']['required'], $attributes[4]['required']);
        $this->assertEquals($urlResponse['body']['array'], $attributes[4]['array']);
        $this->assertEquals($urlResponse['body']['default'], $attributes[4]['default']);
        $this->assertEquals($urlResponse['body']['format'], $attributes[4]['format']);

        $this->assertEquals($integerResponse['body']['key'], $attributes[5]['key']);
        $this->assertEquals($integerResponse['body']['type'], $attributes[5]['type']);
        $this->assertEquals($integerResponse['body']['status'], $attributes[5]['status']);
        $this->assertEquals($integerResponse['body']['required'], $attributes[5]['required']);
        $this->assertEquals($integerResponse['body']['array'], $attributes[5]['array']);
        $this->assertEquals($integerResponse['body']['default'], $attributes[5]['default']);
        $this->assertEquals($integerResponse['body']['min'], $attributes[5]['min']);
        $this->assertEquals($integerResponse['body']['max'], $attributes[5]['max']);

        $this->assertEquals($floatResponse['body']['key'], $attributes[6]['key']);
        $this->assertEquals($floatResponse['body']['type'], $attributes[6]['type']);
        $this->assertEquals($floatResponse['body']['status'], $attributes[6]['status']);
        $this->assertEquals($floatResponse['body']['required'], $attributes[6]['required']);
        $this->assertEquals($floatResponse['body']['array'], $attributes[6]['array']);
        $this->assertEquals($floatResponse['body']['default'], $attributes[6]['default']);
        $this->assertEquals($floatResponse['body']['min'], $attributes[6]['min']);
        $this->assertEquals($floatResponse['body']['max'], $attributes[6]['max']);

        $this->assertEquals($booleanResponse['body']['key'], $attributes[7]['key']);
        $this->assertEquals($booleanResponse['body']['type'], $attributes[7]['type']);
        $this->assertEquals($booleanResponse['body']['status'], $attributes[7]['status']);
        $this->assertEquals($booleanResponse['body']['required'], $attributes[7]['required']);
        $this->assertEquals($booleanResponse['body']['array'], $attributes[7]['array']);
        $this->assertEquals($booleanResponse['body']['default'], $attributes[7]['default']);

        $this->assertEquals($datetimeResponse['body']['key'], $attributes[8]['key']);
        $this->assertEquals($datetimeResponse['body']['type'], $attributes[8]['type']);
        $this->assertEquals($datetimeResponse['body']['status'], $attributes[8]['status']);
        $this->assertEquals($datetimeResponse['body']['required'], $attributes[8]['required']);
        $this->assertEquals($datetimeResponse['body']['array'], $attributes[8]['array']);
        $this->assertEquals($datetimeResponse['body']['default'], $attributes[8]['default']);

        /**
         * Test for FAILURE
         */
        $badEnum = $this->client->call(Client::METHOD_POST, '/databases/' . $databaseId . '/collections/' . $collectionId . '/attributes/enum', array_merge([
            'content-type' => 'application/json',
            'x-appwrite-project' => $this->getProject()['$id'],
            'x-appwrite-key' => $this->getProject()['apiKey']
        ]), [
            'key' => 'enum',
            'elements' => ['yes', 'no', ''],
            'required' => false,
            'default' => 'maybe',
        ]);

        $this->assertEquals(400, $badEnum['headers']['status-code']);
        $this->assertEquals('Each enum element must not be empty', $badEnum['body']['message']);

        return $data;
    }

    /**
     * @depends testCreateAttributes
     */
    public function testCreateIndexes(array $data): array
    {
        $databaseId = $data['databaseId'];
        $titleIndex = $this->client->call(Client::METHOD_POST, '/databases/' . $databaseId . '/collections/' . $data['moviesId'] . '/indexes', array_merge([
            'content-type' => 'application/json',
            'x-appwrite-project' => $this->getProject()['$id'],
            'x-appwrite-key' => $this->getProject()['apiKey']
        ]), [
            'key' => 'titleIndex',
            'type' => 'fulltext',
            'attributes' => ['title'],
        ]);

        $this->assertEquals(202, $titleIndex['headers']['status-code']);
        $this->assertEquals('titleIndex', $titleIndex['body']['key']);
        $this->assertEquals('fulltext', $titleIndex['body']['type']);
        $this->assertCount(1, $titleIndex['body']['attributes']);
        $this->assertEquals('title', $titleIndex['body']['attributes'][0]);

        $releaseYearIndex = $this->client->call(Client::METHOD_POST, '/databases/' . $databaseId . '/collections/' . $data['moviesId'] . '/indexes', array_merge([
            'content-type' => 'application/json',
            'x-appwrite-project' => $this->getProject()['$id'],
            'x-appwrite-key' => $this->getProject()['apiKey']
        ]), [
            'key' => 'releaseYear',
            'type' => 'key',
            'attributes' => ['releaseYear'],
        ]);

        $this->assertEquals(202, $releaseYearIndex['headers']['status-code']);
        $this->assertEquals('releaseYear', $releaseYearIndex['body']['key']);
        $this->assertEquals('key', $releaseYearIndex['body']['type']);
        $this->assertCount(1, $releaseYearIndex['body']['attributes']);
        $this->assertEquals('releaseYear', $releaseYearIndex['body']['attributes'][0]);

        $releaseWithDate = $this->client->call(Client::METHOD_POST, '/databases/' . $databaseId . '/collections/' . $data['moviesId'] . '/indexes', array_merge([
            'content-type' => 'application/json',
            'x-appwrite-project' => $this->getProject()['$id'],
            'x-appwrite-key' => $this->getProject()['apiKey']
        ]), [
            'key' => 'releaseYearDated',
            'type' => 'key',
            'attributes' => ['releaseYear', '$createdAt', '$updatedAt'],
        ]);

        $this->assertEquals(202, $releaseWithDate['headers']['status-code']);
        $this->assertEquals('releaseYearDated', $releaseWithDate['body']['key']);
        $this->assertEquals('key', $releaseWithDate['body']['type']);
        $this->assertCount(3, $releaseWithDate['body']['attributes']);
        $this->assertEquals('releaseYear', $releaseWithDate['body']['attributes'][0]);
        $this->assertEquals('$createdAt', $releaseWithDate['body']['attributes'][1]);
        $this->assertEquals('$updatedAt', $releaseWithDate['body']['attributes'][2]);

        // wait for database worker to create index
        sleep(2);

        $movies = $this->client->call(Client::METHOD_GET, '/databases/' . $databaseId . '/collections/' . $data['moviesId'], array_merge([
            'content-type' => 'application/json',
            'x-appwrite-project' => $this->getProject()['$id'],
            'x-appwrite-key' => $this->getProject()['apiKey']
        ]), []);

        $this->assertIsArray($movies['body']['indexes']);
        $this->assertCount(3, $movies['body']['indexes']);
        $this->assertEquals($titleIndex['body']['key'], $movies['body']['indexes'][0]['key']);
        $this->assertEquals($releaseYearIndex['body']['key'], $movies['body']['indexes'][1]['key']);
        $this->assertEquals($releaseWithDate['body']['key'], $movies['body']['indexes'][2]['key']);
        $this->assertEquals('available', $movies['body']['indexes'][0]['status']);
        $this->assertEquals('available', $movies['body']['indexes'][1]['status']);
        $this->assertEquals('available', $movies['body']['indexes'][2]['status']);


        $releaseWithDate = $this->client->call(Client::METHOD_POST, '/databases/' . $databaseId . '/collections/' . $data['moviesId'] . '/indexes', array_merge([
            'content-type' => 'application/json',
            'x-appwrite-project' => $this->getProject()['$id'],
            'x-appwrite-key' => $this->getProject()['apiKey']
        ]), [
            'key' => 'birthDay',
            'type' => 'key',
            'attributes' => ['birthDay'],
        ]);

        $this->assertEquals(201, $releaseWithDate['headers']['status-code']);
        $this->assertEquals('birthDay', $releaseWithDate['body']['key']);
        $this->assertEquals('key', $releaseWithDate['body']['type']);
        $this->assertCount(1, $releaseWithDate['body']['attributes']);
        $this->assertEquals('birthDay', $releaseWithDate['body']['attributes'][0]);

        return $data;
    }

    /**
     * @depends testCreateIndexes
     */
    public function testCreateDocument(array $data): array
    {
        $databaseId = $data['databaseId'];
        $document1 = $this->client->call(Client::METHOD_POST, '/databases/' . $databaseId . '/collections/' . $data['moviesId'] . '/documents', array_merge([
            'content-type' => 'application/json',
            'x-appwrite-project' => $this->getProject()['$id'],
        ], $this->getHeaders()), [
            'documentId' => 'unique()',
            'data' => [
                'title' => 'Captain America',
                'releaseYear' => 1944,
                'birthDay' => '1975-06-12 14:12:55+02:00',
                'actors' => [
                    'Chris Evans',
                    'Samuel Jackson',
                ]
            ],
            'read' => ['user:' . $this->getUser()['$id']],
            'write' => ['user:' . $this->getUser()['$id']],
        ]);

        $document2 = $this->client->call(Client::METHOD_POST, '/databases/' . $databaseId . '/collections/' . $data['moviesId'] . '/documents', array_merge([
            'content-type' => 'application/json',
            'x-appwrite-project' => $this->getProject()['$id'],
        ], $this->getHeaders()), [
            'documentId' => 'unique()',
            'data' => [
                'title' => 'Spider-Man: Far From Home',
                'releaseYear' => 2019,
                'birthDay' => null,
                'actors' => [
                    'Tom Holland',
                    'Zendaya Maree Stoermer',
                    'Samuel Jackson',
                ]
            ],
            'read' => ['user:' . $this->getUser()['$id']],
            'write' => ['user:' . $this->getUser()['$id']],
        ]);

        $document3 = $this->client->call(Client::METHOD_POST, '/databases/' . $databaseId . '/collections/' . $data['moviesId'] . '/documents', array_merge([
            'content-type' => 'application/json',
            'x-appwrite-project' => $this->getProject()['$id'],
        ], $this->getHeaders()), [
            'documentId' => 'unique()',
            'data' => [
                'title' => 'Spider-Man: Homecoming',
                'releaseYear' => 2017,
                'birthDay' => '1975-06-12 14:12:55 America/New_York',
                'duration' => 0,
                'actors' => [
                    'Tom Holland',
                    'Zendaya Maree Stoermer',
                ],
            ],
            'read' => ['user:' . $this->getUser()['$id']],
            'write' => ['user:' . $this->getUser()['$id']],
        ]);

        $document4 = $this->client->call(Client::METHOD_POST, '/databases/' . $databaseId . '/collections/' . $data['moviesId'] . '/documents', array_merge([
            'content-type' => 'application/json',
            'x-appwrite-project' => $this->getProject()['$id'],
        ], $this->getHeaders()), [
            'documentId' => 'unique()',
            'data' => [
                'releaseYear' => 2020, // Missing title, expect an 400 error
            ],
            'read' => ['user:' . $this->getUser()['$id']],
            'write' => ['user:' . $this->getUser()['$id']],
        ]);

        $this->assertEquals($document1['headers']['status-code'], 201);
        $this->assertEquals($document1['body']['title'], 'Captain America');
        $this->assertEquals($document1['body']['releaseYear'], 1944);
        $this->assertIsArray($document1['body']['$read']);
        $this->assertIsArray($document1['body']['$write']);
        $this->assertCount(1, $document1['body']['$read']);
        $this->assertCount(1, $document1['body']['$write']);
        $this->assertCount(2, $document1['body']['actors']);
        $this->assertEquals($document1['body']['actors'][0], 'Chris Evans');
        $this->assertEquals($document1['body']['actors'][1], 'Samuel Jackson');
        $this->assertEquals($document1['body']['birthDay'], '1975-06-12 12:12:55.000');

        $this->assertEquals($document2['headers']['status-code'], 201);
        $this->assertEquals($document2['body']['title'], 'Spider-Man: Far From Home');
        $this->assertEquals($document2['body']['releaseYear'], 2019);
        $this->assertEquals($document2['body']['duration'], null);
        $this->assertIsArray($document2['body']['$read']);
        $this->assertIsArray($document2['body']['$write']);
        $this->assertCount(1, $document2['body']['$read']);
        $this->assertCount(1, $document2['body']['$write']);
        $this->assertCount(3, $document2['body']['actors']);
        $this->assertEquals($document2['body']['actors'][0], 'Tom Holland');
        $this->assertEquals($document2['body']['actors'][1], 'Zendaya Maree Stoermer');
        $this->assertEquals($document2['body']['actors'][2], 'Samuel Jackson');
        $this->assertEquals($document2['body']['birthDay'], null);

        $this->assertEquals($document3['headers']['status-code'], 201);
        $this->assertEquals($document3['body']['title'], 'Spider-Man: Homecoming');
        $this->assertEquals($document3['body']['releaseYear'], 2017);
        $this->assertEquals($document3['body']['duration'], 0);
        $this->assertIsArray($document3['body']['$read']);
        $this->assertIsArray($document3['body']['$write']);
        $this->assertCount(1, $document3['body']['$read']);
        $this->assertCount(1, $document3['body']['$write']);
        $this->assertCount(2, $document3['body']['actors']);
        $this->assertEquals($document3['body']['actors'][0], 'Tom Holland');
        $this->assertEquals($document3['body']['actors'][1], 'Zendaya Maree Stoermer');
        $this->assertEquals($document3['body']['birthDay'], '1975-06-12 18:12:55.000');// UTC for NY

        $this->assertEquals($document4['headers']['status-code'], 400);

        return $data;
    }

    /**
     * @depends testCreateDocument
     */
    public function testListDocuments(array $data): array
    {
        $databaseId = $data['databaseId'];
        $documents = $this->client->call(Client::METHOD_GET, '/databases/' . $databaseId . '/collections/' . $data['moviesId'] . '/documents', array_merge([
            'content-type' => 'application/json',
            'x-appwrite-project' => $this->getProject()['$id'],
        ], $this->getHeaders()), [
            'orderAttributes' => ['releaseYear'],
            'orderTypes' => ['ASC'],
        ]);

        $this->assertEquals($documents['headers']['status-code'], 200);
        $this->assertEquals(1944, $documents['body']['documents'][0]['releaseYear']);
        $this->assertEquals(2017, $documents['body']['documents'][1]['releaseYear']);
        $this->assertEquals(2019, $documents['body']['documents'][2]['releaseYear']);
        $this->assertFalse(array_key_exists('$internalId', $documents['body']['documents'][0]));
        $this->assertFalse(array_key_exists('$internalId', $documents['body']['documents'][1]));
        $this->assertFalse(array_key_exists('$internalId', $documents['body']['documents'][2]));
        $this->assertCount(3, $documents['body']['documents']);

        foreach ($documents['body']['documents'] as $document) {
            $this->assertEquals($data['moviesId'], $document['$collection']);
        }

        $documents = $this->client->call(Client::METHOD_GET, '/databases/' . $databaseId . '/collections/' . $data['moviesId'] . '/documents', array_merge([
            'content-type' => 'application/json',
            'x-appwrite-project' => $this->getProject()['$id'],
        ], $this->getHeaders()), [
            'orderAttributes' => ['releaseYear'],
            'orderTypes' => ['DESC'],
        ]);

        $this->assertEquals($documents['headers']['status-code'], 200);
        $this->assertEquals(1944, $documents['body']['documents'][2]['releaseYear']);
        $this->assertEquals(2017, $documents['body']['documents'][1]['releaseYear']);
        $this->assertEquals(2019, $documents['body']['documents'][0]['releaseYear']);
        $this->assertCount(3, $documents['body']['documents']);

        return ['documents' => $documents['body']['documents'], 'databaseId' => $databaseId];
    }

    public function testCreateCollectionAlias(): array
    {
        // Create default database
        $database = $this->client->call(Client::METHOD_POST, '/databases', [
            'content-type' => 'application/json',
            'x-appwrite-project' => $this->getProject()['$id'],
            'x-appwrite-key' => $this->getProject()['apiKey']
        ], [
            'databaseId' => 'default',
            'name' => 'Default'
        ]);

        $this->assertNotEmpty($database['body']['$id']);
        $this->assertEquals(201, $database['headers']['status-code']);

        /**
         * Test for SUCCESS
         */

        $movies = $this->client->call(Client::METHOD_POST, '/database/collections', array_merge([
            'content-type' => 'application/json',
            'x-appwrite-project' => $this->getProject()['$id'],
            'x-appwrite-key' => $this->getProject()['apiKey']
        ]), [
            'collectionId' => 'unique()',
            'name' => 'Movies',
            'read' => [],
            'write' => [],
            'permission' => 'document',
        ]);

        $this->assertEquals($movies['headers']['status-code'], 201);
        $this->assertEquals($movies['body']['name'], 'Movies');

        return ['moviesId' => $movies['body']['$id']];
    }

    /**
     * @depends testCreateCollectionAlias
     */
    public function testListDocumentsAlias(array $data): array
    {
        /**
         * Test for SUCCESS
         */

        $documents = $this->client->call(Client::METHOD_GET, '/database/collections/' . $data['moviesId'] . '/documents', array_merge([
            'content-type' => 'application/json',
            'x-appwrite-project' => $this->getProject()['$id'],
        ], $this->getHeaders()));

        $this->assertEquals($documents['headers']['status-code'], 200);
        $this->assertEquals($documents['body']['total'], 0);

        return [];
    }

    /**
     * @depends testListDocuments
     */
    public function testGetDocument(array $data): void
    {
        $databaseId = $data['databaseId'];
        foreach ($data['documents'] as $document) {
            $response = $this->client->call(Client::METHOD_GET, '/databases/' . $databaseId . '/collections/' . $document['$collection'] . '/documents/' . $document['$id'], array_merge([
                'content-type' => 'application/json',
                'x-appwrite-project' => $this->getProject()['$id'],
            ], $this->getHeaders()));

            $this->assertEquals($response['headers']['status-code'], 200);
            $this->assertEquals($response['body']['$id'], $document['$id']);
            $this->assertEquals($response['body']['$collection'], $document['$collection']);
            $this->assertEquals($response['body']['title'], $document['title']);
            $this->assertEquals($response['body']['releaseYear'], $document['releaseYear']);
            $this->assertEquals($response['body']['$read'], $document['$read']);
            $this->assertEquals($response['body']['$write'], $document['$write']);
            $this->assertEquals($response['body']['birthDay'], $document['birthDay']);
            $this->assertFalse(array_key_exists('$internalId', $response['body']));
        }
    }

    /**
     * @depends testCreateDocument
     */
    public function testListDocumentsAfterPagination(array $data): array
    {
        $databaseId = $data['databaseId'];
        /**
         * Test after without order.
         */
        $base = $this->client->call(Client::METHOD_GET, '/databases/' . $databaseId . '/collections/' . $data['moviesId'] . '/documents', array_merge([
            'content-type' => 'application/json',
            'x-appwrite-project' => $this->getProject()['$id'],
        ], $this->getHeaders()));

        $this->assertEquals($base['headers']['status-code'], 200);
        $this->assertEquals('Captain America', $base['body']['documents'][0]['title']);
        $this->assertEquals('Spider-Man: Far From Home', $base['body']['documents'][1]['title']);
        $this->assertEquals('Spider-Man: Homecoming', $base['body']['documents'][2]['title']);
        $this->assertCount(3, $base['body']['documents']);

        $documents = $this->client->call(Client::METHOD_GET, '/databases/' . $databaseId . '/collections/' . $data['moviesId'] . '/documents', array_merge([
            'content-type' => 'application/json',
            'x-appwrite-project' => $this->getProject()['$id'],
        ], $this->getHeaders()), [
            'cursor' => $base['body']['documents'][0]['$id']
        ]);

        $this->assertEquals($documents['headers']['status-code'], 200);
        $this->assertEquals($base['body']['documents'][1]['$id'], $documents['body']['documents'][0]['$id']);
        $this->assertEquals($base['body']['documents'][2]['$id'], $documents['body']['documents'][1]['$id']);
        $this->assertCount(2, $documents['body']['documents']);

        $documents = $this->client->call(Client::METHOD_GET, '/databases/' . $databaseId . '/collections/' . $data['moviesId'] . '/documents', array_merge([
            'content-type' => 'application/json',
            'x-appwrite-project' => $this->getProject()['$id'],
        ], $this->getHeaders()), [
            'cursor' => $base['body']['documents'][2]['$id']
        ]);

        $this->assertEquals($documents['headers']['status-code'], 200);
        $this->assertEmpty($documents['body']['documents']);

        /**
         * Test with ASC order and after.
         */
        $base = $this->client->call(Client::METHOD_GET, '/databases/' . $databaseId . '/collections/' . $data['moviesId'] . '/documents', array_merge([
            'content-type' => 'application/json',
            'x-appwrite-project' => $this->getProject()['$id'],
        ], $this->getHeaders()), [
            'orderAttributes' => ['releaseYear'],
            'orderTypes' => ['ASC'],
        ]);

        $this->assertEquals($base['headers']['status-code'], 200);
        $this->assertEquals(1944, $base['body']['documents'][0]['releaseYear']);
        $this->assertEquals(2017, $base['body']['documents'][1]['releaseYear']);
        $this->assertEquals(2019, $base['body']['documents'][2]['releaseYear']);
        $this->assertCount(3, $base['body']['documents']);

        $documents = $this->client->call(Client::METHOD_GET, '/databases/' . $databaseId . '/collections/' . $data['moviesId'] . '/documents', array_merge([
            'content-type' => 'application/json',
            'x-appwrite-project' => $this->getProject()['$id'],
        ], $this->getHeaders()), [
            'orderAttributes' => ['releaseYear'],
            'orderTypes' => ['ASC'],
            'cursor' => $base['body']['documents'][1]['$id']
        ]);

        $this->assertEquals($documents['headers']['status-code'], 200);
        $this->assertEquals($base['body']['documents'][2]['$id'], $documents['body']['documents'][0]['$id']);
        $this->assertCount(1, $documents['body']['documents']);

        /**
         * Test with DESC order and after.
         */
        $base = $this->client->call(Client::METHOD_GET, '/databases/' . $databaseId . '/collections/' . $data['moviesId'] . '/documents', array_merge([
            'content-type' => 'application/json',
            'x-appwrite-project' => $this->getProject()['$id'],
        ], $this->getHeaders()), [
            'orderAttributes' => ['releaseYear'],
            'orderTypes' => ['DESC'],
        ]);

        $this->assertEquals($base['headers']['status-code'], 200);
        $this->assertEquals(1944, $base['body']['documents'][2]['releaseYear']);
        $this->assertEquals(2017, $base['body']['documents'][1]['releaseYear']);
        $this->assertEquals(2019, $base['body']['documents'][0]['releaseYear']);
        $this->assertCount(3, $base['body']['documents']);

        $documents = $this->client->call(Client::METHOD_GET, '/databases/' . $databaseId . '/collections/' . $data['moviesId'] . '/documents', array_merge([
            'content-type' => 'application/json',
            'x-appwrite-project' => $this->getProject()['$id'],
        ], $this->getHeaders()), [
            'orderAttributes' => ['releaseYear'],
            'orderTypes' => ['DESC'],
            'cursor' => $base['body']['documents'][1]['$id']
        ]);

        $this->assertEquals($documents['headers']['status-code'], 200);
        $this->assertEquals($base['body']['documents'][2]['$id'], $documents['body']['documents'][0]['$id']);
        $this->assertCount(1, $documents['body']['documents']);

        /**
         * Test after with unknown document.
         */
        $documents = $this->client->call(Client::METHOD_GET, '/databases/' . $databaseId . '/collections/' . $data['moviesId'] . '/documents', array_merge([
            'content-type' => 'application/json',
            'x-appwrite-project' => $this->getProject()['$id'],
        ], $this->getHeaders()), [
            'cursor' => 'unknown'
        ]);

        $this->assertEquals($documents['headers']['status-code'], 400);

        return [];
    }

    /**
     * @depends testCreateDocument
     */
    public function testListDocumentsBeforePagination(array $data): array
    {
        $databaseId = $data['databaseId'];
        /**
         * Test before without order.
         */
        $base = $this->client->call(Client::METHOD_GET, '/databases/' . $databaseId . '/collections/' . $data['moviesId'] . '/documents', array_merge([
            'content-type' => 'application/json',
            'x-appwrite-project' => $this->getProject()['$id'],
        ], $this->getHeaders()));

        $this->assertEquals($base['headers']['status-code'], 200);
        $this->assertEquals('Captain America', $base['body']['documents'][0]['title']);
        $this->assertEquals('Spider-Man: Far From Home', $base['body']['documents'][1]['title']);
        $this->assertEquals('Spider-Man: Homecoming', $base['body']['documents'][2]['title']);
        $this->assertCount(3, $base['body']['documents']);

        $documents = $this->client->call(Client::METHOD_GET, '/databases/' . $databaseId . '/collections/' . $data['moviesId'] . '/documents', array_merge([
            'content-type' => 'application/json',
            'x-appwrite-project' => $this->getProject()['$id'],
        ], $this->getHeaders()), [
            'cursor' => $base['body']['documents'][2]['$id'],
            'cursorDirection' => Database::CURSOR_BEFORE
        ]);

        $this->assertEquals($documents['headers']['status-code'], 200);
        $this->assertEquals($base['body']['documents'][0]['$id'], $documents['body']['documents'][0]['$id']);
        $this->assertEquals($base['body']['documents'][1]['$id'], $documents['body']['documents'][1]['$id']);
        $this->assertCount(2, $documents['body']['documents']);

        $documents = $this->client->call(Client::METHOD_GET, '/databases/' . $databaseId . '/collections/' . $data['moviesId'] . '/documents', array_merge([
            'content-type' => 'application/json',
            'x-appwrite-project' => $this->getProject()['$id'],
        ], $this->getHeaders()), [
            'cursor' => $base['body']['documents'][0]['$id'],
            'cursorDirection' => Database::CURSOR_BEFORE
        ]);

        $this->assertEquals($documents['headers']['status-code'], 200);
        $this->assertEmpty($documents['body']['documents']);

        /**
         * Test with ASC order and after.
         */
        $base = $this->client->call(Client::METHOD_GET, '/databases/' . $databaseId . '/collections/' . $data['moviesId'] . '/documents', array_merge([
            'content-type' => 'application/json',
            'x-appwrite-project' => $this->getProject()['$id'],
        ], $this->getHeaders()), [
            'orderAttributes' => ['releaseYear'],
            'orderTypes' => ['ASC'],
        ]);

        $this->assertEquals($base['headers']['status-code'], 200);
        $this->assertEquals(1944, $base['body']['documents'][0]['releaseYear']);
        $this->assertEquals(2017, $base['body']['documents'][1]['releaseYear']);
        $this->assertEquals(2019, $base['body']['documents'][2]['releaseYear']);
        $this->assertCount(3, $base['body']['documents']);

        $documents = $this->client->call(Client::METHOD_GET, '/databases/' . $databaseId . '/collections/' . $data['moviesId'] . '/documents', array_merge([
            'content-type' => 'application/json',
            'x-appwrite-project' => $this->getProject()['$id'],
        ], $this->getHeaders()), [
            'orderAttributes' => ['releaseYear'],
            'orderTypes' => ['ASC'],
            'cursor' => $base['body']['documents'][1]['$id'],
            'cursorDirection' => Database::CURSOR_BEFORE
        ]);

        $this->assertEquals($documents['headers']['status-code'], 200);
        $this->assertEquals($base['body']['documents'][0]['$id'], $documents['body']['documents'][0]['$id']);
        $this->assertCount(1, $documents['body']['documents']);

        /**
         * Test with DESC order and after.
         */
        $base = $this->client->call(Client::METHOD_GET, '/databases/' . $databaseId . '/collections/' . $data['moviesId'] . '/documents', array_merge([
            'content-type' => 'application/json',
            'x-appwrite-project' => $this->getProject()['$id'],
        ], $this->getHeaders()), [
            'orderAttributes' => ['releaseYear'],
            'orderTypes' => ['DESC'],
        ]);

        $this->assertEquals($base['headers']['status-code'], 200);
        $this->assertEquals(1944, $base['body']['documents'][2]['releaseYear']);
        $this->assertEquals(2017, $base['body']['documents'][1]['releaseYear']);
        $this->assertEquals(2019, $base['body']['documents'][0]['releaseYear']);
        $this->assertCount(3, $base['body']['documents']);

        $documents = $this->client->call(Client::METHOD_GET, '/databases/' . $databaseId . '/collections/' . $data['moviesId'] . '/documents', array_merge([
            'content-type' => 'application/json',
            'x-appwrite-project' => $this->getProject()['$id'],
        ], $this->getHeaders()), [
            'orderAttributes' => ['releaseYear'],
            'orderTypes' => ['DESC'],
            'cursor' => $base['body']['documents'][1]['$id'],
            'cursorDirection' => Database::CURSOR_BEFORE
        ]);

        $this->assertEquals($documents['headers']['status-code'], 200);
        $this->assertEquals($base['body']['documents'][0]['$id'], $documents['body']['documents'][0]['$id']);
        $this->assertCount(1, $documents['body']['documents']);

        return [];
    }

    /**
     * @depends testCreateDocument
     */
    public function testListDocumentsLimitAndOffset(array $data): array
    {
        $databaseId = $data['databaseId'];
        $documents = $this->client->call(Client::METHOD_GET, '/databases/' . $databaseId . '/collections/' . $data['moviesId'] . '/documents', array_merge([
            'content-type' => 'application/json',
            'x-appwrite-project' => $this->getProject()['$id'],
        ], $this->getHeaders()), [
            'limit' => 1,
            'orderAttributes' => ['releaseYear'],
            'orderTypes' => ['ASC'],
        ]);

        $this->assertEquals($documents['headers']['status-code'], 200);
        $this->assertEquals(1944, $documents['body']['documents'][0]['releaseYear']);
        $this->assertCount(1, $documents['body']['documents']);

        $documents = $this->client->call(Client::METHOD_GET, '/databases/' . $databaseId . '/collections/' . $data['moviesId'] . '/documents', array_merge([
            'content-type' => 'application/json',
            'x-appwrite-project' => $this->getProject()['$id'],
        ], $this->getHeaders()), [
            'limit' => 2,
            'offset' => 1,
            'orderAttributes' => ['releaseYear'],
            'orderTypes' => ['ASC'],
        ]);

        $this->assertEquals($documents['headers']['status-code'], 200);
        $this->assertEquals(2017, $documents['body']['documents'][0]['releaseYear']);
        $this->assertEquals(2019, $documents['body']['documents'][1]['releaseYear']);
        $this->assertCount(2, $documents['body']['documents']);

        return [];
    }

    /**
     * @depends testCreateDocument
     */
    public function testDocumentsListQueries(array $data): array
    {
        $databaseId = $data['databaseId'];
        $documents = $this->client->call(Client::METHOD_GET, '/databases/' . $databaseId . '/collections/' . $data['moviesId'] . '/documents', array_merge([
            'content-type' => 'application/json',
            'x-appwrite-project' => $this->getProject()['$id'],
        ], $this->getHeaders()), [
            'queries' => ['title.search("Captain America")'],
        ]);

        $this->assertEquals($documents['headers']['status-code'], 200);
        $this->assertEquals(1944, $documents['body']['documents'][0]['releaseYear']);
        $this->assertCount(1, $documents['body']['documents']);

        $documents = $this->client->call(Client::METHOD_GET, '/databases/' . $databaseId . '/collections/' . $data['moviesId'] . '/documents', array_merge([
            'content-type' => 'application/json',
            'x-appwrite-project' => $this->getProject()['$id'],
        ], $this->getHeaders()), [
            'queries' => ['$id.equal("' . $documents['body']['documents'][0]['$id'] . '")'],
        ]);

        $this->assertEquals($documents['headers']['status-code'], 200);
        $this->assertEquals(1944, $documents['body']['documents'][0]['releaseYear']);
        $this->assertCount(1, $documents['body']['documents']);

        $documents = $this->client->call(Client::METHOD_GET, '/databases/' . $databaseId . '/collections/' . $data['moviesId'] . '/documents', array_merge([
            'content-type' => 'application/json',
            'x-appwrite-project' => $this->getProject()['$id'],
        ], $this->getHeaders()), [
            'queries' => ['title.search("Homecoming")'],
        ]);

        $this->assertEquals($documents['headers']['status-code'], 200);
        $this->assertEquals(2017, $documents['body']['documents'][0]['releaseYear']);
        $this->assertCount(1, $documents['body']['documents']);

        $documents = $this->client->call(Client::METHOD_GET, '/databases/' . $databaseId . '/collections/' . $data['moviesId'] . '/documents', array_merge([
            'content-type' => 'application/json',
            'x-appwrite-project' => $this->getProject()['$id'],
        ], $this->getHeaders()), [
            'queries' => ['title.search("spider")'],
        ]);

        $this->assertEquals($documents['headers']['status-code'], 200);
        $this->assertEquals(2019, $documents['body']['documents'][0]['releaseYear']);
        $this->assertEquals(2017, $documents['body']['documents'][1]['releaseYear']);
        $this->assertCount(2, $documents['body']['documents']);

        $documents = $this->client->call(Client::METHOD_GET, '/databases/' . $databaseId . '/collections/' . $data['moviesId'] . '/documents', array_merge([
            'content-type' => 'application/json',
            'x-appwrite-project' => $this->getProject()['$id'],
        ], $this->getHeaders()), [
            'queries' => ['releaseYear.equal(1944)'],
        ]);

        $this->assertCount(1, $documents['body']['documents']);
        $this->assertEquals('Captain America', $documents['body']['documents'][0]['title']);

        $documents = $this->client->call(Client::METHOD_GET, '/databases/' . $databaseId . '/collections/' . $data['moviesId'] . '/documents', array_merge([
            'content-type' => 'application/json',
            'x-appwrite-project' => $this->getProject()['$id'],
        ], $this->getHeaders()), [
            'queries' => ['releaseYear.notEqual(1944)'],
        ]);

        $this->assertCount(2, $documents['body']['documents']);
        $this->assertEquals('Spider-Man: Far From Home', $documents['body']['documents'][0]['title']);
        $this->assertEquals('Spider-Man: Homecoming', $documents['body']['documents'][1]['title']);

        $documents = $this->client->call(Client::METHOD_GET, '/databases/' . $databaseId . '/collections/' . $data['moviesId'] . '/documents', array_merge([
            'content-type' => 'application/json',
            'x-appwrite-project' => $this->getProject()['$id'],
        ], $this->getHeaders()), [
            'queries' => ['$createdAt.greater("1976-06-12")'],
        ]);

        $this->assertCount(3, $documents['body']['documents']);

        $documents = $this->client->call(Client::METHOD_GET, '/databases/' . $databaseId . '/collections/' . $data['moviesId'] . '/documents', array_merge([
            'content-type' => 'application/json',
            'x-appwrite-project' => $this->getProject()['$id'],
        ], $this->getHeaders()), [
            'queries' => ['$createdAt.lesser("1976-06-12")'],
        ]);

        $this->assertCount(0, $documents['body']['documents']);

        /**
         * Test for Failure
         */
        $documents = $this->client->call(Client::METHOD_GET, '/databases/' . $databaseId . '/collections/' . $data['moviesId'] . '/documents', array_merge([
            'content-type' => 'application/json',
            'x-appwrite-project' => $this->getProject()['$id'],
        ], $this->getHeaders()), [
            'queries' => ['actors.equal("Tom Holland")'],
        ]);
        $this->assertEquals(400, $documents['headers']['status-code']);
        $this->assertEquals('Index not found: actors', $documents['body']['message']);

        $conditions = [];

        for ($i = 0; $i < 101; $i++) {
            $conditions[] = $i;
        }

        $documents = $this->client->call(Client::METHOD_GET, '/databases/' . $databaseId . '/collections/' . $data['moviesId'] . '/documents', array_merge([
            'content-type' => 'application/json',
            'x-appwrite-project' => $this->getProject()['$id'],
        ], $this->getHeaders()), [
            'queries' => ['releaseYear.equal(' . implode(',', $conditions) . ')'],
        ]);

        $this->assertEquals(400, $documents['headers']['status-code']);

        $conditions = [];

        for ($i = 0; $i < 101; $i++) {
            $conditions[] = "[" . $i . "] Too long title to cross 2k chars query limit";
        }

        $documents = $this->client->call(Client::METHOD_GET, '/databases/' . $databaseId . '/collections/' . $data['moviesId'] . '/documents', array_merge([
            'content-type' => 'application/json',
            'x-appwrite-project' => $this->getProject()['$id'],
        ], $this->getHeaders()), [
            'queries' => ['title.search(' . implode(',', $conditions) . ')'],
        ]);

        $this->assertEquals(400, $documents['headers']['status-code']);


        $documents = $this->client->call(Client::METHOD_GET, '/databases/' . $databaseId . '/collections/' . $data['moviesId'] . '/documents', array_merge([
            'content-type' => 'application/json',
            'x-appwrite-project' => $this->getProject()['$id'],
        ], $this->getHeaders()), [
            'queries' => ['birthDay.greater("1960-01-01 10:10:10+02:30")'],
        ]);

        $this->assertEquals($documents['headers']['status-code'], 200);
        $this->assertEquals('1975-06-12 12:12:55.000', $documents['body']['documents'][0]['birthDay']);
        $this->assertEquals('1975-06-12 18:12:55.000', $documents['body']['documents'][1]['birthDay']);
        $this->assertCount(2, $documents['body']['documents']);

        return [];
    }

    /**
     * @depends testCreateDocument
     */
    public function testUpdateDocument(array $data): array
    {
        $databaseId = $data['databaseId'];
        $document = $this->client->call(Client::METHOD_POST, '/databases/' . $databaseId . '/collections/' . $data['moviesId'] . '/documents', array_merge([
            'content-type' => 'application/json',
            'x-appwrite-project' => $this->getProject()['$id'],
        ], $this->getHeaders()), [
            'documentId' => 'unique()',
            'data' => [
                'title' => 'Thor: Ragnaroc',
                'releaseYear' => 2017,
                'birthDay' => '1976-06-12 14:12:55',
                'actors' => [],
                '$createdAt' => 5 // Should be ignored
            ],
            'read' => ['user:' . $this->getUser()['$id']],
            'write' => ['user:' . $this->getUser()['$id']],
        ]);

        $id = $document['body']['$id'];

        $this->assertEquals($document['headers']['status-code'], 201);
        $this->assertEquals($document['body']['title'], 'Thor: Ragnaroc');
        $this->assertEquals($document['body']['releaseYear'], 2017);
        $this->assertEquals(true, DateTime::isValid($document['body']['$createdAt']));
        $this->assertEquals(true, DateTime::isValid($document['body']['birthDay']));
        $this->assertEquals('user:' . $this->getUser()['$id'], $document['body']['$read'][0]);
        $this->assertEquals('user:' . $this->getUser()['$id'], $document['body']['$write'][0]);

        $document = $this->client->call(Client::METHOD_PATCH, '/databases/' . $databaseId . '/collections/' . $data['moviesId'] . '/documents/' . $id, array_merge([
            'content-type' => 'application/json',
            'x-appwrite-project' => $this->getProject()['$id'],
        ], $this->getHeaders()), [
            'data' => [
                'title' => 'Thor: Ragnarok',
            ],
            'read' => ['role:member'],
            'write' => ['role:member'],
        ]);

        $this->assertEquals($document['headers']['status-code'], 200);
        $this->assertEquals($document['body']['$id'], $id);
        $this->assertEquals($document['body']['$collection'], $data['moviesId']);
        $this->assertEquals($document['body']['title'], 'Thor: Ragnarok');
        $this->assertEquals($document['body']['releaseYear'], 2017);
        $this->assertEquals('role:member', $document['body']['$read'][0]);
        $this->assertEquals('role:member', $document['body']['$write'][0]);

        $document = $this->client->call(Client::METHOD_GET, '/databases/' . $databaseId . '/collections/' . $data['moviesId'] . '/documents/' . $id, array_merge([
            'content-type' => 'application/json',
            'x-appwrite-project' => $this->getProject()['$id'],
        ], $this->getHeaders()));

        $id = $document['body']['$id'];

        $this->assertEquals($document['headers']['status-code'], 200);
        $this->assertEquals($document['body']['title'], 'Thor: Ragnarok');
        $this->assertEquals($document['body']['releaseYear'], 2017);

        return [];
    }

    /**
     * @depends testCreateDocument
     */
    public function testDeleteDocument(array $data): array
    {
        $databaseId = $data['databaseId'];
        $document = $this->client->call(Client::METHOD_POST, '/databases/' . $databaseId . '/collections/' . $data['moviesId'] . '/documents', array_merge([
            'content-type' => 'application/json',
            'x-appwrite-project' => $this->getProject()['$id'],
        ], $this->getHeaders()), [
            'documentId' => 'unique()',
            'data' => [
                'title' => 'Thor: Ragnarok',
                'releaseYear' => 2017,
                'birthDay' => '1975-06-12 14:12:55',
                'actors' => [],
            ],
            'read' => ['user:' . $this->getUser()['$id']],
            'write' => ['user:' . $this->getUser()['$id']],
        ]);

        $id = $document['body']['$id'];

        $this->assertEquals($document['headers']['status-code'], 201);

        $document = $this->client->call(Client::METHOD_GET, '/databases/' . $databaseId . '/collections/' . $data['moviesId'] . '/documents/' . $id, array_merge([
            'content-type' => 'application/json',
            'x-appwrite-project' => $this->getProject()['$id'],
        ], $this->getHeaders()));

        $this->assertEquals($document['headers']['status-code'], 200);

        $document = $this->client->call(Client::METHOD_DELETE, '/databases/' . $databaseId . '/collections/' . $data['moviesId'] . '/documents/' . $id, array_merge([
            'content-type' => 'application/json',
            'x-appwrite-project' => $this->getProject()['$id'],
        ], $this->getHeaders()));

        $this->assertEquals($document['headers']['status-code'], 204);

        $document = $this->client->call(Client::METHOD_GET, '/databases/' . $databaseId . '/collections/' . $data['moviesId'] . '/documents/' . $id, array_merge([
            'content-type' => 'application/json',
            'x-appwrite-project' => $this->getProject()['$id'],
        ], $this->getHeaders()));

        $this->assertEquals($document['headers']['status-code'], 404);

        return $data;
    }

    public function testInvalidDocumentStructure()
    {
        $database = $this->client->call(Client::METHOD_POST, '/databases', array_merge([
            'content-type' => 'application/json',
            'x-appwrite-project' => $this->getProject()['$id'],
            'x-appwrite-key' => $this->getProject()['apiKey']
        ]), [
            'databaseId' => 'unique()',
            'name' => 'InvalidDocumentDatabase',
        ]);
        $this->assertEquals(201, $database['headers']['status-code']);
        $this->assertEquals('InvalidDocumentDatabase', $database['body']['name']);

        $databaseId = $database['body']['$id'];
        $collection = $this->client->call(Client::METHOD_POST, '/databases/' . $databaseId . '/collections', array_merge([
            'content-type' => 'application/json',
            'x-appwrite-project' => $this->getProject()['$id'],
            'x-appwrite-key' => $this->getProject()['apiKey']
        ]), [
            'collectionId' => 'unique()',
            'name' => 'invalidDocumentStructure',
            'read' => [],
            'write' => [],
            'permission' => 'document',
        ]);

        $this->assertEquals(201, $collection['headers']['status-code']);
        $this->assertEquals('invalidDocumentStructure', $collection['body']['name']);

        $collectionId = $collection['body']['$id'];

        $email = $this->client->call(Client::METHOD_POST, '/databases/' . $databaseId . '/collections/' . $collectionId . '/attributes/email', array_merge([
            'content-type' => 'application/json',
            'x-appwrite-project' => $this->getProject()['$id'],
            'x-appwrite-key' => $this->getProject()['apiKey']
        ]), [
            'key' => 'email',
            'required' => false,
        ]);

        $enum = $this->client->call(Client::METHOD_POST, '/databases/' . $databaseId . '/collections/' . $collectionId . '/attributes/enum', array_merge([
            'content-type' => 'application/json',
            'x-appwrite-project' => $this->getProject()['$id'],
            'x-appwrite-key' => $this->getProject()['apiKey']
        ]), [
            'key' => 'enum',
            'elements' => ['yes', 'no', 'maybe'],
            'required' => false,
        ]);

        $ip = $this->client->call(Client::METHOD_POST, '/databases/' . $databaseId . '/collections/' . $collectionId . '/attributes/ip', array_merge([
            'content-type' => 'application/json',
            'x-appwrite-project' => $this->getProject()['$id'],
            'x-appwrite-key' => $this->getProject()['apiKey']
        ]), [
            'key' => 'ip',
            'required' => false,
        ]);

        $url = $this->client->call(Client::METHOD_POST, '/databases/' . $databaseId . '/collections/' . $collectionId . '/attributes/url', array_merge([
            'content-type' => 'application/json',
            'x-appwrite-project' => $this->getProject()['$id'],
            'x-appwrite-key' => $this->getProject()['apiKey']
        ]), [
            'key' => 'url',
            'size' => 256,
            'required' => false,
        ]);

        $range = $this->client->call(Client::METHOD_POST, '/databases/' . $databaseId . '/collections/' . $collectionId . '/attributes/integer', array_merge([
            'content-type' => 'application/json',
            'x-appwrite-project' => $this->getProject()['$id'],
            'x-appwrite-key' => $this->getProject()['apiKey']
        ]), [
            'key' => 'range',
            'required' => false,
            'min' => 1,
            'max' => 10,
        ]);

        // TODO@kodumbeats min and max are rounded in error message
        $floatRange = $this->client->call(Client::METHOD_POST, '/databases/' . $databaseId . '/collections/' . $collectionId . '/attributes/float', array_merge([
            'content-type' => 'application/json',
            'x-appwrite-project' => $this->getProject()['$id'],
            'x-appwrite-key' => $this->getProject()['apiKey']
        ]), [
            'key' => 'floatRange',
            'required' => false,
            'min' => 1.1,
            'max' => 1.4,
        ]);

        $probability = $this->client->call(Client::METHOD_POST, '/databases/' . $databaseId . '/collections/' . $collectionId . '/attributes/float', array_merge([
            'content-type' => 'application/json',
            'x-appwrite-project' => $this->getProject()['$id'],
            'x-appwrite-key' => $this->getProject()['apiKey']
        ]), [
            'key' => 'probability',
            'required' => false,
            'default' => 0,
            'min' => 0,
            'max' => 1,
        ]);

        $upperBound = $this->client->call(Client::METHOD_POST, '/databases/' . $databaseId . '/collections/' . $collectionId . '/attributes/integer', array_merge([
            'content-type' => 'application/json',
            'x-appwrite-project' => $this->getProject()['$id'],
            'x-appwrite-key' => $this->getProject()['apiKey']
        ]), [
            'key' => 'upperBound',
            'required' => false,
            'max' => 10,
        ]);

        $lowerBound = $this->client->call(Client::METHOD_POST, '/databases/' . $databaseId . '/collections/' . $collectionId . '/attributes/integer', array_merge([
            'content-type' => 'application/json',
            'x-appwrite-project' => $this->getProject()['$id'],
            'x-appwrite-key' => $this->getProject()['apiKey']
        ]), [
            'key' => 'lowerBound',
            'required' => false,
            'min' => 5,
        ]);

        /**
         * Test for failure
         */

        $invalidRange = $this->client->call(Client::METHOD_POST, '/databases/' . $databaseId . '/collections/' . $collectionId . '/attributes/integer', array_merge([
            'content-type' => 'application/json', 'x-appwrite-project' => $this->getProject()['$id'],
            'x-appwrite-key' => $this->getProject()['apiKey']
        ]), [
            'key' => 'invalidRange',
            'required' => false,
            'min' => 4,
            'max' => 3,
        ]);

        $defaultArray = $this->client->call(Client::METHOD_POST, '/databases/' . $databaseId . '/collections/' . $collectionId . '/attributes/integer', array_merge([
            'content-type' => 'application/json', 'x-appwrite-project' => $this->getProject()['$id'],
            'x-appwrite-key' => $this->getProject()['apiKey']
        ]), [
            'key' => 'defaultArray',
            'required' => false,
            'default' => 42,
            'array' => true,
        ]);

        $defaultRequired = $this->client->call(Client::METHOD_POST, '/databases/' . $databaseId . '/collections/' . $collectionId . '/attributes/integer', array_merge([
            'content-type' => 'application/json',
            'x-appwrite-project' => $this->getProject()['$id'],
            'x-appwrite-key' => $this->getProject()['apiKey']
        ]), [
            'attributeId' => 'defaultRequired',
            'required' => true,
            'default' => 12
        ]);

        $enumDefault = $this->client->call(Client::METHOD_POST, '/databases/' . $databaseId . '/collections/' . $collectionId . '/attributes/enum', array_merge([
            'content-type' => 'application/json',
            'x-appwrite-project' => $this->getProject()['$id'],
            'x-appwrite-key' => $this->getProject()['apiKey']
        ]), [
            'attributeId' => 'enumDefault',
            'elements' => ['north', 'west'],
            'default' => 'south'
        ]);

        $enumDefaultStrict = $this->client->call(Client::METHOD_POST, '/databases/' . $databaseId . '/collections/' . $collectionId . '/attributes/enum', array_merge([
            'content-type' => 'application/json',
            'x-appwrite-project' => $this->getProject()['$id'],
            'x-appwrite-key' => $this->getProject()['apiKey']
        ]), [
            'attributeId' => 'enumDefault',
            'elements' => ['north', 'west'],
            'default' => 'NORTH'
        ]);

<<<<<<< HEAD
        $goodDatetime = $this->client->call(Client::METHOD_POST, '/databases/' . $databaseId . '/collections/' . $collectionId . '/attributes/datetime', array_merge([
            'content-type' => 'application/json',
            'x-appwrite-project' => $this->getProject()['$id'],
            'x-appwrite-key' => $this->getProject()['apiKey']
        ]), [
            'key' => 'birthDay',
            'required' => false,
            'default' => null
        ]);

        $datetimeDefault = $this->client->call(Client::METHOD_POST, '/databases/' . $databaseId . '/collections/' . $collectionId . '/attributes/datetime', array_merge([
            'content-type' => 'application/json',
            'x-appwrite-project' => $this->getProject()['$id'],
            'x-appwrite-key' => $this->getProject()['apiKey']
        ]), [
            'key' => 'badBirthDay',
            'required' => false,
            'default' => 'bad'
        ]);

        $this->assertEquals(201, $email['headers']['status-code']);
        $this->assertEquals(201, $ip['headers']['status-code']);
        $this->assertEquals(201, $url['headers']['status-code']);
        $this->assertEquals(201, $range['headers']['status-code']);
        $this->assertEquals(201, $floatRange['headers']['status-code']);
        $this->assertEquals(201, $probability['headers']['status-code']);
        $this->assertEquals(201, $upperBound['headers']['status-code']);
        $this->assertEquals(201, $lowerBound['headers']['status-code']);
        $this->assertEquals(201, $enum['headers']['status-code']);
        $this->assertEquals(201, $goodDatetime['headers']['status-code']);
=======
        $this->assertEquals(202, $email['headers']['status-code']);
        $this->assertEquals(202, $ip['headers']['status-code']);
        $this->assertEquals(202, $url['headers']['status-code']);
        $this->assertEquals(202, $range['headers']['status-code']);
        $this->assertEquals(202, $floatRange['headers']['status-code']);
        $this->assertEquals(202, $probability['headers']['status-code']);
        $this->assertEquals(202, $upperBound['headers']['status-code']);
        $this->assertEquals(202, $lowerBound['headers']['status-code']);
        $this->assertEquals(202, $enum['headers']['status-code']);
>>>>>>> 6a6c7d4b
        $this->assertEquals(400, $invalidRange['headers']['status-code']);
        $this->assertEquals(400, $defaultArray['headers']['status-code']);
        $this->assertEquals(400, $defaultRequired['headers']['status-code']);
        $this->assertEquals(400, $enumDefault['headers']['status-code']);
        $this->assertEquals(400, $enumDefaultStrict['headers']['status-code']);
        $this->assertEquals('Minimum value must be lesser than maximum value', $invalidRange['body']['message']);
        $this->assertEquals('Cannot set default value for array attributes', $defaultArray['body']['message']);
        $this->assertEquals(400, $datetimeDefault['headers']['status-code']);
        // wait for worker to add attributes
        sleep(3);

        $collection = $this->client->call(Client::METHOD_GET, '/databases/' . $databaseId . '/collections/' . $collectionId, array_merge([
            'content-type' => 'application/json',
            'x-appwrite-project' => $this->getProject()['$id'],
            'x-appwrite-key' => $this->getProject()['apiKey'],
        ]), []);

        $this->assertCount(10, $collection['body']['attributes']);

        /**
         * Test for successful validation
         */

        $goodEmail = $this->client->call(Client::METHOD_POST, '/databases/' . $databaseId . '/collections/' . $collectionId . '/documents', array_merge([
            'content-type' => 'application/json',
            'x-appwrite-project' => $this->getProject()['$id'],
        ], $this->getHeaders()), [
            'documentId' => 'unique()',
            'data' => [
                'email' => 'user@example.com',
            ],
            'read' => ['user:' . $this->getUser()['$id']],
            'write' => ['user:' . $this->getUser()['$id']],
        ]);

        $goodEnum = $this->client->call(Client::METHOD_POST, '/databases/' . $databaseId . '/collections/' . $collectionId . '/documents', array_merge([
            'content-type' => 'application/json',
            'x-appwrite-project' => $this->getProject()['$id'],
        ], $this->getHeaders()), [
            'documentId' => 'unique()',
            'data' => [
                'enum' => 'yes',
            ],
            'read' => ['user:' . $this->getUser()['$id']],
            'write' => ['user:' . $this->getUser()['$id']],
        ]);

        $goodIp = $this->client->call(Client::METHOD_POST, '/databases/' . $databaseId . '/collections/' . $collectionId . '/documents', array_merge([
            'content-type' => 'application/json',
            'x-appwrite-project' => $this->getProject()['$id'],
        ], $this->getHeaders()), [
            'documentId' => 'unique()',
            'data' => [
                'ip' => '1.1.1.1',
            ],
            'read' => ['user:' . $this->getUser()['$id']],
            'write' => ['user:' . $this->getUser()['$id']],
        ]);

        $goodUrl = $this->client->call(Client::METHOD_POST, '/databases/' . $databaseId . '/collections/' . $collectionId . '/documents', array_merge([
            'content-type' => 'application/json',
            'x-appwrite-project' => $this->getProject()['$id'],
        ], $this->getHeaders()), [
            'documentId' => 'unique()',
            'data' => [
                'url' => 'http://www.example.com',
            ],
            'read' => ['user:' . $this->getUser()['$id']],
            'write' => ['user:' . $this->getUser()['$id']],
        ]);

        $goodRange = $this->client->call(Client::METHOD_POST, '/databases/' . $databaseId . '/collections/' . $collectionId . '/documents', array_merge([
            'content-type' => 'application/json',
            'x-appwrite-project' => $this->getProject()['$id'],
        ], $this->getHeaders()), [
            'documentId' => 'unique()',
            'data' => [
                'range' => 3,
            ],
            'read' => ['user:' . $this->getUser()['$id']],
            'write' => ['user:' . $this->getUser()['$id']],
        ]);

        $goodFloatRange = $this->client->call(Client::METHOD_POST, '/databases/' . $databaseId . '/collections/' . $collectionId . '/documents', array_merge([
            'content-type' => 'application/json',
            'x-appwrite-project' => $this->getProject()['$id'],
        ], $this->getHeaders()), [
            'documentId' => 'unique()',
            'data' => [
                'floatRange' => 1.4,
            ],
            'read' => ['user:' . $this->getUser()['$id']],
            'write' => ['user:' . $this->getUser()['$id']],
        ]);

        $goodProbability = $this->client->call(Client::METHOD_POST, '/databases/' . $databaseId . '/collections/' . $collectionId . '/documents', array_merge([
            'content-type' => 'application/json',
            'x-appwrite-project' => $this->getProject()['$id'],
        ], $this->getHeaders()), [
            'documentId' => 'unique()',
            'data' => [
                'probability' => 0.99999,
            ],
            'read' => ['user:' . $this->getUser()['$id']],
            'write' => ['user:' . $this->getUser()['$id']],
        ]);

        $notTooHigh = $this->client->call(Client::METHOD_POST, '/databases/' . $databaseId . '/collections/' . $collectionId . '/documents', array_merge([
            'content-type' => 'application/json',
            'x-appwrite-project' => $this->getProject()['$id'],
        ], $this->getHeaders()), [
            'documentId' => 'unique()',
            'data' => [
                'upperBound' => 8,
            ],
            'read' => ['user:' . $this->getUser()['$id']],
            'write' => ['user:' . $this->getUser()['$id']],
        ]);

        $notTooLow = $this->client->call(Client::METHOD_POST, '/databases/' . $databaseId . '/collections/' . $collectionId . '/documents', array_merge([
            'content-type' => 'application/json',
            'x-appwrite-project' => $this->getProject()['$id'],
        ], $this->getHeaders()), [
            'documentId' => 'unique()',
            'data' => [
                'lowerBound' => 8,
            ],
            'read' => ['user:' . $this->getUser()['$id']],
            'write' => ['user:' . $this->getUser()['$id']],
        ]);

        $this->assertEquals(201, $goodEmail['headers']['status-code']);
        $this->assertEquals(201, $goodEnum['headers']['status-code']);
        $this->assertEquals(201, $goodIp['headers']['status-code']);
        $this->assertEquals(201, $goodUrl['headers']['status-code']);
        $this->assertEquals(201, $goodRange['headers']['status-code']);
        $this->assertEquals(201, $goodFloatRange['headers']['status-code']);
        $this->assertEquals(201, $goodProbability['headers']['status-code']);
        $this->assertEquals(201, $notTooHigh['headers']['status-code']);
        $this->assertEquals(201, $notTooLow['headers']['status-code']);

        /*
         * Test that custom validators reject documents
         */

        $badEmail = $this->client->call(Client::METHOD_POST, '/databases/' . $databaseId . '/collections/' . $collectionId . '/documents', array_merge([
            'content-type' => 'application/json',
            'x-appwrite-project' => $this->getProject()['$id'],
        ], $this->getHeaders()), [
            'documentId' => 'unique()',
            'data' => [
                'email' => 'user@@example.com',
            ],
            'read' => ['user:' . $this->getUser()['$id']],
            'write' => ['user:' . $this->getUser()['$id']],
        ]);

        $badEnum = $this->client->call(Client::METHOD_POST, '/databases/' . $databaseId . '/collections/' . $collectionId . '/documents', array_merge([
            'content-type' => 'application/json',
            'x-appwrite-project' => $this->getProject()['$id'],
        ], $this->getHeaders()), [
            'documentId' => 'unique()',
            'data' => [
                'enum' => 'badEnum',
            ],
            'read' => ['user:' . $this->getUser()['$id']],
            'write' => ['user:' . $this->getUser()['$id']],
        ]);

        $badIp = $this->client->call(Client::METHOD_POST, '/databases/' . $databaseId . '/collections/' . $collectionId . '/documents', array_merge([
            'content-type' => 'application/json',
            'x-appwrite-project' => $this->getProject()['$id'],
        ], $this->getHeaders()), [
            'documentId' => 'unique()',
            'data' => [
                'ip' => '1.1.1.1.1',
            ],
            'read' => ['user:' . $this->getUser()['$id']],
            'write' => ['user:' . $this->getUser()['$id']],
        ]);

        $badUrl = $this->client->call(Client::METHOD_POST, '/databases/' . $databaseId . '/collections/' . $collectionId . '/documents', array_merge([
            'content-type' => 'application/json',
            'x-appwrite-project' => $this->getProject()['$id'],
        ], $this->getHeaders()), [
            'documentId' => 'unique()',
            'data' => [
                'url' => 'example...com',
            ],
            'read' => ['user:' . $this->getUser()['$id']],
            'write' => ['user:' . $this->getUser()['$id']],
        ]);

        $badRange = $this->client->call(Client::METHOD_POST, '/databases/' . $databaseId . '/collections/' . $collectionId . '/documents', array_merge([
            'content-type' => 'application/json',
            'x-appwrite-project' => $this->getProject()['$id'],
        ], $this->getHeaders()), [
            'documentId' => 'unique()',
            'data' => [
                'range' => 11,
            ],
            'read' => ['user:' . $this->getUser()['$id']],
            'write' => ['user:' . $this->getUser()['$id']],
        ]);

        $badFloatRange = $this->client->call(Client::METHOD_POST, '/databases/' . $databaseId . '/collections/' . $collectionId . '/documents', array_merge([
            'content-type' => 'application/json',
            'x-appwrite-project' => $this->getProject()['$id'],
        ], $this->getHeaders()), [
            'documentId' => 'unique()',
            'data' => [
                'floatRange' => 2.5,
            ],
            'read' => ['user:' . $this->getUser()['$id']],
            'write' => ['user:' . $this->getUser()['$id']],
        ]);

        $badProbability = $this->client->call(Client::METHOD_POST, '/databases/' . $databaseId . '/collections/' . $collectionId . '/documents', array_merge([
            'content-type' => 'application/json',
            'x-appwrite-project' => $this->getProject()['$id'],
        ], $this->getHeaders()), [
            'documentId' => 'unique()',
            'data' => [
                'probability' => 1.1,
            ],
            'read' => ['user:' . $this->getUser()['$id']],
            'write' => ['user:' . $this->getUser()['$id']],
        ]);

        $tooHigh = $this->client->call(Client::METHOD_POST, '/databases/' . $databaseId . '/collections/' . $collectionId . '/documents', array_merge([
            'content-type' => 'application/json',
            'x-appwrite-project' => $this->getProject()['$id'],
        ], $this->getHeaders()), [
            'documentId' => 'unique()',
            'data' => [
                'upperBound' => 11,
            ],
            'read' => ['user:' . $this->getUser()['$id']],
            'write' => ['user:' . $this->getUser()['$id']],
        ]);

        $tooLow = $this->client->call(Client::METHOD_POST, '/databases/' . $databaseId . '/collections/' . $collectionId . '/documents', array_merge([
            'content-type' => 'application/json',
            'x-appwrite-project' => $this->getProject()['$id'],
        ], $this->getHeaders()), [
            'documentId' => 'unique()',
            'data' => [
                'lowerBound' => 3,
            ],
            'read' => ['user:' . $this->getUser()['$id']],
            'write' => ['user:' . $this->getUser()['$id']],
        ]);

        $badTime = $this->client->call(Client::METHOD_POST, '/databases/' . $databaseId . '/collections/' . $collectionId . '/documents', array_merge([
            'content-type' => 'application/json',
            'x-appwrite-project' => $this->getProject()['$id'],
        ], $this->getHeaders()), [
            'documentId' => 'unique()',
            'data' => [
                'birthDay' => '2020-10-10 27:30:10+01:00',
            ],
            'read' => ['user:' . $this->getUser()['$id']],
            'write' => ['user:' . $this->getUser()['$id']],
        ]);

        $this->assertEquals(400, $badEmail['headers']['status-code']);
        $this->assertEquals(400, $badEnum['headers']['status-code']);
        $this->assertEquals(400, $badIp['headers']['status-code']);
        $this->assertEquals(400, $badUrl['headers']['status-code']);
        $this->assertEquals(400, $badRange['headers']['status-code']);
        $this->assertEquals(400, $badFloatRange['headers']['status-code']);
        $this->assertEquals(400, $badProbability['headers']['status-code']);
        $this->assertEquals(400, $tooHigh['headers']['status-code']);
        $this->assertEquals(400, $tooLow['headers']['status-code']);
        $this->assertEquals(400, $badTime['headers']['status-code']);
        $this->assertEquals('Invalid document structure: Attribute "email" has invalid format. Value must be a valid email address', $badEmail['body']['message']);
        $this->assertEquals('Invalid document structure: Attribute "enum" has invalid format. Value must be one of (yes, no, maybe)', $badEnum['body']['message']);
        $this->assertEquals('Invalid document structure: Attribute "ip" has invalid format. Value must be a valid IP address', $badIp['body']['message']);
        $this->assertEquals('Invalid document structure: Attribute "url" has invalid format. Value must be a valid URL', $badUrl['body']['message']);
        $this->assertEquals('Invalid document structure: Attribute "range" has invalid format. Value must be a valid range between 1 and 10', $badRange['body']['message']);
        $this->assertEquals('Invalid document structure: Attribute "floatRange" has invalid format. Value must be a valid range between 1 and 1', $badFloatRange['body']['message']);
        $this->assertEquals('Invalid document structure: Attribute "probability" has invalid format. Value must be a valid range between 0 and 1', $badProbability['body']['message']);
        $this->assertEquals('Invalid document structure: Attribute "upperBound" has invalid format. Value must be a valid range between -9,223,372,036,854,775,808 and 10', $tooHigh['body']['message']);
        $this->assertEquals('Invalid document structure: Attribute "lowerBound" has invalid format. Value must be a valid range between 5 and 9,223,372,036,854,775,808', $tooLow['body']['message']);
    }

    /**
     * @depends testDeleteDocument
     */
    public function testDefaultPermissions(array $data): array
    {
        $databaseId = $data['databaseId'];
        $document = $this->client->call(Client::METHOD_POST, '/databases/' . $databaseId . '/collections/' . $data['moviesId'] . '/documents', array_merge([
            'content-type' => 'application/json',
            'x-appwrite-project' => $this->getProject()['$id'],
        ], $this->getHeaders()), [
            'documentId' => 'unique()',
            'data' => [
                'title' => 'Captain America',
                'releaseYear' => 1944,
                'actors' => [],
            ],
        ]);

        $id = $document['body']['$id'];

        $this->assertEquals($document['headers']['status-code'], 201);
        $this->assertEquals($document['body']['title'], 'Captain America');
        $this->assertEquals($document['body']['releaseYear'], 1944);
        $this->assertIsArray($document['body']['$read']);
        $this->assertIsArray($document['body']['$write']);

        if ($this->getSide() == 'client') {
            $this->assertCount(1, $document['body']['$read']);
            $this->assertCount(1, $document['body']['$write']);
            $this->assertEquals(['user:' . $this->getUser()['$id']], $document['body']['$read']);
            $this->assertEquals(['user:' . $this->getUser()['$id']], $document['body']['$write']);
        }

        if ($this->getSide() == 'server') {
            $this->assertCount(0, $document['body']['$read']);
            $this->assertCount(0, $document['body']['$write']);
            $this->assertEquals([], $document['body']['$read']);
            $this->assertEquals([], $document['body']['$write']);
        }

        // Updated and Inherit Permissions

        $document = $this->client->call(Client::METHOD_PATCH, '/databases/' . $databaseId . '/collections/' . $data['moviesId'] . '/documents/' . $id, array_merge([
            'content-type' => 'application/json',
            'x-appwrite-project' => $this->getProject()['$id'],
        ], $this->getHeaders()), [
            'data' => [
                'title' => 'Captain America 2',
                'releaseYear' => 1945,
                'actors' => [],
            ],
            'read' => ['role:all'],
        ]);

        $this->assertEquals($document['headers']['status-code'], 200);
        $this->assertEquals($document['body']['title'], 'Captain America 2');
        $this->assertEquals($document['body']['releaseYear'], 1945);

        if ($this->getSide() == 'client') {
            $this->assertCount(1, $document['body']['$read']);
            $this->assertCount(1, $document['body']['$write']);
            $this->assertEquals(['role:all'], $document['body']['$read']);
            $this->assertEquals(['user:' . $this->getUser()['$id']], $document['body']['$write']);
        }

        if ($this->getSide() == 'server') {
            $this->assertCount(1, $document['body']['$read']);
            $this->assertCount(0, $document['body']['$write']);
            $this->assertEquals(['role:all'], $document['body']['$read']);
            $this->assertEquals([], $document['body']['$write']);
        }

        $document = $this->client->call(Client::METHOD_GET, '/databases/' . $databaseId . '/collections/' . $data['moviesId'] . '/documents/' . $id, array_merge([
            'content-type' => 'application/json',
            'x-appwrite-project' => $this->getProject()['$id'],
        ], $this->getHeaders()));

        $this->assertEquals($document['headers']['status-code'], 200);
        $this->assertEquals($document['body']['title'], 'Captain America 2');
        $this->assertEquals($document['body']['releaseYear'], 1945);

        if ($this->getSide() == 'client') {
            $this->assertCount(1, $document['body']['$read']);
            $this->assertCount(1, $document['body']['$write']);
            $this->assertEquals(['role:all'], $document['body']['$read']);
            $this->assertEquals(['user:' . $this->getUser()['$id']], $document['body']['$write']);
        }

        if ($this->getSide() == 'server') {
            $this->assertCount(1, $document['body']['$read']);
            $this->assertCount(0, $document['body']['$write']);
            $this->assertEquals(['role:all'], $document['body']['$read']);
            $this->assertEquals([], $document['body']['$write']);
        }

        // Reset Permissions

        $document = $this->client->call(Client::METHOD_PATCH, '/databases/' . $databaseId . '/collections/' . $data['moviesId'] . '/documents/' . $id, array_merge([
            'content-type' => 'application/json',
            'x-appwrite-project' => $this->getProject()['$id'],
        ], $this->getHeaders()), [
            'data' => [
                'title' => 'Captain America 3',
                'releaseYear' => 1946,
                'actors' => [],
            ],
            'read' => [],
            'write' => [],
        ]);

        if ($this->getSide() == 'client') {
            $this->assertEquals($document['headers']['status-code'], 401);
        }

        if ($this->getSide() == 'server') {
            $this->assertEquals($document['headers']['status-code'], 200);
            $this->assertEquals($document['body']['title'], 'Captain America 3');
            $this->assertEquals($document['body']['releaseYear'], 1946);
            $this->assertCount(0, $document['body']['$read']);
            $this->assertCount(0, $document['body']['$write']);
            $this->assertEquals([], $document['body']['$read']);
            $this->assertEquals([], $document['body']['$write']);
        }

        return $data;
    }


    public function testEnforceCollectionPermissions()
    {
        $database = $this->client->call(Client::METHOD_POST, '/databases', array_merge([
            'content-type' => 'application/json',
            'x-appwrite-project' => $this->getProject()['$id'],
            'x-appwrite-key' => $this->getProject()['apiKey']
        ]), [
            'databaseId' => 'unique()',
            'name' => 'EncorceCollectionPermissions',
        ]);
        $this->assertEquals(201, $database['headers']['status-code']);
        $this->assertEquals('EncorceCollectionPermissions', $database['body']['name']);

        $databaseId = $database['body']['$id'];
        $user = 'user:' . $this->getUser()['$id'];
        $collection = $this->client->call(Client::METHOD_POST, '/databases/' . $databaseId . '/collections', array_merge([
            'content-type' => 'application/json',
            'x-appwrite-project' => $this->getProject()['$id'],
            'x-appwrite-key' => $this->getProject()['apiKey']
        ]), [
            'collectionId' => 'unique()',
            'name' => 'enforceCollectionPermissions',
            'permission' => 'collection',
            'read' => [$user],
            'write' => [$user]
        ]);

        $this->assertEquals($collection['headers']['status-code'], 201);
        $this->assertEquals($collection['body']['name'], 'enforceCollectionPermissions');
        $this->assertEquals($collection['body']['permission'], 'collection');

        $collectionId = $collection['body']['$id'];

        sleep(2);

        $attribute = $this->client->call(Client::METHOD_POST, '/databases/' . $databaseId . '/collections/' . $collectionId . '/attributes/string', array_merge([
            'content-type' => 'application/json',
            'x-appwrite-project' => $this->getProject()['$id'],
            'x-appwrite-key' => $this->getProject()['apiKey']
        ]), [
            'key' => 'attribute',
            'size' => 64,
            'required' => true,
        ]);

        $this->assertEquals(202, $attribute['headers']['status-code'], 202);
        $this->assertEquals('attribute', $attribute['body']['key']);

        // wait for db to add attribute
        sleep(2);

        $index = $this->client->call(Client::METHOD_POST, '/databases/' . $databaseId . '/collections/' . $collectionId . '/indexes', array_merge([
            'content-type' => 'application/json',
            'x-appwrite-project' => $this->getProject()['$id'],
            'x-appwrite-key' => $this->getProject()['apiKey']
        ]), [
            'key' => 'key_attribute',
            'type' => 'key',
            'attributes' => [$attribute['body']['key']],
        ]);

        $this->assertEquals(202, $index['headers']['status-code']);
        $this->assertEquals('key_attribute', $index['body']['key']);

        // wait for db to add attribute
        sleep(2);

        $document1 = $this->client->call(Client::METHOD_POST, '/databases/' . $databaseId . '/collections/' . $collectionId . '/documents', array_merge([
            'content-type' => 'application/json',
            'x-appwrite-project' => $this->getProject()['$id'],
        ], $this->getHeaders()), [
            'documentId' => 'unique()',
            'data' => [
                'attribute' => 'one',
            ],
            'read' => [$user],
            'write' => [$user],
        ]);

        $this->assertEquals(201, $document1['headers']['status-code']);

        $document2 = $this->client->call(Client::METHOD_POST, '/databases/' . $databaseId . '/collections/' . $collectionId . '/documents', array_merge([
            'content-type' => 'application/json',
            'x-appwrite-project' => $this->getProject()['$id'],
        ], $this->getHeaders()), [
            'documentId' => 'unique()',
            'data' => [
                'attribute' => 'one',
            ],
            'read' => [],
            'write' => [$user],
        ]);

        $this->assertEquals(201, $document2['headers']['status-code']);

        $document3 = $this->client->call(Client::METHOD_POST, '/databases/' . $databaseId . '/collections/' . $collectionId . '/documents', array_merge([
            'content-type' => 'application/json',
            'x-appwrite-project' => $this->getProject()['$id'],
        ], $this->getHeaders()), [
            'documentId' => 'unique()',
            'data' => [
                'attribute' => 'one',
            ],
            'read' => [],
            'write' => [],
        ]);

        $this->assertEquals(201, $document3['headers']['status-code']);

        $documents = $this->client->call(Client::METHOD_GET, '/databases/' . $databaseId . '/collections/' . $collectionId . '/documents', array_merge([
            'content-type' => 'application/json',
            'x-appwrite-project' => $this->getProject()['$id'],
        ], $this->getHeaders()));

        $this->assertEquals(3, $documents['body']['total']);
        $this->assertCount(3, $documents['body']['documents']);

        /*
         * Test for Failure
         */

        // Remove write permission
        $collection = $this->client->call(Client::METHOD_PUT, '/databases/' . $databaseId . '/collections/' . $collectionId, array_merge([
            'content-type' => 'application/json',
            'x-appwrite-project' => $this->getProject()['$id'],
            'x-appwrite-key' => $this->getProject()['apiKey']
        ]), [
            'name' => 'enforceCollectionPermissions',
            'permission' => 'collection',
            'read' => [$user],
            'write' => []
        ]);

        $this->assertEquals(200, $collection['headers']['status-code']);

        $badDocument = $this->client->call(Client::METHOD_POST, '/databases/' . $databaseId . '/collections/' . $collectionId . '/documents', array_merge([
            'content-type' => 'application/json',
            'x-appwrite-project' => $this->getProject()['$id'],
        ], $this->getHeaders()), [
            'documentId' => 'unique()',
            'data' => [
                'attribute' => 'bad',
            ],
            'read' => [$user],
            'write' => [$user],
        ]);

        if ($this->getSide() == 'client') {
            $this->assertEquals(401, $badDocument['headers']['status-code']);
        }

        if ($this->getSide() == 'server') {
            $this->assertEquals(201, $badDocument['headers']['status-code']);
        }

        // Remove read permission
        $collection = $this->client->call(Client::METHOD_PUT, '/databases/' . $databaseId . '/collections/' . $collectionId, array_merge([
            'content-type' => 'application/json',
            'x-appwrite-project' => $this->getProject()['$id'],
            'x-appwrite-key' => $this->getProject()['apiKey']
        ]), [
            'name' => 'enforceCollectionPermissions',
            'permission' => 'collection',
            'read' => [],
            'write' => []
        ]);

        $this->assertEquals(200, $collection['headers']['status-code']);

        $documents = $this->client->call(Client::METHOD_GET, '/databases/' . $databaseId . '/collections/' . $collectionId . '/documents', array_merge([
            'content-type' => 'application/json',
            'x-appwrite-project' => $this->getProject()['$id'],
        ]));

        $this->assertEquals(401, $documents['headers']['status-code']);
    }

    /**
     * @depends testDefaultPermissions
     */
    public function testUniqueIndexDuplicate(array $data): array
    {
        $databaseId = $data['databaseId'];
        $uniqueIndex = $this->client->call(Client::METHOD_POST, '/databases/' . $databaseId . '/collections/' . $data['moviesId'] . '/indexes', array_merge([
            'content-type' => 'application/json',
            'x-appwrite-project' => $this->getProject()['$id'],
            'x-appwrite-key' => $this->getProject()['apiKey']
        ]), [
            'key' => 'unique_title',
            'type' => 'unique',
            'attributes' => ['title'],
        ]);

        $this->assertEquals($uniqueIndex['headers']['status-code'], 202);

        sleep(2);

        // test for failure
        $duplicate = $this->client->call(Client::METHOD_POST, '/databases/' . $databaseId . '/collections/' . $data['moviesId'] . '/documents', array_merge([
            'content-type' => 'application/json',
            'x-appwrite-project' => $this->getProject()['$id'],
        ], $this->getHeaders()), [
            'documentId' => 'unique()',
            'data' => [
                'title' => 'Captain America',
                'releaseYear' => 1944,
                'actors' => [
                    'Chris Evans',
                    'Samuel Jackson',
                ]
            ],
            'read' => ['user:' . $this->getUser()['$id']],
            'write' => ['user:' . $this->getUser()['$id']],
        ]);

        $this->assertEquals(409, $duplicate['headers']['status-code']);

        // Test for exception when updating document to conflict
        $document = $this->client->call(Client::METHOD_POST, '/databases/' . $databaseId . '/collections/' . $data['moviesId'] . '/documents', array_merge([
            'content-type' => 'application/json',
            'x-appwrite-project' => $this->getProject()['$id'],
        ], $this->getHeaders()), [
            'documentId' => 'unique()',
            'data' => [
                'title' => 'Captain America 5',
                'releaseYear' => 1944,
                'actors' => [
                    'Chris Evans',
                    'Samuel Jackson',
                ]
            ],
            'read' => ['user:' . $this->getUser()['$id']],
            'write' => ['user:' . $this->getUser()['$id']],
        ]);

        $this->assertEquals(201, $document['headers']['status-code']);

        // Test for exception when updating document to conflict
        $duplicate = $this->client->call(Client::METHOD_PATCH, '/databases/' . $databaseId . '/collections/' . $data['moviesId'] . '/documents/' . $document['body']['$id'], array_merge([
            'content-type' => 'application/json',
            'x-appwrite-project' => $this->getProject()['$id'],
        ], $this->getHeaders()), [
            'documentId' => 'unique()',
            'data' => [
                'title' => 'Captain America',
                'releaseYear' => 1944,
                'actors' => [
                    'Chris Evans',
                    'Samuel Jackson',
                ]
            ],
            'read' => ['user:' . $this->getUser()['$id']],
            'write' => ['user:' . $this->getUser()['$id']],
        ]);

        $this->assertEquals(409, $duplicate['headers']['status-code']);

        return $data;
    }

    /**
     * @depends testUniqueIndexDuplicate
     */
    public function testPersistantCreatedAt(array $data): array
    {
        $headers = $this->getSide() === 'client' ? array_merge([
            'content-type' => 'application/json',
            'x-appwrite-project' => $this->getProject()['$id'],
        ], $this->getHeaders()) : [
            'content-type' => 'application/json',
            'x-appwrite-project' => $this->getProject()['$id'],
            'x-appwrite-key' => $this->getProject()['apiKey']
        ];

        $document = $this->client->call(Client::METHOD_POST, '/databases/' . $data['databaseId'] . '/collections/' . $data['moviesId'] . '/documents', $headers, [
            'documentId' => 'unique()',
            'data' => [
                'title' => 'Creation Date Test',
                'releaseYear' => 2000
            ]
        ]);

        $this->assertEquals($document['body']['title'], 'Creation Date Test');

        $documentId = $document['body']['$id'];
        $createdAt = $document['body']['$createdAt'];
        $updatedAt = $document['body']['$updatedAt'];

        \sleep(1);

        $document = $this->client->call(Client::METHOD_PATCH, '/databases/' . $data['databaseId'] . '/collections/' . $data['moviesId'] . '/documents/' . $documentId, $headers, [
            'data' => [
                'title' => 'Updated Date Test',
            ]
        ]);

        $updatedAtSecond = $document['body']['$updatedAt'];

        $this->assertEquals($document['body']['title'], 'Updated Date Test');
        $this->assertEquals($document['body']['$createdAt'], $createdAt);
        $this->assertNotEquals($document['body']['$updatedAt'], $updatedAt);

        \sleep(1);

        $document = $this->client->call(Client::METHOD_PATCH, '/databases/' . $data['databaseId'] . '/collections/' . $data['moviesId'] . '/documents/' . $documentId, $headers, [
            'data' => [
                'title' => 'Again Updated Date Test',
                '$createdAt' => '2022-08-01 13:09:23.040', // $createdAt is not updatable
                '$updatedAt' => '2022-08-01 13:09:23.050' // system will update it not api
            ]
        ]);

        $this->assertEquals($document['body']['title'], 'Again Updated Date Test');
        $this->assertEquals($document['body']['$createdAt'], $createdAt);
        $this->assertNotEquals($document['body']['$createdAt'], '2022-08-01 13:09:23.040');
        $this->assertNotEquals($document['body']['$updatedAt'], $updatedAt);
        $this->assertNotEquals($document['body']['$updatedAt'], $updatedAtSecond);
        $this->assertNotEquals($document['body']['$updatedAt'], '2022-08-01 13:09:23.050');

        return $data;
    }

    public function testUpdatePermissionsWithEmptyPayload(): array
    {
        // Create Database
        $database = $this->client->call(Client::METHOD_POST, '/databases', array_merge([
            'content-type' => 'application/json',
            'x-appwrite-project' => $this->getProject()['$id'],
            'x-appwrite-key' => $this->getProject()['apiKey']
        ]), [
            'databaseId' => 'unique()',
            'name' => 'Empty Permissions',
        ]);
        $this->assertEquals(201, $database['headers']['status-code']);

        $databaseId = $database['body']['$id'];

        // Create collection
        $movies = $this->client->call(Client::METHOD_POST, '/databases/' . $databaseId . '/collections/', array_merge([
            'content-type' => 'application/json',
            'x-appwrite-project' => $this->getProject()['$id'],
            'x-appwrite-key' => $this->getProject()['apiKey']
        ]), [
            'collectionId' => 'unique()',
            'name' => 'Movies',
            'read' => [],
            'write' => [],
            'permission' => 'document',
        ]);

        $this->assertEquals($movies['headers']['status-code'], 201);
        $this->assertEquals($movies['body']['name'], 'Movies');

        $moviesId = $movies['body']['$id'];

        // create attribute
        $title = $this->client->call(Client::METHOD_POST, '/databases/' . $databaseId . '/collections/' . $moviesId . '/attributes/string', array_merge([
            'content-type' => 'application/json',
            'x-appwrite-project' => $this->getProject()['$id'],
            'x-appwrite-key' => $this->getProject()['apiKey']
        ]), [
            'key' => 'title',
            'size' => 256,
            'required' => true,
        ]);

        $this->assertEquals($title['headers']['status-code'], 202);

        // wait for database worker to create attributes
        sleep(2);

        // add document
        $document = $this->client->call(Client::METHOD_POST, '/databases/' . $databaseId . '/collections/' . $moviesId . '/documents', array_merge([
            'content-type' => 'application/json',
            'x-appwrite-project' => $this->getProject()['$id'],
        ], $this->getHeaders()), [
            'documentId' => 'unique()',
            'data' => [
                'title' => 'Captain America',
            ],
            'read' => ['role:all'],
            'write' => ['role:all'],
        ]);

        $id = $document['body']['$id'];

        $this->assertEquals($document['headers']['status-code'], 201);
        $this->assertCount(1, $document['body']['$read']);
        $this->assertCount(1, $document['body']['$write']);
        $this->assertEquals(['role:all'], $document['body']['$read']);
        $this->assertEquals(['role:all'], $document['body']['$write']);

        // Send only read permission
        $document = $this->client->call(Client::METHOD_PATCH, '/databases/' . $databaseId . '/collections/' . $moviesId . '/documents/' . $id, array_merge([
            'content-type' => 'application/json',
            'x-appwrite-project' => $this->getProject()['$id'],
        ], $this->getHeaders()), [
            'read' => ['user:' . $this->getUser()['$id']],
        ]);

        if ($this->getSide() == 'client') {
            $this->assertEquals($document['headers']['status-code'], 200);
        }

        if ($this->getSide() == 'server') {
            $this->assertEquals($document['headers']['status-code'], 200);
            $this->assertCount(1, $document['body']['$read']);
            $this->assertCount(1, $document['body']['$write']);
            $this->assertEquals(['user:' . $this->getUser()['$id']], $document['body']['$read']);
            $this->assertEquals(['role:all'], $document['body']['$write']);
        }

        // send only write permission
        $document = $this->client->call(Client::METHOD_PATCH, '/databases/' . $databaseId . '/collections/' . $moviesId . '/documents/' . $id, array_merge([
            'content-type' => 'application/json',
            'x-appwrite-project' => $this->getProject()['$id'],
        ], $this->getHeaders()), [
            'write' => ['user:' . $this->getUser()['$id']],
        ]);

        if ($this->getSide() == 'server') {
            $this->assertEquals($document['headers']['status-code'], 200);
            $this->assertCount(1, $document['body']['$read']);
            $this->assertCount(1, $document['body']['$write']);
            $this->assertEquals(['user:' . $this->getUser()['$id']], $document['body']['$read']);
            $this->assertEquals(['user:' . $this->getUser()['$id']], $document['body']['$write']);
        }

        // remove collection
        $this->client->call(Client::METHOD_DELETE, '/databases/' . $databaseId . '/collections/' . $moviesId, array_merge([
            'content-type' => 'application/json',
            'x-appwrite-project' => $this->getProject()['$id'],
        ], $this->getHeaders()));

        return [];
    }
}<|MERGE_RESOLUTION|>--- conflicted
+++ resolved
@@ -166,7 +166,6 @@
             'array' => true,
         ]);
 
-<<<<<<< HEAD
         $datetime = $this->client->call(Client::METHOD_POST, '/databases/' . $databaseId . '/collections/' . $data['moviesId'] . '/attributes/datetime', array_merge([
             'content-type' => 'application/json',
             'x-appwrite-project' => $this->getProject()['$id'],
@@ -175,10 +174,7 @@
             'key' => 'birthDay',
             'required' => false,
         ]);
-        $this->assertEquals($title['headers']['status-code'], 201);
-=======
         $this->assertEquals($title['headers']['status-code'], 202);
->>>>>>> 6a6c7d4b
         $this->assertEquals($title['body']['key'], 'title');
         $this->assertEquals($title['body']['type'], 'string');
         $this->assertEquals($title['body']['size'], 256);
@@ -337,7 +333,6 @@
             'default' => true,
         ]);
 
-<<<<<<< HEAD
         $datetime = $this->client->call(Client::METHOD_POST, $attributesPath . '/datetime', array_merge([
             'content-type' => 'application/json',
             'x-appwrite-project' => $this->getProject()['$id'],
@@ -348,10 +343,7 @@
             'default' => null,
         ]);
 
-        $this->assertEquals(201, $string['headers']['status-code']);
-=======
         $this->assertEquals(202, $string['headers']['status-code']);
->>>>>>> 6a6c7d4b
         $this->assertEquals('string', $string['body']['key']);
         $this->assertEquals('string', $string['body']['type']);
         $this->assertEquals(false, $string['body']['required']);
@@ -1797,7 +1789,6 @@
             'default' => 'NORTH'
         ]);
 
-<<<<<<< HEAD
         $goodDatetime = $this->client->call(Client::METHOD_POST, '/databases/' . $databaseId . '/collections/' . $collectionId . '/attributes/datetime', array_merge([
             'content-type' => 'application/json',
             'x-appwrite-project' => $this->getProject()['$id'],
@@ -1818,17 +1809,6 @@
             'default' => 'bad'
         ]);
 
-        $this->assertEquals(201, $email['headers']['status-code']);
-        $this->assertEquals(201, $ip['headers']['status-code']);
-        $this->assertEquals(201, $url['headers']['status-code']);
-        $this->assertEquals(201, $range['headers']['status-code']);
-        $this->assertEquals(201, $floatRange['headers']['status-code']);
-        $this->assertEquals(201, $probability['headers']['status-code']);
-        $this->assertEquals(201, $upperBound['headers']['status-code']);
-        $this->assertEquals(201, $lowerBound['headers']['status-code']);
-        $this->assertEquals(201, $enum['headers']['status-code']);
-        $this->assertEquals(201, $goodDatetime['headers']['status-code']);
-=======
         $this->assertEquals(202, $email['headers']['status-code']);
         $this->assertEquals(202, $ip['headers']['status-code']);
         $this->assertEquals(202, $url['headers']['status-code']);
@@ -1838,7 +1818,7 @@
         $this->assertEquals(202, $upperBound['headers']['status-code']);
         $this->assertEquals(202, $lowerBound['headers']['status-code']);
         $this->assertEquals(202, $enum['headers']['status-code']);
->>>>>>> 6a6c7d4b
+        $this->assertEquals(202, $goodDatetime['headers']['status-code']);
         $this->assertEquals(400, $invalidRange['headers']['status-code']);
         $this->assertEquals(400, $defaultArray['headers']['status-code']);
         $this->assertEquals(400, $defaultRequired['headers']['status-code']);
