--- conflicted
+++ resolved
@@ -4,14 +4,10 @@
 
 use Tests\E2E\Client;
 use Utopia\Database\Database;
-<<<<<<< HEAD
 use Utopia\Database\ID;
 use Utopia\Database\DateTime;
 use Utopia\Database\Permission;
 use Utopia\Database\Role;
-=======
-use Utopia\Database\DateTime;
->>>>>>> 610ec1a6
 
 trait DatabasesBase
 {
@@ -188,11 +184,7 @@
             'key' => 'birthDay',
             'required' => false,
         ]);
-<<<<<<< HEAD
         $this->assertEquals(202, $title['headers']['status-code']);
-=======
-        $this->assertEquals($title['headers']['status-code'], 202);
->>>>>>> 610ec1a6
         $this->assertEquals($title['body']['key'], 'title');
         $this->assertEquals($title['body']['type'], 'string');
         $this->assertEquals($title['body']['size'], 256);
@@ -215,11 +207,7 @@
         $this->assertEquals($actors['body']['required'], false);
         $this->assertEquals($actors['body']['array'], true);
 
-<<<<<<< HEAD
-        $this->assertEquals($datetime['headers']['status-code'], 201);
-=======
         $this->assertEquals($datetime['headers']['status-code'], 202);
->>>>>>> 610ec1a6
         $this->assertEquals($datetime['body']['key'], 'birthDay');
         $this->assertEquals($datetime['body']['type'], 'datetime');
         $this->assertEquals($datetime['body']['required'], false);
@@ -431,11 +419,7 @@
         $this->assertEquals(false, $boolean['body']['array']);
         $this->assertEquals(true, $boolean['body']['default']);
 
-<<<<<<< HEAD
-        $this->assertEquals(201, $datetime['headers']['status-code']);
-=======
         $this->assertEquals(202, $datetime['headers']['status-code']);
->>>>>>> 610ec1a6
         $this->assertEquals('datetime', $datetime['body']['key']);
         $this->assertEquals('datetime', $datetime['body']['type']);
         $this->assertEquals(false, $datetime['body']['required']);
@@ -1109,12 +1093,7 @@
             $this->assertEquals($response['body']['$collection'], $document['$collection']);
             $this->assertEquals($response['body']['title'], $document['title']);
             $this->assertEquals($response['body']['releaseYear'], $document['releaseYear']);
-<<<<<<< HEAD
             $this->assertEquals($response['body']['$permissions'], $document['$permissions']);
-=======
-            $this->assertEquals($response['body']['$read'], $document['$read']);
-            $this->assertEquals($response['body']['$write'], $document['$write']);
->>>>>>> 610ec1a6
             $this->assertEquals($response['body']['birthDay'], $document['birthDay']);
             $this->assertFalse(array_key_exists('$internalId', $response['body']));
         }
@@ -1459,11 +1438,7 @@
             'content-type' => 'application/json',
             'x-appwrite-project' => $this->getProject()['$id'],
         ], $this->getHeaders()), [
-<<<<<<< HEAD
-            'queries' => ['$createdAt.greater("1976-06-12")'],
-=======
             'queries' => ['greaterThan("$createdAt", "1976-06-12")'],
->>>>>>> 610ec1a6
         ]);
 
         $this->assertCount(3, $documents['body']['documents']);
@@ -1472,11 +1447,7 @@
             'content-type' => 'application/json',
             'x-appwrite-project' => $this->getProject()['$id'],
         ], $this->getHeaders()), [
-<<<<<<< HEAD
-            'queries' => ['$createdAt.lesser("1976-06-12")'],
-=======
             'queries' => ['lessThan("$createdAt", "1976-06-12")'],
->>>>>>> 610ec1a6
         ]);
 
         $this->assertCount(0, $documents['body']['documents']);
@@ -1528,11 +1499,7 @@
             'content-type' => 'application/json',
             'x-appwrite-project' => $this->getProject()['$id'],
         ], $this->getHeaders()), [
-<<<<<<< HEAD
-            'queries' => ['birthDay.greater("1960-01-01 10:10:10+02:30")'],
-=======
             'queries' => ['greaterThan("birthDay", "1960-01-01 10:10:10+02:30")'],
->>>>>>> 610ec1a6
         ]);
 
         $this->assertEquals($documents['headers']['status-code'], 200);
@@ -1575,14 +1542,9 @@
         $this->assertEquals($document['body']['releaseYear'], 2017);
         $this->assertEquals(true, DateTime::isValid($document['body']['$createdAt']));
         $this->assertEquals(true, DateTime::isValid($document['body']['birthDay']));
-<<<<<<< HEAD
         $this->assertContains('read(user:' . $this->getUser()['$id'] . ')', $document['body']['$permissions']);
         $this->assertContains('update(user:' . $this->getUser()['$id'] . ')', $document['body']['$permissions']);
         $this->assertContains('delete(user:' . $this->getUser()['$id'] . ')', $document['body']['$permissions']);
-=======
-        $this->assertEquals('user:' . $this->getUser()['$id'], $document['body']['$read'][0]);
-        $this->assertEquals('user:' . $this->getUser()['$id'], $document['body']['$write'][0]);
->>>>>>> 610ec1a6
 
         $document = $this->client->call(Client::METHOD_PATCH, '/databases/' . $databaseId . '/collections/' . $data['moviesId'] . '/documents/' . $id, array_merge([
             'content-type' => 'application/json',
@@ -2202,18 +2164,6 @@
             'write' => ['user:' . $this->getUser()['$id']],
         ]);
 
-        $badTime = $this->client->call(Client::METHOD_POST, '/databases/' . $databaseId . '/collections/' . $collectionId . '/documents', array_merge([
-            'content-type' => 'application/json',
-            'x-appwrite-project' => $this->getProject()['$id'],
-        ], $this->getHeaders()), [
-            'documentId' => 'unique()',
-            'data' => [
-                'birthDay' => '2020-10-10 27:30:10+01:00',
-            ],
-            'read' => ['user:' . $this->getUser()['$id']],
-            'write' => ['user:' . $this->getUser()['$id']],
-        ]);
-
         $this->assertEquals(400, $badEmail['headers']['status-code']);
         $this->assertEquals(400, $badEnum['headers']['status-code']);
         $this->assertEquals(400, $badIp['headers']['status-code']);
