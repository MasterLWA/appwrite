<?php

namespace Tests\E2E\Services\Databases;

use Tests\E2E\Client;
use Utopia\Database\Helpers\ID;
<<<<<<< HEAD
=======
use Utopia\Database\DateTime;
>>>>>>> 1832c3c1
use Utopia\Database\Helpers\Permission;
use Utopia\Database\Helpers\Role;
use Utopia\Database\Validator\DatetimeValidator;

trait DatabasesBase
{
    public function testCreateDatabase(): array
    {
        /**
         * Test for SUCCESS
         */
        $database = $this->client->call(Client::METHOD_POST, '/databases', [
            'content-type' => 'application/json',
            'x-appwrite-project' => $this->getProject()['$id'],
            'x-appwrite-key' => $this->getProject()['apiKey']
        ], [
            'databaseId' => ID::unique(),
            'name' => 'Test Database'
        ]);

        $this->assertNotEmpty($database['body']['$id']);
        $this->assertEquals(201, $database['headers']['status-code']);
        $this->assertEquals('Test Database', $database['body']['name']);

        return ['databaseId' => $database['body']['$id']];
    }

    /**
     * @depends testCreateDatabase
     */
    public function testCreateCollection(array $data): array
    {
        $databaseId = $data['databaseId'];
        /**
         * Test for SUCCESS
         */
        $movies = $this->client->call(Client::METHOD_POST, '/databases/' . $databaseId . '/collections', array_merge([
            'content-type' => 'application/json',
            'x-appwrite-project' => $this->getProject()['$id'],
            'x-appwrite-key' => $this->getProject()['apiKey']
        ]), [
            'collectionId' => ID::unique(),
            'name' => 'Movies',
            'documentSecurity' => true,
            'permissions' => [
                Permission::create(Role::user($this->getUser()['$id'])),
            ],
        ]);

        $this->assertEquals(201, $movies['headers']['status-code']);
        $this->assertEquals($movies['body']['name'], 'Movies');

        return ['moviesId' => $movies['body']['$id'], 'databaseId' => $databaseId];
    }

    /**
     * @depends testCreateCollection
     */
    public function testDisableCollection(array $data): void
    {
        $databaseId = $data['databaseId'];
        /**
         * Test for SUCCESS
         */
        $response = $this->client->call(Client::METHOD_PUT, '/databases/' . $databaseId . '/collections/' . $data['moviesId'], array_merge([
            'content-type' => 'application/json',
            'x-appwrite-project' => $this->getProject()['$id'],
            'x-appwrite-key' => $this->getProject()['apiKey']
        ]), [
            'name' => 'Movies',
            'enabled' => false,
            'documentSecurity' => true,
        ]);

        $this->assertEquals(200, $response['headers']['status-code']);
        $this->assertFalse($response['body']['enabled']);

        if ($this->getSide() === 'client') {
            $responseCreateDocument = $this->client->call(Client::METHOD_POST, '/databases/' . $databaseId . '/collections/' . $data['moviesId'] . '/documents', array_merge([
                'content-type' => 'application/json',
                'x-appwrite-project' => $this->getProject()['$id'],
            ], $this->getHeaders()), [
                'documentId' => ID::unique(),
                'data' => [
                    'title' => 'Captain America',
                ],
                'permissions' => [
                    Permission::read(Role::user($this->getUser()['$id'])),
                    Permission::update(Role::user($this->getUser()['$id'])),
                    Permission::delete(Role::user($this->getUser()['$id'])),
                ],
            ]);

            $this->assertEquals(404, $responseCreateDocument['headers']['status-code']);

            $responseListDocument = $this->client->call(Client::METHOD_GET, '/databases/' . $databaseId . '/collections/' . $data['moviesId'] . '/documents', array_merge([
                'content-type' => 'application/json',
                'x-appwrite-project' => $this->getProject()['$id'],
            ], $this->getHeaders()));

            $this->assertEquals(404, $responseListDocument['headers']['status-code']);

            $responseGetDocument = $this->client->call(Client::METHOD_GET, '/databases/' . $databaseId . '/collections/' . $data['moviesId'] . '/documents/someID', array_merge([
                'content-type' => 'application/json',
                'x-appwrite-project' => $this->getProject()['$id'],
            ], $this->getHeaders()));

            $this->assertEquals(404, $responseGetDocument['headers']['status-code']);
        }

        $response = $this->client->call(Client::METHOD_PUT, '/databases/' . $databaseId . '/collections/' . $data['moviesId'], array_merge([
            'content-type' => 'application/json',
            'x-appwrite-project' => $this->getProject()['$id'],
            'x-appwrite-key' => $this->getProject()['apiKey']
        ]), [
            'name' => 'Movies',
            'enabled' => true,
            'documentSecurity' => true,
        ]);

        $this->assertEquals(200, $response['headers']['status-code']);
        $this->assertTrue($response['body']['enabled']);
    }


    /**
     * @depends testCreateCollection
     */
    public function testCreateAttributes(array $data): array
    {
        $databaseId = $data['databaseId'];
        $title = $this->client->call(Client::METHOD_POST, '/databases/' . $databaseId . '/collections/' . $data['moviesId'] . '/attributes/string', array_merge([
            'content-type' => 'application/json',
            'x-appwrite-project' => $this->getProject()['$id'],
            'x-appwrite-key' => $this->getProject()['apiKey']
        ]), [
            'key' => 'title',
            'size' => 256,
            'required' => true,
        ]);

        $releaseYear = $this->client->call(Client::METHOD_POST, '/databases/' . $databaseId . '/collections/' . $data['moviesId'] . '/attributes/integer', array_merge([
            'content-type' => 'application/json',
            'x-appwrite-project' => $this->getProject()['$id'],
            'x-appwrite-key' => $this->getProject()['apiKey']
        ]), [
            'key' => 'releaseYear',
            'required' => true,
        ]);

        $duration = $this->client->call(Client::METHOD_POST, '/databases/' . $databaseId . '/collections/' . $data['moviesId'] . '/attributes/integer', array_merge([
            'content-type' => 'application/json',
            'x-appwrite-project' => $this->getProject()['$id'],
            'x-appwrite-key' => $this->getProject()['apiKey']
        ]), [
            'key' => 'duration',
            'required' => false,
        ]);

        $actors = $this->client->call(Client::METHOD_POST, '/databases/' . $databaseId . '/collections/' . $data['moviesId'] . '/attributes/string', array_merge([
            'content-type' => 'application/json',
            'x-appwrite-project' => $this->getProject()['$id'],
            'x-appwrite-key' => $this->getProject()['apiKey']
        ]), [
            'key' => 'actors',
            'size' => 256,
            'required' => false,
            'array' => true,
        ]);

        $datetime = $this->client->call(Client::METHOD_POST, '/databases/' . $databaseId . '/collections/' . $data['moviesId'] . '/attributes/datetime', array_merge([
            'content-type' => 'application/json',
            'x-appwrite-project' => $this->getProject()['$id'],
            'x-appwrite-key' => $this->getProject()['apiKey']
        ]), [
            'key' => 'birthDay',
            'required' => false,
        ]);
        $this->assertEquals(202, $title['headers']['status-code']);
        $this->assertEquals($title['body']['key'], 'title');
        $this->assertEquals($title['body']['type'], 'string');
        $this->assertEquals($title['body']['size'], 256);
        $this->assertEquals($title['body']['required'], true);

        $this->assertEquals(202, $releaseYear['headers']['status-code']);
        $this->assertEquals($releaseYear['body']['key'], 'releaseYear');
        $this->assertEquals($releaseYear['body']['type'], 'integer');
        $this->assertEquals($releaseYear['body']['required'], true);

        $this->assertEquals(202, $duration['headers']['status-code']);
        $this->assertEquals($duration['body']['key'], 'duration');
        $this->assertEquals($duration['body']['type'], 'integer');
        $this->assertEquals($duration['body']['required'], false);

        $this->assertEquals(202, $actors['headers']['status-code']);
        $this->assertEquals($actors['body']['key'], 'actors');
        $this->assertEquals($actors['body']['type'], 'string');
        $this->assertEquals($actors['body']['size'], 256);
        $this->assertEquals($actors['body']['required'], false);
        $this->assertEquals($actors['body']['array'], true);

        $this->assertEquals($datetime['headers']['status-code'], 202);
        $this->assertEquals($datetime['body']['key'], 'birthDay');
        $this->assertEquals($datetime['body']['type'], 'datetime');
        $this->assertEquals($datetime['body']['required'], false);

        // wait for database worker to create attributes
        sleep(2);

        $movies = $this->client->call(Client::METHOD_GET, '/databases/' . $databaseId . '/collections/' . $data['moviesId'], array_merge([
            'content-type' => 'application/json',
            'x-appwrite-project' => $this->getProject()['$id'],
            'x-appwrite-key' => $this->getProject()['apiKey']
        ]), []);

        $this->assertIsArray($movies['body']['attributes']);
        $this->assertCount(5, $movies['body']['attributes']);
        $this->assertEquals($movies['body']['attributes'][0]['key'], $title['body']['key']);
        $this->assertEquals($movies['body']['attributes'][1]['key'], $releaseYear['body']['key']);
        $this->assertEquals($movies['body']['attributes'][2]['key'], $duration['body']['key']);
        $this->assertEquals($movies['body']['attributes'][3]['key'], $actors['body']['key']);
        $this->assertEquals($movies['body']['attributes'][4]['key'], $datetime['body']['key']);

        return $data;
    }

    /**
     * @depends testCreateAttributes
     */
    public function testAttributeResponseModels(array $data): array
    {
        $databaseId = $data['databaseId'];
        $collection = $this->client->call(Client::METHOD_POST, '/databases/' . $databaseId . '/collections', array_merge([
            'content-type' => 'application/json',
            'x-appwrite-project' => $this->getProject()['$id'],
            'x-appwrite-key' => $this->getProject()['apiKey']
        ]), [
            'collectionId' => ID::unique(),
            'name' => 'Response Models',
            // 'permissions' missing on purpose to make sure it's optional
            'documentSecurity' => true,
        ]);

        $this->assertEquals(201, $collection['headers']['status-code']);
        $this->assertEquals($collection['body']['name'], 'Response Models');

        $collectionId = $collection['body']['$id'];

        $attributesPath = "/databases/" . $databaseId . "/collections/{$collectionId}/attributes";

        $string = $this->client->call(Client::METHOD_POST, $attributesPath . '/string', array_merge([
            'content-type' => 'application/json',
            'x-appwrite-project' => $this->getProject()['$id'],
            'x-appwrite-key' => $this->getProject()['apiKey']
        ]), [
            'key' => 'string',
            'size' => 16,
            'required' => false,
            'default' => 'default',
        ]);

        $email = $this->client->call(Client::METHOD_POST, $attributesPath . '/email', array_merge([
            'content-type' => 'application/json',
            'x-appwrite-project' => $this->getProject()['$id'],
            'x-appwrite-key' => $this->getProject()['apiKey']
        ]), [
            'key' => 'email',
            'required' => false,
            'default' => 'default@example.com',
        ]);

        $enum = $this->client->call(Client::METHOD_POST, $attributesPath . '/enum', array_merge([
            'content-type' => 'application/json',
            'x-appwrite-project' => $this->getProject()['$id'],
            'x-appwrite-key' => $this->getProject()['apiKey']
        ]), [
            'key' => 'enum',
            'elements' => ['yes', 'no', 'maybe'],
            'required' => false,
            'default' => 'maybe',
        ]);

        $ip = $this->client->call(Client::METHOD_POST, $attributesPath . '/ip', array_merge([
            'content-type' => 'application/json',
            'x-appwrite-project' => $this->getProject()['$id'],
            'x-appwrite-key' => $this->getProject()['apiKey']
        ]), [
            'key' => 'ip',
            'required' => false,
            'default' => '192.0.2.0',
        ]);

        $url = $this->client->call(Client::METHOD_POST, $attributesPath . '/url', array_merge([
            'content-type' => 'application/json',
            'x-appwrite-project' => $this->getProject()['$id'],
            'x-appwrite-key' => $this->getProject()['apiKey']
        ]), [
            'key' => 'url',
            'required' => false,
            'default' => 'http://example.com',
        ]);

        $integer = $this->client->call(Client::METHOD_POST, $attributesPath . '/integer', array_merge([
            'content-type' => 'application/json',
            'x-appwrite-project' => $this->getProject()['$id'],
            'x-appwrite-key' => $this->getProject()['apiKey']
        ]), [
            'key' => 'integer',
            'required' => false,
            'min' => 1,
            'max' => 5,
            'default' => 3
        ]);

        $float = $this->client->call(Client::METHOD_POST, $attributesPath . '/float', array_merge([
            'content-type' => 'application/json',
            'x-appwrite-project' => $this->getProject()['$id'],
            'x-appwrite-key' => $this->getProject()['apiKey']
        ]), [
            'key' => 'float',
            'required' => false,
            'min' => 1.5,
            'max' => 5.5,
            'default' => 3.5
        ]);

        $boolean = $this->client->call(Client::METHOD_POST, $attributesPath . '/boolean', array_merge([
            'content-type' => 'application/json',
            'x-appwrite-project' => $this->getProject()['$id'],
            'x-appwrite-key' => $this->getProject()['apiKey']
        ]), [
            'key' => 'boolean',
            'required' => false,
            'default' => true,
        ]);

        $datetime = $this->client->call(Client::METHOD_POST, $attributesPath . '/datetime', array_merge([
            'content-type' => 'application/json',
            'x-appwrite-project' => $this->getProject()['$id'],
            'x-appwrite-key' => $this->getProject()['apiKey']
        ]), [
            'key' => 'datetime',
            'required' => false,
            'default' => null,
        ]);

        $this->assertEquals(202, $string['headers']['status-code']);
        $this->assertEquals('string', $string['body']['key']);
        $this->assertEquals('string', $string['body']['type']);
        $this->assertEquals(false, $string['body']['required']);
        $this->assertEquals(false, $string['body']['array']);
        $this->assertEquals(16, $string['body']['size']);
        $this->assertEquals('default', $string['body']['default']);

        $this->assertEquals(202, $email['headers']['status-code']);
        $this->assertEquals('email', $email['body']['key']);
        $this->assertEquals('string', $email['body']['type']);
        $this->assertEquals(false, $email['body']['required']);
        $this->assertEquals(false, $email['body']['array']);
        $this->assertEquals('email', $email['body']['format']);
        $this->assertEquals('default@example.com', $email['body']['default']);

        $this->assertEquals(202, $enum['headers']['status-code']);
        $this->assertEquals('enum', $enum['body']['key']);
        $this->assertEquals('string', $enum['body']['type']);
        $this->assertEquals(false, $enum['body']['required']);
        $this->assertEquals(false, $enum['body']['array']);
        $this->assertEquals('enum', $enum['body']['format']);
        $this->assertEquals('maybe', $enum['body']['default']);
        $this->assertIsArray($enum['body']['elements']);
        $this->assertEquals(['yes', 'no', 'maybe'], $enum['body']['elements']);

        $this->assertEquals(202, $ip['headers']['status-code']);
        $this->assertEquals('ip', $ip['body']['key']);
        $this->assertEquals('string', $ip['body']['type']);
        $this->assertEquals(false, $ip['body']['required']);
        $this->assertEquals(false, $ip['body']['array']);
        $this->assertEquals('ip', $ip['body']['format']);
        $this->assertEquals('192.0.2.0', $ip['body']['default']);

        $this->assertEquals(202, $url['headers']['status-code']);
        $this->assertEquals('url', $url['body']['key']);
        $this->assertEquals('string', $url['body']['type']);
        $this->assertEquals(false, $url['body']['required']);
        $this->assertEquals(false, $url['body']['array']);
        $this->assertEquals('url', $url['body']['format']);
        $this->assertEquals('http://example.com', $url['body']['default']);

        $this->assertEquals(202, $integer['headers']['status-code']);
        $this->assertEquals('integer', $integer['body']['key']);
        $this->assertEquals('integer', $integer['body']['type']);
        $this->assertEquals(false, $integer['body']['required']);
        $this->assertEquals(false, $integer['body']['array']);
        $this->assertEquals(1, $integer['body']['min']);
        $this->assertEquals(5, $integer['body']['max']);
        $this->assertEquals(3, $integer['body']['default']);

        $this->assertEquals(202, $float['headers']['status-code']);
        $this->assertEquals('float', $float['body']['key']);
        $this->assertEquals('double', $float['body']['type']);
        $this->assertEquals(false, $float['body']['required']);
        $this->assertEquals(false, $float['body']['array']);
        $this->assertEquals(1.5, $float['body']['min']);
        $this->assertEquals(5.5, $float['body']['max']);
        $this->assertEquals(3.5, $float['body']['default']);

        $this->assertEquals(202, $boolean['headers']['status-code']);
        $this->assertEquals('boolean', $boolean['body']['key']);
        $this->assertEquals('boolean', $boolean['body']['type']);
        $this->assertEquals(false, $boolean['body']['required']);
        $this->assertEquals(false, $boolean['body']['array']);
        $this->assertEquals(true, $boolean['body']['default']);

        $this->assertEquals(202, $datetime['headers']['status-code']);
        $this->assertEquals('datetime', $datetime['body']['key']);
        $this->assertEquals('datetime', $datetime['body']['type']);
        $this->assertEquals(false, $datetime['body']['required']);
        $this->assertEquals(false, $datetime['body']['array']);
        $this->assertEquals(null, $datetime['body']['default']);

        // wait for database worker to create attributes
        sleep(30);

        $stringResponse = $this->client->call(Client::METHOD_GET, $attributesPath . '/' . $string['body']['key'], array_merge([
            'content-type' => 'application/json',
            'x-appwrite-project' => $this->getProject()['$id'],
            'x-appwrite-key' => $this->getProject()['apiKey']
        ]));

        $emailResponse = $this->client->call(Client::METHOD_GET, $attributesPath . '/' . $email['body']['key'], array_merge([
            'content-type' => 'application/json',
            'x-appwrite-project' => $this->getProject()['$id'],
            'x-appwrite-key' => $this->getProject()['apiKey']
        ]));

        $enumResponse = $this->client->call(Client::METHOD_GET, $attributesPath . '/' . $enum['body']['key'], array_merge([
            'content-type' => 'application/json',
            'x-appwrite-project' => $this->getProject()['$id'],
            'x-appwrite-key' => $this->getProject()['apiKey']
        ]));

        $ipResponse = $this->client->call(Client::METHOD_GET, $attributesPath . '/' . $ip['body']['key'], array_merge([
            'content-type' => 'application/json',
            'x-appwrite-project' => $this->getProject()['$id'],
            'x-appwrite-key' => $this->getProject()['apiKey']
        ]));

        $urlResponse = $this->client->call(Client::METHOD_GET, $attributesPath . '/' . $url['body']['key'], array_merge([
            'content-type' => 'application/json',
            'x-appwrite-project' => $this->getProject()['$id'],
            'x-appwrite-key' => $this->getProject()['apiKey']
        ]));

        $integerResponse = $this->client->call(Client::METHOD_GET, $attributesPath . '/' . $integer['body']['key'], array_merge([
            'content-type' => 'application/json',
            'x-appwrite-project' => $this->getProject()['$id'],
            'x-appwrite-key' => $this->getProject()['apiKey']
        ]));

        $floatResponse = $this->client->call(Client::METHOD_GET, $attributesPath . '/' . $float['body']['key'], array_merge([
            'content-type' => 'application/json',
            'x-appwrite-project' => $this->getProject()['$id'],
            'x-appwrite-key' => $this->getProject()['apiKey']
        ]));

        $booleanResponse = $this->client->call(Client::METHOD_GET, $attributesPath . '/' . $boolean['body']['key'], array_merge([
            'content-type' => 'application/json',
            'x-appwrite-project' => $this->getProject()['$id'],
            'x-appwrite-key' => $this->getProject()['apiKey']
        ]));

        $datetimeResponse = $this->client->call(Client::METHOD_GET, $attributesPath . '/' . $datetime['body']['key'], array_merge([
            'content-type' => 'application/json',
            'x-appwrite-project' => $this->getProject()['$id'],
            'x-appwrite-key' => $this->getProject()['apiKey']
        ]));

        $this->assertEquals(200, $stringResponse['headers']['status-code']);
        $this->assertEquals($string['body']['key'], $stringResponse['body']['key']);
        $this->assertEquals($string['body']['type'], $stringResponse['body']['type']);
        $this->assertEquals('available', $stringResponse['body']['status']);
        $this->assertEquals($string['body']['required'], $stringResponse['body']['required']);
        $this->assertEquals($string['body']['array'], $stringResponse['body']['array']);
        $this->assertEquals(16, $stringResponse['body']['size']);
        $this->assertEquals($string['body']['default'], $stringResponse['body']['default']);

        $this->assertEquals(200, $emailResponse['headers']['status-code']);
        $this->assertEquals($email['body']['key'], $emailResponse['body']['key']);
        $this->assertEquals($email['body']['type'], $emailResponse['body']['type']);
        $this->assertEquals('available', $emailResponse['body']['status']);
        $this->assertEquals($email['body']['required'], $emailResponse['body']['required']);
        $this->assertEquals($email['body']['array'], $emailResponse['body']['array']);
        $this->assertEquals($email['body']['format'], $emailResponse['body']['format']);
        $this->assertEquals($email['body']['default'], $emailResponse['body']['default']);

        $this->assertEquals(200, $enumResponse['headers']['status-code']);
        $this->assertEquals($enum['body']['key'], $enumResponse['body']['key']);
        $this->assertEquals($enum['body']['type'], $enumResponse['body']['type']);
        $this->assertEquals('available', $enumResponse['body']['status']);
        $this->assertEquals($enum['body']['required'], $enumResponse['body']['required']);
        $this->assertEquals($enum['body']['array'], $enumResponse['body']['array']);
        $this->assertEquals($enum['body']['format'], $enumResponse['body']['format']);
        $this->assertEquals($enum['body']['default'], $enumResponse['body']['default']);
        $this->assertEquals($enum['body']['elements'], $enumResponse['body']['elements']);

        $this->assertEquals(200, $ipResponse['headers']['status-code']);
        $this->assertEquals($ip['body']['key'], $ipResponse['body']['key']);
        $this->assertEquals($ip['body']['type'], $ipResponse['body']['type']);
        $this->assertEquals('available', $ipResponse['body']['status']);
        $this->assertEquals($ip['body']['required'], $ipResponse['body']['required']);
        $this->assertEquals($ip['body']['array'], $ipResponse['body']['array']);
        $this->assertEquals($ip['body']['format'], $ipResponse['body']['format']);
        $this->assertEquals($ip['body']['default'], $ipResponse['body']['default']);

        $this->assertEquals(200, $urlResponse['headers']['status-code']);
        $this->assertEquals($url['body']['key'], $urlResponse['body']['key']);
        $this->assertEquals($url['body']['type'], $urlResponse['body']['type']);
        $this->assertEquals('available', $urlResponse['body']['status']);
        $this->assertEquals($url['body']['required'], $urlResponse['body']['required']);
        $this->assertEquals($url['body']['array'], $urlResponse['body']['array']);
        $this->assertEquals($url['body']['format'], $urlResponse['body']['format']);
        $this->assertEquals($url['body']['default'], $urlResponse['body']['default']);

        $this->assertEquals(200, $integerResponse['headers']['status-code']);
        $this->assertEquals($integer['body']['key'], $integerResponse['body']['key']);
        $this->assertEquals($integer['body']['type'], $integerResponse['body']['type']);
        $this->assertEquals('available', $integerResponse['body']['status']);
        $this->assertEquals($integer['body']['required'], $integerResponse['body']['required']);
        $this->assertEquals($integer['body']['array'], $integerResponse['body']['array']);
        $this->assertEquals($integer['body']['min'], $integerResponse['body']['min']);
        $this->assertEquals($integer['body']['max'], $integerResponse['body']['max']);
        $this->assertEquals($integer['body']['default'], $integerResponse['body']['default']);

        $this->assertEquals(200, $floatResponse['headers']['status-code']);
        $this->assertEquals($float['body']['key'], $floatResponse['body']['key']);
        $this->assertEquals($float['body']['type'], $floatResponse['body']['type']);
        $this->assertEquals('available', $floatResponse['body']['status']);
        $this->assertEquals($float['body']['required'], $floatResponse['body']['required']);
        $this->assertEquals($float['body']['array'], $floatResponse['body']['array']);
        $this->assertEquals($float['body']['min'], $floatResponse['body']['min']);
        $this->assertEquals($float['body']['max'], $floatResponse['body']['max']);
        $this->assertEquals($float['body']['default'], $floatResponse['body']['default']);

        $this->assertEquals(200, $booleanResponse['headers']['status-code']);
        $this->assertEquals($boolean['body']['key'], $booleanResponse['body']['key']);
        $this->assertEquals($boolean['body']['type'], $booleanResponse['body']['type']);
        $this->assertEquals('available', $booleanResponse['body']['status']);
        $this->assertEquals($boolean['body']['required'], $booleanResponse['body']['required']);
        $this->assertEquals($boolean['body']['array'], $booleanResponse['body']['array']);
        $this->assertEquals($boolean['body']['default'], $booleanResponse['body']['default']);

        $this->assertEquals(200, $datetimeResponse['headers']['status-code']);
        $this->assertEquals($datetime['body']['key'], $datetimeResponse['body']['key']);
        $this->assertEquals($datetime['body']['type'], $datetimeResponse['body']['type']);
        $this->assertEquals('available', $datetimeResponse['body']['status']);
        $this->assertEquals($datetime['body']['required'], $datetimeResponse['body']['required']);
        $this->assertEquals($datetime['body']['array'], $datetimeResponse['body']['array']);
        $this->assertEquals($datetime['body']['default'], $datetimeResponse['body']['default']);

        $attributes = $this->client->call(Client::METHOD_GET, '/databases/' . $databaseId . '/collections/' . $collectionId . '/attributes', array_merge([
            'content-type' => 'application/json',
            'x-appwrite-project' => $this->getProject()['$id'],
            'x-appwrite-key' => $this->getProject()['apiKey']
        ]));

        $this->assertEquals(200, $attributes['headers']['status-code']);
        $this->assertEquals(9, $attributes['body']['total']);

        $attributes = $attributes['body']['attributes'];

        $this->assertIsArray($attributes);
        $this->assertCount(9, $attributes);

        $this->assertEquals($stringResponse['body']['key'], $attributes[0]['key']);
        $this->assertEquals($stringResponse['body']['type'], $attributes[0]['type']);
        $this->assertEquals($stringResponse['body']['status'], $attributes[0]['status']);
        $this->assertEquals($stringResponse['body']['required'], $attributes[0]['required']);
        $this->assertEquals($stringResponse['body']['array'], $attributes[0]['array']);
        $this->assertEquals($stringResponse['body']['size'], $attributes[0]['size']);
        $this->assertEquals($stringResponse['body']['default'], $attributes[0]['default']);

        $this->assertEquals($emailResponse['body']['key'], $attributes[1]['key']);
        $this->assertEquals($emailResponse['body']['type'], $attributes[1]['type']);
        $this->assertEquals($emailResponse['body']['status'], $attributes[1]['status']);
        $this->assertEquals($emailResponse['body']['required'], $attributes[1]['required']);
        $this->assertEquals($emailResponse['body']['array'], $attributes[1]['array']);
        $this->assertEquals($emailResponse['body']['default'], $attributes[1]['default']);
        $this->assertEquals($emailResponse['body']['format'], $attributes[1]['format']);

        $this->assertEquals($enumResponse['body']['key'], $attributes[2]['key']);
        $this->assertEquals($enumResponse['body']['type'], $attributes[2]['type']);
        $this->assertEquals($enumResponse['body']['status'], $attributes[2]['status']);
        $this->assertEquals($enumResponse['body']['required'], $attributes[2]['required']);
        $this->assertEquals($enumResponse['body']['array'], $attributes[2]['array']);
        $this->assertEquals($enumResponse['body']['default'], $attributes[2]['default']);
        $this->assertEquals($enumResponse['body']['format'], $attributes[2]['format']);
        $this->assertEquals($enumResponse['body']['elements'], $attributes[2]['elements']);

        $this->assertEquals($ipResponse['body']['key'], $attributes[3]['key']);
        $this->assertEquals($ipResponse['body']['type'], $attributes[3]['type']);
        $this->assertEquals($ipResponse['body']['status'], $attributes[3]['status']);
        $this->assertEquals($ipResponse['body']['required'], $attributes[3]['required']);
        $this->assertEquals($ipResponse['body']['array'], $attributes[3]['array']);
        $this->assertEquals($ipResponse['body']['default'], $attributes[3]['default']);
        $this->assertEquals($ipResponse['body']['format'], $attributes[3]['format']);

        $this->assertEquals($urlResponse['body']['key'], $attributes[4]['key']);
        $this->assertEquals($urlResponse['body']['type'], $attributes[4]['type']);
        $this->assertEquals($urlResponse['body']['status'], $attributes[4]['status']);
        $this->assertEquals($urlResponse['body']['required'], $attributes[4]['required']);
        $this->assertEquals($urlResponse['body']['array'], $attributes[4]['array']);
        $this->assertEquals($urlResponse['body']['default'], $attributes[4]['default']);
        $this->assertEquals($urlResponse['body']['format'], $attributes[4]['format']);

        $this->assertEquals($integerResponse['body']['key'], $attributes[5]['key']);
        $this->assertEquals($integerResponse['body']['type'], $attributes[5]['type']);
        $this->assertEquals($integerResponse['body']['status'], $attributes[5]['status']);
        $this->assertEquals($integerResponse['body']['required'], $attributes[5]['required']);
        $this->assertEquals($integerResponse['body']['array'], $attributes[5]['array']);
        $this->assertEquals($integerResponse['body']['default'], $attributes[5]['default']);
        $this->assertEquals($integerResponse['body']['min'], $attributes[5]['min']);
        $this->assertEquals($integerResponse['body']['max'], $attributes[5]['max']);

        $this->assertEquals($floatResponse['body']['key'], $attributes[6]['key']);
        $this->assertEquals($floatResponse['body']['type'], $attributes[6]['type']);
        $this->assertEquals($floatResponse['body']['status'], $attributes[6]['status']);
        $this->assertEquals($floatResponse['body']['required'], $attributes[6]['required']);
        $this->assertEquals($floatResponse['body']['array'], $attributes[6]['array']);
        $this->assertEquals($floatResponse['body']['default'], $attributes[6]['default']);
        $this->assertEquals($floatResponse['body']['min'], $attributes[6]['min']);
        $this->assertEquals($floatResponse['body']['max'], $attributes[6]['max']);

        $this->assertEquals($booleanResponse['body']['key'], $attributes[7]['key']);
        $this->assertEquals($booleanResponse['body']['type'], $attributes[7]['type']);
        $this->assertEquals($booleanResponse['body']['status'], $attributes[7]['status']);
        $this->assertEquals($booleanResponse['body']['required'], $attributes[7]['required']);
        $this->assertEquals($booleanResponse['body']['array'], $attributes[7]['array']);
        $this->assertEquals($booleanResponse['body']['default'], $attributes[7]['default']);

        $this->assertEquals($datetimeResponse['body']['key'], $attributes[8]['key']);
        $this->assertEquals($datetimeResponse['body']['type'], $attributes[8]['type']);
        $this->assertEquals($datetimeResponse['body']['status'], $attributes[8]['status']);
        $this->assertEquals($datetimeResponse['body']['required'], $attributes[8]['required']);
        $this->assertEquals($datetimeResponse['body']['array'], $attributes[8]['array']);
        $this->assertEquals($datetimeResponse['body']['default'], $attributes[8]['default']);

        $collection = $this->client->call(Client::METHOD_GET, '/databases/' . $databaseId . '/collections/' . $collectionId, array_merge([
            'content-type' => 'application/json',
            'x-appwrite-project' => $this->getProject()['$id'],
            'x-appwrite-key' => $this->getProject()['apiKey']
        ]));

        $this->assertEquals(200, $collection['headers']['status-code']);

        $attributes = $collection['body']['attributes'];

        $this->assertIsArray($attributes);
        $this->assertCount(9, $attributes);

        $this->assertEquals($stringResponse['body']['key'], $attributes[0]['key']);
        $this->assertEquals($stringResponse['body']['type'], $attributes[0]['type']);
        $this->assertEquals($stringResponse['body']['status'], $attributes[0]['status']);
        $this->assertEquals($stringResponse['body']['required'], $attributes[0]['required']);
        $this->assertEquals($stringResponse['body']['array'], $attributes[0]['array']);
        $this->assertEquals($stringResponse['body']['size'], $attributes[0]['size']);
        $this->assertEquals($stringResponse['body']['default'], $attributes[0]['default']);

        $this->assertEquals($emailResponse['body']['key'], $attributes[1]['key']);
        $this->assertEquals($emailResponse['body']['type'], $attributes[1]['type']);
        $this->assertEquals($emailResponse['body']['status'], $attributes[1]['status']);
        $this->assertEquals($emailResponse['body']['required'], $attributes[1]['required']);
        $this->assertEquals($emailResponse['body']['array'], $attributes[1]['array']);
        $this->assertEquals($emailResponse['body']['default'], $attributes[1]['default']);
        $this->assertEquals($emailResponse['body']['format'], $attributes[1]['format']);

        $this->assertEquals($enumResponse['body']['key'], $attributes[2]['key']);
        $this->assertEquals($enumResponse['body']['type'], $attributes[2]['type']);
        $this->assertEquals($enumResponse['body']['status'], $attributes[2]['status']);
        $this->assertEquals($enumResponse['body']['required'], $attributes[2]['required']);
        $this->assertEquals($enumResponse['body']['array'], $attributes[2]['array']);
        $this->assertEquals($enumResponse['body']['default'], $attributes[2]['default']);
        $this->assertEquals($enumResponse['body']['format'], $attributes[2]['format']);
        $this->assertEquals($enumResponse['body']['elements'], $attributes[2]['elements']);

        $this->assertEquals($ipResponse['body']['key'], $attributes[3]['key']);
        $this->assertEquals($ipResponse['body']['type'], $attributes[3]['type']);
        $this->assertEquals($ipResponse['body']['status'], $attributes[3]['status']);
        $this->assertEquals($ipResponse['body']['required'], $attributes[3]['required']);
        $this->assertEquals($ipResponse['body']['array'], $attributes[3]['array']);
        $this->assertEquals($ipResponse['body']['default'], $attributes[3]['default']);
        $this->assertEquals($ipResponse['body']['format'], $attributes[3]['format']);

        $this->assertEquals($urlResponse['body']['key'], $attributes[4]['key']);
        $this->assertEquals($urlResponse['body']['type'], $attributes[4]['type']);
        $this->assertEquals($urlResponse['body']['status'], $attributes[4]['status']);
        $this->assertEquals($urlResponse['body']['required'], $attributes[4]['required']);
        $this->assertEquals($urlResponse['body']['array'], $attributes[4]['array']);
        $this->assertEquals($urlResponse['body']['default'], $attributes[4]['default']);
        $this->assertEquals($urlResponse['body']['format'], $attributes[4]['format']);

        $this->assertEquals($integerResponse['body']['key'], $attributes[5]['key']);
        $this->assertEquals($integerResponse['body']['type'], $attributes[5]['type']);
        $this->assertEquals($integerResponse['body']['status'], $attributes[5]['status']);
        $this->assertEquals($integerResponse['body']['required'], $attributes[5]['required']);
        $this->assertEquals($integerResponse['body']['array'], $attributes[5]['array']);
        $this->assertEquals($integerResponse['body']['default'], $attributes[5]['default']);
        $this->assertEquals($integerResponse['body']['min'], $attributes[5]['min']);
        $this->assertEquals($integerResponse['body']['max'], $attributes[5]['max']);

        $this->assertEquals($floatResponse['body']['key'], $attributes[6]['key']);
        $this->assertEquals($floatResponse['body']['type'], $attributes[6]['type']);
        $this->assertEquals($floatResponse['body']['status'], $attributes[6]['status']);
        $this->assertEquals($floatResponse['body']['required'], $attributes[6]['required']);
        $this->assertEquals($floatResponse['body']['array'], $attributes[6]['array']);
        $this->assertEquals($floatResponse['body']['default'], $attributes[6]['default']);
        $this->assertEquals($floatResponse['body']['min'], $attributes[6]['min']);
        $this->assertEquals($floatResponse['body']['max'], $attributes[6]['max']);

        $this->assertEquals($booleanResponse['body']['key'], $attributes[7]['key']);
        $this->assertEquals($booleanResponse['body']['type'], $attributes[7]['type']);
        $this->assertEquals($booleanResponse['body']['status'], $attributes[7]['status']);
        $this->assertEquals($booleanResponse['body']['required'], $attributes[7]['required']);
        $this->assertEquals($booleanResponse['body']['array'], $attributes[7]['array']);
        $this->assertEquals($booleanResponse['body']['default'], $attributes[7]['default']);

        $this->assertEquals($datetimeResponse['body']['key'], $attributes[8]['key']);
        $this->assertEquals($datetimeResponse['body']['type'], $attributes[8]['type']);
        $this->assertEquals($datetimeResponse['body']['status'], $attributes[8]['status']);
        $this->assertEquals($datetimeResponse['body']['required'], $attributes[8]['required']);
        $this->assertEquals($datetimeResponse['body']['array'], $attributes[8]['array']);
        $this->assertEquals($datetimeResponse['body']['default'], $attributes[8]['default']);

        /**
         * Test for FAILURE
         */
        $badEnum = $this->client->call(Client::METHOD_POST, '/databases/' . $databaseId . '/collections/' . $collectionId . '/attributes/enum', array_merge([
            'content-type' => 'application/json',
            'x-appwrite-project' => $this->getProject()['$id'],
            'x-appwrite-key' => $this->getProject()['apiKey']
        ]), [
            'key' => 'enum',
            'elements' => ['yes', 'no', ''],
            'required' => false,
            'default' => 'maybe',
        ]);

        $this->assertEquals(400, $badEnum['headers']['status-code']);
        $this->assertEquals('Each enum element must not be empty', $badEnum['body']['message']);

        return $data;
    }

    /**
     * @depends testCreateAttributes
     */
    public function testCreateIndexes(array $data): array
    {
        $databaseId = $data['databaseId'];
        $titleIndex = $this->client->call(Client::METHOD_POST, '/databases/' . $databaseId . '/collections/' . $data['moviesId'] . '/indexes', array_merge([
            'content-type' => 'application/json',
            'x-appwrite-project' => $this->getProject()['$id'],
            'x-appwrite-key' => $this->getProject()['apiKey']
        ]), [
            'key' => 'titleIndex',
            'type' => 'fulltext',
            'attributes' => ['title'],
        ]);

        $this->assertEquals(202, $titleIndex['headers']['status-code']);
        $this->assertEquals('titleIndex', $titleIndex['body']['key']);
        $this->assertEquals('fulltext', $titleIndex['body']['type']);
        $this->assertCount(1, $titleIndex['body']['attributes']);
        $this->assertEquals('title', $titleIndex['body']['attributes'][0]);

        $releaseYearIndex = $this->client->call(Client::METHOD_POST, '/databases/' . $databaseId . '/collections/' . $data['moviesId'] . '/indexes', array_merge([
            'content-type' => 'application/json',
            'x-appwrite-project' => $this->getProject()['$id'],
            'x-appwrite-key' => $this->getProject()['apiKey']
        ]), [
            'key' => 'releaseYear',
            'type' => 'key',
            'attributes' => ['releaseYear'],
        ]);

        $this->assertEquals(202, $releaseYearIndex['headers']['status-code']);
        $this->assertEquals('releaseYear', $releaseYearIndex['body']['key']);
        $this->assertEquals('key', $releaseYearIndex['body']['type']);
        $this->assertCount(1, $releaseYearIndex['body']['attributes']);
        $this->assertEquals('releaseYear', $releaseYearIndex['body']['attributes'][0]);

        $releaseWithDate = $this->client->call(Client::METHOD_POST, '/databases/' . $databaseId . '/collections/' . $data['moviesId'] . '/indexes', array_merge([
            'content-type' => 'application/json',
            'x-appwrite-project' => $this->getProject()['$id'],
            'x-appwrite-key' => $this->getProject()['apiKey']
        ]), [
            'key' => 'releaseYearDated',
            'type' => 'key',
            'attributes' => ['releaseYear', '$createdAt', '$updatedAt'],
        ]);

        $this->assertEquals(202, $releaseWithDate['headers']['status-code']);
        $this->assertEquals('releaseYearDated', $releaseWithDate['body']['key']);
        $this->assertEquals('key', $releaseWithDate['body']['type']);
        $this->assertCount(3, $releaseWithDate['body']['attributes']);
        $this->assertEquals('releaseYear', $releaseWithDate['body']['attributes'][0]);
        $this->assertEquals('$createdAt', $releaseWithDate['body']['attributes'][1]);
        $this->assertEquals('$updatedAt', $releaseWithDate['body']['attributes'][2]);

        // wait for database worker to create index
        sleep(2);

        $movies = $this->client->call(Client::METHOD_GET, '/databases/' . $databaseId . '/collections/' . $data['moviesId'], array_merge([
            'content-type' => 'application/json',
            'x-appwrite-project' => $this->getProject()['$id'],
            'x-appwrite-key' => $this->getProject()['apiKey']
        ]), []);

        $this->assertIsArray($movies['body']['indexes']);
        $this->assertCount(3, $movies['body']['indexes']);
        $this->assertEquals($titleIndex['body']['key'], $movies['body']['indexes'][0]['key']);
        $this->assertEquals($releaseYearIndex['body']['key'], $movies['body']['indexes'][1]['key']);
        $this->assertEquals($releaseWithDate['body']['key'], $movies['body']['indexes'][2]['key']);
        $this->assertEquals('available', $movies['body']['indexes'][0]['status']);
        $this->assertEquals('available', $movies['body']['indexes'][1]['status']);
        $this->assertEquals('available', $movies['body']['indexes'][2]['status']);


        $releaseWithDate = $this->client->call(Client::METHOD_POST, '/databases/' . $databaseId . '/collections/' . $data['moviesId'] . '/indexes', array_merge([
            'content-type' => 'application/json',
            'x-appwrite-project' => $this->getProject()['$id'],
            'x-appwrite-key' => $this->getProject()['apiKey']
        ]), [
            'key' => 'birthDay',
            'type' => 'key',
            'attributes' => ['birthDay'],
        ]);

        $this->assertEquals(202, $releaseWithDate['headers']['status-code']);
        $this->assertEquals('birthDay', $releaseWithDate['body']['key']);
        $this->assertEquals('key', $releaseWithDate['body']['type']);
        $this->assertCount(1, $releaseWithDate['body']['attributes']);
        $this->assertEquals('birthDay', $releaseWithDate['body']['attributes'][0]);

        return $data;
    }

    /**
     * @depends testCreateIndexes
     */
    public function testCreateDocument(array $data): array
    {
        $databaseId = $data['databaseId'];
        $document1 = $this->client->call(Client::METHOD_POST, '/databases/' . $databaseId . '/collections/' . $data['moviesId'] . '/documents', array_merge([
            'content-type' => 'application/json',
            'x-appwrite-project' => $this->getProject()['$id'],
        ], $this->getHeaders()), [
            'documentId' => ID::unique(),
            'data' => [
                'title' => 'Captain America',
                'releaseYear' => 1944,
                'birthDay' => '1975-06-12 14:12:55+02:00',
                'actors' => [
                    'Chris Evans',
                    'Samuel Jackson',
                ]
            ],
            'permissions' => [
                Permission::read(Role::user($this->getUser()['$id'])),
                Permission::update(Role::user($this->getUser()['$id'])),
                Permission::delete(Role::user($this->getUser()['$id'])),
            ]
        ]);

        $document2 = $this->client->call(Client::METHOD_POST, '/databases/' . $databaseId . '/collections/' . $data['moviesId'] . '/documents', array_merge([
            'content-type' => 'application/json',
            'x-appwrite-project' => $this->getProject()['$id'],
        ], $this->getHeaders()), [
            'documentId' => ID::unique(),
            'data' => [
                'title' => 'Spider-Man: Far From Home',
                'releaseYear' => 2019,
                'birthDay' => null,
                'actors' => [
                    'Tom Holland',
                    'Zendaya Maree Stoermer',
                    'Samuel Jackson',
                ]
            ],
            'permissions' => [
                Permission::read(Role::user($this->getUser()['$id'])),
                Permission::update(Role::user($this->getUser()['$id'])),
                Permission::delete(Role::user($this->getUser()['$id'])),
            ]
        ]);

        $document3 = $this->client->call(Client::METHOD_POST, '/databases/' . $databaseId . '/collections/' . $data['moviesId'] . '/documents', array_merge([
            'content-type' => 'application/json',
            'x-appwrite-project' => $this->getProject()['$id'],
        ], $this->getHeaders()), [
            'documentId' => ID::unique(),
            'data' => [
                'title' => 'Spider-Man: Homecoming',
                'releaseYear' => 2017,
                'birthDay' => '1975-06-12 14:12:55 America/New_York',
                'duration' => 0,
                'actors' => [
                    'Tom Holland',
                    'Zendaya Maree Stoermer',
                ],
            ],
            'permissions' => [
                Permission::read(Role::user($this->getUser()['$id'])),
                Permission::update(Role::user($this->getUser()['$id'])),
                Permission::delete(Role::user($this->getUser()['$id'])),
            ]
        ]);

        $document4 = $this->client->call(Client::METHOD_POST, '/databases/' . $databaseId . '/collections/' . $data['moviesId'] . '/documents', array_merge([
            'content-type' => 'application/json',
            'x-appwrite-project' => $this->getProject()['$id'],
        ], $this->getHeaders()), [
            'documentId' => ID::unique(),
            'data' => [
                'releaseYear' => 2020, // Missing title, expect an 400 error
            ],
            'permissions' => [
                Permission::read(Role::user($this->getUser()['$id'])),
                Permission::update(Role::user($this->getUser()['$id'])),
                Permission::delete(Role::user($this->getUser()['$id'])),
            ]
        ]);

        $this->assertEquals(201, $document1['headers']['status-code']);
        $this->assertEquals($data['moviesId'], $document1['body']['$collectionId']);
        $this->assertArrayNotHasKey('$collection', $document1['body']);
        $this->assertEquals($databaseId, $document1['body']['$databaseId']);
        $this->assertEquals($document1['body']['title'], 'Captain America');
        $this->assertEquals($document1['body']['releaseYear'], 1944);
        $this->assertIsArray($document1['body']['$permissions']);
        $this->assertCount(3, $document1['body']['$permissions']);
        $this->assertCount(2, $document1['body']['actors']);
        $this->assertEquals($document1['body']['actors'][0], 'Chris Evans');
        $this->assertEquals($document1['body']['actors'][1], 'Samuel Jackson');
        $this->assertEquals($document1['body']['birthDay'], '1975-06-12T12:12:55.000+00:00');

        $this->assertEquals(201, $document2['headers']['status-code']);
        $this->assertEquals($data['moviesId'], $document2['body']['$collectionId']);
        $this->assertArrayNotHasKey('$collection', $document2['body']);
        $this->assertEquals($databaseId, $document2['body']['$databaseId']);
        $this->assertEquals($document2['body']['title'], 'Spider-Man: Far From Home');
        $this->assertEquals($document2['body']['releaseYear'], 2019);
        $this->assertEquals($document2['body']['duration'], null);
        $this->assertIsArray($document2['body']['$permissions']);
        $this->assertCount(3, $document2['body']['$permissions']);
        $this->assertCount(3, $document2['body']['actors']);
        $this->assertEquals($document2['body']['actors'][0], 'Tom Holland');
        $this->assertEquals($document2['body']['actors'][1], 'Zendaya Maree Stoermer');
        $this->assertEquals($document2['body']['actors'][2], 'Samuel Jackson');
        $this->assertEquals($document2['body']['birthDay'], null);

        $this->assertEquals(201, $document3['headers']['status-code']);
        $this->assertEquals($data['moviesId'], $document3['body']['$collectionId']);
        $this->assertArrayNotHasKey('$collection', $document3['body']);
        $this->assertEquals($databaseId, $document3['body']['$databaseId']);
        $this->assertEquals($document3['body']['title'], 'Spider-Man: Homecoming');
        $this->assertEquals($document3['body']['releaseYear'], 2017);
        $this->assertEquals($document3['body']['duration'], 0);
        $this->assertIsArray($document3['body']['$permissions']);
        $this->assertCount(3, $document3['body']['$permissions']);
        $this->assertCount(2, $document3['body']['actors']);
        $this->assertEquals($document3['body']['actors'][0], 'Tom Holland');
        $this->assertEquals($document3['body']['actors'][1], 'Zendaya Maree Stoermer');
        $this->assertEquals($document3['body']['birthDay'], '1975-06-12T18:12:55.000+00:00'); // UTC for NY

        $this->assertEquals(400, $document4['headers']['status-code']);

        return $data;
    }

    /**
     * @depends testCreateDocument
     */
    public function testListDocuments(array $data): array
    {
        $databaseId = $data['databaseId'];
        $documents = $this->client->call(Client::METHOD_GET, '/databases/' . $databaseId . '/collections/' . $data['moviesId'] . '/documents', array_merge([
            'content-type' => 'application/json',
            'x-appwrite-project' => $this->getProject()['$id'],
        ], $this->getHeaders()), [
            'queries' => ['orderAsc("releaseYear")'],
        ]);

        $this->assertEquals(200, $documents['headers']['status-code']);
        $this->assertEquals(1944, $documents['body']['documents'][0]['releaseYear']);
        $this->assertEquals(2017, $documents['body']['documents'][1]['releaseYear']);
        $this->assertEquals(2019, $documents['body']['documents'][2]['releaseYear']);
        $this->assertFalse(array_key_exists('$internalId', $documents['body']['documents'][0]));
        $this->assertFalse(array_key_exists('$internalId', $documents['body']['documents'][1]));
        $this->assertFalse(array_key_exists('$internalId', $documents['body']['documents'][2]));
        $this->assertCount(3, $documents['body']['documents']);

        foreach ($documents['body']['documents'] as $document) {
            $this->assertEquals($data['moviesId'], $document['$collectionId']);
            $this->assertArrayNotHasKey('$collection', $document);
            $this->assertEquals($databaseId, $document['$databaseId']);
        }

        $documents = $this->client->call(Client::METHOD_GET, '/databases/' . $databaseId . '/collections/' . $data['moviesId'] . '/documents', array_merge([
            'content-type' => 'application/json',
            'x-appwrite-project' => $this->getProject()['$id'],
        ], $this->getHeaders()), [
            'queries' => ['orderDesc("releaseYear")'],
        ]);

        $this->assertEquals(200, $documents['headers']['status-code']);
        $this->assertEquals(1944, $documents['body']['documents'][2]['releaseYear']);
        $this->assertEquals(2017, $documents['body']['documents'][1]['releaseYear']);
        $this->assertEquals(2019, $documents['body']['documents'][0]['releaseYear']);
        $this->assertCount(3, $documents['body']['documents']);

        return ['documents' => $documents['body']['documents'], 'databaseId' => $databaseId];
    }

    public function testCreateCollectionAlias(): array
    {
        // Create default database
        $database = $this->client->call(Client::METHOD_POST, '/databases', [
            'content-type' => 'application/json',
            'x-appwrite-project' => $this->getProject()['$id'],
            'x-appwrite-key' => $this->getProject()['apiKey']
        ], [
            'databaseId' => ID::custom('default'),
            'name' => 'Default'
        ]);

        $this->assertNotEmpty($database['body']['$id']);
        $this->assertEquals(201, $database['headers']['status-code']);

        /**
         * Test for SUCCESS
         */

        $movies = $this->client->call(Client::METHOD_POST, '/database/collections', array_merge([
            'content-type' => 'application/json',
            'x-appwrite-project' => $this->getProject()['$id'],
            'x-appwrite-key' => $this->getProject()['apiKey']
        ]), [
            'collectionId' => ID::unique(),
            'name' => 'Movies',
            'permissions' => [],
            'documentSecurity' => true,
        ]);

        $this->assertEquals(201, $movies['headers']['status-code']);
        $this->assertEquals('Movies', $movies['body']['name']);

        return ['moviesId' => $movies['body']['$id']];
    }

    /**
     * @depends testCreateCollectionAlias
     */
    public function testListDocumentsAlias(array $data): array
    {
        /**
         * Test for SUCCESS
         */

        $documents = $this->client->call(Client::METHOD_GET, '/database/collections/' . $data['moviesId'] . '/documents', array_merge([
            'content-type' => 'application/json',
            'x-appwrite-project' => $this->getProject()['$id'],
        ], $this->getHeaders()));

        $this->assertEquals(200, $documents['headers']['status-code']);
        $this->assertEquals(0, $documents['body']['total']);

        return [];
    }

    /**
     * @depends testListDocuments
     */
    public function testGetDocument(array $data): void
    {
        $databaseId = $data['databaseId'];
        foreach ($data['documents'] as $document) {
            $response = $this->client->call(Client::METHOD_GET, '/databases/' . $databaseId . '/collections/' . $document['$collectionId'] . '/documents/' . $document['$id'], array_merge([
                'content-type' => 'application/json',
                'x-appwrite-project' => $this->getProject()['$id'],
            ], $this->getHeaders()));

            $this->assertEquals(200, $response['headers']['status-code']);
            $this->assertEquals($response['body']['$id'], $document['$id']);
            $this->assertEquals($document['$collectionId'], $response['body']['$collectionId']);
            $this->assertArrayNotHasKey('$collection', $response['body']);
            $this->assertEquals($document['$databaseId'], $response['body']['$databaseId']);
            $this->assertEquals($response['body']['title'], $document['title']);
            $this->assertEquals($response['body']['releaseYear'], $document['releaseYear']);
            $this->assertEquals($response['body']['$permissions'], $document['$permissions']);
            $this->assertEquals($response['body']['birthDay'], $document['birthDay']);
            $this->assertFalse(array_key_exists('$internalId', $response['body']));
        }
    }

    /**
     * @depends testCreateDocument
     */
    public function testListDocumentsAfterPagination(array $data): array
    {
        $databaseId = $data['databaseId'];
        /**
         * Test after without order.
         */
        $base = $this->client->call(Client::METHOD_GET, '/databases/' . $databaseId . '/collections/' . $data['moviesId'] . '/documents', array_merge([
            'content-type' => 'application/json',
            'x-appwrite-project' => $this->getProject()['$id'],
        ], $this->getHeaders()));

        $this->assertEquals(200, $base['headers']['status-code']);
        $this->assertEquals('Captain America', $base['body']['documents'][0]['title']);
        $this->assertEquals('Spider-Man: Far From Home', $base['body']['documents'][1]['title']);
        $this->assertEquals('Spider-Man: Homecoming', $base['body']['documents'][2]['title']);
        $this->assertCount(3, $base['body']['documents']);

        $documents = $this->client->call(Client::METHOD_GET, '/databases/' . $databaseId . '/collections/' . $data['moviesId'] . '/documents', array_merge([
            'content-type' => 'application/json',
            'x-appwrite-project' => $this->getProject()['$id'],
        ], $this->getHeaders()), [
            'queries' => ['cursorAfter("' . $base['body']['documents'][0]['$id'] . '")'],
        ]);

        $this->assertEquals(200, $documents['headers']['status-code']);
        $this->assertEquals($base['body']['documents'][1]['$id'], $documents['body']['documents'][0]['$id']);
        $this->assertEquals($base['body']['documents'][2]['$id'], $documents['body']['documents'][1]['$id']);
        $this->assertCount(2, $documents['body']['documents']);

        $documents = $this->client->call(Client::METHOD_GET, '/databases/' . $databaseId . '/collections/' . $data['moviesId'] . '/documents', array_merge([
            'content-type' => 'application/json',
            'x-appwrite-project' => $this->getProject()['$id'],
        ], $this->getHeaders()), [
            'queries' => ['cursorAfter("' . $base['body']['documents'][2]['$id'] . '")'],
        ]);

        $this->assertEquals(200, $documents['headers']['status-code']);
        $this->assertEmpty($documents['body']['documents']);

        /**
         * Test with ASC order and after.
         */
        $base = $this->client->call(Client::METHOD_GET, '/databases/' . $databaseId . '/collections/' . $data['moviesId'] . '/documents', array_merge([
            'content-type' => 'application/json',
            'x-appwrite-project' => $this->getProject()['$id'],
        ], $this->getHeaders()), [
            'queries' => ['orderAsc("releaseYear")'],
        ]);

        $this->assertEquals(200, $base['headers']['status-code']);
        $this->assertEquals(1944, $base['body']['documents'][0]['releaseYear']);
        $this->assertEquals(2017, $base['body']['documents'][1]['releaseYear']);
        $this->assertEquals(2019, $base['body']['documents'][2]['releaseYear']);
        $this->assertCount(3, $base['body']['documents']);

        $documents = $this->client->call(Client::METHOD_GET, '/databases/' . $databaseId . '/collections/' . $data['moviesId'] . '/documents', array_merge([
            'content-type' => 'application/json',
            'x-appwrite-project' => $this->getProject()['$id'],
        ], $this->getHeaders()), [
            'queries' => ['cursorAfter("' . $base['body']['documents'][1]['$id'] . '")', 'orderAsc("releaseYear")'],
        ]);

        $this->assertEquals(200, $documents['headers']['status-code']);
        $this->assertEquals($base['body']['documents'][2]['$id'], $documents['body']['documents'][0]['$id']);
        $this->assertCount(1, $documents['body']['documents']);

        /**
         * Test with DESC order and after.
         */
        $base = $this->client->call(Client::METHOD_GET, '/databases/' . $databaseId . '/collections/' . $data['moviesId'] . '/documents', array_merge([
            'content-type' => 'application/json',
            'x-appwrite-project' => $this->getProject()['$id'],
        ], $this->getHeaders()), [
            'queries' => ['orderDesc("releaseYear")'],
        ]);

        $this->assertEquals(200, $base['headers']['status-code']);
        $this->assertEquals(1944, $base['body']['documents'][2]['releaseYear']);
        $this->assertEquals(2017, $base['body']['documents'][1]['releaseYear']);
        $this->assertEquals(2019, $base['body']['documents'][0]['releaseYear']);
        $this->assertCount(3, $base['body']['documents']);

        $documents = $this->client->call(Client::METHOD_GET, '/databases/' . $databaseId . '/collections/' . $data['moviesId'] . '/documents', array_merge([
            'content-type' => 'application/json',
            'x-appwrite-project' => $this->getProject()['$id'],
        ], $this->getHeaders()), [
            'queries' => ['cursorAfter("' . $base['body']['documents'][1]['$id'] . '")', 'orderDesc("releaseYear")'],
        ]);

        $this->assertEquals(200, $documents['headers']['status-code']);
        $this->assertEquals($base['body']['documents'][2]['$id'], $documents['body']['documents'][0]['$id']);
        $this->assertCount(1, $documents['body']['documents']);

        /**
         * Test after with unknown document.
         */
        $documents = $this->client->call(Client::METHOD_GET, '/databases/' . $databaseId . '/collections/' . $data['moviesId'] . '/documents', array_merge([
            'content-type' => 'application/json',
            'x-appwrite-project' => $this->getProject()['$id'],
        ], $this->getHeaders()), [
            'queries' => ['cursorAfter("unknown")'],
        ]);

        $this->assertEquals(400, $documents['headers']['status-code']);

        return [];
    }

    /**
     * @depends testCreateDocument
     */
    public function testListDocumentsBeforePagination(array $data): array
    {
        $databaseId = $data['databaseId'];
        /**
         * Test before without order.
         */
        $base = $this->client->call(Client::METHOD_GET, '/databases/' . $databaseId . '/collections/' . $data['moviesId'] . '/documents', array_merge([
            'content-type' => 'application/json',
            'x-appwrite-project' => $this->getProject()['$id'],
        ], $this->getHeaders()));

        $this->assertEquals(200, $base['headers']['status-code']);
        $this->assertEquals('Captain America', $base['body']['documents'][0]['title']);
        $this->assertEquals('Spider-Man: Far From Home', $base['body']['documents'][1]['title']);
        $this->assertEquals('Spider-Man: Homecoming', $base['body']['documents'][2]['title']);
        $this->assertCount(3, $base['body']['documents']);

        $documents = $this->client->call(Client::METHOD_GET, '/databases/' . $databaseId . '/collections/' . $data['moviesId'] . '/documents', array_merge([
            'content-type' => 'application/json',
            'x-appwrite-project' => $this->getProject()['$id'],
        ], $this->getHeaders()), [
            'queries' => ['cursorBefore("' . $base['body']['documents'][2]['$id'] . '")'],
        ]);

        $this->assertEquals(200, $documents['headers']['status-code']);
        $this->assertEquals($base['body']['documents'][0]['$id'], $documents['body']['documents'][0]['$id']);
        $this->assertEquals($base['body']['documents'][1]['$id'], $documents['body']['documents'][1]['$id']);
        $this->assertCount(2, $documents['body']['documents']);

        $documents = $this->client->call(Client::METHOD_GET, '/databases/' . $databaseId . '/collections/' . $data['moviesId'] . '/documents', array_merge([
            'content-type' => 'application/json',
            'x-appwrite-project' => $this->getProject()['$id'],
        ], $this->getHeaders()), [
            'queries' => ['cursorBefore("' . $base['body']['documents'][0]['$id'] . '")'],
        ]);

        $this->assertEquals(200, $documents['headers']['status-code']);
        $this->assertEmpty($documents['body']['documents']);

        /**
         * Test with ASC order and after.
         */
        $base = $this->client->call(Client::METHOD_GET, '/databases/' . $databaseId . '/collections/' . $data['moviesId'] . '/documents', array_merge([
            'content-type' => 'application/json',
            'x-appwrite-project' => $this->getProject()['$id'],
        ], $this->getHeaders()), [
            'queries' => ['orderAsc("releaseYear")'],
        ]);

        $this->assertEquals(200, $base['headers']['status-code']);
        $this->assertEquals(1944, $base['body']['documents'][0]['releaseYear']);
        $this->assertEquals(2017, $base['body']['documents'][1]['releaseYear']);
        $this->assertEquals(2019, $base['body']['documents'][2]['releaseYear']);
        $this->assertCount(3, $base['body']['documents']);

        $documents = $this->client->call(Client::METHOD_GET, '/databases/' . $databaseId . '/collections/' . $data['moviesId'] . '/documents', array_merge([
            'content-type' => 'application/json',
            'x-appwrite-project' => $this->getProject()['$id'],
        ], $this->getHeaders()), [
            'queries' => ['cursorBefore("' . $base['body']['documents'][1]['$id'] . '")', 'orderAsc("releaseYear")'],
        ]);

        $this->assertEquals(200, $documents['headers']['status-code']);
        $this->assertEquals($base['body']['documents'][0]['$id'], $documents['body']['documents'][0]['$id']);
        $this->assertCount(1, $documents['body']['documents']);

        /**
         * Test with DESC order and after.
         */
        $base = $this->client->call(Client::METHOD_GET, '/databases/' . $databaseId . '/collections/' . $data['moviesId'] . '/documents', array_merge([
            'content-type' => 'application/json',
            'x-appwrite-project' => $this->getProject()['$id'],
        ], $this->getHeaders()), [
            'queries' => ['orderDesc("releaseYear")'],
        ]);

        $this->assertEquals(200, $base['headers']['status-code']);
        $this->assertEquals(1944, $base['body']['documents'][2]['releaseYear']);
        $this->assertEquals(2017, $base['body']['documents'][1]['releaseYear']);
        $this->assertEquals(2019, $base['body']['documents'][0]['releaseYear']);
        $this->assertCount(3, $base['body']['documents']);

        $documents = $this->client->call(Client::METHOD_GET, '/databases/' . $databaseId . '/collections/' . $data['moviesId'] . '/documents', array_merge([
            'content-type' => 'application/json',
            'x-appwrite-project' => $this->getProject()['$id'],
        ], $this->getHeaders()), [
            'queries' => ['cursorBefore("' . $base['body']['documents'][1]['$id'] . '")', 'orderDesc("releaseYear")'],
        ]);

        $this->assertEquals(200, $documents['headers']['status-code']);
        $this->assertEquals($base['body']['documents'][0]['$id'], $documents['body']['documents'][0]['$id']);
        $this->assertCount(1, $documents['body']['documents']);

        return [];
    }

    /**
     * @depends testCreateDocument
     */
    public function testListDocumentsLimitAndOffset(array $data): array
    {
        $databaseId = $data['databaseId'];
        $documents = $this->client->call(Client::METHOD_GET, '/databases/' . $databaseId . '/collections/' . $data['moviesId'] . '/documents', array_merge([
            'content-type' => 'application/json',
            'x-appwrite-project' => $this->getProject()['$id'],
        ], $this->getHeaders()), [
            'queries' => ['limit(1)', 'orderAsc("releaseYear")'],
        ]);

        $this->assertEquals(200, $documents['headers']['status-code']);
        $this->assertEquals(1944, $documents['body']['documents'][0]['releaseYear']);
        $this->assertCount(1, $documents['body']['documents']);

        $documents = $this->client->call(Client::METHOD_GET, '/databases/' . $databaseId . '/collections/' . $data['moviesId'] . '/documents', array_merge([
            'content-type' => 'application/json',
            'x-appwrite-project' => $this->getProject()['$id'],
        ], $this->getHeaders()), [
            'queries' => ['limit(2)', 'offset(1)', 'orderAsc("releaseYear")'],
        ]);

        $this->assertEquals(200, $documents['headers']['status-code']);
        $this->assertEquals(2017, $documents['body']['documents'][0]['releaseYear']);
        $this->assertEquals(2019, $documents['body']['documents'][1]['releaseYear']);
        $this->assertCount(2, $documents['body']['documents']);

        return [];
    }

    /**
     * @depends testCreateDocument
     */
    public function testDocumentsListQueries(array $data): array
    {
        $databaseId = $data['databaseId'];
        $documents = $this->client->call(Client::METHOD_GET, '/databases/' . $databaseId . '/collections/' . $data['moviesId'] . '/documents', array_merge([
            'content-type' => 'application/json',
            'x-appwrite-project' => $this->getProject()['$id'],
        ], $this->getHeaders()), [
            'queries' => ['search("title", "Captain America")'],
        ]);

        $this->assertEquals(200, $documents['headers']['status-code']);
        $this->assertEquals(1944, $documents['body']['documents'][0]['releaseYear']);
        $this->assertCount(1, $documents['body']['documents']);

        $documents = $this->client->call(Client::METHOD_GET, '/databases/' . $databaseId . '/collections/' . $data['moviesId'] . '/documents', array_merge([
            'content-type' => 'application/json',
            'x-appwrite-project' => $this->getProject()['$id'],
        ], $this->getHeaders()), [
            'queries' => ['equal("$id", "' . $documents['body']['documents'][0]['$id'] . '")'],
        ]);

        $this->assertEquals(200, $documents['headers']['status-code']);
        $this->assertEquals(1944, $documents['body']['documents'][0]['releaseYear']);
        $this->assertCount(1, $documents['body']['documents']);

        $documents = $this->client->call(Client::METHOD_GET, '/databases/' . $databaseId . '/collections/' . $data['moviesId'] . '/documents', array_merge([
            'content-type' => 'application/json',
            'x-appwrite-project' => $this->getProject()['$id'],
        ], $this->getHeaders()), [
            'queries' => ['search("title", "Homecoming")'],
        ]);

        $this->assertEquals(200, $documents['headers']['status-code']);
        $this->assertEquals(2017, $documents['body']['documents'][0]['releaseYear']);
        $this->assertCount(1, $documents['body']['documents']);

        $documents = $this->client->call(Client::METHOD_GET, '/databases/' . $databaseId . '/collections/' . $data['moviesId'] . '/documents', array_merge([
            'content-type' => 'application/json',
            'x-appwrite-project' => $this->getProject()['$id'],
        ], $this->getHeaders()), [
            'queries' => ['search("title", "spider")'],
        ]);

        $this->assertEquals(200, $documents['headers']['status-code']);
        $this->assertEquals(2019, $documents['body']['documents'][0]['releaseYear']);
        $this->assertEquals(2017, $documents['body']['documents'][1]['releaseYear']);
        $this->assertCount(2, $documents['body']['documents']);

        $documents = $this->client->call(Client::METHOD_GET, '/databases/' . $databaseId . '/collections/' . $data['moviesId'] . '/documents', array_merge([
            'content-type' => 'application/json',
            'x-appwrite-project' => $this->getProject()['$id'],
        ], $this->getHeaders()), [
            'queries' => ['equal("releaseYear", 1944)'],
        ]);

        $this->assertCount(1, $documents['body']['documents']);
        $this->assertEquals('Captain America', $documents['body']['documents'][0]['title']);

        $documents = $this->client->call(Client::METHOD_GET, '/databases/' . $databaseId . '/collections/' . $data['moviesId'] . '/documents', array_merge([
            'content-type' => 'application/json',
            'x-appwrite-project' => $this->getProject()['$id'],
        ], $this->getHeaders()), [
            'queries' => ['notEqual("releaseYear", 1944)'],
        ]);

        $this->assertCount(2, $documents['body']['documents']);
        $this->assertEquals('Spider-Man: Far From Home', $documents['body']['documents'][0]['title']);
        $this->assertEquals('Spider-Man: Homecoming', $documents['body']['documents'][1]['title']);

        $documents = $this->client->call(Client::METHOD_GET, '/databases/' . $databaseId . '/collections/' . $data['moviesId'] . '/documents', array_merge([
            'content-type' => 'application/json',
            'x-appwrite-project' => $this->getProject()['$id'],
        ], $this->getHeaders()), [
            'queries' => ['greaterThan("$createdAt", "1976-06-12")'],
        ]);

        $this->assertCount(3, $documents['body']['documents']);

        $documents = $this->client->call(Client::METHOD_GET, '/databases/' . $databaseId . '/collections/' . $data['moviesId'] . '/documents', array_merge([
            'content-type' => 'application/json',
            'x-appwrite-project' => $this->getProject()['$id'],
        ], $this->getHeaders()), [
            'queries' => ['lessThan("$createdAt", "1976-06-12")'],
        ]);

        $this->assertCount(0, $documents['body']['documents']);

        /**
         * Test for Failure
         */
        $documents = $this->client->call(Client::METHOD_GET, '/databases/' . $databaseId . '/collections/' . $data['moviesId'] . '/documents', array_merge([
            'content-type' => 'application/json',
            'x-appwrite-project' => $this->getProject()['$id'],
        ], $this->getHeaders()), [
            'queries' => ['equal("actors", "Tom Holland")'],
        ]);
        $this->assertEquals(400, $documents['headers']['status-code']);
        $this->assertEquals('Index not found: actors', $documents['body']['message']);

        $conditions = [];

        for ($i = 0; $i < 101; $i++) {
            $conditions[] = $i;
        }

        $documents = $this->client->call(Client::METHOD_GET, '/databases/' . $databaseId . '/collections/' . $data['moviesId'] . '/documents', array_merge([
            'content-type' => 'application/json',
            'x-appwrite-project' => $this->getProject()['$id'],
        ], $this->getHeaders()), [
            'queries' => ['equal("releaseYear", [' . implode(',', $conditions) . '])'],
        ]);

        $this->assertEquals(400, $documents['headers']['status-code']);

        $conditions = [];

        for ($i = 0; $i < 101; $i++) {
            $conditions[] = "[" . $i . "] Too long title to cross 2k chars query limit";
        }

        $documents = $this->client->call(Client::METHOD_GET, '/databases/' . $databaseId . '/collections/' . $data['moviesId'] . '/documents', array_merge([
            'content-type' => 'application/json',
            'x-appwrite-project' => $this->getProject()['$id'],
        ], $this->getHeaders()), [
            'queries' => ['search("title", ' . implode(',', $conditions) . ')'],
        ]);

        $this->assertEquals(400, $documents['headers']['status-code']);


        $documents = $this->client->call(Client::METHOD_GET, '/databases/' . $databaseId . '/collections/' . $data['moviesId'] . '/documents', array_merge([
            'content-type' => 'application/json',
            'x-appwrite-project' => $this->getProject()['$id'],
        ], $this->getHeaders()), [
            'queries' => ['greaterThan("birthDay", "1960-01-01 10:10:10+02:30")'],
        ]);

        $this->assertEquals($documents['headers']['status-code'], 200);
        $this->assertEquals('1975-06-12T12:12:55.000+00:00', $documents['body']['documents'][0]['birthDay']);
        $this->assertEquals('1975-06-12T18:12:55.000+00:00', $documents['body']['documents'][1]['birthDay']);
        $this->assertCount(2, $documents['body']['documents']);

        return [];
    }

    /**
     * @depends testCreateDocument
     */
    public function testUpdateDocument(array $data): array
    {
        $databaseId = $data['databaseId'];
        $document = $this->client->call(Client::METHOD_POST, '/databases/' . $databaseId . '/collections/' . $data['moviesId'] . '/documents', array_merge([
            'content-type' => 'application/json',
            'x-appwrite-project' => $this->getProject()['$id'],
        ], $this->getHeaders()), [
            'documentId' => ID::unique(),
            'data' => [
                'title' => 'Thor: Ragnaroc',
                'releaseYear' => 2017,
                'birthDay' => '1976-06-12 14:12:55',
                'actors' => [],
                '$createdAt' => 5 // Should be ignored
            ],
            'permissions' => [
                Permission::read(Role::user($this->getUser()['$id'])),
                Permission::update(Role::user($this->getUser()['$id'])),
                Permission::delete(Role::user($this->getUser()['$id'])),
            ],
        ]);

        $id = $document['body']['$id'];

        $this->assertEquals(201, $document['headers']['status-code']);
        $this->assertEquals($data['moviesId'], $document['body']['$collectionId']);
        $this->assertArrayNotHasKey('$collection', $document['body']);
        $this->assertEquals($databaseId, $document['body']['$databaseId']);
        $this->assertEquals($document['body']['title'], 'Thor: Ragnaroc');
        $this->assertEquals($document['body']['releaseYear'], 2017);
<<<<<<< HEAD
        $dateValidator = new DatetimeValidator();
        $this->assertEquals(true, $dateValidator->isValid($document['body']['$createdAt']));
        $this->assertEquals(true, $dateValidator->isValid($document['body']['birthDay']));
=======
        $this->assertEquals(true, (new DatetimeValidator())->isValid($document['body']['$createdAt']));
        $this->assertEquals(true, (new DatetimeValidator())->isValid($document['body']['birthDay']));
>>>>>>> 1832c3c1
        $this->assertContains(Permission::read(Role::user($this->getUser()['$id'])), $document['body']['$permissions']);
        $this->assertContains(Permission::update(Role::user($this->getUser()['$id'])), $document['body']['$permissions']);
        $this->assertContains(Permission::delete(Role::user($this->getUser()['$id'])), $document['body']['$permissions']);

        $document = $this->client->call(Client::METHOD_PATCH, '/databases/' . $databaseId . '/collections/' . $data['moviesId'] . '/documents/' . $id, array_merge([
            'content-type' => 'application/json',
            'x-appwrite-project' => $this->getProject()['$id'],
        ], $this->getHeaders()), [
            'data' => [
                'title' => 'Thor: Ragnarok',
            ],
            'permissions' => [
                Permission::read(Role::users()),
                Permission::update(Role::users()),
                Permission::delete(Role::users()),
            ],
        ]);

        $this->assertEquals(200, $document['headers']['status-code']);
        $this->assertEquals($document['body']['$id'], $id);
        $this->assertEquals($data['moviesId'], $document['body']['$collectionId']);
        $this->assertArrayNotHasKey('$collection', $document['body']);
        $this->assertEquals($databaseId, $document['body']['$databaseId']);
        $this->assertEquals($document['body']['title'], 'Thor: Ragnarok');
        $this->assertEquals($document['body']['releaseYear'], 2017);
        $this->assertContains(Permission::read(Role::users()), $document['body']['$permissions']);
        $this->assertContains(Permission::update(Role::users()), $document['body']['$permissions']);
        $this->assertContains(Permission::delete(Role::users()), $document['body']['$permissions']);

        $document = $this->client->call(Client::METHOD_GET, '/databases/' . $databaseId . '/collections/' . $data['moviesId'] . '/documents/' . $id, array_merge([
            'content-type' => 'application/json',
            'x-appwrite-project' => $this->getProject()['$id'],
        ], $this->getHeaders()));

        $id = $document['body']['$id'];

        $this->assertEquals(200, $document['headers']['status-code']);
        $this->assertEquals($data['moviesId'], $document['body']['$collectionId']);
        $this->assertArrayNotHasKey('$collection', $document['body']);
        $this->assertEquals($databaseId, $document['body']['$databaseId']);
        $this->assertEquals($document['body']['title'], 'Thor: Ragnarok');
        $this->assertEquals($document['body']['releaseYear'], 2017);

        return [];
    }

    /**
     * @depends testCreateDocument
     */
    public function testDeleteDocument(array $data): array
    {
        $databaseId = $data['databaseId'];
        $document = $this->client->call(Client::METHOD_POST, '/databases/' . $databaseId . '/collections/' . $data['moviesId'] . '/documents', array_merge([
            'content-type' => 'application/json',
            'x-appwrite-project' => $this->getProject()['$id'],
        ], $this->getHeaders()), [
            'documentId' => ID::unique(),
            'data' => [
                'title' => 'Thor: Ragnarok',
                'releaseYear' => 2017,
                'birthDay' => '1975-06-12 14:12:55',
                'actors' => [],
            ],
            'permissions' => [
                Permission::read(Role::user($this->getUser()['$id'])),
                Permission::update(Role::user($this->getUser()['$id'])),
                Permission::delete(Role::user($this->getUser()['$id'])),
            ]
        ]);

        $id = $document['body']['$id'];

        $this->assertEquals(201, $document['headers']['status-code']);

        $document = $this->client->call(Client::METHOD_GET, '/databases/' . $databaseId . '/collections/' . $data['moviesId'] . '/documents/' . $id, array_merge([
            'content-type' => 'application/json',
            'x-appwrite-project' => $this->getProject()['$id'],
        ], $this->getHeaders()));

        $this->assertEquals(200, $document['headers']['status-code']);

        $document = $this->client->call(Client::METHOD_DELETE, '/databases/' . $databaseId . '/collections/' . $data['moviesId'] . '/documents/' . $id, array_merge([
            'content-type' => 'application/json',
            'x-appwrite-project' => $this->getProject()['$id'],
        ], $this->getHeaders()));

        $this->assertEquals(204, $document['headers']['status-code']);

        $document = $this->client->call(Client::METHOD_GET, '/databases/' . $databaseId . '/collections/' . $data['moviesId'] . '/documents/' . $id, array_merge([
            'content-type' => 'application/json',
            'x-appwrite-project' => $this->getProject()['$id'],
        ], $this->getHeaders()));

        $this->assertEquals(404, $document['headers']['status-code']);

        return $data;
    }

    public function testInvalidDocumentStructure()
    {
        $database = $this->client->call(Client::METHOD_POST, '/databases', array_merge([
            'content-type' => 'application/json',
            'x-appwrite-project' => $this->getProject()['$id'],
            'x-appwrite-key' => $this->getProject()['apiKey']
        ]), [
            'databaseId' => ID::unique(),
            'name' => 'InvalidDocumentDatabase',
        ]);
        $this->assertEquals(201, $database['headers']['status-code']);
        $this->assertEquals('InvalidDocumentDatabase', $database['body']['name']);

        $databaseId = $database['body']['$id'];
        $collection = $this->client->call(Client::METHOD_POST, '/databases/' . $databaseId . '/collections', array_merge([
            'content-type' => 'application/json',
            'x-appwrite-project' => $this->getProject()['$id'],
            'x-appwrite-key' => $this->getProject()['apiKey']
        ]), [
            'collectionId' => ID::unique(),
            'name' => 'invalidDocumentStructure',
            'permissions' => [
                Permission::create(Role::any()),
                Permission::read(Role::any()),
            ],
            'documentSecurity' => true,
        ]);

        $this->assertEquals(201, $collection['headers']['status-code']);
        $this->assertEquals('invalidDocumentStructure', $collection['body']['name']);

        $collectionId = $collection['body']['$id'];

        $email = $this->client->call(Client::METHOD_POST, '/databases/' . $databaseId . '/collections/' . $collectionId . '/attributes/email', array_merge([
            'content-type' => 'application/json',
            'x-appwrite-project' => $this->getProject()['$id'],
            'x-appwrite-key' => $this->getProject()['apiKey']
        ]), [
            'key' => 'email',
            'required' => false,
        ]);

        $enum = $this->client->call(Client::METHOD_POST, '/databases/' . $databaseId . '/collections/' . $collectionId . '/attributes/enum', array_merge([
            'content-type' => 'application/json',
            'x-appwrite-project' => $this->getProject()['$id'],
            'x-appwrite-key' => $this->getProject()['apiKey']
        ]), [
            'key' => 'enum',
            'elements' => ['yes', 'no', 'maybe'],
            'required' => false,
        ]);

        $ip = $this->client->call(Client::METHOD_POST, '/databases/' . $databaseId . '/collections/' . $collectionId . '/attributes/ip', array_merge([
            'content-type' => 'application/json',
            'x-appwrite-project' => $this->getProject()['$id'],
            'x-appwrite-key' => $this->getProject()['apiKey']
        ]), [
            'key' => 'ip',
            'required' => false,
        ]);

        $url = $this->client->call(Client::METHOD_POST, '/databases/' . $databaseId . '/collections/' . $collectionId . '/attributes/url', array_merge([
            'content-type' => 'application/json',
            'x-appwrite-project' => $this->getProject()['$id'],
            'x-appwrite-key' => $this->getProject()['apiKey']
        ]), [
            'key' => 'url',
            'size' => 256,
            'required' => false,
        ]);

        $range = $this->client->call(Client::METHOD_POST, '/databases/' . $databaseId . '/collections/' . $collectionId . '/attributes/integer', array_merge([
            'content-type' => 'application/json',
            'x-appwrite-project' => $this->getProject()['$id'],
            'x-appwrite-key' => $this->getProject()['apiKey']
        ]), [
            'key' => 'range',
            'required' => false,
            'min' => 1,
            'max' => 10,
        ]);

        // TODO@kodumbeats min and max are rounded in error message
        $floatRange = $this->client->call(Client::METHOD_POST, '/databases/' . $databaseId . '/collections/' . $collectionId . '/attributes/float', array_merge([
            'content-type' => 'application/json',
            'x-appwrite-project' => $this->getProject()['$id'],
            'x-appwrite-key' => $this->getProject()['apiKey']
        ]), [
            'key' => 'floatRange',
            'required' => false,
            'min' => 1.1,
            'max' => 1.4,
        ]);

        $probability = $this->client->call(Client::METHOD_POST, '/databases/' . $databaseId . '/collections/' . $collectionId . '/attributes/float', array_merge([
            'content-type' => 'application/json',
            'x-appwrite-project' => $this->getProject()['$id'],
            'x-appwrite-key' => $this->getProject()['apiKey']
        ]), [
            'key' => 'probability',
            'required' => false,
            'default' => 0,
            'min' => 0,
            'max' => 1,
        ]);

        $upperBound = $this->client->call(Client::METHOD_POST, '/databases/' . $databaseId . '/collections/' . $collectionId . '/attributes/integer', array_merge([
            'content-type' => 'application/json',
            'x-appwrite-project' => $this->getProject()['$id'],
            'x-appwrite-key' => $this->getProject()['apiKey']
        ]), [
            'key' => 'upperBound',
            'required' => false,
            'max' => 10,
        ]);

        $lowerBound = $this->client->call(Client::METHOD_POST, '/databases/' . $databaseId . '/collections/' . $collectionId . '/attributes/integer', array_merge([
            'content-type' => 'application/json',
            'x-appwrite-project' => $this->getProject()['$id'],
            'x-appwrite-key' => $this->getProject()['apiKey']
        ]), [
            'key' => 'lowerBound',
            'required' => false,
            'min' => 5,
        ]);

        /**
         * Test for failure
         */

        $invalidRange = $this->client->call(Client::METHOD_POST, '/databases/' . $databaseId . '/collections/' . $collectionId . '/attributes/integer', array_merge([
            'content-type' => 'application/json', 'x-appwrite-project' => $this->getProject()['$id'],
            'x-appwrite-key' => $this->getProject()['apiKey']
        ]), [
            'key' => 'invalidRange',
            'required' => false,
            'min' => 4,
            'max' => 3,
        ]);

        $defaultArray = $this->client->call(Client::METHOD_POST, '/databases/' . $databaseId . '/collections/' . $collectionId . '/attributes/integer', array_merge([
            'content-type' => 'application/json', 'x-appwrite-project' => $this->getProject()['$id'],
            'x-appwrite-key' => $this->getProject()['apiKey']
        ]), [
            'key' => 'defaultArray',
            'required' => false,
            'default' => 42,
            'array' => true,
        ]);

        $defaultRequired = $this->client->call(Client::METHOD_POST, '/databases/' . $databaseId . '/collections/' . $collectionId . '/attributes/integer', array_merge([
            'content-type' => 'application/json',
            'x-appwrite-project' => $this->getProject()['$id'],
            'x-appwrite-key' => $this->getProject()['apiKey']
        ]), [
            'attributeId' => ID::custom('defaultRequired'),
            'required' => true,
            'default' => 12
        ]);

        $enumDefault = $this->client->call(Client::METHOD_POST, '/databases/' . $databaseId . '/collections/' . $collectionId . '/attributes/enum', array_merge([
            'content-type' => 'application/json',
            'x-appwrite-project' => $this->getProject()['$id'],
            'x-appwrite-key' => $this->getProject()['apiKey']
        ]), [
            'attributeId' => ID::custom('enumDefault'),
            'elements' => ['north', 'west'],
            'default' => 'south'
        ]);

        $enumDefaultStrict = $this->client->call(Client::METHOD_POST, '/databases/' . $databaseId . '/collections/' . $collectionId . '/attributes/enum', array_merge([
            'content-type' => 'application/json',
            'x-appwrite-project' => $this->getProject()['$id'],
            'x-appwrite-key' => $this->getProject()['apiKey']
        ]), [
            'attributeId' => ID::custom('enumDefault'),
            'elements' => ['north', 'west'],
            'default' => 'NORTH'
        ]);

        $goodDatetime = $this->client->call(Client::METHOD_POST, '/databases/' . $databaseId . '/collections/' . $collectionId . '/attributes/datetime', array_merge([
            'content-type' => 'application/json',
            'x-appwrite-project' => $this->getProject()['$id'],
            'x-appwrite-key' => $this->getProject()['apiKey']
        ]), [
            'key' => 'birthDay',
            'required' => false,
            'default' => null
        ]);

        $datetimeDefault = $this->client->call(Client::METHOD_POST, '/databases/' . $databaseId . '/collections/' . $collectionId . '/attributes/datetime', array_merge([
            'content-type' => 'application/json',
            'x-appwrite-project' => $this->getProject()['$id'],
            'x-appwrite-key' => $this->getProject()['apiKey']
        ]), [
            'key' => 'badBirthDay',
            'required' => false,
            'default' => 'bad'
        ]);

        $this->assertEquals(202, $email['headers']['status-code']);
        $this->assertEquals(202, $ip['headers']['status-code']);
        $this->assertEquals(202, $url['headers']['status-code']);
        $this->assertEquals(202, $range['headers']['status-code']);
        $this->assertEquals(202, $floatRange['headers']['status-code']);
        $this->assertEquals(202, $probability['headers']['status-code']);
        $this->assertEquals(202, $upperBound['headers']['status-code']);
        $this->assertEquals(202, $lowerBound['headers']['status-code']);
        $this->assertEquals(202, $enum['headers']['status-code']);
        $this->assertEquals(202, $goodDatetime['headers']['status-code']);
        $this->assertEquals(400, $invalidRange['headers']['status-code']);
        $this->assertEquals(400, $defaultArray['headers']['status-code']);
        $this->assertEquals(400, $defaultRequired['headers']['status-code']);
        $this->assertEquals(400, $enumDefault['headers']['status-code']);
        $this->assertEquals(400, $enumDefaultStrict['headers']['status-code']);
        $this->assertEquals('Minimum value must be lesser than maximum value', $invalidRange['body']['message']);
        $this->assertEquals('Cannot set default value for array attributes', $defaultArray['body']['message']);
        $this->assertEquals(400, $datetimeDefault['headers']['status-code']);
        // wait for worker to add attributes
        sleep(3);

        $collection = $this->client->call(Client::METHOD_GET, '/databases/' . $databaseId . '/collections/' . $collectionId, array_merge([
            'content-type' => 'application/json',
            'x-appwrite-project' => $this->getProject()['$id'],
            'x-appwrite-key' => $this->getProject()['apiKey'],
        ]), []);

        $this->assertCount(10, $collection['body']['attributes']);

        /**
         * Test for successful validation
         */

        $goodEmail = $this->client->call(Client::METHOD_POST, '/databases/' . $databaseId . '/collections/' . $collectionId . '/documents', array_merge([
            'content-type' => 'application/json',
            'x-appwrite-project' => $this->getProject()['$id'],
        ], $this->getHeaders()), [
            'documentId' => ID::unique(),
            'data' => [
                'email' => 'user@example.com',
            ],
            'permissions' => [
                Permission::read(Role::user(ID::custom($this->getUser()['$id']))),
                Permission::update(Role::user(ID::custom($this->getUser()['$id']))),
                Permission::delete(Role::user(ID::custom($this->getUser()['$id']))),
            ]
        ]);

        $goodEnum = $this->client->call(Client::METHOD_POST, '/databases/' . $databaseId . '/collections/' . $collectionId . '/documents', array_merge([
            'content-type' => 'application/json',
            'x-appwrite-project' => $this->getProject()['$id'],
        ], $this->getHeaders()), [
            'documentId' => ID::unique(),
            'data' => [
                'enum' => 'yes',
            ],
            'permissions' => [
                Permission::read(Role::user(ID::custom($this->getUser()['$id']))),
                Permission::update(Role::user(ID::custom($this->getUser()['$id']))),
                Permission::delete(Role::user(ID::custom($this->getUser()['$id']))),
            ]
        ]);

        $goodIp = $this->client->call(Client::METHOD_POST, '/databases/' . $databaseId . '/collections/' . $collectionId . '/documents', array_merge([
            'content-type' => 'application/json',
            'x-appwrite-project' => $this->getProject()['$id'],
        ], $this->getHeaders()), [
            'documentId' => ID::unique(),
            'data' => [
                'ip' => '1.1.1.1',
            ],
            'permissions' => [
                Permission::read(Role::user(ID::custom($this->getUser()['$id']))),
                Permission::update(Role::user(ID::custom($this->getUser()['$id']))),
                Permission::delete(Role::user(ID::custom($this->getUser()['$id']))),
            ]
        ]);

        $goodUrl = $this->client->call(Client::METHOD_POST, '/databases/' . $databaseId . '/collections/' . $collectionId . '/documents', array_merge([
            'content-type' => 'application/json',
            'x-appwrite-project' => $this->getProject()['$id'],
        ], $this->getHeaders()), [
            'documentId' => ID::unique(),
            'data' => [
                'url' => 'http://www.example.com',
            ],
            'permissions' => [
                Permission::read(Role::user(ID::custom($this->getUser()['$id']))),
                Permission::update(Role::user(ID::custom($this->getUser()['$id']))),
                Permission::delete(Role::user(ID::custom($this->getUser()['$id']))),
            ]
        ]);

        $goodRange = $this->client->call(Client::METHOD_POST, '/databases/' . $databaseId . '/collections/' . $collectionId . '/documents', array_merge([
            'content-type' => 'application/json',
            'x-appwrite-project' => $this->getProject()['$id'],
        ], $this->getHeaders()), [
            'documentId' => ID::unique(),
            'data' => [
                'range' => 3,
            ],
            'permissions' => [
                Permission::read(Role::user(ID::custom($this->getUser()['$id']))),
                Permission::update(Role::user(ID::custom($this->getUser()['$id']))),
                Permission::delete(Role::user(ID::custom($this->getUser()['$id']))),
            ]
        ]);

        $goodFloatRange = $this->client->call(Client::METHOD_POST, '/databases/' . $databaseId . '/collections/' . $collectionId . '/documents', array_merge([
            'content-type' => 'application/json',
            'x-appwrite-project' => $this->getProject()['$id'],
        ], $this->getHeaders()), [
            'documentId' => ID::unique(),
            'data' => [
                'floatRange' => 1.4,
            ],
            'permissions' => [
                Permission::read(Role::user(ID::custom($this->getUser()['$id']))),
                Permission::update(Role::user(ID::custom($this->getUser()['$id']))),
                Permission::delete(Role::user(ID::custom($this->getUser()['$id']))),
            ]
        ]);

        $goodProbability = $this->client->call(Client::METHOD_POST, '/databases/' . $databaseId . '/collections/' . $collectionId . '/documents', array_merge([
            'content-type' => 'application/json',
            'x-appwrite-project' => $this->getProject()['$id'],
        ], $this->getHeaders()), [
            'documentId' => ID::unique(),
            'data' => [
                'probability' => 0.99999,
            ],
            'permissions' => [
                Permission::read(Role::user(ID::custom($this->getUser()['$id']))),
                Permission::update(Role::user(ID::custom($this->getUser()['$id']))),
                Permission::delete(Role::user(ID::custom($this->getUser()['$id']))),
            ]
        ]);

        $notTooHigh = $this->client->call(Client::METHOD_POST, '/databases/' . $databaseId . '/collections/' . $collectionId . '/documents', array_merge([
            'content-type' => 'application/json',
            'x-appwrite-project' => $this->getProject()['$id'],
        ], $this->getHeaders()), [
            'documentId' => ID::unique(),
            'data' => [
                'upperBound' => 8,
            ],
            'permissions' => [
                Permission::read(Role::user(ID::custom($this->getUser()['$id']))),
                Permission::update(Role::user(ID::custom($this->getUser()['$id']))),
                Permission::delete(Role::user(ID::custom($this->getUser()['$id']))),
            ]
        ]);

        $notTooLow = $this->client->call(Client::METHOD_POST, '/databases/' . $databaseId . '/collections/' . $collectionId . '/documents', array_merge([
            'content-type' => 'application/json',
            'x-appwrite-project' => $this->getProject()['$id'],
        ], $this->getHeaders()), [
            'documentId' => ID::unique(),
            'data' => [
                'lowerBound' => 8,
            ],
            'permissions' => [
                Permission::read(Role::user(ID::custom($this->getUser()['$id']))),
                Permission::update(Role::user(ID::custom($this->getUser()['$id']))),
                Permission::delete(Role::user(ID::custom($this->getUser()['$id']))),
            ]
        ]);

        $this->assertEquals(201, $goodEmail['headers']['status-code']);
        $this->assertEquals(201, $goodEnum['headers']['status-code']);
        $this->assertEquals(201, $goodIp['headers']['status-code']);
        $this->assertEquals(201, $goodUrl['headers']['status-code']);
        $this->assertEquals(201, $goodRange['headers']['status-code']);
        $this->assertEquals(201, $goodFloatRange['headers']['status-code']);
        $this->assertEquals(201, $goodProbability['headers']['status-code']);
        $this->assertEquals(201, $notTooHigh['headers']['status-code']);
        $this->assertEquals(201, $notTooLow['headers']['status-code']);

        /*
         * Test that custom validators reject documents
         */

        $badEmail = $this->client->call(Client::METHOD_POST, '/databases/' . $databaseId . '/collections/' . $collectionId . '/documents', array_merge([
            'content-type' => 'application/json',
            'x-appwrite-project' => $this->getProject()['$id'],
        ], $this->getHeaders()), [
            'documentId' => ID::unique(),
            'data' => [
                'email' => 'user@@example.com',
            ],
            'permissions' => [
                Permission::read(Role::user(ID::custom($this->getUser()['$id']))),
                Permission::update(Role::user(ID::custom($this->getUser()['$id']))),
                Permission::delete(Role::user(ID::custom($this->getUser()['$id']))),
            ]
        ]);

        $badEnum = $this->client->call(Client::METHOD_POST, '/databases/' . $databaseId . '/collections/' . $collectionId . '/documents', array_merge([
            'content-type' => 'application/json',
            'x-appwrite-project' => $this->getProject()['$id'],
        ], $this->getHeaders()), [
            'documentId' => ID::unique(),
            'data' => [
                'enum' => 'badEnum',
            ],
            'permissions' => [
                Permission::read(Role::user(ID::custom($this->getUser()['$id']))),
                Permission::update(Role::user(ID::custom($this->getUser()['$id']))),
                Permission::delete(Role::user(ID::custom($this->getUser()['$id']))),
            ]
        ]);

        $badIp = $this->client->call(Client::METHOD_POST, '/databases/' . $databaseId . '/collections/' . $collectionId . '/documents', array_merge([
            'content-type' => 'application/json',
            'x-appwrite-project' => $this->getProject()['$id'],
        ], $this->getHeaders()), [
            'documentId' => ID::unique(),
            'data' => [
                'ip' => '1.1.1.1.1',
            ],
            'permissions' => [
                Permission::read(Role::user(ID::custom($this->getUser()['$id']))),
                Permission::update(Role::user(ID::custom($this->getUser()['$id']))),
                Permission::delete(Role::user(ID::custom($this->getUser()['$id']))),
            ]
        ]);

        $badUrl = $this->client->call(Client::METHOD_POST, '/databases/' . $databaseId . '/collections/' . $collectionId . '/documents', array_merge([
            'content-type' => 'application/json',
            'x-appwrite-project' => $this->getProject()['$id'],
        ], $this->getHeaders()), [
            'documentId' => ID::unique(),
            'data' => [
                'url' => 'example...com',
            ],
            'permissions' => [
                Permission::read(Role::user(ID::custom($this->getUser()['$id']))),
                Permission::update(Role::user(ID::custom($this->getUser()['$id']))),
                Permission::delete(Role::user(ID::custom($this->getUser()['$id']))),
            ]
        ]);

        $badRange = $this->client->call(Client::METHOD_POST, '/databases/' . $databaseId . '/collections/' . $collectionId . '/documents', array_merge([
            'content-type' => 'application/json',
            'x-appwrite-project' => $this->getProject()['$id'],
        ], $this->getHeaders()), [
            'documentId' => ID::unique(),
            'data' => [
                'range' => 11,
            ],
            'permissions' => [
                Permission::read(Role::user(ID::custom($this->getUser()['$id']))),
                Permission::update(Role::user(ID::custom($this->getUser()['$id']))),
                Permission::delete(Role::user(ID::custom($this->getUser()['$id']))),
            ]
        ]);

        $badFloatRange = $this->client->call(Client::METHOD_POST, '/databases/' . $databaseId . '/collections/' . $collectionId . '/documents', array_merge([
            'content-type' => 'application/json',
            'x-appwrite-project' => $this->getProject()['$id'],
        ], $this->getHeaders()), [
            'documentId' => ID::unique(),
            'data' => [
                'floatRange' => 2.5,
            ],
            'permissions' => [
                Permission::read(Role::user(ID::custom($this->getUser()['$id']))),
                Permission::update(Role::user(ID::custom($this->getUser()['$id']))),
                Permission::delete(Role::user(ID::custom($this->getUser()['$id']))),
            ]
        ]);

        $badProbability = $this->client->call(Client::METHOD_POST, '/databases/' . $databaseId . '/collections/' . $collectionId . '/documents', array_merge([
            'content-type' => 'application/json',
            'x-appwrite-project' => $this->getProject()['$id'],
        ], $this->getHeaders()), [
            'documentId' => ID::unique(),
            'data' => [
                'probability' => 1.1,
            ],
            'permissions' => [
                Permission::read(Role::user(ID::custom($this->getUser()['$id']))),
                Permission::update(Role::user(ID::custom($this->getUser()['$id']))),
                Permission::delete(Role::user(ID::custom($this->getUser()['$id']))),
            ]
        ]);

        $tooHigh = $this->client->call(Client::METHOD_POST, '/databases/' . $databaseId . '/collections/' . $collectionId . '/documents', array_merge([
            'content-type' => 'application/json',
            'x-appwrite-project' => $this->getProject()['$id'],
        ], $this->getHeaders()), [
            'documentId' => ID::unique(),
            'data' => [
                'upperBound' => 11,
            ],
            'permissions' => [
                Permission::read(Role::user(ID::custom($this->getUser()['$id']))),
                Permission::update(Role::user(ID::custom($this->getUser()['$id']))),
                Permission::delete(Role::user(ID::custom($this->getUser()['$id']))),
            ]
        ]);

        $tooLow = $this->client->call(Client::METHOD_POST, '/databases/' . $databaseId . '/collections/' . $collectionId . '/documents', array_merge([
            'content-type' => 'application/json',
            'x-appwrite-project' => $this->getProject()['$id'],
        ], $this->getHeaders()), [
            'documentId' => ID::unique(),
            'data' => [
                'lowerBound' => 3,
            ],
            'permissions' => [
                Permission::read(Role::user(ID::custom($this->getUser()['$id']))),
                Permission::update(Role::user(ID::custom($this->getUser()['$id']))),
                Permission::delete(Role::user(ID::custom($this->getUser()['$id']))),
            ]
        ]);

        $badTime = $this->client->call(Client::METHOD_POST, '/databases/' . $databaseId . '/collections/' . $collectionId . '/documents', array_merge([
            'content-type' => 'application/json',
            'x-appwrite-project' => $this->getProject()['$id'],
        ], $this->getHeaders()), [
            'documentId' => 'unique()',
            'data' => [
                'birthDay' => '2020-10-10 27:30:10+01:00',
            ],
            'read' => ['user:' . $this->getUser()['$id']],
            'write' => ['user:' . $this->getUser()['$id']],
        ]);

        $this->assertEquals(400, $badEmail['headers']['status-code']);
        $this->assertEquals(400, $badEnum['headers']['status-code']);
        $this->assertEquals(400, $badIp['headers']['status-code']);
        $this->assertEquals(400, $badUrl['headers']['status-code']);
        $this->assertEquals(400, $badRange['headers']['status-code']);
        $this->assertEquals(400, $badFloatRange['headers']['status-code']);
        $this->assertEquals(400, $badProbability['headers']['status-code']);
        $this->assertEquals(400, $tooHigh['headers']['status-code']);
        $this->assertEquals(400, $tooLow['headers']['status-code']);
        $this->assertEquals(400, $badTime['headers']['status-code']);
        $this->assertEquals('Invalid document structure: Attribute "email" has invalid format. Value must be a valid email address', $badEmail['body']['message']);
        $this->assertEquals('Invalid document structure: Attribute "enum" has invalid format. Value must be one of (yes, no, maybe)', $badEnum['body']['message']);
        $this->assertEquals('Invalid document structure: Attribute "ip" has invalid format. Value must be a valid IP address', $badIp['body']['message']);
        $this->assertEquals('Invalid document structure: Attribute "url" has invalid format. Value must be a valid URL', $badUrl['body']['message']);
        $this->assertEquals('Invalid document structure: Attribute "range" has invalid format. Value must be a valid range between 1 and 10', $badRange['body']['message']);
        $this->assertEquals('Invalid document structure: Attribute "floatRange" has invalid format. Value must be a valid range between 1 and 1', $badFloatRange['body']['message']);
        $this->assertEquals('Invalid document structure: Attribute "probability" has invalid format. Value must be a valid range between 0 and 1', $badProbability['body']['message']);
        $this->assertEquals('Invalid document structure: Attribute "upperBound" has invalid format. Value must be a valid range between -9,223,372,036,854,775,808 and 10', $tooHigh['body']['message']);
        $this->assertEquals('Invalid document structure: Attribute "lowerBound" has invalid format. Value must be a valid range between 5 and 9,223,372,036,854,775,808', $tooLow['body']['message']);
    }

    /**
     * @depends testDeleteDocument
     */
    public function testDefaultPermissions(array $data): array
    {
        $databaseId = $data['databaseId'];
        $document = $this->client->call(Client::METHOD_POST, '/databases/' . $databaseId . '/collections/' . $data['moviesId'] . '/documents', array_merge([
            'content-type' => 'application/json',
            'x-appwrite-project' => $this->getProject()['$id'],
        ], $this->getHeaders()), [
            'documentId' => ID::unique(),
            'data' => [
                'title' => 'Captain America',
                'releaseYear' => 1944,
                'actors' => [],
            ],
        ]);

        $id = $document['body']['$id'];

        $this->assertEquals(201, $document['headers']['status-code']);
        $this->assertEquals($document['body']['title'], 'Captain America');
        $this->assertEquals($document['body']['releaseYear'], 1944);
        $this->assertIsArray($document['body']['$permissions']);

        if ($this->getSide() == 'client') {
            $this->assertCount(3, $document['body']['$permissions']);
            $this->assertContains(Permission::read(Role::user($this->getUser()['$id'])), $document['body']['$permissions']);
            $this->assertContains(Permission::update(Role::user($this->getUser()['$id'])), $document['body']['$permissions']);
            $this->assertContains(Permission::delete(Role::user($this->getUser()['$id'])), $document['body']['$permissions']);
        }

        if ($this->getSide() == 'server') {
            $this->assertCount(0, $document['body']['$permissions']);
            $this->assertEquals([], $document['body']['$permissions']);
        }

        // Updated Permissions

        $document = $this->client->call(Client::METHOD_PATCH, '/databases/' . $databaseId . '/collections/' . $data['moviesId'] . '/documents/' . $id, array_merge([
            'content-type' => 'application/json',
            'x-appwrite-project' => $this->getProject()['$id'],
        ], $this->getHeaders()), [
            'data' => [
                'title' => 'Captain America 2',
                'releaseYear' => 1945,
                'actors' => [],
            ],
            'permissions' => [
                Permission::read(Role::user($this->getUser()['$id'])),
                Permission::update(Role::user($this->getUser()['$id']))
            ],
        ]);

        $this->assertEquals(200, $document['headers']['status-code']);
        $this->assertEquals($document['body']['title'], 'Captain America 2');
        $this->assertEquals($document['body']['releaseYear'], 1945);

        // This differs from the old permissions model because we don't inherit
        // existing document permissions on update, unless none were supplied,
        // so that specific types can be removed if wanted.
        $this->assertCount(2, $document['body']['$permissions']);
        $this->assertEquals([
            Permission::read(Role::user($this->getUser()['$id'])),
            Permission::update(Role::user($this->getUser()['$id'])),
        ], $document['body']['$permissions']);

        $document = $this->client->call(Client::METHOD_GET, '/databases/' . $databaseId . '/collections/' . $data['moviesId'] . '/documents/' . $id, array_merge([
            'content-type' => 'application/json',
            'x-appwrite-project' => $this->getProject()['$id'],
        ], $this->getHeaders()));

        $this->assertEquals(200, $document['headers']['status-code']);
        $this->assertEquals($document['body']['title'], 'Captain America 2');
        $this->assertEquals($document['body']['releaseYear'], 1945);

        $this->assertCount(2, $document['body']['$permissions']);
        $this->assertEquals([
            Permission::read(Role::user($this->getUser()['$id'])),
            Permission::update(Role::user($this->getUser()['$id'])),
        ], $document['body']['$permissions']);

        // Reset Permissions

        $document = $this->client->call(Client::METHOD_PATCH, '/databases/' . $databaseId . '/collections/' . $data['moviesId'] . '/documents/' . $id, array_merge([
            'content-type' => 'application/json',
            'x-appwrite-project' => $this->getProject()['$id'],
        ], $this->getHeaders()), [
            'data' => [
                'title' => 'Captain America 3',
                'releaseYear' => 1946,
                'actors' => [],
            ],
            'permissions' => [],
        ]);

        $this->assertEquals(200, $document['headers']['status-code']);
        $this->assertEquals($document['body']['title'], 'Captain America 3');
        $this->assertEquals($document['body']['releaseYear'], 1946);
        $this->assertCount(0, $document['body']['$permissions']);
        $this->assertEquals([], $document['body']['$permissions']);

        // Check client side can no longer read the document.
        $document = $this->client->call(Client::METHOD_GET, '/databases/' . $databaseId . '/collections/' . $data['moviesId'] . '/documents/' . $id, array_merge([
            'content-type' => 'application/json',
            'x-appwrite-project' => $this->getProject()['$id'],
        ], $this->getHeaders()));

        switch ($this->getSide()) {
            case 'client':
                $this->assertEquals(404, $document['headers']['status-code']);
                break;
            case 'server':
                $this->assertEquals(200, $document['headers']['status-code']);
                break;
        }

        return $data;
    }

    public function testEnforceCollectionAndDocumentPermissions(): void
    {
        $database = $this->client->call(Client::METHOD_POST, '/databases', array_merge([
            'content-type' => 'application/json',
            'x-appwrite-project' => $this->getProject()['$id'],
            'x-appwrite-key' => $this->getProject()['apiKey']
        ]), [
            'databaseId' => ID::unique(),
            'name' => 'EnforceCollectionAndDocumentPermissions',
        ]);
        $this->assertEquals(201, $database['headers']['status-code']);
        $this->assertEquals('EnforceCollectionAndDocumentPermissions', $database['body']['name']);

        $databaseId = $database['body']['$id'];
        $user = $this->getUser()['$id'];
        $collection = $this->client->call(Client::METHOD_POST, '/databases/' . $databaseId . '/collections', array_merge([
            'content-type' => 'application/json',
            'x-appwrite-project' => $this->getProject()['$id'],
            'x-appwrite-key' => $this->getProject()['apiKey']
        ]), [
            'collectionId' => ID::unique(),
            'name' => 'enforceCollectionAndDocumentPermissions',
            'documentSecurity' => true,
            'permissions' => [
                Permission::read(Role::user($user)),
                Permission::create(Role::user($user)),
                Permission::update(Role::user($user)),
                Permission::delete(Role::user($user)),
            ],
        ]);

        $this->assertEquals(201, $collection['headers']['status-code']);
        $this->assertEquals($collection['body']['name'], 'enforceCollectionAndDocumentPermissions');
        $this->assertEquals($collection['body']['documentSecurity'], true);

        $collectionId = $collection['body']['$id'];

        sleep(2);

        $attribute = $this->client->call(Client::METHOD_POST, '/databases/' . $databaseId . '/collections/' . $collectionId . '/attributes/string', array_merge([
            'content-type' => 'application/json',
            'x-appwrite-project' => $this->getProject()['$id'],
            'x-appwrite-key' => $this->getProject()['apiKey']
        ]), [
            'key' => 'attribute',
            'size' => 64,
            'required' => true,
        ]);

        $this->assertEquals(202, $attribute['headers']['status-code'], 202);
        $this->assertEquals('attribute', $attribute['body']['key']);

        // wait for db to add attribute
        sleep(2);

        $index = $this->client->call(Client::METHOD_POST, '/databases/' . $databaseId . '/collections/' . $collectionId . '/indexes', array_merge([
            'content-type' => 'application/json',
            'x-appwrite-project' => $this->getProject()['$id'],
            'x-appwrite-key' => $this->getProject()['apiKey']
        ]), [
            'key' => 'key_attribute',
            'type' => 'key',
            'attributes' => [$attribute['body']['key']],
        ]);

        $this->assertEquals(202, $index['headers']['status-code']);
        $this->assertEquals('key_attribute', $index['body']['key']);

        // wait for db to add attribute
        sleep(2);

        $document1 = $this->client->call(Client::METHOD_POST, '/databases/' . $databaseId . '/collections/' . $collectionId . '/documents', array_merge([
            'content-type' => 'application/json',
            'x-appwrite-project' => $this->getProject()['$id'],
        ], $this->getHeaders()), [
            'documentId' => ID::unique(),
            'data' => [
                'attribute' => 'one',
            ],
            'permissions' => [
                Permission::read(Role::user($user)),
                Permission::update(Role::user($user)),
                Permission::delete(Role::user($user)),
            ]
        ]);

        $this->assertEquals(201, $document1['headers']['status-code']);

        $document2 = $this->client->call(Client::METHOD_POST, '/databases/' . $databaseId . '/collections/' . $collectionId . '/documents', array_merge([
            'content-type' => 'application/json',
            'x-appwrite-project' => $this->getProject()['$id'],
        ], $this->getHeaders()), [
            'documentId' => ID::unique(),
            'data' => [
                'attribute' => 'one',
            ],
            'permissions' => [
                Permission::update(Role::user($user)),
                Permission::delete(Role::user($user)),
            ]
        ]);

        $this->assertEquals(201, $document2['headers']['status-code']);

        $document3 = $this->client->call(Client::METHOD_POST, '/databases/' . $databaseId . '/collections/' . $collectionId . '/documents', [
            'content-type' => 'application/json',
            'x-appwrite-project' => $this->getProject()['$id'],
            'x-appwrite-key' => $this->getProject()['apiKey']
        ], [
            'documentId' => ID::unique(),
            'data' => [
                'attribute' => 'one',
            ],
            'permissions' => [
                Permission::read(Role::user(ID::custom('other'))),
                Permission::update(Role::user(ID::custom('other'))),
            ],
        ]);

        $this->assertEquals(201, $document3['headers']['status-code']);

        $documentsUser1 = $this->client->call(Client::METHOD_GET, '/databases/' . $databaseId . '/collections/' . $collectionId . '/documents', array_merge([
            'content-type' => 'application/json',
            'x-appwrite-project' => $this->getProject()['$id'],
        ], $this->getHeaders()));

        // Current user has read permission on the collection so can get any document
        $this->assertEquals(3, $documentsUser1['body']['total']);
        $this->assertCount(3, $documentsUser1['body']['documents']);

        $document3GetWithCollectionRead = $this->client->call(Client::METHOD_GET, '/databases/' . $databaseId . '/collections/' . $collectionId . '/documents/' . $document3['body']['$id'], array_merge([
            'content-type' => 'application/json',
            'x-appwrite-project' => $this->getProject()['$id'],
        ], $this->getHeaders()));

        // Current user has read permission on the collection so can get any document
        $this->assertEquals(200, $document3GetWithCollectionRead['headers']['status-code']);

        $email = uniqid() . 'user@localhost.test';
        $password = 'password';
        $name = 'User Name';
        $this->client->call(Client::METHOD_POST, '/account', [
            'origin' => 'http://localhost',
            'content-type' => 'application/json',
            'x-appwrite-project' => $this->getProject()['$id'],
        ], [
            'userId' => ID::custom('other'),
            'email' => $email,
            'password' => $password,
            'name' => $name,
        ]);
        $session2 = $this->client->call(Client::METHOD_POST, '/account/sessions/email', [
            'origin' => 'http://localhost',
            'content-type' => 'application/json',
            'x-appwrite-project' => $this->getProject()['$id'],
        ], [
            'email' => $email,
            'password' => $password,
        ]);
        $session2 = $this->client->parseCookie((string)$session2['headers']['set-cookie'])['a_session_' . $this->getProject()['$id']];

        $document3GetWithDocumentRead = $this->client->call(Client::METHOD_GET, '/databases/' . $databaseId . '/collections/' . $collectionId . '/documents/' . $document3['body']['$id'], [
            'origin' => 'http://localhost',
            'content-type' => 'application/json',
            'x-appwrite-project' => $this->getProject()['$id'],
            'cookie' => 'a_session_' . $this->getProject()['$id'] . '=' . $session2,
        ]);

        // Current user has no collection permissions but has read permission for this document
        $this->assertEquals(200, $document3GetWithDocumentRead['headers']['status-code']);

        $document2GetFailure = $this->client->call(Client::METHOD_GET, '/databases/' . $databaseId . '/collections/' . $collectionId . '/documents/' . $document2['body']['$id'], [
            'origin' => 'http://localhost',
            'content-type' => 'application/json',
            'x-appwrite-project' => $this->getProject()['$id'],
            'cookie' => 'a_session_' . $this->getProject()['$id'] . '=' . $session2,
        ]);

        // Current user has no collection or document permissions for this document
        $this->assertEquals(404, $document2GetFailure['headers']['status-code']);

        $documentsUser2 = $this->client->call(Client::METHOD_GET, '/databases/' . $databaseId . '/collections/' . $collectionId . '/documents', [
            'origin' => 'http://localhost',
            'content-type' => 'application/json',
            'x-appwrite-project' => $this->getProject()['$id'],
            'cookie' => 'a_session_' . $this->getProject()['$id'] . '=' . $session2,
        ]);

        // Current user has no collection permissions but has read permission for one document
        $this->assertEquals(1, $documentsUser2['body']['total']);
        $this->assertCount(1, $documentsUser2['body']['documents']);
    }

    public function testEnforceCollectionPermissions()
    {
        $database = $this->client->call(Client::METHOD_POST, '/databases', array_merge([
            'content-type' => 'application/json',
            'x-appwrite-project' => $this->getProject()['$id'],
            'x-appwrite-key' => $this->getProject()['apiKey']
        ]), [
            'databaseId' => ID::unique(),
            'name' => 'EnforceCollectionPermissions',
        ]);
        $this->assertEquals(201, $database['headers']['status-code']);
        $this->assertEquals('EnforceCollectionPermissions', $database['body']['name']);

        $databaseId = $database['body']['$id'];
        $user = $this->getUser()['$id'];
        $collection = $this->client->call(Client::METHOD_POST, '/databases/' . $databaseId . '/collections', array_merge([
            'content-type' => 'application/json',
            'x-appwrite-project' => $this->getProject()['$id'],
            'x-appwrite-key' => $this->getProject()['apiKey']
        ]), [
            'collectionId' => ID::unique(),
            'name' => 'enforceCollectionPermissions',
            'permissions' => [
                Permission::read(Role::user($user)),
                Permission::create(Role::user($user)),
                Permission::update(Role::user($user)),
                Permission::delete(Role::user($user)),
            ],
        ]);

        $this->assertEquals(201, $collection['headers']['status-code']);
        $this->assertEquals($collection['body']['name'], 'enforceCollectionPermissions');
        $this->assertEquals($collection['body']['documentSecurity'], false);

        $collectionId = $collection['body']['$id'];

        sleep(2);

        $attribute = $this->client->call(Client::METHOD_POST, '/databases/' . $databaseId . '/collections/' . $collectionId . '/attributes/string', array_merge([
            'content-type' => 'application/json',
            'x-appwrite-project' => $this->getProject()['$id'],
            'x-appwrite-key' => $this->getProject()['apiKey']
        ]), [
            'key' => 'attribute',
            'size' => 64,
            'required' => true,
        ]);

        $this->assertEquals(202, $attribute['headers']['status-code'], 202);
        $this->assertEquals('attribute', $attribute['body']['key']);

        // wait for db to add attribute
        sleep(2);

        $index = $this->client->call(Client::METHOD_POST, '/databases/' . $databaseId . '/collections/' . $collectionId . '/indexes', array_merge([
            'content-type' => 'application/json',
            'x-appwrite-project' => $this->getProject()['$id'],
            'x-appwrite-key' => $this->getProject()['apiKey']
        ]), [
            'key' => 'key_attribute',
            'type' => 'key',
            'attributes' => [$attribute['body']['key']],
        ]);

        $this->assertEquals(202, $index['headers']['status-code']);
        $this->assertEquals('key_attribute', $index['body']['key']);

        // wait for db to add attribute
        sleep(2);

        $document1 = $this->client->call(Client::METHOD_POST, '/databases/' . $databaseId . '/collections/' . $collectionId . '/documents', array_merge([
            'content-type' => 'application/json',
            'x-appwrite-project' => $this->getProject()['$id'],
        ], $this->getHeaders()), [
            'documentId' => ID::unique(),
            'data' => [
                'attribute' => 'one',
            ],
            'permissions' => [
                Permission::read(Role::user($user)),
                Permission::update(Role::user($user)),
                Permission::delete(Role::user($user)),
            ]
        ]);

        $this->assertEquals(201, $document1['headers']['status-code']);

        $document2 = $this->client->call(Client::METHOD_POST, '/databases/' . $databaseId . '/collections/' . $collectionId . '/documents', array_merge([
            'content-type' => 'application/json',
            'x-appwrite-project' => $this->getProject()['$id'],
        ], $this->getHeaders()), [
            'documentId' => ID::unique(),
            'data' => [
                'attribute' => 'one',
            ],
            'permissions' => [
                Permission::update(Role::user($user)),
                Permission::delete(Role::user($user)),
            ]
        ]);

        $this->assertEquals(201, $document2['headers']['status-code']);

        $document3 = $this->client->call(Client::METHOD_POST, '/databases/' . $databaseId . '/collections/' . $collectionId . '/documents', [
            'content-type' => 'application/json',
            'x-appwrite-project' => $this->getProject()['$id'],
            'x-appwrite-key' => $this->getProject()['apiKey']
        ], [
            'documentId' => ID::unique(),
            'data' => [
                'attribute' => 'one',
            ],
            'permissions' => [
                Permission::read(Role::user(ID::custom('other2'))),
                Permission::update(Role::user(ID::custom('other2'))),
            ],
        ]);

        $this->assertEquals(201, $document3['headers']['status-code']);

        $documentsUser1 = $this->client->call(Client::METHOD_GET, '/databases/' . $databaseId . '/collections/' . $collectionId . '/documents', array_merge([
            'content-type' => 'application/json',
            'x-appwrite-project' => $this->getProject()['$id'],
        ], $this->getHeaders()));

        // Current user has read permission on the collection so can get any document
        $this->assertEquals(3, $documentsUser1['body']['total']);
        $this->assertCount(3, $documentsUser1['body']['documents']);

        $document3GetWithCollectionRead = $this->client->call(Client::METHOD_GET, '/databases/' . $databaseId . '/collections/' . $collectionId . '/documents/' . $document3['body']['$id'], array_merge([
            'content-type' => 'application/json',
            'x-appwrite-project' => $this->getProject()['$id'],
        ], $this->getHeaders()));

        // Current user has read permission on the collection so can get any document
        $this->assertEquals(200, $document3GetWithCollectionRead['headers']['status-code']);

        $email = uniqid() . 'user2@localhost.test';
        $password = 'password';
        $name = 'User Name';
        $this->client->call(Client::METHOD_POST, '/account', [
            'origin' => 'http://localhost',
            'content-type' => 'application/json',
            'x-appwrite-project' => $this->getProject()['$id'],
        ], [
            'userId' => ID::custom('other2'),
            'email' => $email,
            'password' => $password,
            'name' => $name,
        ]);
        $session2 = $this->client->call(Client::METHOD_POST, '/account/sessions/email', [
            'origin' => 'http://localhost',
            'content-type' => 'application/json',
            'x-appwrite-project' => $this->getProject()['$id'],
        ], [
            'email' => $email,
            'password' => $password,
        ]);
        $session2 = $this->client->parseCookie((string)$session2['headers']['set-cookie'])['a_session_' . $this->getProject()['$id']];

        $document3GetWithDocumentRead = $this->client->call(Client::METHOD_GET, '/databases/' . $databaseId . '/collections/' . $collectionId . '/documents/' . $document3['body']['$id'], [
            'origin' => 'http://localhost',
            'content-type' => 'application/json',
            'x-appwrite-project' => $this->getProject()['$id'],
            'cookie' => 'a_session_' . $this->getProject()['$id'] . '=' . $session2,
        ]);

        // Current user has no collection permissions and document permissions are disabled
        $this->assertEquals(401, $document3GetWithDocumentRead['headers']['status-code']);

        $documentsUser2 = $this->client->call(Client::METHOD_GET, '/databases/' . $databaseId . '/collections/' . $collectionId . '/documents', [
            'origin' => 'http://localhost',
            'content-type' => 'application/json',
            'x-appwrite-project' => $this->getProject()['$id'],
            'cookie' => 'a_session_' . $this->getProject()['$id'] . '=' . $session2,
        ]);

        // Current user has no collection permissions and document permissions are disabled
        $this->assertEquals(401, $documentsUser2['headers']['status-code']);


        // Enable document permissions
        $collection = $this->client->call(CLient::METHOD_PUT, '/databases/' . $databaseId . '/collections/' . $collectionId, [
            'content-type' => 'application/json',
            'x-appwrite-project' => $this->getProject()['$id'],
            'x-appwrite-key' => $this->getProject()['apiKey']
        ], [
            'name' => $collection['body']['name'],
            'documentSecurity' => true,
        ]);

        $documentsUser2 = $this->client->call(Client::METHOD_GET, '/databases/' . $databaseId . '/collections/' . $collectionId . '/documents', [
            'origin' => 'http://localhost',
            'content-type' => 'application/json',
            'x-appwrite-project' => $this->getProject()['$id'],
            'cookie' => 'a_session_' . $this->getProject()['$id'] . '=' . $session2,
        ]);

        // Current user has no collection permissions read access to one document
        $this->assertEquals(1, $documentsUser2['body']['total']);
        $this->assertCount(1, $documentsUser2['body']['documents']);
    }

    /**
     * @depends testDefaultPermissions
     */
    public function testUniqueIndexDuplicate(array $data): array
    {
        $databaseId = $data['databaseId'];
        $uniqueIndex = $this->client->call(Client::METHOD_POST, '/databases/' . $databaseId . '/collections/' . $data['moviesId'] . '/indexes', array_merge([
            'content-type' => 'application/json',
            'x-appwrite-project' => $this->getProject()['$id'],
            'x-appwrite-key' => $this->getProject()['apiKey']
        ]), [
            'key' => 'unique_title',
            'type' => 'unique',
            'attributes' => ['title'],
        ]);

        $this->assertEquals(202, $uniqueIndex['headers']['status-code']);

        sleep(2);

        // test for failure
        $duplicate = $this->client->call(Client::METHOD_POST, '/databases/' . $databaseId . '/collections/' . $data['moviesId'] . '/documents', array_merge([
            'content-type' => 'application/json',
            'x-appwrite-project' => $this->getProject()['$id'],
        ], $this->getHeaders()), [
            'documentId' => ID::unique(),
            'data' => [
                'title' => 'Captain America',
                'releaseYear' => 1944,
                'actors' => [
                    'Chris Evans',
                    'Samuel Jackson',
                ]
            ],
            'permissions' => [
                Permission::read(Role::user(ID::custom($this->getUser()['$id']))),
                Permission::update(Role::user(ID::custom($this->getUser()['$id']))),
                Permission::delete(Role::user(ID::custom($this->getUser()['$id']))),
            ]
        ]);

        $this->assertEquals(409, $duplicate['headers']['status-code']);

        // Test for exception when updating document to conflict
        $document = $this->client->call(Client::METHOD_POST, '/databases/' . $databaseId . '/collections/' . $data['moviesId'] . '/documents', array_merge([
            'content-type' => 'application/json',
            'x-appwrite-project' => $this->getProject()['$id'],
        ], $this->getHeaders()), [
            'documentId' => ID::unique(),
            'data' => [
                'title' => 'Captain America 5',
                'releaseYear' => 1944,
                'actors' => [
                    'Chris Evans',
                    'Samuel Jackson',
                ]
            ],
            'permissions' => [
                Permission::read(Role::user(ID::custom($this->getUser()['$id']))),
                Permission::update(Role::user(ID::custom($this->getUser()['$id']))),
                Permission::delete(Role::user(ID::custom($this->getUser()['$id']))),
            ]
        ]);

        $this->assertEquals(201, $document['headers']['status-code']);

        // Test for exception when updating document to conflict
        $duplicate = $this->client->call(Client::METHOD_PATCH, '/databases/' . $databaseId . '/collections/' . $data['moviesId'] . '/documents/' . $document['body']['$id'], array_merge([
            'content-type' => 'application/json',
            'x-appwrite-project' => $this->getProject()['$id'],
        ], $this->getHeaders()), [
            'documentId' => ID::unique(),
            'data' => [
                'title' => 'Captain America',
                'releaseYear' => 1944,
                'actors' => [
                    'Chris Evans',
                    'Samuel Jackson',
                ]
            ],
            'permissions' => [
                Permission::read(Role::user(ID::custom($this->getUser()['$id']))),
                Permission::update(Role::user(ID::custom($this->getUser()['$id']))),
                Permission::delete(Role::user(ID::custom($this->getUser()['$id']))),
            ]
        ]);

        $this->assertEquals(409, $duplicate['headers']['status-code']);

        return $data;
    }

    /**
     * @depends testUniqueIndexDuplicate
     */
    public function testPersistantCreatedAt(array $data): array
    {
        $headers = $this->getSide() === 'client' ? array_merge([
            'content-type' => 'application/json',
            'x-appwrite-project' => $this->getProject()['$id'],
        ], $this->getHeaders()) : [
            'content-type' => 'application/json',
            'x-appwrite-project' => $this->getProject()['$id'],
            'x-appwrite-key' => $this->getProject()['apiKey']
        ];

        $document = $this->client->call(Client::METHOD_POST, '/databases/' . $data['databaseId'] . '/collections/' . $data['moviesId'] . '/documents', $headers, [
            'documentId' => ID::unique(),
            'data' => [
                'title' => 'Creation Date Test',
                'releaseYear' => 2000
            ]
        ]);

        $this->assertEquals($document['body']['title'], 'Creation Date Test');

        $documentId = $document['body']['$id'];
        $createdAt = $document['body']['$createdAt'];
        $updatedAt = $document['body']['$updatedAt'];

        \sleep(1);

        $document = $this->client->call(Client::METHOD_PATCH, '/databases/' . $data['databaseId'] . '/collections/' . $data['moviesId'] . '/documents/' . $documentId, $headers, [
            'data' => [
                'title' => 'Updated Date Test',
            ]
        ]);

        $updatedAtSecond = $document['body']['$updatedAt'];

        $this->assertEquals($document['body']['title'], 'Updated Date Test');
        $this->assertEquals($document['body']['$createdAt'], $createdAt);
        $this->assertNotEquals($document['body']['$updatedAt'], $updatedAt);

        \sleep(1);

        $document = $this->client->call(Client::METHOD_PATCH, '/databases/' . $data['databaseId'] . '/collections/' . $data['moviesId'] . '/documents/' . $documentId, $headers, [
            'data' => [
                'title' => 'Again Updated Date Test',
                '$createdAt' => '2022-08-01 13:09:23.040', // $createdAt is not updatable
                '$updatedAt' => '2022-08-01 13:09:23.050' // system will update it not api
            ]
        ]);

        $this->assertEquals($document['body']['title'], 'Again Updated Date Test');
        $this->assertEquals($document['body']['$createdAt'], $createdAt);
        $this->assertNotEquals($document['body']['$createdAt'], '2022-08-01 13:09:23.040');
        $this->assertNotEquals($document['body']['$updatedAt'], $updatedAt);
        $this->assertNotEquals($document['body']['$updatedAt'], $updatedAtSecond);
        $this->assertNotEquals($document['body']['$updatedAt'], '2022-08-01 13:09:23.050');

        return $data;
    }

    public function testUpdatePermissionsWithEmptyPayload(): array
    {
        // Create Database
        $database = $this->client->call(Client::METHOD_POST, '/databases', array_merge([
            'content-type' => 'application/json',
            'x-appwrite-project' => $this->getProject()['$id'],
            'x-appwrite-key' => $this->getProject()['apiKey']
        ]), [
            'databaseId' => ID::unique(),
            'name' => 'Empty Permissions',
        ]);
        $this->assertEquals(201, $database['headers']['status-code']);

        $databaseId = $database['body']['$id'];

        // Create collection
        $movies = $this->client->call(Client::METHOD_POST, '/databases/' . $databaseId . '/collections/', array_merge([
            'content-type' => 'application/json',
            'x-appwrite-project' => $this->getProject()['$id'],
            'x-appwrite-key' => $this->getProject()['apiKey']
        ]), [
            'collectionId' => ID::unique(),
            'name' => 'Movies',
            'permissions' => [
                Permission::create(Role::user(ID::custom($this->getUser()['$id']))),
                Permission::read(Role::user(ID::custom($this->getUser()['$id']))),
                Permission::update(Role::user(ID::custom($this->getUser()['$id']))),
                Permission::delete(Role::user(ID::custom($this->getUser()['$id']))),
            ],
            'documentSecurity' => true,
        ]);

        $this->assertEquals(201, $movies['headers']['status-code']);
        $this->assertEquals($movies['body']['name'], 'Movies');

        $moviesId = $movies['body']['$id'];

        // create attribute
        $title = $this->client->call(Client::METHOD_POST, '/databases/' . $databaseId . '/collections/' . $moviesId . '/attributes/string', array_merge([
            'content-type' => 'application/json',
            'x-appwrite-project' => $this->getProject()['$id'],
            'x-appwrite-key' => $this->getProject()['apiKey']
        ]), [
            'key' => 'title',
            'size' => 256,
            'required' => true,
        ]);

        $this->assertEquals(202, $title['headers']['status-code']);

        // wait for database worker to create attributes
        sleep(2);

        // add document
        $document = $this->client->call(Client::METHOD_POST, '/databases/' . $databaseId . '/collections/' . $moviesId . '/documents', array_merge([
            'content-type' => 'application/json',
            'x-appwrite-project' => $this->getProject()['$id'],
        ], $this->getHeaders()), [
            'documentId' => ID::unique(),
            'data' => [
                'title' => 'Captain America',
            ],
            'permissions' => [
                Permission::read(Role::any()),
                Permission::update(Role::any()),
                Permission::delete(Role::any()),
            ],
        ]);

        $id = $document['body']['$id'];

        $this->assertEquals(201, $document['headers']['status-code']);
        $this->assertCount(3, $document['body']['$permissions']);
        $this->assertContains(Permission::read(Role::any()), $document['body']['$permissions']);
        $this->assertContains(Permission::update(Role::any()), $document['body']['$permissions']);
        $this->assertContains(Permission::delete(Role::any()), $document['body']['$permissions']);

        // Send only read permission
        $document = $this->client->call(Client::METHOD_PATCH, '/databases/' . $databaseId . '/collections/' . $moviesId . '/documents/' . $id, array_merge([
            'content-type' => 'application/json',
            'x-appwrite-project' => $this->getProject()['$id'],
        ], $this->getHeaders()), [
            'permissions' => [
                Permission::read(Role::user(ID::custom($this->getUser()['$id']))),
            ]
        ]);

        $this->assertEquals(200, $document['headers']['status-code']);
        $this->assertCount(1, $document['body']['$permissions']);

        // Send only mutation permissions
        $document = $this->client->call(Client::METHOD_PATCH, '/databases/' . $databaseId . '/collections/' . $moviesId . '/documents/' . $id, array_merge([
            'content-type' => 'application/json',
            'x-appwrite-project' => $this->getProject()['$id'],
        ], $this->getHeaders()), [
            'permissions' => [
                Permission::update(Role::user(ID::custom($this->getUser()['$id']))),
                Permission::delete(Role::user(ID::custom($this->getUser()['$id']))),
            ],
        ]);

        if ($this->getSide() == 'server') {
            $this->assertEquals(200, $document['headers']['status-code']);
            $this->assertCount(2, $document['body']['$permissions']);
            $this->assertContains(Permission::update(Role::user($this->getUser()['$id'])), $document['body']['$permissions']);
            $this->assertContains(Permission::delete(Role::user($this->getUser()['$id'])), $document['body']['$permissions']);
        }

        // remove collection
        $this->client->call(Client::METHOD_DELETE, '/databases/' . $databaseId . '/collections/' . $moviesId, array_merge([
            'content-type' => 'application/json',
            'x-appwrite-project' => $this->getProject()['$id'],
        ], $this->getHeaders()));

        return [];
    }

    /**
     * @depends testCreateDatabase
     */
    public function testAttributeBooleanDefault(array $data): void
    {
        $databaseId = $data['databaseId'];

        /**
         * Test for SUCCESS
         */
        $collection = $this->client->call(Client::METHOD_POST, '/databases/' . $databaseId . '/collections', array_merge([
            'content-type' => 'application/json',
            'x-appwrite-project' => $this->getProject()['$id'],
            'x-appwrite-key' => $this->getProject()['apiKey']
        ]), [
            'collectionId' => ID::unique(),
            'name' => 'Boolean'
        ]);

        $this->assertEquals(201, $collection['headers']['status-code']);

        $collectionId = $collection['body']['$id'];

        $true = $this->client->call(Client::METHOD_POST, '/databases/' . $databaseId . '/collections/' . $collectionId . '/attributes/boolean', array_merge([
            'content-type' => 'application/json',
            'x-appwrite-project' => $this->getProject()['$id'],
            'x-appwrite-key' => $this->getProject()['apiKey']
        ]), [
            'key' => 'true',
            'required' => false,
            'default' => true
        ]);

        $this->assertEquals(202, $true['headers']['status-code']);

        $false = $this->client->call(Client::METHOD_POST, '/databases/' . $databaseId . '/collections/' . $collectionId . '/attributes/boolean', array_merge([
            'content-type' => 'application/json',
            'x-appwrite-project' => $this->getProject()['$id'],
            'x-appwrite-key' => $this->getProject()['apiKey']
        ]), [
            'key' => 'false',
            'required' => false,
            'default' => false
        ]);

        $this->assertEquals(202, $false['headers']['status-code']);
    }
}<|MERGE_RESOLUTION|>--- conflicted
+++ resolved
@@ -4,10 +4,7 @@
 
 use Tests\E2E\Client;
 use Utopia\Database\Helpers\ID;
-<<<<<<< HEAD
-=======
 use Utopia\Database\DateTime;
->>>>>>> 1832c3c1
 use Utopia\Database\Helpers\Permission;
 use Utopia\Database\Helpers\Role;
 use Utopia\Database\Validator\DatetimeValidator;
@@ -1535,14 +1532,9 @@
         $this->assertEquals($databaseId, $document['body']['$databaseId']);
         $this->assertEquals($document['body']['title'], 'Thor: Ragnaroc');
         $this->assertEquals($document['body']['releaseYear'], 2017);
-<<<<<<< HEAD
         $dateValidator = new DatetimeValidator();
         $this->assertEquals(true, $dateValidator->isValid($document['body']['$createdAt']));
         $this->assertEquals(true, $dateValidator->isValid($document['body']['birthDay']));
-=======
-        $this->assertEquals(true, (new DatetimeValidator())->isValid($document['body']['$createdAt']));
-        $this->assertEquals(true, (new DatetimeValidator())->isValid($document['body']['birthDay']));
->>>>>>> 1832c3c1
         $this->assertContains(Permission::read(Role::user($this->getUser()['$id'])), $document['body']['$permissions']);
         $this->assertContains(Permission::update(Role::user($this->getUser()['$id'])), $document['body']['$permissions']);
         $this->assertContains(Permission::delete(Role::user($this->getUser()['$id'])), $document['body']['$permissions']);
