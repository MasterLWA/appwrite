--- conflicted
+++ resolved
@@ -1249,9 +1249,6 @@
             'required' => false,
         ]);
 
-<<<<<<< HEAD
-        sleep(2);
-=======
         $enum = $this->client->call(Client::METHOD_POST, '/database/collections/' . $collectionId . '/attributes/enum', array_merge([
             'content-type' => 'application/json',
             'x-appwrite-project' => $this->getProject()['$id'],
@@ -1261,7 +1258,6 @@
             'elements' => ['yes', 'no', 'maybe'],
             'required' => false,
         ]);
->>>>>>> 3e7605d1
 
         $ip = $this->client->call(Client::METHOD_POST, '/database/collections/' . $collectionId . '/attributes/ip', array_merge([
             'content-type' => 'application/json',
@@ -1271,8 +1267,6 @@
             'attributeId' => 'ip',
             'required' => false,
         ]);
-
-        sleep(2);
 
         $url = $this->client->call(Client::METHOD_POST, '/database/collections/' . $collectionId . '/attributes/url', array_merge([
             'content-type' => 'application/json',
@@ -1283,8 +1277,6 @@
             'size' => 256,
             'required' => false,
         ]);
-
-        sleep(2);
 
         $range = $this->client->call(Client::METHOD_POST, '/database/collections/' . $collectionId . '/attributes/integer', array_merge([
             'content-type' => 'application/json',
@@ -1297,8 +1289,6 @@
             'max' => 10,
         ]);
 
-        sleep(2);
-
         // TODO@kodumbeats min and max are rounded in error message
         $floatRange = $this->client->call(Client::METHOD_POST, '/database/collections/' . $collectionId . '/attributes/float', array_merge([
             'content-type' => 'application/json',
@@ -1310,8 +1300,6 @@
             'min' => 1.1,
             'max' => 1.4,
         ]);
-
-        sleep(2);
 
         // TODO@kodumbeats float validator rejects 0.0 and 1.0 as floats
         // $probability = $this->client->call(Client::METHOD_POST, '/database/collections/' . $collectionId . '/attributes/float', array_merge([
@@ -1334,8 +1322,6 @@
             'required' => false,
             'max' => 10,
         ]);
-
-        sleep(2);
 
         $lowerBound = $this->client->call(Client::METHOD_POST, '/database/collections/' . $collectionId . '/attributes/integer', array_merge([
             'content-type' => 'application/json',
