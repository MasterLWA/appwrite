<?php

namespace Tests\E2E\Services\Database;

use Tests\E2E\Client;

trait DatabaseBase
{
    public function testCreateCollection():array
    {
        /**
         * Test for SUCCESS
         */
        $movies = $this->client->call(Client::METHOD_POST, '/database/collections', array_merge([
            'content-type' => 'application/json',
            'x-appwrite-project' => $this->getProject()['$id'],
            'x-appwrite-key' => $this->getProject()['apiKey']
        ]), [
            'collectionId' => 'unique()',
            'name' => 'Movies',
            'read' => ['role:all'],
            'write' => ['role:all'],
            'permission' => 'document',
        ]);

        $this->assertEquals($movies['headers']['status-code'], 201);
        $this->assertEquals($movies['body']['name'], 'Movies');

        return ['moviesId' => $movies['body']['$id']];
    }

    /**
     * @depends testCreateCollection
     */
    public function testCreateAttributes(array $data): array
    {
        $title = $this->client->call(Client::METHOD_POST, '/database/collections/' . $data['moviesId'] . '/attributes/string', array_merge([
            'content-type' => 'application/json',
            'x-appwrite-project' => $this->getProject()['$id'],
            'x-appwrite-key' => $this->getProject()['apiKey']
        ]), [
            'attributeId' => 'title',
            'size' => 256,
            'required' => true,
        ]);

        $releaseYear = $this->client->call(Client::METHOD_POST, '/database/collections/' . $data['moviesId'] . '/attributes/integer', array_merge([
            'content-type' => 'application/json',
            'x-appwrite-project' => $this->getProject()['$id'],
            'x-appwrite-key' => $this->getProject()['apiKey']
        ]), [
            'attributeId' => 'releaseYear',
            'required' => true,
        ]);

        $actors = $this->client->call(Client::METHOD_POST, '/database/collections/' . $data['moviesId'] . '/attributes/string', array_merge([
            'content-type' => 'application/json',
            'x-appwrite-project' => $this->getProject()['$id'],
            'x-appwrite-key' => $this->getProject()['apiKey']
        ]), [
            'attributeId' => 'actors',
            'size' => 256,
            'required' => false,
            'array' => true,
        ]);

        $this->assertEquals($title['headers']['status-code'], 201);
        $this->assertEquals($title['body']['key'], 'title');
        $this->assertEquals($title['body']['type'], 'string');
        $this->assertEquals($title['body']['size'], 256);
        $this->assertEquals($title['body']['required'], true);

        $this->assertEquals($releaseYear['headers']['status-code'], 201);
        $this->assertEquals($releaseYear['body']['key'], 'releaseYear');
        $this->assertEquals($releaseYear['body']['type'], 'integer');
        $this->assertEquals($releaseYear['body']['size'], 0);
        $this->assertEquals($releaseYear['body']['required'], true);

        $this->assertEquals($actors['headers']['status-code'], 201);
        $this->assertEquals($actors['body']['key'], 'actors');
        $this->assertEquals($actors['body']['type'], 'string');
        $this->assertEquals($actors['body']['size'], 256);
        $this->assertEquals($actors['body']['required'], false);
        $this->assertEquals($actors['body']['array'], true);

        // wait for database worker to create attributes
        sleep(2);

        $movies = $this->client->call(Client::METHOD_GET, '/database/collections/' . $data['moviesId'], array_merge([
            'content-type' => 'application/json',
            'x-appwrite-project' => $this->getProject()['$id'],
            'x-appwrite-key' => $this->getProject()['apiKey']
        ]), []); 

        $this->assertIsArray($movies['body']['attributes']);
        $this->assertCount(3, $movies['body']['attributes']);
        $this->assertEquals($movies['body']['attributes'][0]['key'], $title['body']['key']);
        $this->assertEquals($movies['body']['attributes'][1]['key'], $releaseYear['body']['key']);
        $this->assertEquals($movies['body']['attributes'][2]['key'], $actors['body']['key']);

        return $data;
    }

    /**
     * @depends testCreateAttributes
     */
    public function testCreateIndexes(array $data): array
    {
        $titleIndex = $this->client->call(Client::METHOD_POST, '/database/collections/' . $data['moviesId'] . '/indexes', array_merge([
            'content-type' => 'application/json',
            'x-appwrite-project' => $this->getProject()['$id'],
            'x-appwrite-key' => $this->getProject()['apiKey']
        ]), [
            'indexId' => 'titleIndex',
            'type' => 'fulltext',
            'attributes' => ['title'],
        ]);

        $this->assertEquals($titleIndex['headers']['status-code'], 201);
        $this->assertEquals($titleIndex['body']['key'], 'titleIndex');
        $this->assertEquals($titleIndex['body']['type'], 'fulltext');
        $this->assertCount(1, $titleIndex['body']['attributes']);
        $this->assertEquals($titleIndex['body']['attributes'][0], 'title');

        // wait for database worker to create index
        sleep(2);

        $movies = $this->client->call(Client::METHOD_GET, '/database/collections/' . $data['moviesId'], array_merge([
            'content-type' => 'application/json',
            'x-appwrite-project' => $this->getProject()['$id'],
            'x-appwrite-key' => $this->getProject()['apiKey']
        ]), []); 

        $this->assertIsArray($movies['body']['indexes']);
        $this->assertCount(1, $movies['body']['indexes']);
        $this->assertEquals($movies['body']['indexes'][0]['key'], $titleIndex['body']['key']);

        return $data;
    }

    /**
     * @depends testCreateIndexes
     */
    public function testCreateDocument(array $data):array
    {
        $document1 = $this->client->call(Client::METHOD_POST, '/database/collections/' . $data['moviesId'] . '/documents', array_merge([
            'content-type' => 'application/json',
            'x-appwrite-project' => $this->getProject()['$id'],
        ], $this->getHeaders()), [
            'documentId' => 'unique()',
            'data' => [
                'title' => 'Captain America',
                'releaseYear' => 1944,
                'actors' => [
                    'Chris Evans',
                    'Samuel Jackson',
                ]
            ],
            'read' => ['user:'.$this->getUser()['$id']],
            'write' => ['user:'.$this->getUser()['$id']],
        ]);

        $document2 = $this->client->call(Client::METHOD_POST, '/database/collections/' . $data['moviesId'] . '/documents', array_merge([
            'content-type' => 'application/json',
            'x-appwrite-project' => $this->getProject()['$id'],
        ], $this->getHeaders()), [
            'documentId' => 'unique()',
            'data' => [
                'title' => 'Spider-Man: Far From Home',
                'releaseYear' => 2019,
                'actors' => [
                    'Tom Holland',
                    'Zendaya Maree Stoermer',
                    'Samuel Jackson',
                ]
            ],
            'read' => ['user:'.$this->getUser()['$id']],
            'write' => ['user:'.$this->getUser()['$id']],
        ]);

        $document3 = $this->client->call(Client::METHOD_POST, '/database/collections/' . $data['moviesId'] . '/documents', array_merge([
            'content-type' => 'application/json',
            'x-appwrite-project' => $this->getProject()['$id'],
        ], $this->getHeaders()), [
            'documentId' => 'unique()',
            'data' => [
                'title' => 'Spider-Man: Homecoming',
                'releaseYear' => 2017,
                'actors' => [
                    'Tom Holland',
                    'Zendaya Maree Stoermer',
                ],
            ],
            'read' => ['user:'.$this->getUser()['$id']],
            'write' => ['user:'.$this->getUser()['$id']],
        ]);

        $document4 = $this->client->call(Client::METHOD_POST, '/database/collections/' . $data['moviesId'] . '/documents', array_merge([
            'content-type' => 'application/json',
            'x-appwrite-project' => $this->getProject()['$id'],
        ], $this->getHeaders()), [
            'documentId' => 'unique()',
            'data' => [
                'releaseYear' => 2020, // Missing title, expect an 400 error
            ],
            'read' => ['user:'.$this->getUser()['$id']],
            'write' => ['user:'.$this->getUser()['$id']],
        ]);

        $this->assertEquals($document1['headers']['status-code'], 201);
        $this->assertEquals($document1['body']['title'], 'Captain America');
        $this->assertEquals($document1['body']['releaseYear'], 1944);
        $this->assertIsArray($document1['body']['$read']);
        $this->assertIsArray($document1['body']['$write']);
        $this->assertCount(1, $document1['body']['$read']);
        $this->assertCount(1, $document1['body']['$write']);
        $this->assertCount(2, $document1['body']['actors']);
        $this->assertEquals($document1['body']['actors'][0], 'Chris Evans');
        $this->assertEquals($document1['body']['actors'][1], 'Samuel Jackson');

        $this->assertEquals($document2['headers']['status-code'], 201);
        $this->assertEquals($document2['body']['title'], 'Spider-Man: Far From Home');
        $this->assertEquals($document2['body']['releaseYear'], 2019);
        $this->assertIsArray($document2['body']['$read']);
        $this->assertIsArray($document2['body']['$write']);
        $this->assertCount(1, $document2['body']['$read']);
        $this->assertCount(1, $document2['body']['$write']);
        $this->assertCount(3, $document2['body']['actors']);
        $this->assertEquals($document2['body']['actors'][0], 'Tom Holland');
        $this->assertEquals($document2['body']['actors'][1], 'Zendaya Maree Stoermer');
        $this->assertEquals($document2['body']['actors'][2], 'Samuel Jackson');

        $this->assertEquals($document3['headers']['status-code'], 201);
        $this->assertEquals($document3['body']['title'], 'Spider-Man: Homecoming');
        $this->assertEquals($document3['body']['releaseYear'], 2017);
        $this->assertIsArray($document3['body']['$read']);
        $this->assertIsArray($document3['body']['$write']);
        $this->assertCount(1, $document3['body']['$read']);
        $this->assertCount(1, $document3['body']['$write']);
        $this->assertCount(2, $document3['body']['actors']);
        $this->assertEquals($document3['body']['actors'][0], 'Tom Holland');
        $this->assertEquals($document3['body']['actors'][1], 'Zendaya Maree Stoermer');

        $this->assertEquals($document4['headers']['status-code'], 400);

        return $data;
    }

    /**
     * @depends testCreateDocument
     */
    public function testListDocuments(array $data):array
    {
        $documents = $this->client->call(Client::METHOD_GET, '/database/collections/' . $data['moviesId'] . '/documents', array_merge([
            'content-type' => 'application/json',
            'x-appwrite-project' => $this->getProject()['$id'],
        ], $this->getHeaders()), [
            'orderAttributes' => ['releaseYear'],
            'orderTypes' => ['ASC'],
        ]);

        $this->assertEquals($documents['headers']['status-code'], 200);
        $this->assertEquals(1944, $documents['body']['documents'][0]['releaseYear']);
        $this->assertEquals(2017, $documents['body']['documents'][1]['releaseYear']);
        $this->assertEquals(2019, $documents['body']['documents'][2]['releaseYear']);
        $this->assertCount(3, $documents['body']['documents']);

        $documents = $this->client->call(Client::METHOD_GET, '/database/collections/' . $data['moviesId'] . '/documents', array_merge([
            'content-type' => 'application/json',
            'x-appwrite-project' => $this->getProject()['$id'],
        ], $this->getHeaders()), [
            'orderAttributes' => ['releaseYear'],
            'orderTypes' => ['DESC'],
        ]);

        $this->assertEquals($documents['headers']['status-code'], 200);
        $this->assertEquals(1944, $documents['body']['documents'][2]['releaseYear']);
        $this->assertEquals(2017, $documents['body']['documents'][1]['releaseYear']);
        $this->assertEquals(2019, $documents['body']['documents'][0]['releaseYear']);
        $this->assertCount(3, $documents['body']['documents']);

        return [];
    }

    /**
     * @depends testCreateDocument
     */
    public function testListDocumentsAfterPagination(array $data):array
    {
        /**
         * Test after without order.
         */
        $base = $this->client->call(Client::METHOD_GET, '/database/collections/' . $data['moviesId'] . '/documents', array_merge([
            'content-type' => 'application/json',
            'x-appwrite-project' => $this->getProject()['$id'],
        ], $this->getHeaders()));

        $this->assertEquals($base['headers']['status-code'], 200);
        $this->assertEquals('Captain America', $base['body']['documents'][0]['title']);
        $this->assertEquals('Spider-Man: Far From Home', $base['body']['documents'][1]['title']);
        $this->assertEquals('Spider-Man: Homecoming', $base['body']['documents'][2]['title']);
        $this->assertCount(3, $base['body']['documents']);

        $documents = $this->client->call(Client::METHOD_GET, '/database/collections/' . $data['moviesId'] . '/documents', array_merge([
            'content-type' => 'application/json',
            'x-appwrite-project' => $this->getProject()['$id'],
        ], $this->getHeaders()), [
            'after' => $base['body']['documents'][0]['$id']
        ]);

        $this->assertEquals($documents['headers']['status-code'], 200);
        $this->assertEquals($base['body']['documents'][1]['$id'], $documents['body']['documents'][0]['$id']);
        $this->assertEquals($base['body']['documents'][2]['$id'], $documents['body']['documents'][1]['$id']);
        $this->assertCount(2, $documents['body']['documents']);

        $documents = $this->client->call(Client::METHOD_GET, '/database/collections/' . $data['moviesId'] . '/documents', array_merge([
            'content-type' => 'application/json',
            'x-appwrite-project' => $this->getProject()['$id'],
        ], $this->getHeaders()), [
            'after' => $base['body']['documents'][2]['$id']
        ]);

        $this->assertEquals($documents['headers']['status-code'], 200);
        $this->assertEmpty($documents['body']['documents']);

        /**
         * Test with ASC order and after.
         */
        $base = $this->client->call(Client::METHOD_GET, '/database/collections/' . $data['moviesId'] . '/documents', array_merge([
            'content-type' => 'application/json',
            'x-appwrite-project' => $this->getProject()['$id'],
        ], $this->getHeaders()), [
            'orderAttributes' => ['releaseYear'],
            'orderTypes' => ['ASC'],
        ]);

        $this->assertEquals($base['headers']['status-code'], 200);
        $this->assertEquals(1944, $base['body']['documents'][0]['releaseYear']);
        $this->assertEquals(2017, $base['body']['documents'][1]['releaseYear']);
        $this->assertEquals(2019, $base['body']['documents'][2]['releaseYear']);
        $this->assertCount(3, $base['body']['documents']);

        $documents = $this->client->call(Client::METHOD_GET, '/database/collections/' . $data['moviesId'] . '/documents', array_merge([
            'content-type' => 'application/json',
            'x-appwrite-project' => $this->getProject()['$id'],
        ], $this->getHeaders()), [
            'orderAttributes' => ['releaseYear'],
            'orderTypes' => ['ASC'],
            'after' => $base['body']['documents'][1]['$id']
        ]);

        $this->assertEquals($documents['headers']['status-code'], 200);
        $this->assertEquals($base['body']['documents'][2]['$id'], $documents['body']['documents'][0]['$id']);
        $this->assertCount(1, $documents['body']['documents']);

        /**
         * Test with DESC order and after.
         */
        $base = $this->client->call(Client::METHOD_GET, '/database/collections/' . $data['moviesId'] . '/documents', array_merge([
            'content-type' => 'application/json',
            'x-appwrite-project' => $this->getProject()['$id'],
        ], $this->getHeaders()), [
            'orderAttributes' => ['releaseYear'],
            'orderTypes' => ['DESC'],
        ]);

        $this->assertEquals($base['headers']['status-code'], 200);
        $this->assertEquals(1944, $base['body']['documents'][2]['releaseYear']);
        $this->assertEquals(2017, $base['body']['documents'][1]['releaseYear']);
        $this->assertEquals(2019, $base['body']['documents'][0]['releaseYear']);
        $this->assertCount(3, $base['body']['documents']);

        $documents = $this->client->call(Client::METHOD_GET, '/database/collections/' . $data['moviesId'] . '/documents', array_merge([
            'content-type' => 'application/json',
            'x-appwrite-project' => $this->getProject()['$id'],
        ], $this->getHeaders()), [
            'orderAttributes' => ['releaseYear'],
            'orderTypes' => ['DESC'],
            'after' => $base['body']['documents'][1]['$id']
        ]);

        $this->assertEquals($documents['headers']['status-code'], 200);
        $this->assertEquals($base['body']['documents'][2]['$id'], $documents['body']['documents'][0]['$id']);
        $this->assertCount(1, $documents['body']['documents']);

        /**
         * Test after with unknown document.
         */
        $documents = $this->client->call(Client::METHOD_GET, '/database/collections/' . $data['moviesId'] . '/documents', array_merge([
            'content-type' => 'application/json',
            'x-appwrite-project' => $this->getProject()['$id'],
        ], $this->getHeaders()), [
            'after' => 'unknown'
        ]);

        $this->assertEquals($documents['headers']['status-code'], 400);

        return [];
    }

    /**
     * @depends testCreateDocument
     */
    public function testListDocumentsLimitAndOffset(array $data):array
    {
        $documents = $this->client->call(Client::METHOD_GET, '/database/collections/' . $data['moviesId'] . '/documents', array_merge([
            'content-type' => 'application/json',
            'x-appwrite-project' => $this->getProject()['$id'],
        ], $this->getHeaders()), [
            'limit' => 1,
            'orderAttributes' => ['releaseYear'],
            'orderTypes' => ['ASC'],
        ]);

        $this->assertEquals($documents['headers']['status-code'], 200);
        $this->assertEquals(1944, $documents['body']['documents'][0]['releaseYear']);
        $this->assertCount(1, $documents['body']['documents']);

        $documents = $this->client->call(Client::METHOD_GET, '/database/collections/' . $data['moviesId'] . '/documents', array_merge([
            'content-type' => 'application/json',
            'x-appwrite-project' => $this->getProject()['$id'],
        ], $this->getHeaders()), [
            'limit' => 2,
            'offset' => 1,
            'orderAttributes' => ['releaseYear'],
            'orderTypes' => ['ASC'],
        ]);

        $this->assertEquals($documents['headers']['status-code'], 200);
        $this->assertEquals(2017, $documents['body']['documents'][0]['releaseYear']);
        $this->assertEquals(2019, $documents['body']['documents'][1]['releaseYear']);
        $this->assertCount(2, $documents['body']['documents']);

        return [];
    }

    /**
     * @depends testCreateDocument
     */
    // public function testDocumentsListSuccessSearch(array $data):array
    // {
    //     $documents = $this->client->call(Client::METHOD_GET, '/database/collections/' . $data['moviesId'] . '/documents', array_merge([
    //         'content-type' => 'application/json',
    //         'x-appwrite-project' => $this->getProject()['$id'],
    //     ], $this->getHeaders()), [
    //         'queries' => ['title.search("Captain America")'],
    //     ]);

    //     var_dump($documents);

    //     $this->assertEquals($documents['headers']['status-code'], 200);
    //     $this->assertEquals(1944, $documents['body']['documents'][0]['releaseYear']);
    //     $this->assertCount(1, $documents['body']['documents']);

    //     $documents = $this->client->call(Client::METHOD_GET, '/database/collections/' . $data['moviesId'] . '/documents', array_merge([
    //         'content-type' => 'application/json',
    //         'x-appwrite-project' => $this->getProject()['$id'],
    //     ], $this->getHeaders()), [
    //         'queries' => ['title.search("Homecoming")'],
    //     ]);

    //     $this->assertEquals($documents['headers']['status-code'], 200);
    //     $this->assertEquals(2017, $documents['body']['documents'][0]['releaseYear']);
    //     $this->assertCount(1, $documents['body']['documents']);

    //     $documents = $this->client->call(Client::METHOD_GET, '/database/collections/' . $data['moviesId'] . '/documents', array_merge([
    //         'content-type' => 'application/json',
    //         'x-appwrite-project' => $this->getProject()['$id'],
    //     ], $this->getHeaders()), [
    //         'queries' => ['title.search("spider")'],
    //     ]);

    //     $this->assertEquals($documents['headers']['status-code'], 200);
    //     $this->assertEquals(2019, $documents['body']['documents'][0]['releaseYear']);
    //     $this->assertEquals(2017, $documents['body']['documents'][1]['releaseYear']);
    //     $this->assertCount(2, $documents['body']['documents']);

    //     return [];
    // }
    // TODO@kodumbeats test for empty searches and misformatted queries

    /**
     * @depends testCreateDocument
     */
    // public function testListDocumentsFilters(array $data):array
    // {
    //     $documents = $this->client->call(Client::METHOD_GET, '/database/collections/' . $data['moviesId'] . '/documents', array_merge([
    //         'content-type' => 'application/json',
    //         'x-appwrite-project' => $this->getProject()['$id'],
    //     ], $this->getHeaders()), [
    //         'filters' => [
    //             'actors.firstName=Tom'
    //         ],
    //     ]);

    //     $this->assertCount(2, $documents['body']['documents']);
    //     $this->assertEquals('Spider-Man: Far From Home', $documents['body']['documents'][0]['name']);
    //     $this->assertEquals('Spider-Man: Homecoming', $documents['body']['documents'][1]['name']);

    //     $documents = $this->client->call(Client::METHOD_GET, '/database/collections/' . $data['moviesId'] . '/documents', array_merge([
    //         'content-type' => 'application/json',
    //         'x-appwrite-project' => $this->getProject()['$id'],
    //     ], $this->getHeaders()), [
    //         'filters' => [
    //             'releaseYear=1944'
    //         ],
    //     ]);

    //     $this->assertCount(1, $documents['body']['documents']);
    //     $this->assertEquals('Captain America', $documents['body']['documents'][0]['name']);

    //     $documents = $this->client->call(Client::METHOD_GET, '/database/collections/' . $data['moviesId'] . '/documents', array_merge([
    //         'content-type' => 'application/json',
    //         'x-appwrite-project' => $this->getProject()['$id'],
    //     ], $this->getHeaders()), [
    //         'filters' => [
    //             'releaseYear!=1944'
    //         ],
    //     ]);

    //     $this->assertCount(2, $documents['body']['documents']);
    //     $this->assertEquals('Spider-Man: Far From Home', $documents['body']['documents'][0]['name']);
    //     $this->assertEquals('Spider-Man: Homecoming', $documents['body']['documents'][1]['name']);

    //     return [];
    // }

    /**
     * @depends testCreateDocument
     */
    public function testUpdateDocument(array $data):array
    {
        $document = $this->client->call(Client::METHOD_POST, '/database/collections/' . $data['moviesId'] . '/documents', array_merge([
            'content-type' => 'application/json',
            'x-appwrite-project' => $this->getProject()['$id'],
        ], $this->getHeaders()), [
            'documentId' => 'unique()',
            'data' => [
                'title' => 'Thor: Ragnaroc',
                'releaseYear' => 2017,
                'actors' => [],
            ],
            'read' => ['user:'.$this->getUser()['$id'], 'user:testx'],
            'write' => ['user:'.$this->getUser()['$id'], 'user:testy'],
        ]);

        $id = $document['body']['$id'];

        $this->assertEquals($document['headers']['status-code'], 201);
        $this->assertEquals($document['body']['title'], 'Thor: Ragnaroc');
        $this->assertEquals($document['body']['releaseYear'], 2017);
        $this->assertEquals($document['body']['$read'][1], 'user:testx');
        $this->assertEquals($document['body']['$write'][1], 'user:testy');

        $document = $this->client->call(Client::METHOD_PATCH, '/database/collections/' . $data['moviesId'] . '/documents/' . $id, array_merge([
            'content-type' => 'application/json',
            'x-appwrite-project' => $this->getProject()['$id'],
        ], $this->getHeaders()), [
            'data' => [
                'title' => 'Thor: Ragnarok',
            ],
        ]);

        $this->assertEquals($document['headers']['status-code'], 200);
        $this->assertEquals($document['body']['title'], 'Thor: Ragnarok');
        $this->assertEquals($document['body']['releaseYear'], 2017);

        $document = $this->client->call(Client::METHOD_GET, '/database/collections/' . $data['moviesId'] . '/documents/' . $id, array_merge([
            'content-type' => 'application/json',
            'x-appwrite-project' => $this->getProject()['$id'],
        ], $this->getHeaders()));

        $id = $document['body']['$id'];

        $this->assertEquals($document['headers']['status-code'], 200);
        $this->assertEquals($document['body']['title'], 'Thor: Ragnarok');
        $this->assertEquals($document['body']['releaseYear'], 2017);

        return [];
    }

    /**
     * @depends testCreateDocument
     */
    public function testDeleteDocument(array $data):array
    {
        $document = $this->client->call(Client::METHOD_POST, '/database/collections/' . $data['moviesId'] . '/documents', array_merge([
            'content-type' => 'application/json',
            'x-appwrite-project' => $this->getProject()['$id'],
        ], $this->getHeaders()), [
            'documentId' => 'unique()',
            'data' => [
                'title' => 'Thor: Ragnarok',
                'releaseYear' => 2017,
                'actors' => [],
            ],
            'read' => ['user:'.$this->getUser()['$id']],
            'write' => ['user:'.$this->getUser()['$id']],
        ]);

        $id = $document['body']['$id'];

        $this->assertEquals($document['headers']['status-code'], 201);

        $document = $this->client->call(Client::METHOD_GET, '/database/collections/' . $data['moviesId'] . '/documents/' . $id, array_merge([
            'content-type' => 'application/json',
            'x-appwrite-project' => $this->getProject()['$id'],
        ], $this->getHeaders()));

        $this->assertEquals($document['headers']['status-code'], 200);

        $document = $this->client->call(Client::METHOD_DELETE, '/database/collections/' . $data['moviesId'] . '/documents/' . $id, array_merge([
            'content-type' => 'application/json',
            'x-appwrite-project' => $this->getProject()['$id'],
        ], $this->getHeaders()));

        $this->assertEquals($document['headers']['status-code'], 204);

        $document = $this->client->call(Client::METHOD_GET, '/database/collections/' . $data['moviesId'] . '/documents/' . $id, array_merge([
            'content-type' => 'application/json',
            'x-appwrite-project' => $this->getProject()['$id'],
        ], $this->getHeaders()));

        $this->assertEquals($document['headers']['status-code'], 404);
        
        return $data;
    }

    public function testInvalidDocumentStructure()
    {
        $collection = $this->client->call(Client::METHOD_POST, '/database/collections', array_merge([
            'content-type' => 'application/json',
            'x-appwrite-project' => $this->getProject()['$id'],
            'x-appwrite-key' => $this->getProject()['apiKey']
        ]), [
            'collectionId' => 'unique()',
            'name' => 'invalidDocumentStructure',
            'read' => ['role:all'],
            'write' => ['role:all'],
            'permission' => 'document',
        ]);

        $this->assertEquals(201, $collection['headers']['status-code']);
        $this->assertEquals('invalidDocumentStructure', $collection['body']['name']);

        $collectionId = $collection['body']['$id'];

        $email = $this->client->call(Client::METHOD_POST, '/database/collections/' . $collectionId . '/attributes/email', array_merge([
            'content-type' => 'application/json',
            'x-appwrite-project' => $this->getProject()['$id'],
            'x-appwrite-key' => $this->getProject()['apiKey']
        ]), [
            'attributeId' => 'email',
            'required' => false,
        ]);

        sleep(2);

        $ip = $this->client->call(Client::METHOD_POST, '/database/collections/' . $collectionId . '/attributes/ip', array_merge([
            'content-type' => 'application/json',
            'x-appwrite-project' => $this->getProject()['$id'],
            'x-appwrite-key' => $this->getProject()['apiKey']
        ]), [
            'attributeId' => 'ip',
            'required' => false,
        ]);

        sleep(2);

        $url = $this->client->call(Client::METHOD_POST, '/database/collections/' . $collectionId . '/attributes/url', array_merge([
            'content-type' => 'application/json',
            'x-appwrite-project' => $this->getProject()['$id'],
            'x-appwrite-key' => $this->getProject()['apiKey']
        ]), [
            'attributeId' => 'url',
            'size' => 256,
            'required' => false,
        ]);

        sleep(2);

        $range = $this->client->call(Client::METHOD_POST, '/database/collections/' . $collectionId . '/attributes/integer', array_merge([
            'content-type' => 'application/json',
            'x-appwrite-project' => $this->getProject()['$id'],
            'x-appwrite-key' => $this->getProject()['apiKey']
        ]), [
            'attributeId' => 'range',
            'required' => false,
            'min' => 1,
            'max' => 10,
        ]);

        sleep(2);

        // TODO@kodumbeats min and max are rounded in error message
        $floatRange = $this->client->call(Client::METHOD_POST, '/database/collections/' . $collectionId . '/attributes/float', array_merge([
            'content-type' => 'application/json',
            'x-appwrite-project' => $this->getProject()['$id'],
            'x-appwrite-key' => $this->getProject()['apiKey']
        ]), [
            'attributeId' => 'floatRange',
            'required' => false,
            'min' => 1.1,
            'max' => 1.4,
        ]);

        sleep(2);

        // TODO@kodumbeats float validator rejects 0.0 and 1.0 as floats
        // $probability = $this->client->call(Client::METHOD_POST, '/database/collections/' . $collectionId . '/attributes/float', array_merge([
        //     'content-type' => 'application/json',
        //     'x-appwrite-project' => $this->getProject()['$id'],
        //     'x-appwrite-key' => $this->getProject()['apiKey']
        // ]), [
        //     'attributeId' => 'probability',
        //     'required' => false,
        //     'min' => \floatval(0.0),
        //     'max' => \floatval(1.0),
        // ]);

        $upperBound = $this->client->call(Client::METHOD_POST, '/database/collections/' . $collectionId . '/attributes/integer', array_merge([
            'content-type' => 'application/json',
            'x-appwrite-project' => $this->getProject()['$id'],
            'x-appwrite-key' => $this->getProject()['apiKey']
        ]), [
            'attributeId' => 'upperBound',
            'required' => false,
            'max' => 10,
        ]);

        sleep(2);

        $lowerBound = $this->client->call(Client::METHOD_POST, '/database/collections/' . $collectionId . '/attributes/integer', array_merge([
            'content-type' => 'application/json',
            'x-appwrite-project' => $this->getProject()['$id'],
            'x-appwrite-key' => $this->getProject()['apiKey']
        ]), [
            'attributeId' => 'lowerBound',
            'required' => false,
            'min' => 5,
        ]);

        /**
         * Test for failure
         */

        // TODO@kodumbeats troubleshoot
        // $invalidRange = $this->client->call(Client::METHOD_POST, '/database/collections/' . $collectionId . '/attributes/integer', array_merge([
        //     'content-type' => 'application/json', 'x-appwrite-project' => $this->getProject()['$id'],
        //     'x-appwrite-key' => $this->getProject()['apiKey']
        // ]), [
        //     'attributeId' => 'invalidRange',
        //     'required' => false,
        //     'min' => 4,
        //     'max' => 3,
        // ]);

        $this->assertEquals(201, $email['headers']['status-code']);
        $this->assertEquals(201, $ip['headers']['status-code']);
        $this->assertEquals(201, $url['headers']['status-code']);
        $this->assertEquals(201, $range['headers']['status-code']);
        $this->assertEquals(201, $floatRange['headers']['status-code']);
        $this->assertEquals(201, $upperBound['headers']['status-code']);
        $this->assertEquals(201, $lowerBound['headers']['status-code']);
        // $this->assertEquals(400, $invalidRange['headers']['status-code']);
        // $this->assertEquals('Minimum value must be lesser than maximum value', $invalidRange['body']['message']);

        // wait for worker to add attributes
        sleep(2);

        $collection = $this->client->call(Client::METHOD_GET, '/database/collections/' . $collectionId, array_merge([
            'content-type' => 'application/json',
            'x-appwrite-project' => $this->getProject()['$id'],
            'x-appwrite-key' => $this->getProject()['apiKey'],
        ]), []); 

        $this->assertCount(7, $collection['body']['attributes']);

        /**
         * Test for successful validation
         */

        $goodEmail = $this->client->call(Client::METHOD_POST, '/database/collections/' . $collectionId . '/documents', array_merge([
            'content-type' => 'application/json',
            'x-appwrite-project' => $this->getProject()['$id'],
        ], $this->getHeaders()), [
            'documentId' => 'unique()',
            'data' => [
                'email' => 'user@example.com',
            ],
            'read' => ['user:'.$this->getUser()['$id']],
            'write' => ['user:'.$this->getUser()['$id']],
        ]);

        $goodIp = $this->client->call(Client::METHOD_POST, '/database/collections/' . $collectionId . '/documents', array_merge([
            'content-type' => 'application/json',
            'x-appwrite-project' => $this->getProject()['$id'],
        ], $this->getHeaders()), [
            'documentId' => 'unique()',
            'data' => [
                'ip' => '1.1.1.1',
            ],
            'read' => ['user:'.$this->getUser()['$id']],
            'write' => ['user:'.$this->getUser()['$id']],
        ]);

        $goodUrl = $this->client->call(Client::METHOD_POST, '/database/collections/' . $collectionId . '/documents', array_merge([
            'content-type' => 'application/json',
            'x-appwrite-project' => $this->getProject()['$id'],
        ], $this->getHeaders()), [
            'documentId' => 'unique()',
            'data' => [
                'url' => 'http://www.example.com',
            ],
            'read' => ['user:'.$this->getUser()['$id']],
            'write' => ['user:'.$this->getUser()['$id']],
        ]);

        $goodRange = $this->client->call(Client::METHOD_POST, '/database/collections/' . $collectionId . '/documents', array_merge([
            'content-type' => 'application/json',
            'x-appwrite-project' => $this->getProject()['$id'],
        ], $this->getHeaders()), [
            'documentId' => 'unique()',
            'data' => [
                'range' => 3,
            ],
            'read' => ['user:'.$this->getUser()['$id']],
            'write' => ['user:'.$this->getUser()['$id']],
        ]);

        $goodFloatRange = $this->client->call(Client::METHOD_POST, '/database/collections/' . $collectionId . '/documents', array_merge([
            'content-type' => 'application/json',
            'x-appwrite-project' => $this->getProject()['$id'],
        ], $this->getHeaders()), [
            'documentId' => 'unique()',
            'data' => [
                'floatRange' => 1.4, 
            ],
            'read' => ['user:'.$this->getUser()['$id']],
            'write' => ['user:'.$this->getUser()['$id']],
        ]);

        $notTooHigh = $this->client->call(Client::METHOD_POST, '/database/collections/' . $collectionId . '/documents', array_merge([
            'content-type' => 'application/json',
            'x-appwrite-project' => $this->getProject()['$id'],
        ], $this->getHeaders()), [
            'documentId' => 'unique()',
            'data' => [
                'upperBound' => 8, 
            ],
            'read' => ['user:'.$this->getUser()['$id']],
            'write' => ['user:'.$this->getUser()['$id']],
        ]);

        $notTooLow = $this->client->call(Client::METHOD_POST, '/database/collections/' . $collectionId . '/documents', array_merge([
            'content-type' => 'application/json',
            'x-appwrite-project' => $this->getProject()['$id'],
        ], $this->getHeaders()), [
            'documentId' => 'unique()',
            'data' => [
                'lowerBound' => 8, 
            ],
            'read' => ['user:'.$this->getUser()['$id']],
            'write' => ['user:'.$this->getUser()['$id']],
        ]);

        $this->assertEquals(201, $goodEmail['headers']['status-code']);
        $this->assertEquals(201, $goodIp['headers']['status-code']);
        $this->assertEquals(201, $goodUrl['headers']['status-code']);
        $this->assertEquals(201, $goodRange['headers']['status-code']);
        $this->assertEquals(201, $goodFloatRange['headers']['status-code']);
        $this->assertEquals(201, $notTooHigh['headers']['status-code']);
        $this->assertEquals(201, $notTooLow['headers']['status-code']);

        /*
         * Test that custom validators reject documents
         */

        $badEmail = $this->client->call(Client::METHOD_POST, '/database/collections/' . $collectionId . '/documents', array_merge([
            'content-type' => 'application/json',
            'x-appwrite-project' => $this->getProject()['$id'],
        ], $this->getHeaders()), [
            'documentId' => 'unique()',
            'data' => [
                'email' => 'user@@example.com',
            ],
            'read' => ['user:'.$this->getUser()['$id']],
            'write' => ['user:'.$this->getUser()['$id']],
        ]);

        $badIp = $this->client->call(Client::METHOD_POST, '/database/collections/' . $collectionId . '/documents', array_merge([
            'content-type' => 'application/json',
            'x-appwrite-project' => $this->getProject()['$id'],
        ], $this->getHeaders()), [
            'documentId' => 'unique()',
            'data' => [
                'ip' => '1.1.1.1.1',
            ],
            'read' => ['user:'.$this->getUser()['$id']],
            'write' => ['user:'.$this->getUser()['$id']],
        ]);

        $badUrl = $this->client->call(Client::METHOD_POST, '/database/collections/' . $collectionId . '/documents', array_merge([
            'content-type' => 'application/json',
            'x-appwrite-project' => $this->getProject()['$id'],
        ], $this->getHeaders()), [
            'documentId' => 'unique()',
            'data' => [
                'url' => 'example...com',
            ],
            'read' => ['user:'.$this->getUser()['$id']],
            'write' => ['user:'.$this->getUser()['$id']],
        ]);

        $badRange = $this->client->call(Client::METHOD_POST, '/database/collections/' . $collectionId . '/documents', array_merge([
            'content-type' => 'application/json',
            'x-appwrite-project' => $this->getProject()['$id'],
        ], $this->getHeaders()), [
            'documentId' => 'unique()',
            'data' => [
                'range' => 11,
            ],
            'read' => ['user:'.$this->getUser()['$id']],
            'write' => ['user:'.$this->getUser()['$id']],
        ]);

        $badFloatRange = $this->client->call(Client::METHOD_POST, '/database/collections/' . $collectionId . '/documents', array_merge([
            'content-type' => 'application/json',
            'x-appwrite-project' => $this->getProject()['$id'],
        ], $this->getHeaders()), [
            'documentId' => 'unique()',
            'data' => [
                'floatRange' => 2.5,
            ],
            'read' => ['user:'.$this->getUser()['$id']],
            'write' => ['user:'.$this->getUser()['$id']],
        ]);

        $tooHigh = $this->client->call(Client::METHOD_POST, '/database/collections/' . $collectionId . '/documents', array_merge([
            'content-type' => 'application/json',
            'x-appwrite-project' => $this->getProject()['$id'],
        ], $this->getHeaders()), [
            'documentId' => 'unique()',
            'data' => [
                'upperBound' => 11,
            ],
            'read' => ['user:'.$this->getUser()['$id']],
            'write' => ['user:'.$this->getUser()['$id']],
        ]);

        $tooLow = $this->client->call(Client::METHOD_POST, '/database/collections/' . $collectionId . '/documents', array_merge([
            'content-type' => 'application/json',
            'x-appwrite-project' => $this->getProject()['$id'],
        ], $this->getHeaders()), [
            'documentId' => 'unique()',
            'data' => [
                'lowerBound' => 3,
            ],
            'read' => ['user:'.$this->getUser()['$id']],
            'write' => ['user:'.$this->getUser()['$id']],
        ]);

        $this->assertEquals(400, $badEmail['headers']['status-code']);
        $this->assertEquals(400, $badIp['headers']['status-code']);
        $this->assertEquals(400, $badUrl['headers']['status-code']);
        $this->assertEquals(400, $badRange['headers']['status-code']);
        $this->assertEquals(400, $badFloatRange['headers']['status-code']);
        $this->assertEquals(400, $tooHigh['headers']['status-code']);
        $this->assertEquals(400, $tooLow['headers']['status-code']);
        $this->assertEquals('Invalid document structure: Attribute "email" has invalid format. Value must be a valid email address', $badEmail['body']['message']);
        $this->assertEquals('Invalid document structure: Attribute "ip" has invalid format. Value must be a valid IP address', $badIp['body']['message']);
        $this->assertEquals('Invalid document structure: Attribute "url" has invalid format. Value must be a valid URL', $badUrl['body']['message']);
        $this->assertEquals('Invalid document structure: Attribute "range" has invalid format. Value must be a valid range between 1 and 10', $badRange['body']['message']);
        $this->assertEquals('Invalid document structure: Attribute "floatRange" has invalid format. Value must be a valid range between 1 and 1', $badFloatRange['body']['message']);
        $this->assertEquals('Invalid document structure: Attribute "upperBound" has invalid format. Value must be a valid range between -9,223,372,036,854,775,808 and 10', $tooHigh['body']['message']);
        $this->assertEquals('Invalid document structure: Attribute "lowerBound" has invalid format. Value must be a valid range between 5 and 9,223,372,036,854,775,808', $tooLow['body']['message']);
    }

    /**
     * @depends testDeleteDocument
     */
    public function testDefaultPermissions(array $data):array
    {
        $document = $this->client->call(Client::METHOD_POST, '/database/collections/' . $data['moviesId'] . '/documents', array_merge([
            'content-type' => 'application/json',
            'x-appwrite-project' => $this->getProject()['$id'],
        ], $this->getHeaders()), [
            'documentId' => 'unique()',
            'data' => [
                'title' => 'Captain America',
                'releaseYear' => 1944,
                'actors' => [],
            ],
        ]);

        $id = $document['body']['$id'];

        $this->assertEquals($document['headers']['status-code'], 201);
        $this->assertEquals($document['body']['title'], 'Captain America');
        $this->assertEquals($document['body']['releaseYear'], 1944);
        $this->assertIsArray($document['body']['$read']);
        $this->assertIsArray($document['body']['$write']);

        if($this->getSide() == 'client') {
            $this->assertCount(1, $document['body']['$read']);
            $this->assertCount(1, $document['body']['$write']);
            $this->assertEquals(['user:'.$this->getUser()['$id']], $document['body']['$read']);
            $this->assertEquals(['user:'.$this->getUser()['$id']], $document['body']['$write']);    
        }

        if($this->getSide() == 'server') {
            $this->assertCount(0, $document['body']['$read']);
            $this->assertCount(0, $document['body']['$write']);
            $this->assertEquals([], $document['body']['$read']);
            $this->assertEquals([], $document['body']['$write']);    
        }

        // Updated and Inherit Permissions

        $document = $this->client->call(Client::METHOD_PATCH, '/database/collections/' . $data['moviesId'] . '/documents/' . $id, array_merge([
            'content-type' => 'application/json',
            'x-appwrite-project' => $this->getProject()['$id'],
        ], $this->getHeaders()), [
            'data' => [
                'title' => 'Captain America 2',
                'releaseYear' => 1945,
                'actors' => [],
            ],
            'read' => ['role:all'],
        ]);

        $this->assertEquals($document['headers']['status-code'], 200);
        $this->assertEquals($document['body']['title'], 'Captain America 2');
        $this->assertEquals($document['body']['releaseYear'], 1945);

        if($this->getSide() == 'client') {
            $this->assertCount(1, $document['body']['$read']);
            $this->assertCount(1, $document['body']['$write']);
            $this->assertEquals(['role:all'], $document['body']['$read']);
            $this->assertEquals(['user:'.$this->getUser()['$id']], $document['body']['$write']);    
        }

        if($this->getSide() == 'server') {
            $this->assertCount(1, $document['body']['$read']);
            $this->assertCount(0, $document['body']['$write']);
            $this->assertEquals(['role:all'], $document['body']['$read']);
            $this->assertEquals([], $document['body']['$write']);    
        }

        $document = $this->client->call(Client::METHOD_GET, '/database/collections/' . $data['moviesId'] . '/documents/' . $id, array_merge([
            'content-type' => 'application/json',
            'x-appwrite-project' => $this->getProject()['$id'],
        ], $this->getHeaders()));

        $this->assertEquals($document['headers']['status-code'], 200);
        $this->assertEquals($document['body']['title'], 'Captain America 2');
        $this->assertEquals($document['body']['releaseYear'], 1945);

        if($this->getSide() == 'client') {
            $this->assertCount(1, $document['body']['$read']);
            $this->assertCount(1, $document['body']['$write']);
            $this->assertEquals(['role:all'], $document['body']['$read']);
            $this->assertEquals(['user:'.$this->getUser()['$id']], $document['body']['$write']);    
        }

        if($this->getSide() == 'server') {
            $this->assertCount(1, $document['body']['$read']);
            $this->assertCount(0, $document['body']['$write']);
            $this->assertEquals(['role:all'], $document['body']['$read']);
            $this->assertEquals([], $document['body']['$write']);    
        }

        // Reset Permissions

        $document = $this->client->call(Client::METHOD_PATCH, '/database/collections/' . $data['moviesId'] . '/documents/' . $id, array_merge([
            'content-type' => 'application/json',
            'x-appwrite-project' => $this->getProject()['$id'],
        ], $this->getHeaders()), [
            'data' => [
                'title' => 'Captain America 3',
                'releaseYear' => 1946,
                'actors' => [],
            ],
            'read' => [],
            'write' => [],
        ]);

        if($this->getSide() == 'client') {
            $this->assertEquals($document['headers']['status-code'], 401);
        }

        if($this->getSide() == 'server') {
            $this->assertEquals($document['headers']['status-code'], 200);
            $this->assertEquals($document['body']['title'], 'Captain America 3');
            $this->assertEquals($document['body']['releaseYear'], 1946);
            $this->assertCount(0, $document['body']['$read']);
            $this->assertCount(0, $document['body']['$write']);
            $this->assertEquals([], $document['body']['$read']);
            $this->assertEquals([], $document['body']['$write']);    
        }

        return $data;
    }

<<<<<<< HEAD
    public function testEnforceCollectionPermissions()
    {
        $user = 'user:' . $this->getUser()['$id'];
        $collection = $this->client->call(Client::METHOD_POST, '/database/collections', array_merge([
=======
    /**
     * @depends testDefaultPermissions
     */
    public function testUniqueIndexDuplicate(array $data): array
    {
        $uniqueIndex = $this->client->call(Client::METHOD_POST, '/database/collections/' . $data['moviesId'] . '/indexes', array_merge([
>>>>>>> ec858cd7
            'content-type' => 'application/json',
            'x-appwrite-project' => $this->getProject()['$id'],
            'x-appwrite-key' => $this->getProject()['apiKey']
        ]), [
<<<<<<< HEAD
            'collectionId' => 'unique()',
            'name' => 'enforceCollectionPermissions',
            'permission' => 'collection',
            'read' => [$user],
            'write' => [$user]
        ]);

        $this->assertEquals($collection['headers']['status-code'], 201);
        $this->assertEquals($collection['body']['name'], 'enforceCollectionPermissions');
        $this->assertEquals($collection['body']['permission'], 'collection');

        $collectionId = $collection['body']['$id'];

        sleep(2);

        $attribute = $this->client->call(Client::METHOD_POST, '/database/collections/' . $collectionId . '/attributes/string', array_merge([
            'content-type' => 'application/json',
            'x-appwrite-project' => $this->getProject()['$id'],
            'x-appwrite-key' => $this->getProject()['apiKey']
        ]), [
            'attributeId' => 'attribute',
            'size' => 64,
            'required' => true,
        ]);

        $this->assertEquals(201, $attribute['headers']['status-code'], 201);
        $this->assertEquals('attribute', $attribute['body']['key']);

        // wait for db to add attribute
        sleep(2);

        $index = $this->client->call(Client::METHOD_POST, '/database/collections/' . $collectionId . '/indexes', array_merge([
            'content-type' => 'application/json',
            'x-appwrite-project' => $this->getProject()['$id'],
            'x-appwrite-key' => $this->getProject()['apiKey']
        ]), [
            'indexId' => 'key_attribute',
            'type' => 'key',
            'attributes' => [$attribute['body']['key']],
        ]);

        $this->assertEquals(201, $index['headers']['status-code']);
        $this->assertEquals('key_attribute', $index['body']['key']);

        // wait for db to add attribute
        sleep(2);

        $document1 = $this->client->call(Client::METHOD_POST, '/database/collections/' . $collectionId . '/documents', array_merge([
=======
            'indexId' => 'unique_title',
            'type' => 'unique',
            'attributes' => ['title'],
        ]);

        $this->assertEquals($uniqueIndex['headers']['status-code'], 201);

        sleep(2);

        // test for failure
        $duplicate = $this->client->call(Client::METHOD_POST, '/database/collections/' . $data['moviesId'] . '/documents', array_merge([
>>>>>>> ec858cd7
            'content-type' => 'application/json',
            'x-appwrite-project' => $this->getProject()['$id'],
        ], $this->getHeaders()), [
            'documentId' => 'unique()',
            'data' => [
<<<<<<< HEAD
                'attribute' => 'one',
            ],
            'read' => [$user],
            'write' => [$user],
        ]);

        $this->assertEquals(201, $document1['headers']['status-code']);

        $documents = $this->client->call(Client::METHOD_GET, '/database/collections/' . $collectionId . '/documents', array_merge([
            'content-type' => 'application/json',
            'x-appwrite-project' => $this->getProject()['$id'],
        ], $this->getHeaders()));

        $this->assertEquals(1, $documents['body']['sum']);
        $this->assertCount(1, $documents['body']['documents']);

        /*
         * Test for Failure
         */

        // Remove write permission
        $collection = $this->client->call(Client::METHOD_PUT, '/database/collections/' . $collectionId, array_merge([
            'content-type' => 'application/json',
            'x-appwrite-project' => $this->getProject()['$id'],
            'x-appwrite-key' => $this->getProject()['apiKey']
        ]), [
            'name' => 'enforceCollectionPermissions',
            'permission' => 'collection',
            'read' => [$user],
            'write' => []
        ]);

        $this->assertEquals(200, $collection['headers']['status-code']);

        $badDocument = $this->client->call(Client::METHOD_POST, '/database/collections/' . $collectionId . '/documents', array_merge([
=======
                'title' => 'Captain America',
                'releaseYear' => 1944,
                'actors' => [
                    'Chris Evans',
                    'Samuel Jackson',
                ]
            ],
            'read' => ['user:'.$this->getUser()['$id']],
            'write' => ['user:'.$this->getUser()['$id']],
        ]);

        $this->assertEquals(409, $duplicate['headers']['status-code']);

        // Test for exception when updating document to conflict
        $document = $this->client->call(Client::METHOD_POST, '/database/collections/' . $data['moviesId'] . '/documents', array_merge([
>>>>>>> ec858cd7
            'content-type' => 'application/json',
            'x-appwrite-project' => $this->getProject()['$id'],
        ], $this->getHeaders()), [
            'documentId' => 'unique()',
            'data' => [
<<<<<<< HEAD
                'attribute' => 'bad',
            ],
            'read' => [$user],
            'write' => [$user],
        ]);

        if($this->getSide() == 'client') {
            $this->assertEquals(401, $badDocument['headers']['status-code']);
        }

        if($this->getSide() == 'server') {
            $this->assertEquals(201, $badDocument['headers']['status-code']);
        }

        // Remove read permission
        $collection = $this->client->call(Client::METHOD_PUT, '/database/collections/' . $collectionId, array_merge([
            'content-type' => 'application/json',
            'x-appwrite-project' => $this->getProject()['$id'],
            'x-appwrite-key' => $this->getProject()['apiKey']
        ]), [
            'name' => 'enforceCollectionPermissions',
            'permission' => 'collection',
            'read' => [],
            'write' => []
        ]);

        $this->assertEquals(200, $collection['headers']['status-code']);

        $documents = $this->client->call(Client::METHOD_GET, '/database/collections/' . $collectionId . '/documents', array_merge([
            'content-type' => 'application/json',
            'x-appwrite-project' => $this->getProject()['$id'],
        ]));

        $this->assertEquals(404, $documents['headers']['status-code']);
=======
                'title' => 'Captain America 5',
                'releaseYear' => 1944,
                'actors' => [
                    'Chris Evans',
                    'Samuel Jackson',
                ]
            ],
            'read' => ['user:'.$this->getUser()['$id']],
            'write' => ['user:'.$this->getUser()['$id']],
        ]);

        $this->assertEquals(201, $document['headers']['status-code']);

        // Test for exception when updating document to conflict
        $duplicate = $this->client->call(Client::METHOD_PATCH, '/database/collections/' . $data['moviesId'] . '/documents/' . $document['body']['$id'], array_merge([
            'content-type' => 'application/json',
            'x-appwrite-project' => $this->getProject()['$id'],
        ], $this->getHeaders()), [
            'documentId' => 'unique()',
            'data' => [
                'title' => 'Captain America',
                'releaseYear' => 1944,
                'actors' => [
                    'Chris Evans',
                    'Samuel Jackson',
                ]
            ],
            'read' => ['user:'.$this->getUser()['$id']],
            'write' => ['user:'.$this->getUser()['$id']],
        ]);

        $this->assertEquals(409, $duplicate['headers']['status-code']);

        return $data;
>>>>>>> ec858cd7
    }
}<|MERGE_RESOLUTION|>--- conflicted
+++ resolved
@@ -1102,73 +1102,151 @@
         return $data;
     }
 
-<<<<<<< HEAD
+
     public function testEnforceCollectionPermissions()
     {
         $user = 'user:' . $this->getUser()['$id'];
         $collection = $this->client->call(Client::METHOD_POST, '/database/collections', array_merge([
-=======
+            'content-type' => 'application/json',
+            'x-appwrite-project' => $this->getProject()['$id'],
+            'x-appwrite-key' => $this->getProject()['apiKey']
+        ]), [
+            'collectionId' => 'unique()',
+            'name' => 'enforceCollectionPermissions',
+            'permission' => 'collection',
+            'read' => [$user],
+            'write' => [$user]
+        ]);
+
+        $this->assertEquals($collection['headers']['status-code'], 201);
+        $this->assertEquals($collection['body']['name'], 'enforceCollectionPermissions');
+        $this->assertEquals($collection['body']['permission'], 'collection');
+
+        $collectionId = $collection['body']['$id'];
+
+        sleep(2);
+
+        $attribute = $this->client->call(Client::METHOD_POST, '/database/collections/' . $collectionId . '/attributes/string', array_merge([
+            'content-type' => 'application/json',
+            'x-appwrite-project' => $this->getProject()['$id'],
+            'x-appwrite-key' => $this->getProject()['apiKey']
+        ]), [
+            'attributeId' => 'attribute',
+            'size' => 64,
+            'required' => true,
+        ]);
+
+        $this->assertEquals(201, $attribute['headers']['status-code'], 201);
+        $this->assertEquals('attribute', $attribute['body']['key']);
+
+        // wait for db to add attribute
+        sleep(2);
+
+        $index = $this->client->call(Client::METHOD_POST, '/database/collections/' . $collectionId . '/indexes', array_merge([
+            'content-type' => 'application/json',
+            'x-appwrite-project' => $this->getProject()['$id'],
+            'x-appwrite-key' => $this->getProject()['apiKey']
+        ]), [
+            'indexId' => 'key_attribute',
+            'type' => 'key',
+            'attributes' => [$attribute['body']['key']],
+        ]);
+
+        $this->assertEquals(201, $index['headers']['status-code']);
+        $this->assertEquals('key_attribute', $index['body']['key']);
+
+        // wait for db to add attribute
+        sleep(2);
+
+        $document1 = $this->client->call(Client::METHOD_POST, '/database/collections/' . $collectionId . '/documents', array_merge([
+            'documentId' => 'unique()',
+            'data' => [
+                'attribute' => 'one',
+            ],
+            'read' => [$user],
+            'write' => [$user],
+        ]);
+
+        $this->assertEquals(201, $document1['headers']['status-code']);
+
+        $documents = $this->client->call(Client::METHOD_GET, '/database/collections/' . $collectionId . '/documents', array_merge([
+            'content-type' => 'application/json',
+            'x-appwrite-project' => $this->getProject()['$id'],
+        ], $this->getHeaders()));
+
+        $this->assertEquals(1, $documents['body']['sum']);
+        $this->assertCount(1, $documents['body']['documents']);
+
+        /*
+         * Test for Failure
+         */
+
+        // Remove write permission
+        $collection = $this->client->call(Client::METHOD_PUT, '/database/collections/' . $collectionId, array_merge([
+            'content-type' => 'application/json',
+            'x-appwrite-project' => $this->getProject()['$id'],
+            'x-appwrite-key' => $this->getProject()['apiKey']
+        ]), [
+            'name' => 'enforceCollectionPermissions',
+            'permission' => 'collection',
+            'read' => [$user],
+            'write' => []
+        ]);
+
+        $this->assertEquals(200, $collection['headers']['status-code']);
+
+        $badDocument = $this->client->call(Client::METHOD_POST, '/database/collections/' . $collectionId . '/documents', array_merge([
+            'content-type' => 'application/json',
+            'x-appwrite-project' => $this->getProject()['$id'],
+        ], $this->getHeaders()), [
+            'documentId' => 'unique()',
+            'data' => [
+                'attribute' => 'bad',
+            ],
+            'read' => [$user],
+            'write' => [$user],
+        ]);
+
+        if($this->getSide() == 'client') {
+            $this->assertEquals(401, $badDocument['headers']['status-code']);
+        }
+
+        if($this->getSide() == 'server') {
+            $this->assertEquals(201, $badDocument['headers']['status-code']);
+        }
+
+        // Remove read permission
+        $collection = $this->client->call(Client::METHOD_PUT, '/database/collections/' . $collectionId, array_merge([
+            'content-type' => 'application/json',
+            'x-appwrite-project' => $this->getProject()['$id'],
+            'x-appwrite-key' => $this->getProject()['apiKey']
+        ]), [
+            'name' => 'enforceCollectionPermissions',
+            'permission' => 'collection',
+            'read' => [],
+            'write' => []
+        ]);
+
+        $this->assertEquals(200, $collection['headers']['status-code']);
+
+        $documents = $this->client->call(Client::METHOD_GET, '/database/collections/' . $collectionId . '/documents', array_merge([
+            'content-type' => 'application/json',
+            'x-appwrite-project' => $this->getProject()['$id'],
+        ]));
+
+        $this->assertEquals(404, $documents['headers']['status-code']);
+    }
+
     /**
      * @depends testDefaultPermissions
      */
     public function testUniqueIndexDuplicate(array $data): array
     {
         $uniqueIndex = $this->client->call(Client::METHOD_POST, '/database/collections/' . $data['moviesId'] . '/indexes', array_merge([
->>>>>>> ec858cd7
-            'content-type' => 'application/json',
-            'x-appwrite-project' => $this->getProject()['$id'],
-            'x-appwrite-key' => $this->getProject()['apiKey']
-        ]), [
-<<<<<<< HEAD
-            'collectionId' => 'unique()',
-            'name' => 'enforceCollectionPermissions',
-            'permission' => 'collection',
-            'read' => [$user],
-            'write' => [$user]
-        ]);
-
-        $this->assertEquals($collection['headers']['status-code'], 201);
-        $this->assertEquals($collection['body']['name'], 'enforceCollectionPermissions');
-        $this->assertEquals($collection['body']['permission'], 'collection');
-
-        $collectionId = $collection['body']['$id'];
-
-        sleep(2);
-
-        $attribute = $this->client->call(Client::METHOD_POST, '/database/collections/' . $collectionId . '/attributes/string', array_merge([
-            'content-type' => 'application/json',
-            'x-appwrite-project' => $this->getProject()['$id'],
-            'x-appwrite-key' => $this->getProject()['apiKey']
-        ]), [
-            'attributeId' => 'attribute',
-            'size' => 64,
-            'required' => true,
-        ]);
-
-        $this->assertEquals(201, $attribute['headers']['status-code'], 201);
-        $this->assertEquals('attribute', $attribute['body']['key']);
-
-        // wait for db to add attribute
-        sleep(2);
-
-        $index = $this->client->call(Client::METHOD_POST, '/database/collections/' . $collectionId . '/indexes', array_merge([
-            'content-type' => 'application/json',
-            'x-appwrite-project' => $this->getProject()['$id'],
-            'x-appwrite-key' => $this->getProject()['apiKey']
-        ]), [
-            'indexId' => 'key_attribute',
-            'type' => 'key',
-            'attributes' => [$attribute['body']['key']],
-        ]);
-
-        $this->assertEquals(201, $index['headers']['status-code']);
-        $this->assertEquals('key_attribute', $index['body']['key']);
-
-        // wait for db to add attribute
-        sleep(2);
-
-        $document1 = $this->client->call(Client::METHOD_POST, '/database/collections/' . $collectionId . '/documents', array_merge([
-=======
+            'content-type' => 'application/json',
+            'x-appwrite-project' => $this->getProject()['$id'],
+            'x-appwrite-key' => $this->getProject()['apiKey']
+        ]), [
             'indexId' => 'unique_title',
             'type' => 'unique',
             'attributes' => ['title'],
@@ -1180,49 +1258,11 @@
 
         // test for failure
         $duplicate = $this->client->call(Client::METHOD_POST, '/database/collections/' . $data['moviesId'] . '/documents', array_merge([
->>>>>>> ec858cd7
-            'content-type' => 'application/json',
-            'x-appwrite-project' => $this->getProject()['$id'],
-        ], $this->getHeaders()), [
-            'documentId' => 'unique()',
-            'data' => [
-<<<<<<< HEAD
-                'attribute' => 'one',
-            ],
-            'read' => [$user],
-            'write' => [$user],
-        ]);
-
-        $this->assertEquals(201, $document1['headers']['status-code']);
-
-        $documents = $this->client->call(Client::METHOD_GET, '/database/collections/' . $collectionId . '/documents', array_merge([
-            'content-type' => 'application/json',
-            'x-appwrite-project' => $this->getProject()['$id'],
-        ], $this->getHeaders()));
-
-        $this->assertEquals(1, $documents['body']['sum']);
-        $this->assertCount(1, $documents['body']['documents']);
-
-        /*
-         * Test for Failure
-         */
-
-        // Remove write permission
-        $collection = $this->client->call(Client::METHOD_PUT, '/database/collections/' . $collectionId, array_merge([
-            'content-type' => 'application/json',
-            'x-appwrite-project' => $this->getProject()['$id'],
-            'x-appwrite-key' => $this->getProject()['apiKey']
-        ]), [
-            'name' => 'enforceCollectionPermissions',
-            'permission' => 'collection',
-            'read' => [$user],
-            'write' => []
-        ]);
-
-        $this->assertEquals(200, $collection['headers']['status-code']);
-
-        $badDocument = $this->client->call(Client::METHOD_POST, '/database/collections/' . $collectionId . '/documents', array_merge([
-=======
+            'content-type' => 'application/json',
+            'x-appwrite-project' => $this->getProject()['$id'],
+        ], $this->getHeaders()), [
+            'documentId' => 'unique()',
+            'data' => [
                 'title' => 'Captain America',
                 'releaseYear' => 1944,
                 'actors' => [
@@ -1238,48 +1278,11 @@
 
         // Test for exception when updating document to conflict
         $document = $this->client->call(Client::METHOD_POST, '/database/collections/' . $data['moviesId'] . '/documents', array_merge([
->>>>>>> ec858cd7
-            'content-type' => 'application/json',
-            'x-appwrite-project' => $this->getProject()['$id'],
-        ], $this->getHeaders()), [
-            'documentId' => 'unique()',
-            'data' => [
-<<<<<<< HEAD
-                'attribute' => 'bad',
-            ],
-            'read' => [$user],
-            'write' => [$user],
-        ]);
-
-        if($this->getSide() == 'client') {
-            $this->assertEquals(401, $badDocument['headers']['status-code']);
-        }
-
-        if($this->getSide() == 'server') {
-            $this->assertEquals(201, $badDocument['headers']['status-code']);
-        }
-
-        // Remove read permission
-        $collection = $this->client->call(Client::METHOD_PUT, '/database/collections/' . $collectionId, array_merge([
-            'content-type' => 'application/json',
-            'x-appwrite-project' => $this->getProject()['$id'],
-            'x-appwrite-key' => $this->getProject()['apiKey']
-        ]), [
-            'name' => 'enforceCollectionPermissions',
-            'permission' => 'collection',
-            'read' => [],
-            'write' => []
-        ]);
-
-        $this->assertEquals(200, $collection['headers']['status-code']);
-
-        $documents = $this->client->call(Client::METHOD_GET, '/database/collections/' . $collectionId . '/documents', array_merge([
-            'content-type' => 'application/json',
-            'x-appwrite-project' => $this->getProject()['$id'],
-        ]));
-
-        $this->assertEquals(404, $documents['headers']['status-code']);
-=======
+            'content-type' => 'application/json',
+            'x-appwrite-project' => $this->getProject()['$id'],
+        ], $this->getHeaders()), [
+            'documentId' => 'unique()',
+            'data' => [
                 'title' => 'Captain America 5',
                 'releaseYear' => 1944,
                 'actors' => [
@@ -1314,6 +1317,5 @@
         $this->assertEquals(409, $duplicate['headers']['status-code']);
 
         return $data;
->>>>>>> ec858cd7
     }
 }