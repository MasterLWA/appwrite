<?php

namespace Tests\E2E\Services\Database;

use Tests\E2E\Scopes\ProjectCustom;
use Tests\E2E\Scopes\Scope;
use Tests\E2E\Scopes\SideServer;
use Tests\E2E\Client;

class DatabaseCustomServerTest extends Scope
{
    use DatabaseBase;
    use ProjectCustom;
    use SideServer;

    public function testDeleteCollection()
    {
        /**
         * Test for SUCCESS
         */

        // Create collection
        $actors = $this->client->call(Client::METHOD_POST, '/database/collections', array_merge([
            'content-type' => 'application/json',
            'x-appwrite-project' => $this->getProject()['$id'],
            'x-appwrite-key' => $this->getProject()['apiKey']
        ]), [
<<<<<<< HEAD
            'id' => 'Actors',
=======
            'name' => 'Actors',
            'read' => ['role:all'],
            'write' => ['role:member', 'role:admin'],
            'rules' => [
                [
                    'label' => 'First Name',
                    'key' => 'firstName',
                    'type' => 'text',
                    'default' => '',
                    'required' => true,
                    'array' => false
                ],
                [
                    'label' => 'Last Name',
                    'key' => 'lastName',
                    'type' => 'text',
                    'default' => '',
                    'required' => true,
                    'array' => false
                ],
            ],
>>>>>>> 2028d334
        ]);

        $this->assertEquals($actors['headers']['status-code'], 201);
        $this->assertEquals($actors['body']['name'], 'Actors');

        $firstName = $this->client->call(Client::METHOD_POST, '/database/collections/' . $actors['body']['$id'] . '/attributes', array_merge([
            'content-type' => 'application/json',
            'x-appwrite-project' => $this->getProject()['$id'],
            'x-appwrite-key' => $this->getProject()['apiKey']
        ]), [
            'id' => 'firstName',
            'type' => 'string',
            'size' => 256,
            'required' => true,
        ]);

        $lastName = $this->client->call(Client::METHOD_POST, '/database/collections/' . $actors['body']['$id'] . '/attributes', array_merge([
            'content-type' => 'application/json',
            'x-appwrite-project' => $this->getProject()['$id'],
            'x-appwrite-key' => $this->getProject()['apiKey']
        ]), [
            'id' => 'lastName',
            'type' => 'string',
            'size' => 256,
            'required' => true,
        ]);

        $collection = $this->client->call(Client::METHOD_GET, '/database/collections/' . $actors['body']['$id'], array_merge([
            'content-type' => 'application/json',
            'x-appwrite-project' => $this->getProject()['$id'],
            'x-appwrite-key' => $this->getProject()['apiKey']
        ]), []); 

        // Add Documents to the collection
        $document1 = $this->client->call(Client::METHOD_POST, '/database/collections/' . $actors['body']['$id'] . '/documents', array_merge([
            'content-type' => 'application/json',
            'x-appwrite-project' => $this->getProject()['$id'],
        ], $this->getHeaders()), [
            'data' => [
                'firstName' => 'Tom',
                'lastName' => 'Holland',
            ],
            'read' => ['user:'.$this->getUser()['$id']],
            'write' => ['user:'.$this->getUser()['$id']],
        ]);

        $document2 = $this->client->call(Client::METHOD_POST, '/database/collections/' . $actors['body']['$id'] . '/documents', array_merge([
            'content-type' => 'application/json',
            'x-appwrite-project' => $this->getProject()['$id'],
        ], $this->getHeaders()), [
            'data' => [
                'firstName' => 'Samuel',
                'lastName' => 'Jackson',
            ],
            'read' => ['user:'.$this->getUser()['$id']],
            'write' => ['user:'.$this->getUser()['$id']],
        ]);

        $this->assertEquals($document1['headers']['status-code'], 201);
        $this->assertEquals($document1['body']['$collection'], $actors['body']['$id']);
        $this->assertIsArray($document1['body']['$read']);
        $this->assertIsArray($document1['body']['$write']);
        $this->assertCount(1, $document1['body']['$read']);
        $this->assertCount(1, $document1['body']['$write']);
        $this->assertEquals($document1['body']['firstName'], 'Tom');
        $this->assertEquals($document1['body']['lastName'], 'Holland');

        $this->assertEquals($document2['headers']['status-code'], 201);
        $this->assertEquals($document2['body']['$collection'], $actors['body']['$id']);
        $this->assertIsArray($document2['body']['$read']);
        $this->assertIsArray($document2['body']['$write']);
        $this->assertCount(1, $document2['body']['$read']);
        $this->assertCount(1, $document2['body']['$write']);
        $this->assertEquals($document2['body']['firstName'], 'Samuel');
        $this->assertEquals($document2['body']['lastName'], 'Jackson');

        // Delete the actors collection
        $response = $this->client->call(Client::METHOD_DELETE, '/database/collections/'.$actors['body']['$id'], array_merge([
            'content-type' => 'application/json',
            'x-appwrite-project' => $this->getProject()['$id'],
            'x-appwrite-key' => $this->getProject()['apiKey']
        ], $this->getHeaders()));

        $this->assertEquals($response['headers']['status-code'], 204);
        $this->assertEquals($response['body'],"");

        // Try to get the collection and check if it has been deleted
        $response = $this->client->call(Client::METHOD_GET, '/database/collections/'.$actors['body']['$id'], array_merge([
            'content-type' => 'application/json',
            'x-appwrite-project' => $this->getProject()['$id']
        ], $this->getHeaders()));

        $this->assertEquals($response['headers']['status-code'], 404);
    }
}<|MERGE_RESOLUTION|>--- conflicted
+++ resolved
@@ -25,31 +25,7 @@
             'x-appwrite-project' => $this->getProject()['$id'],
             'x-appwrite-key' => $this->getProject()['apiKey']
         ]), [
-<<<<<<< HEAD
             'id' => 'Actors',
-=======
-            'name' => 'Actors',
-            'read' => ['role:all'],
-            'write' => ['role:member', 'role:admin'],
-            'rules' => [
-                [
-                    'label' => 'First Name',
-                    'key' => 'firstName',
-                    'type' => 'text',
-                    'default' => '',
-                    'required' => true,
-                    'array' => false
-                ],
-                [
-                    'label' => 'Last Name',
-                    'key' => 'lastName',
-                    'type' => 'text',
-                    'default' => '',
-                    'required' => true,
-                    'array' => false
-                ],
-            ],
->>>>>>> 2028d334
         ]);
 
         $this->assertEquals($actors['headers']['status-code'], 201);
@@ -143,5 +119,4 @@
         ], $this->getHeaders()));
 
         $this->assertEquals($response['headers']['status-code'], 404);
-    }
-}+    }