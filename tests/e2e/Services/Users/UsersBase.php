<?php

namespace Tests\E2E\Services\Users;

use Tests\E2E\Client;
use Utopia\Database\ID;

trait UsersBase
{
    public function testCreateUser(): array
    {
        /**
         * Test for SUCCESS
         */
        $user = $this->client->call(Client::METHOD_POST, '/users', array_merge([
            'content-type' => 'application/json',
            'x-appwrite-project' => $this->getProject()['$id'],
        ], $this->getHeaders()), [
            'userId' => ID::unique(),
            'email' => 'cristiano.ronaldo@manchester-united.co.uk',
            'password' => 'password',
            'name' => 'Cristiano Ronaldo',
        ], false);

        // Test empty prefs is object not array
        $bodyString = $user['body'];
        $prefs = substr($bodyString, strpos($bodyString, '"prefs":') + 8, 2);
        $this->assertEquals('{}', $prefs);

        $body = json_decode($bodyString, true);

        $this->assertEquals($user['headers']['status-code'], 201);
        $this->assertEquals($body['name'], 'Cristiano Ronaldo');
        $this->assertEquals($body['email'], 'cristiano.ronaldo@manchester-united.co.uk');
        $this->assertEquals($body['status'], true);
        $this->assertGreaterThan('2000-01-01 00:00:00', $body['registration']);

        /**
         * Test Create with Custom ID for SUCCESS
         */
        $res = $this->client->call(Client::METHOD_POST, '/users', array_merge([
            'content-type' => 'application/json',
            'x-appwrite-project' => $this->getProject()['$id'],
        ], $this->getHeaders()), [
            'userId' => ID::custom('user1'),
            'email' => 'lionel.messi@psg.fr',
            'password' => 'password',
            'name' => 'Lionel Messi',
        ]);

        $this->assertEquals($res['headers']['status-code'], 201);
        $this->assertEquals($res['body']['$id'], 'user1');
        $this->assertEquals($res['body']['name'], 'Lionel Messi');
        $this->assertEquals($res['body']['email'], 'lionel.messi@psg.fr');
        $this->assertEquals(true, $res['body']['status']);
        $this->assertGreaterThan('2000-01-01 00:00:00', $res['body']['registration']);

         /**
         * Test Create with hashed passwords
         */
        $res = $this->client->call(Client::METHOD_POST, '/users/md5', array_merge([
            'content-type' => 'application/json',
            'x-appwrite-project' => $this->getProject()['$id'],
        ], $this->getHeaders()), [
            'userId' => 'md5',
            'email' => 'md5@appwrite.io',
            'password' => '144fa7eaa4904e8ee120651997f70dcc', // appwrite
            'name' => 'MD5 User',
        ]);

        $res = $this->client->call(Client::METHOD_POST, '/users/bcrypt', array_merge([
            'content-type' => 'application/json',
            'x-appwrite-project' => $this->getProject()['$id'],
        ], $this->getHeaders()), [
            'userId' => 'bcrypt',
            'email' => 'bcrypt@appwrite.io',
            'password' => '$2a$15$xX/myGbFU.ZSKHSi6EHdBOySTdYm8QxBLXmOPHrYMwV0mHRBBSBOq', // appwrite (15 rounds)
            'name' => 'Bcrypt User',
        ]);

        $this->assertEquals($res['headers']['status-code'], 201);
        $this->assertEquals($res['body']['password'], '$2a$15$xX/myGbFU.ZSKHSi6EHdBOySTdYm8QxBLXmOPHrYMwV0mHRBBSBOq');
        $this->assertEquals($res['body']['hash'], 'bcrypt');

        $res = $this->client->call(Client::METHOD_POST, '/users/argon2', array_merge([
            'content-type' => 'application/json',
            'x-appwrite-project' => $this->getProject()['$id'],
        ], $this->getHeaders()), [
            'userId' => 'argon2',
            'email' => 'argon2@appwrite.io',
            'password' => '$argon2i$v=19$m=20,t=3,p=2$YXBwd3JpdGU$A/54i238ed09ZR4NwlACU5XnkjNBZU9QeOEuhjLiexI', // appwrite (salt appwrite, parallel 2, memory 20, iterations 3, length 32)
            'name' => 'Argon2 User',
        ]);

        $this->assertEquals($res['headers']['status-code'], 201);
        $this->assertEquals($res['body']['password'], '$argon2i$v=19$m=20,t=3,p=2$YXBwd3JpdGU$A/54i238ed09ZR4NwlACU5XnkjNBZU9QeOEuhjLiexI');
        $this->assertEquals($res['body']['hash'], 'argon2');

        $res = $this->client->call(Client::METHOD_POST, '/users/sha', array_merge([
            'content-type' => 'application/json',
            'x-appwrite-project' => $this->getProject()['$id'],
        ], $this->getHeaders()), [
            'userId' => 'sha512',
            'email' => 'sha512@appwrite.io',
            'password' => '4243da0a694e8a2f727c8060fe0507c8fa01ca68146c76d2c190805b638c20c6bf6ba04e21f11ae138785d0bff63c416e6f87badbffad37f6dee50094cc38c70', // appwrite (sha512)
            'name' => 'SHA512 User',
            'passwordVersion' => 'sha512'
        ]);

        $this->assertEquals($res['headers']['status-code'], 201);
        $this->assertEquals($res['body']['password'], '4243da0a694e8a2f727c8060fe0507c8fa01ca68146c76d2c190805b638c20c6bf6ba04e21f11ae138785d0bff63c416e6f87badbffad37f6dee50094cc38c70');
        $this->assertEquals($res['body']['hash'], 'sha');
        $this->assertEquals($res['body']['hashOptions']['version'], 'sha512');

        $res = $this->client->call(Client::METHOD_POST, '/users/scrypt', array_merge([
            'content-type' => 'application/json',
            'x-appwrite-project' => $this->getProject()['$id'],
        ], $this->getHeaders()), [
            'userId' => 'scrypt',
            'email' => 'scrypt@appwrite.io',
            'password' => '3fdef49701bc4cfaacd551fe017283513284b4731e6945c263246ef948d3cf63b5d269c31fd697246085111a428245e24a4ddc6b64c687bc60a8910dbafc1d5b', // appwrite (salt appwrite, cpu 16384, memory 13, parallel 2, length 64)
            'name' => 'Scrypt User',
            'passwordSalt' => 'appwrite',
            'passwordCpu' => 16384,
            'passwordMemory' => 13,
            'passwordParallel' => 2,
            'passwordLength' => 64
        ]);

        $this->assertEquals($res['headers']['status-code'], 201);
        $this->assertEquals($res['body']['password'], '3fdef49701bc4cfaacd551fe017283513284b4731e6945c263246ef948d3cf63b5d269c31fd697246085111a428245e24a4ddc6b64c687bc60a8910dbafc1d5b');
        $this->assertEquals($res['body']['hash'], 'scrypt');
        $this->assertEquals($res['body']['hashOptions']['salt'], 'appwrite');
        $this->assertEquals($res['body']['hashOptions']['costCpu'], 16384);
        $this->assertEquals($res['body']['hashOptions']['costMemory'], 13);
        $this->assertEquals($res['body']['hashOptions']['costParallel'], 2);
        $this->assertEquals($res['body']['hashOptions']['length'], 64);

        $res = $this->client->call(Client::METHOD_POST, '/users/phpass', array_merge([
            'content-type' => 'application/json',
            'x-appwrite-project' => $this->getProject()['$id'],
        ], $this->getHeaders()), [
            'userId' => 'phpass',
            'email' => 'phpass@appwrite.io',
            'password' => '$P$Br387rwferoKN7uwHZqNMu98q3U8RO.',
            'name' => 'PHPass User',
        ]);

        $this->assertEquals($res['headers']['status-code'], 201);
        $this->assertEquals($res['body']['password'], '$P$Br387rwferoKN7uwHZqNMu98q3U8RO.');

        $res = $this->client->call(Client::METHOD_POST, '/users/scrypt-modified', array_merge([
            'content-type' => 'application/json',
            'x-appwrite-project' => $this->getProject()['$id'],
        ], $this->getHeaders()), [
            'userId' => 'scrypt-modified',
            'email' => 'scrypt-modified@appwrite.io',
            'password' => 'UlM7JiXRcQhzAGlaonpSqNSLIz475WMddOgLjej5De9vxTy48K6WtqlEzrRFeK4t0COfMhWCb8wuMHgxOFCHFQ==', // appwrite
            'name' => 'Scrypt Modified User',
            'passwordSalt' => 'UxLMreBr6tYyjQ==',
            'passwordSaltSeparator' => 'Bw==',
            'passwordSignerKey' => 'XyEKE9RcTDeLEsL/RjwPDBv/RqDl8fb3gpYEOQaPihbxf1ZAtSOHCjuAAa7Q3oHpCYhXSN9tizHgVOwn6krflQ==',
        ]);

        $this->assertEquals($res['headers']['status-code'], 201);
        $this->assertEquals($res['body']['password'], 'UlM7JiXRcQhzAGlaonpSqNSLIz475WMddOgLjej5De9vxTy48K6WtqlEzrRFeK4t0COfMhWCb8wuMHgxOFCHFQ==');
        $this->assertEquals($res['body']['hash'], 'scryptMod');
        $this->assertEquals($res['body']['hashOptions']['salt'], 'UxLMreBr6tYyjQ==');
        $this->assertEquals($res['body']['hashOptions']['signerKey'], 'XyEKE9RcTDeLEsL/RjwPDBv/RqDl8fb3gpYEOQaPihbxf1ZAtSOHCjuAAa7Q3oHpCYhXSN9tizHgVOwn6krflQ==');
        $this->assertEquals($res['body']['hashOptions']['saltSeparator'], 'Bw==');

        return ['userId' => $body['$id']];
    }

    /**
     * Tries to login into all accounts created with hashed password. Ensures hash veifying logic.
     *
     * @depends testCreateUser
     */
    public function testCreateUserSessionHashed(array $data): void
    {
        $response = $this->client->call(Client::METHOD_POST, '/account/sessions/email', array_merge([
            'origin' => 'http://localhost',
            'content-type' => 'application/json',
            'x-appwrite-project' => $this->getProject()['$id'],
        ]), [
            'email' => 'md5@appwrite.io',
            'password' => 'appwrite',
        ]);

        $this->assertEquals($response['headers']['status-code'], 201);
        $this->assertEquals($response['body']['userId'], 'md5');

        $response = $this->client->call(Client::METHOD_POST, '/account/sessions/email', array_merge([
            'origin' => 'http://localhost',
            'content-type' => 'application/json',
            'x-appwrite-project' => $this->getProject()['$id'],
        ]), [
            'email' => 'bcrypt@appwrite.io',
            'password' => 'appwrite',
        ]);

        $this->assertEquals($response['headers']['status-code'], 201);
        $this->assertEquals($response['body']['userId'], 'bcrypt');

        $response = $this->client->call(Client::METHOD_POST, '/account/sessions/email', array_merge([
            'origin' => 'http://localhost',
            'content-type' => 'application/json',
            'x-appwrite-project' => $this->getProject()['$id'],
        ]), [
            'email' => 'argon2@appwrite.io',
            'password' => 'appwrite',
        ]);

        $this->assertEquals($response['headers']['status-code'], 201);
        $this->assertEquals($response['body']['userId'], 'argon2');

        $response = $this->client->call(Client::METHOD_POST, '/account/sessions/email', array_merge([
            'origin' => 'http://localhost',
            'content-type' => 'application/json',
            'x-appwrite-project' => $this->getProject()['$id'],
        ]), [
            'email' => 'sha512@appwrite.io',
            'password' => 'appwrite',
        ]);

        $this->assertEquals($response['headers']['status-code'], 201);
        $this->assertEquals($response['body']['userId'], 'sha512');

        $response = $this->client->call(Client::METHOD_POST, '/account/sessions/email', array_merge([
            'origin' => 'http://localhost',
            'content-type' => 'application/json',
            'x-appwrite-project' => $this->getProject()['$id'],
        ]), [
            'email' => 'scrypt@appwrite.io',
            'password' => 'appwrite',
        ]);

        $this->assertEquals($response['headers']['status-code'], 201);
        $this->assertEquals($response['body']['userId'], 'scrypt');

        $response = $this->client->call(Client::METHOD_POST, '/account/sessions/email', array_merge([
            'origin' => 'http://localhost',
            'content-type' => 'application/json',
            'x-appwrite-project' => $this->getProject()['$id'],
        ]), [
            'email' => 'phpass@appwrite.io',
            'password' => 'appwrite',
        ]);

        $this->assertEquals($response['headers']['status-code'], 201);
        $this->assertEquals($response['body']['userId'], 'phpass');

        $response = $this->client->call(Client::METHOD_POST, '/account/sessions/email', array_merge([
            'origin' => 'http://localhost',
            'content-type' => 'application/json',
            'x-appwrite-project' => $this->getProject()['$id'],
        ]), [
            'email' => 'scrypt-modified@appwrite.io',
            'password' => 'appwrite',
        ]);

        $this->assertEquals($response['headers']['status-code'], 201);
        $this->assertEquals($response['body']['userId'], 'scrypt-modified');
    }

    /**
     * Tests all optional parameters of createUser (email, phone, anonymous..)
     *
     * @depends testCreateUser
     */
    public function testCreateUserTypes(array $data): void
    {
        /**
         * Test for SUCCESS
        */

        // Email + password
        $response = $this->client->call(Client::METHOD_POST, '/users', array_merge([
            'content-type' => 'application/json',
            'x-appwrite-project' => $this->getProject()['$id'],
        ], $this->getHeaders()), [
            'userId' => 'unique()',
            'email' => 'emailuser@appwrite.io',
            'password' => 'emailUserPassword',
        ]);

        $this->assertNotEmpty($response['body']['email']);
        $this->assertNotEmpty($response['body']['password']);
        $this->assertEmpty($response['body']['phone']);

        // Phone
        $response = $this->client->call(Client::METHOD_POST, '/users', array_merge([
            'content-type' => 'application/json',
            'x-appwrite-project' => $this->getProject()['$id'],
        ], $this->getHeaders()), [
            'userId' => 'unique()',
            'phone' => '+123456789012',
        ]);

        $this->assertEmpty($response['body']['email']);
        $this->assertEmpty($response['body']['password']);
        $this->assertNotEmpty($response['body']['phone']);

        // Anonymous
        $response = $this->client->call(Client::METHOD_POST, '/users', array_merge([
            'content-type' => 'application/json',
            'x-appwrite-project' => $this->getProject()['$id'],
        ], $this->getHeaders()), [
            'userId' => 'unique()',
        ]);

        $this->assertEmpty($response['body']['email']);
        $this->assertEmpty($response['body']['password']);
        $this->assertEmpty($response['body']['phone']);

        // Email-only
        $response = $this->client->call(Client::METHOD_POST, '/users', array_merge([
            'content-type' => 'application/json',
            'x-appwrite-project' => $this->getProject()['$id'],
        ], $this->getHeaders()), [
            'userId' => 'unique()',
            'email' => 'emailonlyuser@appwrite.io',
        ]);

        $this->assertNotEmpty($response['body']['email']);
        $this->assertEmpty($response['body']['password']);
        $this->assertEmpty($response['body']['phone']);

        // Password-only
        $response = $this->client->call(Client::METHOD_POST, '/users', array_merge([
            'content-type' => 'application/json',
            'x-appwrite-project' => $this->getProject()['$id'],
        ], $this->getHeaders()), [
            'userId' => 'unique()',
            'password' => 'passwordOnlyUser',
        ]);

        $this->assertEmpty($response['body']['email']);
        $this->assertNotEmpty($response['body']['password']);
        $this->assertEmpty($response['body']['phone']);

        // Password and phone
        $response = $this->client->call(Client::METHOD_POST, '/users', array_merge([
            'content-type' => 'application/json',
            'x-appwrite-project' => $this->getProject()['$id'],
        ], $this->getHeaders()), [
            'userId' => 'unique()',
            'password' => 'passwordOnlyUser',
            'phone' => '+123456789013',
        ]);

        $this->assertEmpty($response['body']['email']);
        $this->assertNotEmpty($response['body']['password']);
        $this->assertNotEmpty($response['body']['phone']);
    }

    /**
     * @depends testCreateUser
     */
    public function testListUsers(array $data): void
    {
        $totalUsers = 15;

        /**
         * Test for SUCCESS listUsers
         */
        $response = $this->client->call(Client::METHOD_GET, '/users', array_merge([
            'content-type' => 'application/json',
            'x-appwrite-project' => $this->getProject()['$id'],
        ], $this->getHeaders()));

        $this->assertEquals($response['headers']['status-code'], 200);
        $this->assertNotEmpty($response['body']);
        $this->assertNotEmpty($response['body']['users']);
        $this->assertCount($totalUsers, $response['body']['users']);

        $this->assertEquals($response['body']['users'][0]['$id'], $data['userId']);
        $this->assertEquals($response['body']['users'][1]['$id'], 'user1');

        $user1 = $response['body']['users'][1];

        $response = $this->client->call(Client::METHOD_GET, '/users', array_merge([
            'content-type' => 'application/json',
            'x-appwrite-project' => $this->getProject()['$id'],
        ], $this->getHeaders()), [
            'queries' => ['equal("name", "' . $user1['name'] . '")']
        ]);

        $this->assertEquals($response['headers']['status-code'], 200);
        $this->assertNotEmpty($response['body']);
        $this->assertNotEmpty($response['body']['users']);
        $this->assertCount(1, $response['body']['users']);
        $this->assertEquals($response['body']['users'][0]['name'], $user1['name']);

        $response = $this->client->call(Client::METHOD_GET, '/users', array_merge([
            'content-type' => 'application/json',
            'x-appwrite-project' => $this->getProject()['$id'],
        ], $this->getHeaders()), [
            'queries' => ['equal("email", "' . $user1['email'] . '")']
        ]);

        $this->assertEquals($response['headers']['status-code'], 200);
        $this->assertNotEmpty($response['body']);
        $this->assertNotEmpty($response['body']['users']);
        $this->assertCount(1, $response['body']['users']);
        $this->assertEquals($response['body']['users'][0]['email'], $user1['email']);

        $response = $this->client->call(Client::METHOD_GET, '/users', array_merge([
            'content-type' => 'application/json',
            'x-appwrite-project' => $this->getProject()['$id'],
        ], $this->getHeaders()), [
            'queries' => ['equal("status", true)']
        ]);

        $this->assertEquals($response['headers']['status-code'], 200);
        $this->assertNotEmpty($response['body']);
        $this->assertNotEmpty($response['body']['users']);
        $this->assertCount($totalUsers, $response['body']['users']);
        $this->assertEquals($response['body']['users'][0]['$id'], $data['userId']);
        $this->assertEquals($response['body']['users'][0]['status'], $user1['status']);
        $this->assertEquals($response['body']['users'][1]['$id'], $user1['$id']);
        $this->assertEquals($response['body']['users'][1]['status'], $user1['status']);

        $response = $this->client->call(Client::METHOD_GET, '/users', array_merge([
            'content-type' => 'application/json',
            'x-appwrite-project' => $this->getProject()['$id'],
        ], $this->getHeaders()), [
            'queries' => ['equal("status", false)']
        ]);

        $this->assertEquals($response['headers']['status-code'], 200);
        $this->assertNotEmpty($response['body']);
        $this->assertEmpty($response['body']['users']);
        $this->assertCount(0, $response['body']['users']);

        $response = $this->client->call(Client::METHOD_GET, '/users', array_merge([
            'content-type' => 'application/json',
            'x-appwrite-project' => $this->getProject()['$id'],
        ], $this->getHeaders()), [
            'queries' => ['equal("passwordUpdate", "' . $user1['passwordUpdate'] . '")']
        ]);

        $this->assertEquals($response['headers']['status-code'], 200);
        $this->assertNotEmpty($response['body']);
        $this->assertNotEmpty($response['body']['users']);
        $this->assertCount(1, $response['body']['users']);
        $this->assertEquals($response['body']['users'][0]['passwordUpdate'], $user1['passwordUpdate']);

        $response = $this->client->call(Client::METHOD_GET, '/users', array_merge([
            'content-type' => 'application/json',
            'x-appwrite-project' => $this->getProject()['$id'],
        ], $this->getHeaders()), [
            'queries' => ['equal("registration", "' . $user1['registration'] . '")']
        ]);

        $this->assertEquals($response['headers']['status-code'], 200);
        $this->assertNotEmpty($response['body']);
        $this->assertNotEmpty($response['body']['users']);
        $this->assertCount(1, $response['body']['users']);
        $this->assertEquals($response['body']['users'][0]['registration'], $user1['registration']);

        $response = $this->client->call(Client::METHOD_GET, '/users', array_merge([
            'content-type' => 'application/json',
            'x-appwrite-project' => $this->getProject()['$id'],
        ], $this->getHeaders()), [
            'queries' => ['equal("emailVerification", false)']
        ]);

        $this->assertEquals($response['headers']['status-code'], 200);
        $this->assertNotEmpty($response['body']);
        $this->assertNotEmpty($response['body']['users']);
        $this->assertCount($totalUsers, $response['body']['users']);
        $this->assertEquals($response['body']['users'][0]['$id'], $data['userId']);
        $this->assertEquals($response['body']['users'][0]['status'], $user1['status']);
        $this->assertEquals($response['body']['users'][1]['$id'], $user1['$id']);
        $this->assertEquals($response['body']['users'][1]['status'], $user1['status']);

        $response = $this->client->call(Client::METHOD_GET, '/users', array_merge([
            'content-type' => 'application/json',
            'x-appwrite-project' => $this->getProject()['$id'],
        ], $this->getHeaders()), [
            'queries' => ['equal("emailVerification", true)']
        ]);

        $this->assertEquals($response['headers']['status-code'], 200);
        $this->assertNotEmpty($response['body']);
        $this->assertEmpty($response['body']['users']);
        $this->assertCount(0, $response['body']['users']);

        $response = $this->client->call(Client::METHOD_GET, '/users', array_merge([
            'content-type' => 'application/json',
            'x-appwrite-project' => $this->getProject()['$id'],
        ], $this->getHeaders()), [
            'queries' => ['equal("phoneVerification", false)']
        ]);

        $this->assertEquals($response['headers']['status-code'], 200);
        $this->assertNotEmpty($response['body']);
        $this->assertIsArray($response['body']['users']);
        $this->assertCount($totalUsers, $response['body']['users']);

        $response = $this->client->call(Client::METHOD_GET, '/users', array_merge([
            'content-type' => 'application/json',
            'x-appwrite-project' => $this->getProject()['$id'],
        ], $this->getHeaders()), [
            'queries' => ['equal("phoneVerification", true)']
        ]);

        $this->assertEquals($response['headers']['status-code'], 200);
        $this->assertNotEmpty($response['body']);
        $this->assertEmpty($response['body']['users']);
        $this->assertCount(0, $response['body']['users']);

        $response = $this->client->call(Client::METHOD_GET, '/users', array_merge([
            'content-type' => 'application/json',
            'x-appwrite-project' => $this->getProject()['$id'],
        ], $this->getHeaders()), [
            'queries' => ['cursorAfter("' . $data['userId'] . '")']
        ]);

        $this->assertEquals($response['headers']['status-code'], 200);
        $this->assertNotEmpty($response['body']);
        $this->assertNotEmpty($response['body']['users']);
        $this->assertCount($totalUsers - 1, $response['body']['users']);
        $this->assertEquals($response['body']['users'][0]['$id'], 'user1');

        $response = $this->client->call(Client::METHOD_GET, '/users', array_merge([
            'content-type' => 'application/json',
            'x-appwrite-project' => $this->getProject()['$id'],
        ], $this->getHeaders()), [
            'queries' => ['cursorBefore("user1")']
        ]);

        $this->assertEquals($response['headers']['status-code'], 200);
        $this->assertNotEmpty($response['body']['users']);
        $this->assertCount(1, $response['body']['users']);

        $this->assertEquals($response['body']['users'][0]['$id'], $data['userId']);

        /**
         * Test for SUCCESS searchUsers
         */
        $response = $this->client->call(Client::METHOD_GET, '/users', array_merge([
            'content-type' => 'application/json',
            'x-appwrite-project' => $this->getProject()['$id'],
        ], $this->getHeaders()), [
            'search' => "Ronaldo",
        ]);
        $this->assertEquals($response['headers']['status-code'], 200);
        $this->assertNotEmpty($response['body']);
        $this->assertNotEmpty($response['body']['users']);
        $this->assertCount(1, $response['body']['users']);
        $this->assertEquals($response['body']['users'][0]['$id'], $data['userId']);

        $response = $this->client->call(Client::METHOD_GET, '/users', array_merge([
            'content-type' => 'application/json',
            'x-appwrite-project' => $this->getProject()['$id'],
        ], $this->getHeaders()), [
            'search' => "cristiano.ronaldo@manchester-united.co.uk",
        ]);
        $this->assertEquals($response['headers']['status-code'], 200);
        $this->assertNotEmpty($response['body']);
        $this->assertNotEmpty($response['body']['users']);
        $this->assertCount(1, $response['body']['users']);
        $this->assertEquals($response['body']['users'][0]['$id'], $data['userId']);

        $response = $this->client->call(Client::METHOD_GET, '/users', array_merge([
            'content-type' => 'application/json',
            'x-appwrite-project' => $this->getProject()['$id'],
        ], $this->getHeaders()), [
            'search' => "cristiano.ronaldo",
        ]);
        $this->assertEquals($response['headers']['status-code'], 200);
        $this->assertNotEmpty($response['body']);
        $this->assertNotEmpty($response['body']['users']);
        $this->assertCount(1, $response['body']['users']);
        $this->assertEquals($response['body']['users'][0]['$id'], $data['userId']);

        $response = $this->client->call(Client::METHOD_GET, '/users', array_merge([
            'content-type' => 'application/json',
            'x-appwrite-project' => $this->getProject()['$id'],
        ], $this->getHeaders()), [
            'search' => "manchester",
        ]);
        $this->assertEquals($response['headers']['status-code'], 200);
        $this->assertNotEmpty($response['body']);
        $this->assertNotEmpty($response['body']['users']);
        $this->assertCount(1, $response['body']['users']);
        $this->assertEquals($response['body']['users'][0]['$id'], $data['userId']);

        $response = $this->client->call(Client::METHOD_GET, '/users', array_merge([
            'content-type' => 'application/json',
            'x-appwrite-project' => $this->getProject()['$id'],
        ], $this->getHeaders()), [
            'search' => "united.co.uk",
        ]);

        $this->assertEquals($response['headers']['status-code'], 200);
        $this->assertIsArray($response['body']);
        $this->assertIsArray($response['body']['users']);
        $this->assertIsInt($response['body']['total']);
        $this->assertEquals(1, $response['body']['total']);
        $this->assertCount(1, $response['body']['users']);

        $response = $this->client->call(Client::METHOD_GET, '/users', array_merge([
            'content-type' => 'application/json',
            'x-appwrite-project' => $this->getProject()['$id'],
        ], $this->getHeaders()), [
            'search' => "man",
        ]);

        $this->assertEquals($response['headers']['status-code'], 200);
        $this->assertIsArray($response['body']);
        $this->assertIsArray($response['body']['users']);
        $this->assertIsInt($response['body']['total']);
        $this->assertEquals(1, $response['body']['total']);
        $this->assertCount(1, $response['body']['users']);

        $response = $this->client->call(Client::METHOD_GET, '/users', array_merge([
            'content-type' => 'application/json',
            'x-appwrite-project' => $this->getProject()['$id'],
        ], $this->getHeaders()), [
            'search' => $data['userId'],
        ]);

        $this->assertEquals($response['headers']['status-code'], 200);
        $this->assertNotEmpty($response['body']);
        $this->assertNotEmpty($response['body']['users']);
        $this->assertCount(1, $response['body']['users']);
        $this->assertEquals($response['body']['users'][0]['$id'], $data['userId']);

        /**
         * Test for FAILURE
         */
        $response = $this->client->call(Client::METHOD_GET, '/users', array_merge([
            'content-type' => 'application/json',
            'x-appwrite-project' => $this->getProject()['$id'],
        ], $this->getHeaders()), [
            'queries' => ['cursorAfter("unknown")']
        ]);

        $this->assertEquals(400, $response['headers']['status-code']);
    }

    /**
     * @depends testCreateUser
     */
    public function testGetUser(array $data): array
    {
        /**
         * Test for SUCCESS
         */
        $user = $this->client->call(Client::METHOD_GET, '/users/' . $data['userId'], array_merge([
            'content-type' => 'application/json',
            'x-appwrite-project' => $this->getProject()['$id'],
        ], $this->getHeaders()));

        $this->assertEquals($user['headers']['status-code'], 200);
        $this->assertEquals($user['body']['name'], 'Cristiano Ronaldo');
        $this->assertEquals($user['body']['email'], 'cristiano.ronaldo@manchester-united.co.uk');
        $this->assertEquals($user['body']['status'], true);
        $this->assertGreaterThan('2000-01-01 00:00:00', $user['body']['registration']);

        $sessions = $this->client->call(Client::METHOD_GET, '/users/' . $data['userId'] . '/sessions', array_merge([
            'content-type' => 'application/json',
            'x-appwrite-project' => $this->getProject()['$id'],
        ], $this->getHeaders()));

        $this->assertEquals($sessions['headers']['status-code'], 200);
        $this->assertIsArray($sessions['body']);

        $users = $this->client->call(Client::METHOD_GET, '/users', array_merge([
            'content-type' => 'application/json',
            'x-appwrite-project' => $this->getProject()['$id'],
        ], $this->getHeaders()));

        $this->assertEquals($users['headers']['status-code'], 200);
        $this->assertIsArray($users['body']);
        $this->assertIsArray($users['body']['users']);
        $this->assertIsInt($users['body']['total']);
        $this->assertGreaterThan(0, $users['body']['total']);

        return $data;
    }

    /**
     * @depends testGetUser
     */
    public function testUpdateUserName(array $data): array
    {
        /**
         * Test for SUCCESS
         */
        $user = $this->client->call(Client::METHOD_PATCH, '/users/' . $data['userId'] . '/name', array_merge([
            'content-type' => 'application/json',
            'x-appwrite-project' => $this->getProject()['$id'],
        ], $this->getHeaders()), [
            'name' => 'Updated name',
        ]);

        $this->assertEquals($user['headers']['status-code'], 200);
        $this->assertEquals($user['body']['name'], 'Updated name');

        $user = $this->client->call(Client::METHOD_GET, '/users/' . $data['userId'], array_merge([
            'content-type' => 'application/json',
            'x-appwrite-project' => $this->getProject()['$id'],
        ], $this->getHeaders()));

        $this->assertEquals($user['headers']['status-code'], 200);
        $this->assertEquals($user['body']['name'], 'Updated name');

        return $data;
    }

    /**
     * @depends testUpdateUserName
     */
    public function testUpdateUserNameSearch($data): void
    {
        $id = $data['userId'] ?? '';
        $newName = 'Updated name';

        /**
         * Test for SUCCESS
         */
        $response = $this->client->call(Client::METHOD_GET, '/users', array_merge([
            'content-type' => 'application/json',
            'x-appwrite-project' => $this->getProject()['$id'],
        ], $this->getHeaders()), [
            'search' => $newName,
        ]);

        $this->assertEquals($response['headers']['status-code'], 200);
        $this->assertNotEmpty($response['body']);
        $this->assertNotEmpty($response['body']['users']);
        $this->assertCount(1, $response['body']['users']);
        $this->assertEquals($response['body']['users'][0]['$id'], $id);

        $response = $this->client->call(Client::METHOD_GET, '/users', array_merge([
            'content-type' => 'application/json',
            'x-appwrite-project' => $this->getProject()['$id'],
        ], $this->getHeaders()), [
            'search' => $id,
        ]);

        $this->assertEquals($response['headers']['status-code'], 200);
        $this->assertNotEmpty($response['body']);
        $this->assertNotEmpty($response['body']['users']);
        $this->assertCount(1, $response['body']['users']);
        $this->assertEquals($response['body']['users'][0]['$id'], $id);
    }

    /**
     * @depends testGetUser
     */
    public function testUpdateUserEmail(array $data): array
    {
        /**
         * Test for SUCCESS
         */
        $user = $this->client->call(Client::METHOD_PATCH, '/users/' . $data['userId'] . '/email', array_merge([
            'content-type' => 'application/json',
            'x-appwrite-project' => $this->getProject()['$id'],
        ], $this->getHeaders()), [
            'email' => 'users.service@updated.com',
        ]);

        $this->assertEquals($user['headers']['status-code'], 200);
        $this->assertEquals($user['body']['email'], 'users.service@updated.com');

        $user = $this->client->call(Client::METHOD_GET, '/users/' . $data['userId'], array_merge([
            'content-type' => 'application/json',
            'x-appwrite-project' => $this->getProject()['$id'],
        ], $this->getHeaders()));

        $this->assertEquals($user['headers']['status-code'], 200);
        $this->assertEquals($user['body']['email'], 'users.service@updated.com');

        return $data;
    }

    /**
     * @depends testUpdateUserEmail
     */
    public function testUpdateUserEmailSearch($data): void
    {
        $id = $data['userId'] ?? '';
        $newEmail = '"users.service@updated.com"';

        /**
         * Test for SUCCESS
         */
        $response = $this->client->call(Client::METHOD_GET, '/users', array_merge([
            'content-type' => 'application/json',
            'x-appwrite-project' => $this->getProject()['$id'],
        ], $this->getHeaders()), [
            'search' => $newEmail,
        ]);

        $this->assertEquals($response['headers']['status-code'], 200);
        $this->assertNotEmpty($response['body']);
        $this->assertNotEmpty($response['body']['users']);
        $this->assertCount(1, $response['body']['users']);
        $this->assertEquals($response['body']['users'][0]['$id'], $id);

        $response = $this->client->call(Client::METHOD_GET, '/users', array_merge([
            'content-type' => 'application/json',
            'x-appwrite-project' => $this->getProject()['$id'],
        ], $this->getHeaders()), [
            'search' => $id,
        ]);

        $this->assertEquals($response['headers']['status-code'], 200);
        $this->assertNotEmpty($response['body']);
        $this->assertNotEmpty($response['body']['users']);
        $this->assertCount(1, $response['body']['users']);
        $this->assertEquals($response['body']['users'][0]['$id'], $id);
    }

    /**
     * @depends testUpdateUserEmail
     */
    public function testUpdateUserPassword(array $data): array
    {
        /**
         * Test for SUCCESS
         */
        $user = $this->client->call(Client::METHOD_PATCH, '/users/' . $data['userId'] . '/password', array_merge([
            'content-type' => 'application/json',
            'x-appwrite-project' => $this->getProject()['$id'],
        ], $this->getHeaders()), [
            'password' => 'password2',
        ]);

        $this->assertEquals($user['headers']['status-code'], 200);
        $this->assertNotEmpty($user['body']['$id']);

        $session = $this->client->call(Client::METHOD_POST, '/account/sessions/email', [
            'content-type' => 'application/json',
            'x-appwrite-project' => $this->getProject()['$id'],
        ], [
            'email' => 'users.service@updated.com',
            'password' => 'password2'
        ]);

        $this->assertEquals($session['headers']['status-code'], 201);

        return $data;
    }

    /**
     * @depends testGetUser
     */
    public function testUpdateUserStatus(array $data): array
    {
        /**
         * Test for SUCCESS
         */
        $user = $this->client->call(Client::METHOD_PATCH, '/users/' . $data['userId'] . '/status', array_merge([
            'content-type' => 'application/json',
            'x-appwrite-project' => $this->getProject()['$id'],
        ], $this->getHeaders()), [
            'status' => false,
        ]);

        $this->assertEquals($user['headers']['status-code'], 200);
        $this->assertEquals($user['body']['status'], false);

        $user = $this->client->call(Client::METHOD_GET, '/users/' . $data['userId'], array_merge([
            'content-type' => 'application/json',
            'x-appwrite-project' => $this->getProject()['$id'],
        ], $this->getHeaders()));

        $this->assertEquals($user['headers']['status-code'], 200);
        $this->assertEquals($user['body']['status'], false);

        return $data;
    }

    /**
     * @depends testGetUser
     */
    public function testUpdateEmailVerification(array $data): array
    {
        /**
         * Test for SUCCESS
         */
        $user = $this->client->call(Client::METHOD_PATCH, '/users/' . $data['userId'] . '/verification', array_merge([
            'content-type' => 'application/json',
            'x-appwrite-project' => $this->getProject()['$id'],
        ], $this->getHeaders()), [
            'emailVerification' => true,
        ]);

        $this->assertEquals($user['headers']['status-code'], 200);
        $this->assertEquals($user['body']['emailVerification'], true);

        $user = $this->client->call(Client::METHOD_GET, '/users/' . $data['userId'], array_merge([
            'content-type' => 'application/json',
            'x-appwrite-project' => $this->getProject()['$id'],
        ], $this->getHeaders()));

        $this->assertEquals($user['headers']['status-code'], 200);
        $this->assertEquals($user['body']['emailVerification'], true);

        return $data;
    }

    /**
     * @depends testGetUser
     */
    public function testUpdateAndGetUserPrefs(array $data): array
    {
        /**
         * Test for SUCCESS
         */
        $user = $this->client->call(Client::METHOD_PATCH, '/users/' . $data['userId'] . '/prefs', array_merge([
            'content-type' => 'application/json',
            'x-appwrite-project' => $this->getProject()['$id'],
        ], $this->getHeaders()), [
            'prefs' => [
                'funcKey1' => 'funcValue1',
                'funcKey2' => 'funcValue2',
            ],
        ]);

        $this->assertEquals($user['headers']['status-code'], 200);
        $this->assertEquals($user['body']['funcKey1'], 'funcValue1');
        $this->assertEquals($user['body']['funcKey2'], 'funcValue2');

        $user = $this->client->call(Client::METHOD_GET, '/users/' . $data['userId'] . '/prefs', array_merge([
            'content-type' => 'application/json',
            'x-appwrite-project' => $this->getProject()['$id'],
        ], $this->getHeaders()));

        $this->assertEquals($user['headers']['status-code'], 200);
        $this->assertEquals($user['body'], [
            'funcKey1' => 'funcValue1',
            'funcKey2' => 'funcValue2',
        ]);

        /**
         * Test for FAILURE
         */
        $user = $this->client->call(Client::METHOD_PATCH, '/users/' . $data['userId'] . '/prefs', array_merge([
            'content-type' => 'application/json',
            'x-appwrite-project' => $this->getProject()['$id'],
        ], $this->getHeaders()), [
            'prefs' => 'bad-string',
        ]);

        $this->assertEquals($user['headers']['status-code'], 400);

        $user = $this->client->call(Client::METHOD_PATCH, '/users/' . $data['userId'] . '/prefs', array_merge([
            'content-type' => 'application/json',
            'x-appwrite-project' => $this->getProject()['$id'],
        ], $this->getHeaders()));

        $this->assertEquals($user['headers']['status-code'], 400);

        return $data;
    }


    /**
     * @depends testGetUser
     */
    public function testGetLogs(array $data): void
    {
        /**
         * Test for SUCCESS
         */
        $logs = $this->client->call(Client::METHOD_GET, '/users/' . $data['userId'] . '/logs', array_merge([
            'content-type' => 'application/json',
            'x-appwrite-project' => $this->getProject()['$id'],
        ], $this->getHeaders()));

        $this->assertEquals($logs['headers']['status-code'], 200);
        $this->assertIsArray($logs['body']['logs']);
        $this->assertIsNumeric($logs['body']['total']);

        $logs = $this->client->call(Client::METHOD_GET, '/users/' . $data['userId'] . '/logs', array_merge([
            'content-type' => 'application/json',
            'x-appwrite-project' => $this->getProject()['$id'],
        ], $this->getHeaders()), [
<<<<<<< HEAD
            'queries' => [ 'limit(1)' ]
=======
            'queries' => [ 'limit(1)' ],
>>>>>>> 56282fb2
        ]);

        $this->assertEquals($logs['headers']['status-code'], 200);
        $this->assertIsArray($logs['body']['logs']);
        $this->assertLessThanOrEqual(1, count($logs['body']['logs']));
        $this->assertIsNumeric($logs['body']['total']);

        $logs = $this->client->call(Client::METHOD_GET, '/users/' . $data['userId'] . '/logs', array_merge([
            'content-type' => 'application/json',
            'x-appwrite-project' => $this->getProject()['$id'],
        ], $this->getHeaders()), [
<<<<<<< HEAD
            'queries' => [ 'offset(1)' ]
=======
            'queries' => [ 'offset(1)' ],
>>>>>>> 56282fb2
        ]);

        $this->assertEquals($logs['headers']['status-code'], 200);
        $this->assertIsArray($logs['body']['logs']);
        $this->assertIsNumeric($logs['body']['total']);

        $logs = $this->client->call(Client::METHOD_GET, '/users/' . $data['userId'] . '/logs', array_merge([
            'content-type' => 'application/json',
            'x-appwrite-project' => $this->getProject()['$id'],
        ], $this->getHeaders()), [
<<<<<<< HEAD
            'queries' => [ 'limit(1)', 'offset(1)' ]
=======
            'queries' => [ 'limit(1)', 'offset(1)' ],
>>>>>>> 56282fb2
        ]);

        $this->assertEquals($logs['headers']['status-code'], 200);
        $this->assertIsArray($logs['body']['logs']);
        $this->assertLessThanOrEqual(1, count($logs['body']['logs']));
        $this->assertIsNumeric($logs['body']['total']);

        /**
         * Test for FAILURE
         */
        $response = $this->client->call(Client::METHOD_GET, '/users/' . $data['userId'] . '/logs', array_merge([
            'content-type' => 'application/json',
            'x-appwrite-project' => $this->getProject()['$id'],
        ], $this->getHeaders()), [
            'queries' => ['limit(-1)']
        ]);

        $this->assertEquals($response['headers']['status-code'], 400);

        $response = $this->client->call(Client::METHOD_GET, '/users/' . $data['userId'] . '/logs', array_merge([
            'content-type' => 'application/json',
            'x-appwrite-project' => $this->getProject()['$id'],
        ], $this->getHeaders()), [
            'queries' => ['limit(101)']
        ]);

        $this->assertEquals($response['headers']['status-code'], 400);

        $response = $this->client->call(Client::METHOD_GET, '/users/' . $data['userId'] . '/logs', array_merge([
            'content-type' => 'application/json',
            'x-appwrite-project' => $this->getProject()['$id'],
        ], $this->getHeaders()), [
            'queries' => ['offset(-1)']
        ]);

        $this->assertEquals($response['headers']['status-code'], 400);

        $response = $this->client->call(Client::METHOD_GET, '/users/' . $data['userId'] . '/logs', array_merge([
            'content-type' => 'application/json',
            'x-appwrite-project' => $this->getProject()['$id'],
        ], $this->getHeaders()), [
            'queries' => ['offset(5001)']
        ]);

        $this->assertEquals($response['headers']['status-code'], 400);

        $response = $this->client->call(Client::METHOD_GET, '/users/' . $data['userId'] . '/logs', array_merge([
            'content-type' => 'application/json',
            'x-appwrite-project' => $this->getProject()['$id'],
        ], $this->getHeaders()), [
            'queries' => ['equal("$id", "asdf")']
        ]);

        $this->assertEquals($response['headers']['status-code'], 400);

        $response = $this->client->call(Client::METHOD_GET, '/users/' . $data['userId'] . '/logs', array_merge([
            'content-type' => 'application/json',
            'x-appwrite-project' => $this->getProject()['$id'],
        ], $this->getHeaders()), [
            'queries' => ['orderAsc("$id")']
        ]);

        $this->assertEquals($response['headers']['status-code'], 400);

        $response = $this->client->call(Client::METHOD_GET, '/users/' . $data['userId'] . '/logs', array_merge([
            'content-type' => 'application/json',
            'x-appwrite-project' => $this->getProject()['$id'],
        ], $this->getHeaders()), [
            'queries' => ['cursorAsc("$id")']
        ]);

        $this->assertEquals($response['headers']['status-code'], 400);
    }

    /**
     * @depends testGetUser
     */
    public function testDeleteUser(array $data): array
    {
        /**
         * Test for SUCCESS
         */
        $user = $this->client->call(Client::METHOD_DELETE, '/users/' . $data['userId'], array_merge([
            'content-type' => 'application/json',
            'x-appwrite-project' => $this->getProject()['$id'],
        ], $this->getHeaders()));

        $this->assertEquals($user['headers']['status-code'], 204);

        /**
         * Test for FAILURE
         */
        $user = $this->client->call(Client::METHOD_DELETE, '/users/' . $data['userId'], array_merge([
            'content-type' => 'application/json',
            'x-appwrite-project' => $this->getProject()['$id'],
        ], $this->getHeaders()));

        $this->assertEquals($user['headers']['status-code'], 404);

        return $data;
    }

    // TODO add test for session delete
    // TODO add test for all sessions delete
}<|MERGE_RESOLUTION|>--- conflicted
+++ resolved
@@ -984,11 +984,7 @@
             'content-type' => 'application/json',
             'x-appwrite-project' => $this->getProject()['$id'],
         ], $this->getHeaders()), [
-<<<<<<< HEAD
-            'queries' => [ 'limit(1)' ]
-=======
             'queries' => [ 'limit(1)' ],
->>>>>>> 56282fb2
         ]);
 
         $this->assertEquals($logs['headers']['status-code'], 200);
@@ -1000,11 +996,7 @@
             'content-type' => 'application/json',
             'x-appwrite-project' => $this->getProject()['$id'],
         ], $this->getHeaders()), [
-<<<<<<< HEAD
-            'queries' => [ 'offset(1)' ]
-=======
             'queries' => [ 'offset(1)' ],
->>>>>>> 56282fb2
         ]);
 
         $this->assertEquals($logs['headers']['status-code'], 200);
@@ -1015,11 +1007,7 @@
             'content-type' => 'application/json',
             'x-appwrite-project' => $this->getProject()['$id'],
         ], $this->getHeaders()), [
-<<<<<<< HEAD
-            'queries' => [ 'limit(1)', 'offset(1)' ]
-=======
             'queries' => [ 'limit(1)', 'offset(1)' ],
->>>>>>> 56282fb2
         ]);
 
         $this->assertEquals($logs['headers']['status-code'], 200);
