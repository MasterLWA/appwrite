<?php

namespace Tests\E2E\Services\Realtime;

use WebSocket\ConnectionException;
use WebSocket\Client as WebSocketClient;

trait RealtimeBase
{
    private function getWebsocket($channels = [], $headers = [], $projectId = null)
    {
        if (is_null($projectId)) {
            $projectId = $this->getProject()['$id'];
        }

        $headers = array_merge([
            'Origin' => 'appwrite.test'
        ], $headers);

        $query = [
            'project' => $projectId,
            'channels' => $channels
        ];

        return new WebSocketClient('ws://appwrite-traefik/v1/realtime?' . http_build_query($query), [
            'headers' => $headers,
            'timeout' => 30,
        ]);
    }

    public function testConnection()
    {
        /**
         * Test for SUCCESS
         */
        $client = $this->getWebsocket(['documents']);
        $this->assertNotEmpty($client->receive());
        $client->close();

        /**
         * Test for FAILURE
         */
        $client = $this->getWebsocket();
        $payload = json_decode($client->receive(), true);

        $this->assertArrayHasKey('type', $payload);
        $this->assertArrayHasKey('data', $payload);
        $this->assertEquals('error', $payload['type']);
        $this->assertEquals(1008, $payload['data']['code']);
        $this->assertEquals('Missing channels', $payload['data']['message']);
        $this->expectException(ConnectionException::class); // Check if server disconnnected client
        $client->close();

        $client = new WebSocketClient('ws://appwrite-traefik/v1/realtime?channels[]=files"', [
            'headers' => [
                'Origin' => 'appwrite.test'
            ]
        ]);
        $payload = json_decode($client->receive(), true);

        $this->assertArrayHasKey('type', $payload);
        $this->assertArrayHasKey('data', $payload);
        $this->assertEquals('error', $payload['type']);
        $this->assertEquals(1008, $payload['data']['code']);
        $this->assertEquals('Missing or unknown project ID', $payload['data']['message']);
        $this->expectException(ConnectionException::class); // Check if server disconnnected client
        $client->close();

        $client = new WebSocketClient('ws://appwrite-traefik/v1/realtime?project=123', [
            'headers' => [
                'Origin' => 'appwrite.test'
            ]
        ]);
        $payload = json_decode($client->receive(), true);

        $this->assertArrayHasKey('type', $payload);
        $this->assertArrayHasKey('data', $payload);
        $this->assertEquals('error', $payload['type']);
        $this->assertEquals(1008, $payload['data']['code']);
        $this->assertEquals('Missing or unknown project ID', $payload['data']['message']);
        $this->expectException(ConnectionException::class); // Check if server disconnnected client
        $client->close();
    }
<<<<<<< HEAD

    public function testChannelParsing()
    {
        $user = $this->getUser();
        $userId = $user['$id'] ?? '';
        $session = $user['session'] ?? '';
        $headers =  [
            'origin' => 'http://localhost',
            'cookie' => 'a_session_'.$this->getProject()['$id'].'=' . $session
        ];

        $client = $this->getWebsocket(['documents'], $headers);
        $response = json_decode($client->receive(), true);

        $this->assertArrayHasKey('type', $response);
        $this->assertArrayHasKey('data', $response);
        $this->assertEquals('connected', $response['type']);
        $this->assertNotEmpty($response['data']);
        $this->assertNotEmpty($response['data']['user']);
        $this->assertCount(1, $response['data']['channels']);
        $this->assertContains('documents', $response['data']['channels']);
        $this->assertEquals($userId, $response['data']['user']['$id']);

        $client->close();

        $client = $this->getWebsocket(['account'], $headers);
        $response = json_decode($client->receive(), true);

        $this->assertArrayHasKey('type', $response);
        $this->assertArrayHasKey('data', $response);
        $this->assertEquals('connected', $response['type']);
        $this->assertNotEmpty($response['data']);
        $this->assertNotEmpty($response['data']['user']);
        $this->assertCount(2, $response['data']['channels']);
        $this->assertContains('account', $response['data']['channels']);
        $this->assertContains('account.' . $userId, $response['data']['channels']);
        $this->assertEquals($userId, $response['data']['user']['$id']);

        $client->close();

        $client = $this->getWebsocket(['account', 'documents', 'account.123'], $headers);
        $response = json_decode($client->receive(), true);

        $this->assertArrayHasKey('type', $response);
        $this->assertArrayHasKey('data', $response);
        $this->assertEquals('connected', $response['type']);
        $this->assertNotEmpty($response['data']);
        $this->assertNotEmpty($response['data']['user']);
        $this->assertCount(3, $response['data']['channels']);
        $this->assertContains('documents', $response['data']['channels']);
        $this->assertContains('account', $response['data']['channels']);
        $this->assertContains('account.' . $userId, $response['data']['channels']);
        $this->assertEquals($userId, $response['data']['user']['$id']);

        $client->close();

        $client = $this->getWebsocket([
            'account',
            'files',
            'files.1',
            'collections',
            'collections.1',
            'collections.1.documents',
            'collections.2',
            'collections.2.documents',
            'documents',
            'documents.1',
            'documents.2',
        ], $headers);

        $response = json_decode($client->receive(), true);

        $this->assertArrayHasKey('type', $response);
        $this->assertArrayHasKey('data', $response);
        $this->assertEquals('connected', $response['type']);
        $this->assertNotEmpty($response['data']);
        $this->assertNotEmpty($response['data']['user']);
        $this->assertCount(12, $response['data']['channels']);
        $this->assertContains('account', $response['data']['channels']);
        $this->assertContains('account.' . $userId, $response['data']['channels']);
        $this->assertContains('files', $response['data']['channels']);
        $this->assertContains('files.1', $response['data']['channels']);
        $this->assertContains('collections', $response['data']['channels']);
        $this->assertContains('collections.1', $response['data']['channels']);
        $this->assertContains('collections.1.documents', $response['data']['channels']);
        $this->assertContains('collections.2', $response['data']['channels']);
        $this->assertContains('collections.2.documents', $response['data']['channels']);
        $this->assertContains('documents', $response['data']['channels']);
        $this->assertContains('documents.1', $response['data']['channels']);
        $this->assertContains('documents.2', $response['data']['channels']);
        $this->assertEquals($userId, $response['data']['user']['$id']);

        $client->close();
    }

    public function testManualAuthentication()
    {
        $user = $this->getUser();
        $userId = $user['$id'] ?? '';
        $session = $user['session'] ?? '';

        /**
         * Test for SUCCESS
         */
        $client = $this->getWebsocket(['account'], [
            'origin' => 'http://localhost'
        ]);
        $response = json_decode($client->receive(), true);

        $this->assertArrayHasKey('type', $response);
        $this->assertArrayHasKey('data', $response);
        $this->assertEquals('connected', $response['type']);
        $this->assertNotEmpty($response['data']);
        $this->assertCount(1, $response['data']['channels']);
        $this->assertContains('account', $response['data']['channels']);

        $client->send(\json_encode([
            'type' => 'authentication',
            'data' => [
                'session' => $session
            ]
        ]));

        $response = json_decode($client->receive(), true);

        $this->assertArrayHasKey('type', $response);
        $this->assertArrayHasKey('data', $response);
        $this->assertEquals('response', $response['type']);
        $this->assertNotEmpty($response['data']);
        $this->assertEquals('authentication', $response['data']['to']);
        $this->assertTrue($response['data']['success']);
        $this->assertNotEmpty($response['data']['user']);
        $this->assertEquals($userId, $response['data']['user']['$id']);

        /**
         * Test for FAILURE
         */
        $client->send(\json_encode([
            'type' => 'authentication',
            'data' => [
                'session' => 'invalid_session'
            ]
        ]));

        $response = json_decode($client->receive(), true);

        $this->assertArrayHasKey('type', $response);
        $this->assertArrayHasKey('data', $response);
        $this->assertEquals('error', $response['type']);
        $this->assertNotEmpty($response['data']);
        $this->assertEquals(1003, $response['data']['code']);
        $this->assertEquals('Session is not valid.', $response['data']['message']);

        $client->send(\json_encode([
            'type' => 'authentication',
            'data' => []
        ]));

        $response = json_decode($client->receive(), true);

        $this->assertArrayHasKey('type', $response);
        $this->assertArrayHasKey('data', $response);
        $this->assertEquals('error', $response['type']);
        $this->assertNotEmpty($response['data']);
        $this->assertEquals(1003, $response['data']['code']);
        $this->assertEquals('Payload is not valid.', $response['data']['message']);

        $client->send(\json_encode([
            'type' => 'unknown',
            'data' => [
                'session' => 'invalid_session'
            ]
        ]));

        $response = json_decode($client->receive(), true);

        $this->assertArrayHasKey('type', $response);
        $this->assertArrayHasKey('data', $response);
        $this->assertEquals('error', $response['type']);
        $this->assertNotEmpty($response['data']);
        $this->assertEquals(1003, $response['data']['code']);
        $this->assertEquals('Message type is not valid.', $response['data']['message']);

        $client->send(\json_encode([
            'test' => '123',
        ]));

        $response = json_decode($client->receive(), true);

        $this->assertArrayHasKey('type', $response);
        $this->assertArrayHasKey('data', $response);
        $this->assertEquals('error', $response['type']);
        $this->assertNotEmpty($response['data']);
        $this->assertEquals(1003, $response['data']['code']);
        $this->assertEquals('Message format is not valid.', $response['data']['message']);


        $client->close();
    }

    public function testChannelAccount()
    {
        $user = $this->getUser();
        $userId = $user['$id'] ?? '';
        $session = $user['session'] ?? '';
        $projectId = $this->getProject()['$id'];

        $client = $this->getWebsocket(['account'], [
            'origin' => 'http://localhost',
            'cookie' => 'a_session_'.$projectId.'=' . $session
        ]);
        $response = json_decode($client->receive(), true);

        $this->assertArrayHasKey('type', $response);
        $this->assertArrayHasKey('data', $response);
        $this->assertEquals('connected', $response['type']);
        $this->assertNotEmpty($response['data']);
        $this->assertCount(2, $response['data']['channels']);
        $this->assertContains('account', $response['data']['channels']);
        $this->assertContains('account.' . $userId, $response['data']['channels']);
        $this->assertNotEmpty($response['data']['user']);
        $this->assertEquals($userId, $response['data']['user']['$id']);

        /**
         * Test Account Name Event
         */
        $name = "Torsten Dittmann";

        $this->client->call(Client::METHOD_PATCH, '/account/name', array_merge([
            'origin' => 'http://localhost',
            'content-type' => 'application/json',
            'x-appwrite-project' => $projectId,
            'cookie' => 'a_session_' . $projectId . '=' . $session,
        ]), [
            'name' => $name
        ]);

        $response = json_decode($client->receive(), true);

        $this->assertArrayHasKey('type', $response);
        $this->assertArrayHasKey('data', $response);
        $this->assertEquals('event', $response['type']);
        $this->assertNotEmpty($response['data']);
        $this->assertCount(2, $response['data']['channels']);
        $this->assertArrayHasKey('timestamp', $response['data']);
        $this->assertContains('account', $response['data']['channels']);
        $this->assertContains('account.' . $userId, $response['data']['channels']);
        $this->assertEquals('account.update.name', $response['data']['event']);
        $this->assertNotEmpty($response['data']['payload']);

        $this->assertEquals($name, $response['data']['payload']['name']);


        /**
         * Test Account Password Event
         */
        $this->client->call(Client::METHOD_PATCH, '/account/password', array_merge([
            'origin' => 'http://localhost',
            'content-type' => 'application/json',
            'x-appwrite-project' => $projectId,
            'cookie' => 'a_session_'.$projectId.'=' . $session,
        ]), [
            'password' => 'new-password',
            'oldPassword' => 'password',
        ]);

        $response = json_decode($client->receive(), true);

        $this->assertArrayHasKey('type', $response);
        $this->assertArrayHasKey('data', $response);
        $this->assertEquals('event', $response['type']);
        $this->assertNotEmpty($response['data']);
        $this->assertCount(2, $response['data']['channels']);
        $this->assertArrayHasKey('timestamp', $response['data']);
        $this->assertContains('account', $response['data']['channels']);
        $this->assertContains('account.' . $userId, $response['data']['channels']);
        $this->assertEquals('account.update.password', $response['data']['event']);
        $this->assertNotEmpty($response['data']['payload']);

        $this->assertEquals($name, $response['data']['payload']['name']);

        /**
         * Test Account Email Update
         */
        $this->client->call(Client::METHOD_PATCH, '/account/email', array_merge([
            'origin' => 'http://localhost',
            'content-type' => 'application/json',
            'x-appwrite-project' => $projectId,
            'cookie' => 'a_session_'.$projectId.'=' . $session,
        ]), [
            'email' => 'torsten@appwrite.io',
            'password' => 'new-password',
        ]);

        $response = json_decode($client->receive(), true);

        $this->assertArrayHasKey('type', $response);
        $this->assertArrayHasKey('data', $response);
        $this->assertEquals('event', $response['type']);
        $this->assertNotEmpty($response['data']);
        $this->assertCount(2, $response['data']['channels']);
        $this->assertArrayHasKey('timestamp', $response['data']);
        $this->assertContains('account', $response['data']['channels']);
        $this->assertContains('account.' . $userId, $response['data']['channels']);
        $this->assertEquals('account.update.email', $response['data']['event']);
        $this->assertNotEmpty($response['data']['payload']);

        $this->assertEquals('torsten@appwrite.io', $response['data']['payload']['email']);

        /**
         * Test Account Verification Create
         */
        $this->client->call(Client::METHOD_POST, '/account/verification', array_merge([
            'origin' => 'http://localhost',
            'content-type' => 'application/json',
            'x-appwrite-project' => $projectId,
            'cookie' => 'a_session_'.$projectId.'=' . $session,
        ]), [
            'url' => 'http://localhost/verification',
        ]);

        $response = json_decode($client->receive(), true);

        $this->assertArrayHasKey('type', $response);
        $this->assertArrayHasKey('data', $response);
        $this->assertEquals('event', $response['type']);
        $this->assertNotEmpty($response['data']);
        $this->assertCount(2, $response['data']['channels']);
        $this->assertArrayHasKey('timestamp', $response['data']);
        $this->assertContains('account', $response['data']['channels']);
        $this->assertContains('account.' . $userId, $response['data']['channels']);
        $this->assertEquals('account.verification.create', $response['data']['event']);

        $lastEmail = $this->getLastEmail();
        $verification = substr($lastEmail['text'], strpos($lastEmail['text'], '&secret=', 0) + 8, 256);

        /**
         * Test Account Verification Complete
         */
        $response = $this->client->call(Client::METHOD_PUT, '/account/verification', array_merge([
            'origin' => 'http://localhost',
            'content-type' => 'application/json',
            'x-appwrite-project' => $projectId,
            'cookie' => 'a_session_'.$projectId.'=' . $session,
        ]), [
            'userId' => $userId,
            'secret' => $verification,
        ]);

        $response = json_decode($client->receive(), true);

        $this->assertArrayHasKey('type', $response);
        $this->assertArrayHasKey('data', $response);
        $this->assertEquals('event', $response['type']);
        $this->assertNotEmpty($response['data']);
        $this->assertCount(2, $response['data']['channels']);
        $this->assertArrayHasKey('timestamp', $response['data']);
        $this->assertContains('account', $response['data']['channels']);
        $this->assertContains('account.' . $userId, $response['data']['channels']);
        $this->assertEquals('account.verification.update', $response['data']['event']);

        /**
         * Test Acoount Prefs Update
         */
        $this->client->call(Client::METHOD_PATCH, '/account/prefs', array_merge([
            'origin' => 'http://localhost',
            'content-type' => 'application/json',
            'x-appwrite-project' => $projectId,
            'cookie' => 'a_session_'.$projectId.'=' . $session,
        ]), [
            'prefs' => [
                'prefKey1' => 'prefValue1',
                'prefKey2' => 'prefValue2',
            ]
        ]);

        $response = json_decode($client->receive(), true);

        $this->assertArrayHasKey('type', $response);
        $this->assertArrayHasKey('data', $response);
        $this->assertEquals('event', $response['type']);
        $this->assertNotEmpty($response['data']);
        $this->assertCount(2, $response['data']['channels']);
        $this->assertArrayHasKey('timestamp', $response['data']);
        $this->assertContains('account', $response['data']['channels']);
        $this->assertContains('account.' . $userId, $response['data']['channels']);
        $this->assertEquals('account.update.prefs', $response['data']['event']);
        $this->assertNotEmpty($response['data']['payload']);

        /**
         * Test Account Session Create
         */
        $response = $this->client->call(Client::METHOD_POST, '/account/sessions', array_merge([
            'origin' => 'http://localhost',
            'content-type' => 'application/json',
            'x-appwrite-project' => $projectId,
        ]), [
            'email' => 'torsten@appwrite.io',
            'password' => 'new-password',
        ]);

        $sessionNew = $this->client->parseCookie((string)$response['headers']['set-cookie'])['a_session_'.$projectId];
        $sessionNewId = $response['body']['$id'];

        $response = json_decode($client->receive(), true);

        $this->assertArrayHasKey('type', $response);
        $this->assertArrayHasKey('data', $response);
        $this->assertEquals('event', $response['type']);
        $this->assertNotEmpty($response['data']);
        $this->assertCount(2, $response['data']['channels']);
        $this->assertArrayHasKey('timestamp', $response['data']);
        $this->assertContains('account', $response['data']['channels']);
        $this->assertContains('account.' . $userId, $response['data']['channels']);
        $this->assertEquals('account.sessions.create', $response['data']['event']);
        $this->assertNotEmpty($response['data']['payload']);

        /**
         * Test Account Session Delete
         */
        $this->client->call(Client::METHOD_DELETE, '/account/sessions/'.$sessionNewId, array_merge([
            'origin' => 'http://localhost',
            'content-type' => 'application/json',
            'x-appwrite-project' => $projectId,
            'cookie' => 'a_session_'.$projectId.'=' . $sessionNew,
        ]));

        $response = json_decode($client->receive(), true);

        $this->assertArrayHasKey('type', $response);
        $this->assertArrayHasKey('data', $response);
        $this->assertEquals('event', $response['type']);
        $this->assertNotEmpty($response['data']);
        $this->assertCount(2, $response['data']['channels']);
        $this->assertArrayHasKey('timestamp', $response['data']);
        $this->assertContains('account', $response['data']['channels']);
        $this->assertContains('account.' . $userId, $response['data']['channels']);
        $this->assertEquals('account.sessions.delete', $response['data']['event']);
        $this->assertNotEmpty($response['data']['payload']);

        /**
         * Test Account Create Recovery
         */
        $this->client->call(Client::METHOD_POST, '/account/recovery', array_merge([
            'origin' => 'http://localhost',
            'content-type' => 'application/json',
            'x-appwrite-project' => $projectId,
        ]), [
            'email' => 'torsten@appwrite.io',
            'url' => 'http://localhost/recovery',
        ]);

        $response = json_decode($client->receive(), true);

        $lastEmail = $this->getLastEmail();
        $recovery = substr($lastEmail['text'], strpos($lastEmail['text'], '&secret=', 0) + 8, 256);

        $this->assertArrayHasKey('type', $response);
        $this->assertArrayHasKey('data', $response);
        $this->assertEquals('event', $response['type']);
        $this->assertNotEmpty($response['data']);
        $this->assertCount(2, $response['data']['channels']);
        $this->assertArrayHasKey('timestamp', $response['data']);
        $this->assertContains('account', $response['data']['channels']);
        $this->assertContains('account.' . $userId, $response['data']['channels']);
        $this->assertEquals('account.recovery.create', $response['data']['event']);
        $this->assertNotEmpty($response['data']['payload']);

        $response = $this->client->call(Client::METHOD_PUT, '/account/recovery', array_merge([
            'origin' => 'http://localhost',
            'content-type' => 'application/json',
            'x-appwrite-project' => $projectId,
        ]), [
            'userId' => $userId,
            'secret' => $recovery,
            'password' => 'test-recovery',
            'passwordAgain' => 'test-recovery',
        ]);

        $response = json_decode($client->receive(), true);

        $this->assertArrayHasKey('type', $response);
        $this->assertArrayHasKey('data', $response);
        $this->assertEquals('event', $response['type']);
        $this->assertNotEmpty($response['data']);
        $this->assertCount(2, $response['data']['channels']);
        $this->assertArrayHasKey('timestamp', $response['data']);
        $this->assertContains('account', $response['data']['channels']);
        $this->assertContains('account.' . $userId, $response['data']['channels']);
        $this->assertEquals('account.recovery.update', $response['data']['event']);
        $this->assertNotEmpty($response['data']['payload']);

        $client->close();
    }

    public function testChannelDatabase()
    {
        $user = $this->getUser();
        $session = $user['session'] ?? '';
        $projectId = $this->getProject()['$id'];

        $client = $this->getWebsocket(['documents', 'collections'], [
            'origin' => 'http://localhost',
            'cookie' => 'a_session_'.$projectId.'=' . $session
        ]);

        $response = json_decode($client->receive(), true);

        $this->assertArrayHasKey('type', $response);
        $this->assertArrayHasKey('data', $response);
        $this->assertEquals('connected', $response['type']);
        $this->assertNotEmpty($response['data']);
        $this->assertCount(2, $response['data']['channels']);
        $this->assertContains('documents', $response['data']['channels']);
        $this->assertContains('collections', $response['data']['channels']);
        $this->assertNotEmpty($response['data']['user']);
        $this->assertEquals($user['$id'], $response['data']['user']['$id']);

        /**
         * Test Collection Create
         */
        $actors = $this->client->call(Client::METHOD_POST, '/database/collections', array_merge([
            'content-type' => 'application/json',
            'x-appwrite-project' => $this->getProject()['$id'],
            'x-appwrite-key' => $this->getProject()['apiKey']
        ]), [
            'collectionId' => 'unique()',
            'name' => 'Actors',
            'read' => ['role:all'],
            'write' => ['role:all'],
            'permission' => 'collection'
        ]);

        $data = ['actorsId' => $actors['body']['$id']];

        $name = $this->client->call(Client::METHOD_POST, '/database/collections/' . $data['actorsId'] . '/attributes/string', array_merge([
            'content-type' => 'application/json',
            'x-appwrite-project' => $this->getProject()['$id'],
            'x-appwrite-key' => $this->getProject()['apiKey']
        ]), [
            'attributeId' => 'name',
            'size' => 256,
            'required' => true,
        ]);

        $this->assertEquals($name['headers']['status-code'], 201);
        $this->assertEquals($name['body']['key'], 'name');
        $this->assertEquals($name['body']['type'], 'string');
        $this->assertEquals($name['body']['size'], 256);
        $this->assertEquals($name['body']['required'], true);

        sleep(2);

        /**
         * Test Document Create
         */
        $document = $this->client->call(Client::METHOD_POST, '/database/collections/' . $data['actorsId'] . '/documents', array_merge([
            'content-type' => 'application/json',
            'x-appwrite-project' => $this->getProject()['$id'],
        ], $this->getHeaders()), [
            'documentId' => 'unique()',
            'data' => [
                'name' => 'Chris Evans'
            ],
            'read' => ['role:all'],
            'write' => ['role:all'],
        ]);

        $response = json_decode($client->receive(), true);

        $this->assertArrayHasKey('type', $response);
        $this->assertArrayHasKey('data', $response);
        $this->assertEquals('event', $response['type']);
        $this->assertNotEmpty($response['data']);
        $this->assertArrayHasKey('timestamp', $response['data']);
        $this->assertCount(3, $response['data']['channels']);
        $this->assertContains('documents', $response['data']['channels']);
        $this->assertContains('documents.' . $document['body']['$id'], $response['data']['channels']);
        $this->assertContains('collections.' . $actors['body']['$id'] . '.documents', $response['data']['channels']);
        $this->assertEquals('database.documents.create', $response['data']['event']);
        $this->assertNotEmpty($response['data']['payload']);
        $this->assertEquals($response['data']['payload']['name'], 'Chris Evans');

        $data['documentId'] = $document['body']['$id'];

        /**
         * Test Document Update
         */
        $document = $this->client->call(Client::METHOD_PATCH, '/database/collections/' . $data['actorsId'] . '/documents/' . $data['documentId'], array_merge([
            'content-type' => 'application/json',
            'x-appwrite-project' => $this->getProject()['$id'],
        ], $this->getHeaders()), [
            'documentId' => 'unique()',
            'data' => [
                'name' => 'Chris Evans 2'
            ],
            'read' => ['role:all'],
            'write' => ['role:all'],
        ]);

        $response = json_decode($client->receive(), true);

        $this->assertArrayHasKey('type', $response);
        $this->assertArrayHasKey('data', $response);
        $this->assertEquals('event', $response['type']);
        $this->assertNotEmpty($response['data']);
        $this->assertArrayHasKey('timestamp', $response['data']);
        $this->assertCount(3, $response['data']['channels']);
        $this->assertContains('documents', $response['data']['channels']);
        $this->assertContains('documents.' . $data['documentId'], $response['data']['channels']);
        $this->assertContains('collections.' . $data['actorsId'] . '.documents', $response['data']['channels']);
        $this->assertEquals('database.documents.update', $response['data']['event']);
        $this->assertNotEmpty($response['data']['payload']);

        $this->assertEquals($response['data']['payload']['name'], 'Chris Evans 2');


        /**
         * Test Document Delete
         */
        $document = $this->client->call(Client::METHOD_POST, '/database/collections/' . $data['actorsId'] . '/documents', array_merge([
            'content-type' => 'application/json',
            'x-appwrite-project' => $this->getProject()['$id'],
        ], $this->getHeaders()), [
            'documentId' => 'unique()',
            'data' => [
                'name' => 'Bradley Cooper'
            ],
            'read' => ['role:all'],
            'write' => ['role:all'],
        ]);

        $client->receive();

        $this->client->call(Client::METHOD_DELETE, '/database/collections/' . $data['actorsId'] . '/documents/' . $document['body']['$id'], array_merge([
            'content-type' => 'application/json',
            'x-appwrite-project' => $this->getProject()['$id'],
        ], $this->getHeaders()));

        $response = json_decode($client->receive(), true);

        $this->assertArrayHasKey('type', $response);
        $this->assertArrayHasKey('data', $response);
        $this->assertEquals('event', $response['type']);
        $this->assertNotEmpty($response['data']);
        $this->assertArrayHasKey('timestamp', $response['data']);
        $this->assertCount(3, $response['data']['channels']);
        $this->assertContains('documents', $response['data']['channels']);
        $this->assertContains('documents.' . $document['body']['$id'], $response['data']['channels']);
        $this->assertContains('collections.' . $data['actorsId'] . '.documents', $response['data']['channels']);
        $this->assertEquals('database.documents.delete', $response['data']['event']);
        $this->assertNotEmpty($response['data']['payload']);
        $this->assertEquals($response['data']['payload']['name'], 'Bradley Cooper');

        $client->close();
    }

    public function testChannelFiles()
    {
        $user = $this->getUser();
        $session = $user['session'] ?? '';
        $projectId = $this->getProject()['$id'];

        $client = $this->getWebsocket(['files'], [
            'origin' => 'http://localhost',
            'cookie' => 'a_session_'.$projectId.'=' . $session
        ]);
        $response = json_decode($client->receive(), true);

        $this->assertArrayHasKey('type', $response);
        $this->assertArrayHasKey('data', $response);
        $this->assertEquals('connected', $response['type']);
        $this->assertNotEmpty($response['data']);
        $this->assertCount(1, $response['data']['channels']);
        $this->assertContains('files', $response['data']['channels']);
        $this->assertNotEmpty($response['data']['user']);
        $this->assertEquals($user['$id'], $response['data']['user']['$id']);

        /**
         * Test File Create
         */
        $bucket = $this->client->call(Client::METHOD_POST, '/storage/buckets', array_merge([
            'content-type' => 'application/json',
            'x-appwrite-project' => $this->getProject()['$id'],
            'x-appwrite-key' => $this->getProject()['apiKey'],
        ], $this->getHeaders()), [
            'bucketId' => 'unique()',
            'name' => 'Test Bucket',
            'permission' => 'file',
            'read' => ['role:all'],
            'write' => ['role:all'],
        ]);
        $this->assertEquals(201, $bucket['headers']['status-code']);
        $this->assertNotEmpty($bucket['body']['$id']);
        
        $bucketId = $bucket['body']['$id'];

        $file = $this->client->call(Client::METHOD_POST, '/storage/buckets/'.$bucketId.'/files', array_merge([
            'content-type' => 'multipart/form-data',
            'x-appwrite-project' => $this->getProject()['$id'],
        ], $this->getHeaders()), [
            'fileId' => 'unique()',
            'file' => new CURLFile(realpath(__DIR__ . '/../../../resources/logo.png'), 'image/png', 'logo.png'),
            'read' => ['role:all'],
            'write' => ['role:all'],
            'folderId' => 'xyz',
        ]);

        $response = json_decode($client->receive(), true);

        $this->assertArrayHasKey('type', $response);
        $this->assertArrayHasKey('data', $response);
        $this->assertEquals('event', $response['type']);
        $this->assertNotEmpty($response['data']);
        $this->assertArrayHasKey('timestamp', $response['data']);
        $this->assertCount(3, $response['data']['channels']);
        $this->assertContains('files', $response['data']['channels']);
        $this->assertContains('files.' . $file['body']['$id'], $response['data']['channels']);
        $this->assertContains('buckets.' . $bucketId . '.files', $response['data']['channels']);
        $this->assertEquals('storage.files.create', $response['data']['event']);
        $this->assertNotEmpty($response['data']['payload']);

        $data = ['fileId' => $file['body']['$id']];

        /**
         * Test File Update
         */
        $this->client->call(Client::METHOD_PUT, '/storage/buckets/'.$bucketId.'/files/' . $data['fileId'], array_merge([
            'content-type' => 'application/json',
            'x-appwrite-project' => $this->getProject()['$id'],
        ], $this->getHeaders()), [
            'read' => ['role:all'],
            'write' => ['role:all'],
        ]);

        $response = json_decode($client->receive(), true);

        $this->assertArrayHasKey('type', $response);
        $this->assertArrayHasKey('data', $response);
        $this->assertEquals('event', $response['type']);
        $this->assertNotEmpty($response['data']);
        $this->assertArrayHasKey('timestamp', $response['data']);
        $this->assertCount(3, $response['data']['channels']);
        $this->assertContains('files', $response['data']['channels']);
        $this->assertContains('buckets.'.$bucketId.'.files', $response['data']['channels']);
        $this->assertContains('files.' . $file['body']['$id'], $response['data']['channels']);
        $this->assertEquals('storage.files.update', $response['data']['event']);
        $this->assertNotEmpty($response['data']['payload']);

        /**
         * Test File Delete
         */
        $this->client->call(Client::METHOD_DELETE, '/storage/buckets/'. $bucketId . '/files/' . $data['fileId'], array_merge([
            'content-type' => 'application/json',
            'x-appwrite-project' => $this->getProject()['$id'],
        ], $this->getHeaders()));

        $response = json_decode($client->receive(), true);

        $this->assertArrayHasKey('type', $response);
        $this->assertArrayHasKey('data', $response);
        $this->assertEquals('event', $response['type']);
        $this->assertNotEmpty($response['data']);
        $this->assertArrayHasKey('timestamp', $response['data']);
        $this->assertCount(3, $response['data']['channels']);
        $this->assertContains('files', $response['data']['channels']);
        $this->assertContains('buckets.'.$bucketId.'.files', $response['data']['channels']);
        $this->assertContains('files.' . $file['body']['$id'], $response['data']['channels']);
        $this->assertEquals('storage.files.delete', $response['data']['event']);
        $this->assertNotEmpty($response['data']['payload']);

        $client->close();
    }

    public function testChannelExecutions()
    {
        $user = $this->getUser();
        $session = $user['session'] ?? '';
        $projectId = $this->getProject()['$id'];

        $client = $this->getWebsocket(['executions'], [
            'origin' => 'http://localhost',
            'cookie' => 'a_session_'.$projectId.'=' . $session
        ]);

        $response = json_decode($client->receive(), true);

        $this->assertArrayHasKey('type', $response);
        $this->assertArrayHasKey('data', $response);
        $this->assertEquals('connected', $response['type']);
        $this->assertNotEmpty($response['data']);
        $this->assertCount(1, $response['data']['channels']);
        $this->assertContains('executions', $response['data']['channels']);
        $this->assertNotEmpty($response['data']['user']);
        $this->assertEquals($user['$id'], $response['data']['user']['$id']);

        /**
         * Test Functions Create
         */
        $function = $this->client->call(Client::METHOD_POST, '/functions', [
            'content-type' => 'application/json',
            'x-appwrite-project' => $this->getProject()['$id'],
            'x-appwrite-key' => $this->getProject()['apiKey']
        ], [
            'functionId' => 'unique()',
            'name' => 'Test',
            'execute' => ['role:member'],
            'runtime' => 'php-8.0',
            'timeout' => 10,
        ]);

        $functionId = $function['body']['$id'] ?? '';

        $this->assertEquals($function['headers']['status-code'], 201);
        $this->assertNotEmpty($function['body']['$id']);

        $tag = $this->client->call(Client::METHOD_POST, '/functions/'.$functionId.'/tags', array_merge([
            'content-type' => 'multipart/form-data',
            'x-appwrite-project' => $this->getProject()['$id'],
            'x-appwrite-key' => $this->getProject()['apiKey']
        ]), [
            'command' => 'php index.php',
            'code' => new CURLFile(realpath(__DIR__ . '/../../../resources/functions/timeout.tar.gz'), 'application/x-gzip', 'php-fx.tar.gz'),
        ]);

        $tagId = $tag['body']['$id'] ?? '';

        $this->assertEquals($tag['headers']['status-code'], 201);
        $this->assertNotEmpty($tag['body']['$id']);

        $response = $this->client->call(Client::METHOD_PATCH, '/functions/'.$functionId.'/tag', array_merge([
            'content-type' => 'application/json',
            'x-appwrite-project' => $this->getProject()['$id'],
            'x-appwrite-key' => $this->getProject()['apiKey']
        ]), [
            'tag' => $tagId,
        ]);

        $this->assertEquals($response['headers']['status-code'], 200);
        $this->assertNotEmpty($response['body']['$id']);

        $execution = $this->client->call(Client::METHOD_POST, '/functions/'.$functionId.'/executions', array_merge([
            'content-type' => 'application/json',
            'x-appwrite-project' => $this->getProject()['$id']
        ], $this->getHeaders()), []);

        $this->assertEquals($execution['headers']['status-code'], 201);
        $this->assertNotEmpty($execution['body']['$id']);

        $response = json_decode($client->receive(), true);
        $responseUpdate = json_decode($client->receive(), true);

        $this->assertArrayHasKey('type', $response);
        $this->assertArrayHasKey('data', $response);
        $this->assertEquals('event', $response['type']);
        $this->assertNotEmpty($response['data']);
        $this->assertArrayHasKey('timestamp', $response['data']);
        $this->assertCount(3, $response['data']['channels']);
        $this->assertContains('executions', $response['data']['channels']);
        $this->assertContains('executions.' . $execution['body']['$id'], $response['data']['channels']);
        $this->assertContains('functions.' . $execution['body']['functionId'], $response['data']['channels']);
        $this->assertEquals('functions.executions.create', $response['data']['event']);
        $this->assertNotEmpty($response['data']['payload']);

        $this->assertArrayHasKey('type', $responseUpdate);
        $this->assertArrayHasKey('data', $responseUpdate);
        $this->assertEquals('event', $responseUpdate['type']);
        $this->assertNotEmpty($responseUpdate['data']);
        $this->assertArrayHasKey('timestamp', $responseUpdate['data']);
        $this->assertCount(3, $responseUpdate['data']['channels']);
        $this->assertContains('executions', $responseUpdate['data']['channels']);
        $this->assertContains('executions.' . $execution['body']['$id'], $responseUpdate['data']['channels']);
        $this->assertContains('functions.' . $execution['body']['functionId'], $responseUpdate['data']['channels']);
        $this->assertEquals('functions.executions.update', $responseUpdate['data']['event']);
        $this->assertNotEmpty($responseUpdate['data']['payload']);

        $client->close();
    }

    public function testChannelTeams(): array
    {
        $user = $this->getUser();
        $session = $user['session'] ?? '';
        $projectId = $this->getProject()['$id'];

        $client = $this->getWebsocket(['teams'], [
            'origin' => 'http://localhost',
            'cookie' => 'a_session_'.$projectId.'=' . $session
        ]);

        $response = json_decode($client->receive(), true);

        $this->assertArrayHasKey('type', $response);
        $this->assertArrayHasKey('data', $response);
        $this->assertEquals('connected', $response['type']);
        $this->assertNotEmpty($response['data']);
        $this->assertCount(1, $response['data']['channels']);
        $this->assertContains('teams', $response['data']['channels']);
        $this->assertNotEmpty($response['data']['user']);
        $this->assertEquals($user['$id'], $response['data']['user']['$id']);

        /**
         * Test Team Create
         */
        $team = $this->client->call(Client::METHOD_POST, '/teams', array_merge([
            'content-type' => 'application/json',
            'x-appwrite-project' => $projectId,
        ], $this->getHeaders()), [
            'teamId' => 'unique()',
            'name' => 'Arsenal'
        ]);

        $teamId = $team['body']['$id'] ?? '';

        $this->assertEquals(201, $team['headers']['status-code']);
        $this->assertNotEmpty($team['body']['$id']);

        $response = json_decode($client->receive(), true);

        $this->assertArrayHasKey('type', $response);
        $this->assertArrayHasKey('data', $response);
        $this->assertEquals('event', $response['type']);
        $this->assertNotEmpty($response['data']);
        $this->assertArrayHasKey('timestamp', $response['data']);
        $this->assertCount(2, $response['data']['channels']);
        $this->assertContains('teams', $response['data']['channels']);
        $this->assertContains('teams.' . $teamId, $response['data']['channels']);
        $this->assertEquals('teams.create', $response['data']['event']);
        $this->assertNotEmpty($response['data']['payload']);

        /**
         * Test Team Update
         */
        $team = $this->client->call(Client::METHOD_PUT, '/teams/'.$teamId, array_merge([
            'content-type' => 'application/json',
            'x-appwrite-project' => $projectId,
        ], $this->getHeaders()), [
            'name' => 'Manchester'
        ]);

        $this->assertEquals($team['headers']['status-code'], 200);
        $this->assertNotEmpty($team['body']['$id']);

        $response = json_decode($client->receive(), true);

        $this->assertArrayHasKey('type', $response);
        $this->assertArrayHasKey('data', $response);
        $this->assertEquals('event', $response['type']);
        $this->assertNotEmpty($response['data']);
        $this->assertArrayHasKey('timestamp', $response['data']);
        $this->assertCount(2, $response['data']['channels']);
        $this->assertContains('teams', $response['data']['channels']);
        $this->assertContains('teams.' . $teamId, $response['data']['channels']);
        $this->assertEquals('teams.update', $response['data']['event']);
        $this->assertNotEmpty($response['data']['payload']);

        $client->close();

        return ['teamId' => $teamId];
    }

    /**
     * @depends testChannelTeams
     */
    public function testChannelMemberships(array $data)
    {
        $teamId = $data['teamId'] ?? '';

        $user = $this->getUser();
        $session = $user['session'] ?? '';
        $projectId = $this->getProject()['$id'];

        $client = $this->getWebsocket(['memberships'], [
            'origin' => 'http://localhost',
            'cookie' => 'a_session_'.$projectId.'='.$session
        ]);

        $response = json_decode($client->receive(), true);

        $this->assertArrayHasKey('type', $response);
        $this->assertArrayHasKey('data', $response);
        $this->assertEquals('connected', $response['type']);
        $this->assertNotEmpty($response['data']);
        $this->assertCount(1, $response['data']['channels']);
        $this->assertContains('memberships', $response['data']['channels']);
        $this->assertNotEmpty($response['data']['user']);
        $this->assertEquals($user['$id'], $response['data']['user']['$id']);

        $response = $this->client->call(Client::METHOD_GET, '/teams/'.$teamId.'/memberships', array_merge([
            'content-type' => 'application/json',
            'x-appwrite-project' => $this->getProject()['$id'],
        ], $this->getHeaders()));

        $membershipId = $response['body']['memberships'][0]['$id'];

        /**
         * Test Update Membership
         */
        $roles = ['admin', 'editor', 'uncle'];
        $this->client->call(Client::METHOD_PATCH, '/teams/'.$teamId.'/memberships/'.$membershipId, array_merge([
            'origin' => 'http://localhost',
            'content-type' => 'application/json',
            'x-appwrite-project' => $this->getProject()['$id'],
        ], $this->getHeaders()), [
            'roles' => $roles
        ]);

        $response = json_decode($client->receive(), true);

        $this->assertArrayHasKey('type', $response);
        $this->assertArrayHasKey('data', $response);
        $this->assertEquals('event', $response['type']);
        $this->assertNotEmpty($response['data']);
        $this->assertArrayHasKey('timestamp', $response['data']);
        $this->assertCount(2, $response['data']['channels']);
        $this->assertContains('memberships', $response['data']['channels']);
        $this->assertContains('memberships.' . $membershipId, $response['data']['channels']);
        $this->assertEquals('teams.memberships.update', $response['data']['event']);
        $this->assertNotEmpty($response['data']['payload']);

        $client->close();
    }
=======
>>>>>>> a10eccbd
}<|MERGE_RESOLUTION|>--- conflicted
+++ resolved
@@ -81,1029 +81,4 @@
         $this->expectException(ConnectionException::class); // Check if server disconnnected client
         $client->close();
     }
-<<<<<<< HEAD
-
-    public function testChannelParsing()
-    {
-        $user = $this->getUser();
-        $userId = $user['$id'] ?? '';
-        $session = $user['session'] ?? '';
-        $headers =  [
-            'origin' => 'http://localhost',
-            'cookie' => 'a_session_'.$this->getProject()['$id'].'=' . $session
-        ];
-
-        $client = $this->getWebsocket(['documents'], $headers);
-        $response = json_decode($client->receive(), true);
-
-        $this->assertArrayHasKey('type', $response);
-        $this->assertArrayHasKey('data', $response);
-        $this->assertEquals('connected', $response['type']);
-        $this->assertNotEmpty($response['data']);
-        $this->assertNotEmpty($response['data']['user']);
-        $this->assertCount(1, $response['data']['channels']);
-        $this->assertContains('documents', $response['data']['channels']);
-        $this->assertEquals($userId, $response['data']['user']['$id']);
-
-        $client->close();
-
-        $client = $this->getWebsocket(['account'], $headers);
-        $response = json_decode($client->receive(), true);
-
-        $this->assertArrayHasKey('type', $response);
-        $this->assertArrayHasKey('data', $response);
-        $this->assertEquals('connected', $response['type']);
-        $this->assertNotEmpty($response['data']);
-        $this->assertNotEmpty($response['data']['user']);
-        $this->assertCount(2, $response['data']['channels']);
-        $this->assertContains('account', $response['data']['channels']);
-        $this->assertContains('account.' . $userId, $response['data']['channels']);
-        $this->assertEquals($userId, $response['data']['user']['$id']);
-
-        $client->close();
-
-        $client = $this->getWebsocket(['account', 'documents', 'account.123'], $headers);
-        $response = json_decode($client->receive(), true);
-
-        $this->assertArrayHasKey('type', $response);
-        $this->assertArrayHasKey('data', $response);
-        $this->assertEquals('connected', $response['type']);
-        $this->assertNotEmpty($response['data']);
-        $this->assertNotEmpty($response['data']['user']);
-        $this->assertCount(3, $response['data']['channels']);
-        $this->assertContains('documents', $response['data']['channels']);
-        $this->assertContains('account', $response['data']['channels']);
-        $this->assertContains('account.' . $userId, $response['data']['channels']);
-        $this->assertEquals($userId, $response['data']['user']['$id']);
-
-        $client->close();
-
-        $client = $this->getWebsocket([
-            'account',
-            'files',
-            'files.1',
-            'collections',
-            'collections.1',
-            'collections.1.documents',
-            'collections.2',
-            'collections.2.documents',
-            'documents',
-            'documents.1',
-            'documents.2',
-        ], $headers);
-
-        $response = json_decode($client->receive(), true);
-
-        $this->assertArrayHasKey('type', $response);
-        $this->assertArrayHasKey('data', $response);
-        $this->assertEquals('connected', $response['type']);
-        $this->assertNotEmpty($response['data']);
-        $this->assertNotEmpty($response['data']['user']);
-        $this->assertCount(12, $response['data']['channels']);
-        $this->assertContains('account', $response['data']['channels']);
-        $this->assertContains('account.' . $userId, $response['data']['channels']);
-        $this->assertContains('files', $response['data']['channels']);
-        $this->assertContains('files.1', $response['data']['channels']);
-        $this->assertContains('collections', $response['data']['channels']);
-        $this->assertContains('collections.1', $response['data']['channels']);
-        $this->assertContains('collections.1.documents', $response['data']['channels']);
-        $this->assertContains('collections.2', $response['data']['channels']);
-        $this->assertContains('collections.2.documents', $response['data']['channels']);
-        $this->assertContains('documents', $response['data']['channels']);
-        $this->assertContains('documents.1', $response['data']['channels']);
-        $this->assertContains('documents.2', $response['data']['channels']);
-        $this->assertEquals($userId, $response['data']['user']['$id']);
-
-        $client->close();
-    }
-
-    public function testManualAuthentication()
-    {
-        $user = $this->getUser();
-        $userId = $user['$id'] ?? '';
-        $session = $user['session'] ?? '';
-
-        /**
-         * Test for SUCCESS
-         */
-        $client = $this->getWebsocket(['account'], [
-            'origin' => 'http://localhost'
-        ]);
-        $response = json_decode($client->receive(), true);
-
-        $this->assertArrayHasKey('type', $response);
-        $this->assertArrayHasKey('data', $response);
-        $this->assertEquals('connected', $response['type']);
-        $this->assertNotEmpty($response['data']);
-        $this->assertCount(1, $response['data']['channels']);
-        $this->assertContains('account', $response['data']['channels']);
-
-        $client->send(\json_encode([
-            'type' => 'authentication',
-            'data' => [
-                'session' => $session
-            ]
-        ]));
-
-        $response = json_decode($client->receive(), true);
-
-        $this->assertArrayHasKey('type', $response);
-        $this->assertArrayHasKey('data', $response);
-        $this->assertEquals('response', $response['type']);
-        $this->assertNotEmpty($response['data']);
-        $this->assertEquals('authentication', $response['data']['to']);
-        $this->assertTrue($response['data']['success']);
-        $this->assertNotEmpty($response['data']['user']);
-        $this->assertEquals($userId, $response['data']['user']['$id']);
-
-        /**
-         * Test for FAILURE
-         */
-        $client->send(\json_encode([
-            'type' => 'authentication',
-            'data' => [
-                'session' => 'invalid_session'
-            ]
-        ]));
-
-        $response = json_decode($client->receive(), true);
-
-        $this->assertArrayHasKey('type', $response);
-        $this->assertArrayHasKey('data', $response);
-        $this->assertEquals('error', $response['type']);
-        $this->assertNotEmpty($response['data']);
-        $this->assertEquals(1003, $response['data']['code']);
-        $this->assertEquals('Session is not valid.', $response['data']['message']);
-
-        $client->send(\json_encode([
-            'type' => 'authentication',
-            'data' => []
-        ]));
-
-        $response = json_decode($client->receive(), true);
-
-        $this->assertArrayHasKey('type', $response);
-        $this->assertArrayHasKey('data', $response);
-        $this->assertEquals('error', $response['type']);
-        $this->assertNotEmpty($response['data']);
-        $this->assertEquals(1003, $response['data']['code']);
-        $this->assertEquals('Payload is not valid.', $response['data']['message']);
-
-        $client->send(\json_encode([
-            'type' => 'unknown',
-            'data' => [
-                'session' => 'invalid_session'
-            ]
-        ]));
-
-        $response = json_decode($client->receive(), true);
-
-        $this->assertArrayHasKey('type', $response);
-        $this->assertArrayHasKey('data', $response);
-        $this->assertEquals('error', $response['type']);
-        $this->assertNotEmpty($response['data']);
-        $this->assertEquals(1003, $response['data']['code']);
-        $this->assertEquals('Message type is not valid.', $response['data']['message']);
-
-        $client->send(\json_encode([
-            'test' => '123',
-        ]));
-
-        $response = json_decode($client->receive(), true);
-
-        $this->assertArrayHasKey('type', $response);
-        $this->assertArrayHasKey('data', $response);
-        $this->assertEquals('error', $response['type']);
-        $this->assertNotEmpty($response['data']);
-        $this->assertEquals(1003, $response['data']['code']);
-        $this->assertEquals('Message format is not valid.', $response['data']['message']);
-
-
-        $client->close();
-    }
-
-    public function testChannelAccount()
-    {
-        $user = $this->getUser();
-        $userId = $user['$id'] ?? '';
-        $session = $user['session'] ?? '';
-        $projectId = $this->getProject()['$id'];
-
-        $client = $this->getWebsocket(['account'], [
-            'origin' => 'http://localhost',
-            'cookie' => 'a_session_'.$projectId.'=' . $session
-        ]);
-        $response = json_decode($client->receive(), true);
-
-        $this->assertArrayHasKey('type', $response);
-        $this->assertArrayHasKey('data', $response);
-        $this->assertEquals('connected', $response['type']);
-        $this->assertNotEmpty($response['data']);
-        $this->assertCount(2, $response['data']['channels']);
-        $this->assertContains('account', $response['data']['channels']);
-        $this->assertContains('account.' . $userId, $response['data']['channels']);
-        $this->assertNotEmpty($response['data']['user']);
-        $this->assertEquals($userId, $response['data']['user']['$id']);
-
-        /**
-         * Test Account Name Event
-         */
-        $name = "Torsten Dittmann";
-
-        $this->client->call(Client::METHOD_PATCH, '/account/name', array_merge([
-            'origin' => 'http://localhost',
-            'content-type' => 'application/json',
-            'x-appwrite-project' => $projectId,
-            'cookie' => 'a_session_' . $projectId . '=' . $session,
-        ]), [
-            'name' => $name
-        ]);
-
-        $response = json_decode($client->receive(), true);
-
-        $this->assertArrayHasKey('type', $response);
-        $this->assertArrayHasKey('data', $response);
-        $this->assertEquals('event', $response['type']);
-        $this->assertNotEmpty($response['data']);
-        $this->assertCount(2, $response['data']['channels']);
-        $this->assertArrayHasKey('timestamp', $response['data']);
-        $this->assertContains('account', $response['data']['channels']);
-        $this->assertContains('account.' . $userId, $response['data']['channels']);
-        $this->assertEquals('account.update.name', $response['data']['event']);
-        $this->assertNotEmpty($response['data']['payload']);
-
-        $this->assertEquals($name, $response['data']['payload']['name']);
-
-
-        /**
-         * Test Account Password Event
-         */
-        $this->client->call(Client::METHOD_PATCH, '/account/password', array_merge([
-            'origin' => 'http://localhost',
-            'content-type' => 'application/json',
-            'x-appwrite-project' => $projectId,
-            'cookie' => 'a_session_'.$projectId.'=' . $session,
-        ]), [
-            'password' => 'new-password',
-            'oldPassword' => 'password',
-        ]);
-
-        $response = json_decode($client->receive(), true);
-
-        $this->assertArrayHasKey('type', $response);
-        $this->assertArrayHasKey('data', $response);
-        $this->assertEquals('event', $response['type']);
-        $this->assertNotEmpty($response['data']);
-        $this->assertCount(2, $response['data']['channels']);
-        $this->assertArrayHasKey('timestamp', $response['data']);
-        $this->assertContains('account', $response['data']['channels']);
-        $this->assertContains('account.' . $userId, $response['data']['channels']);
-        $this->assertEquals('account.update.password', $response['data']['event']);
-        $this->assertNotEmpty($response['data']['payload']);
-
-        $this->assertEquals($name, $response['data']['payload']['name']);
-
-        /**
-         * Test Account Email Update
-         */
-        $this->client->call(Client::METHOD_PATCH, '/account/email', array_merge([
-            'origin' => 'http://localhost',
-            'content-type' => 'application/json',
-            'x-appwrite-project' => $projectId,
-            'cookie' => 'a_session_'.$projectId.'=' . $session,
-        ]), [
-            'email' => 'torsten@appwrite.io',
-            'password' => 'new-password',
-        ]);
-
-        $response = json_decode($client->receive(), true);
-
-        $this->assertArrayHasKey('type', $response);
-        $this->assertArrayHasKey('data', $response);
-        $this->assertEquals('event', $response['type']);
-        $this->assertNotEmpty($response['data']);
-        $this->assertCount(2, $response['data']['channels']);
-        $this->assertArrayHasKey('timestamp', $response['data']);
-        $this->assertContains('account', $response['data']['channels']);
-        $this->assertContains('account.' . $userId, $response['data']['channels']);
-        $this->assertEquals('account.update.email', $response['data']['event']);
-        $this->assertNotEmpty($response['data']['payload']);
-
-        $this->assertEquals('torsten@appwrite.io', $response['data']['payload']['email']);
-
-        /**
-         * Test Account Verification Create
-         */
-        $this->client->call(Client::METHOD_POST, '/account/verification', array_merge([
-            'origin' => 'http://localhost',
-            'content-type' => 'application/json',
-            'x-appwrite-project' => $projectId,
-            'cookie' => 'a_session_'.$projectId.'=' . $session,
-        ]), [
-            'url' => 'http://localhost/verification',
-        ]);
-
-        $response = json_decode($client->receive(), true);
-
-        $this->assertArrayHasKey('type', $response);
-        $this->assertArrayHasKey('data', $response);
-        $this->assertEquals('event', $response['type']);
-        $this->assertNotEmpty($response['data']);
-        $this->assertCount(2, $response['data']['channels']);
-        $this->assertArrayHasKey('timestamp', $response['data']);
-        $this->assertContains('account', $response['data']['channels']);
-        $this->assertContains('account.' . $userId, $response['data']['channels']);
-        $this->assertEquals('account.verification.create', $response['data']['event']);
-
-        $lastEmail = $this->getLastEmail();
-        $verification = substr($lastEmail['text'], strpos($lastEmail['text'], '&secret=', 0) + 8, 256);
-
-        /**
-         * Test Account Verification Complete
-         */
-        $response = $this->client->call(Client::METHOD_PUT, '/account/verification', array_merge([
-            'origin' => 'http://localhost',
-            'content-type' => 'application/json',
-            'x-appwrite-project' => $projectId,
-            'cookie' => 'a_session_'.$projectId.'=' . $session,
-        ]), [
-            'userId' => $userId,
-            'secret' => $verification,
-        ]);
-
-        $response = json_decode($client->receive(), true);
-
-        $this->assertArrayHasKey('type', $response);
-        $this->assertArrayHasKey('data', $response);
-        $this->assertEquals('event', $response['type']);
-        $this->assertNotEmpty($response['data']);
-        $this->assertCount(2, $response['data']['channels']);
-        $this->assertArrayHasKey('timestamp', $response['data']);
-        $this->assertContains('account', $response['data']['channels']);
-        $this->assertContains('account.' . $userId, $response['data']['channels']);
-        $this->assertEquals('account.verification.update', $response['data']['event']);
-
-        /**
-         * Test Acoount Prefs Update
-         */
-        $this->client->call(Client::METHOD_PATCH, '/account/prefs', array_merge([
-            'origin' => 'http://localhost',
-            'content-type' => 'application/json',
-            'x-appwrite-project' => $projectId,
-            'cookie' => 'a_session_'.$projectId.'=' . $session,
-        ]), [
-            'prefs' => [
-                'prefKey1' => 'prefValue1',
-                'prefKey2' => 'prefValue2',
-            ]
-        ]);
-
-        $response = json_decode($client->receive(), true);
-
-        $this->assertArrayHasKey('type', $response);
-        $this->assertArrayHasKey('data', $response);
-        $this->assertEquals('event', $response['type']);
-        $this->assertNotEmpty($response['data']);
-        $this->assertCount(2, $response['data']['channels']);
-        $this->assertArrayHasKey('timestamp', $response['data']);
-        $this->assertContains('account', $response['data']['channels']);
-        $this->assertContains('account.' . $userId, $response['data']['channels']);
-        $this->assertEquals('account.update.prefs', $response['data']['event']);
-        $this->assertNotEmpty($response['data']['payload']);
-
-        /**
-         * Test Account Session Create
-         */
-        $response = $this->client->call(Client::METHOD_POST, '/account/sessions', array_merge([
-            'origin' => 'http://localhost',
-            'content-type' => 'application/json',
-            'x-appwrite-project' => $projectId,
-        ]), [
-            'email' => 'torsten@appwrite.io',
-            'password' => 'new-password',
-        ]);
-
-        $sessionNew = $this->client->parseCookie((string)$response['headers']['set-cookie'])['a_session_'.$projectId];
-        $sessionNewId = $response['body']['$id'];
-
-        $response = json_decode($client->receive(), true);
-
-        $this->assertArrayHasKey('type', $response);
-        $this->assertArrayHasKey('data', $response);
-        $this->assertEquals('event', $response['type']);
-        $this->assertNotEmpty($response['data']);
-        $this->assertCount(2, $response['data']['channels']);
-        $this->assertArrayHasKey('timestamp', $response['data']);
-        $this->assertContains('account', $response['data']['channels']);
-        $this->assertContains('account.' . $userId, $response['data']['channels']);
-        $this->assertEquals('account.sessions.create', $response['data']['event']);
-        $this->assertNotEmpty($response['data']['payload']);
-
-        /**
-         * Test Account Session Delete
-         */
-        $this->client->call(Client::METHOD_DELETE, '/account/sessions/'.$sessionNewId, array_merge([
-            'origin' => 'http://localhost',
-            'content-type' => 'application/json',
-            'x-appwrite-project' => $projectId,
-            'cookie' => 'a_session_'.$projectId.'=' . $sessionNew,
-        ]));
-
-        $response = json_decode($client->receive(), true);
-
-        $this->assertArrayHasKey('type', $response);
-        $this->assertArrayHasKey('data', $response);
-        $this->assertEquals('event', $response['type']);
-        $this->assertNotEmpty($response['data']);
-        $this->assertCount(2, $response['data']['channels']);
-        $this->assertArrayHasKey('timestamp', $response['data']);
-        $this->assertContains('account', $response['data']['channels']);
-        $this->assertContains('account.' . $userId, $response['data']['channels']);
-        $this->assertEquals('account.sessions.delete', $response['data']['event']);
-        $this->assertNotEmpty($response['data']['payload']);
-
-        /**
-         * Test Account Create Recovery
-         */
-        $this->client->call(Client::METHOD_POST, '/account/recovery', array_merge([
-            'origin' => 'http://localhost',
-            'content-type' => 'application/json',
-            'x-appwrite-project' => $projectId,
-        ]), [
-            'email' => 'torsten@appwrite.io',
-            'url' => 'http://localhost/recovery',
-        ]);
-
-        $response = json_decode($client->receive(), true);
-
-        $lastEmail = $this->getLastEmail();
-        $recovery = substr($lastEmail['text'], strpos($lastEmail['text'], '&secret=', 0) + 8, 256);
-
-        $this->assertArrayHasKey('type', $response);
-        $this->assertArrayHasKey('data', $response);
-        $this->assertEquals('event', $response['type']);
-        $this->assertNotEmpty($response['data']);
-        $this->assertCount(2, $response['data']['channels']);
-        $this->assertArrayHasKey('timestamp', $response['data']);
-        $this->assertContains('account', $response['data']['channels']);
-        $this->assertContains('account.' . $userId, $response['data']['channels']);
-        $this->assertEquals('account.recovery.create', $response['data']['event']);
-        $this->assertNotEmpty($response['data']['payload']);
-
-        $response = $this->client->call(Client::METHOD_PUT, '/account/recovery', array_merge([
-            'origin' => 'http://localhost',
-            'content-type' => 'application/json',
-            'x-appwrite-project' => $projectId,
-        ]), [
-            'userId' => $userId,
-            'secret' => $recovery,
-            'password' => 'test-recovery',
-            'passwordAgain' => 'test-recovery',
-        ]);
-
-        $response = json_decode($client->receive(), true);
-
-        $this->assertArrayHasKey('type', $response);
-        $this->assertArrayHasKey('data', $response);
-        $this->assertEquals('event', $response['type']);
-        $this->assertNotEmpty($response['data']);
-        $this->assertCount(2, $response['data']['channels']);
-        $this->assertArrayHasKey('timestamp', $response['data']);
-        $this->assertContains('account', $response['data']['channels']);
-        $this->assertContains('account.' . $userId, $response['data']['channels']);
-        $this->assertEquals('account.recovery.update', $response['data']['event']);
-        $this->assertNotEmpty($response['data']['payload']);
-
-        $client->close();
-    }
-
-    public function testChannelDatabase()
-    {
-        $user = $this->getUser();
-        $session = $user['session'] ?? '';
-        $projectId = $this->getProject()['$id'];
-
-        $client = $this->getWebsocket(['documents', 'collections'], [
-            'origin' => 'http://localhost',
-            'cookie' => 'a_session_'.$projectId.'=' . $session
-        ]);
-
-        $response = json_decode($client->receive(), true);
-
-        $this->assertArrayHasKey('type', $response);
-        $this->assertArrayHasKey('data', $response);
-        $this->assertEquals('connected', $response['type']);
-        $this->assertNotEmpty($response['data']);
-        $this->assertCount(2, $response['data']['channels']);
-        $this->assertContains('documents', $response['data']['channels']);
-        $this->assertContains('collections', $response['data']['channels']);
-        $this->assertNotEmpty($response['data']['user']);
-        $this->assertEquals($user['$id'], $response['data']['user']['$id']);
-
-        /**
-         * Test Collection Create
-         */
-        $actors = $this->client->call(Client::METHOD_POST, '/database/collections', array_merge([
-            'content-type' => 'application/json',
-            'x-appwrite-project' => $this->getProject()['$id'],
-            'x-appwrite-key' => $this->getProject()['apiKey']
-        ]), [
-            'collectionId' => 'unique()',
-            'name' => 'Actors',
-            'read' => ['role:all'],
-            'write' => ['role:all'],
-            'permission' => 'collection'
-        ]);
-
-        $data = ['actorsId' => $actors['body']['$id']];
-
-        $name = $this->client->call(Client::METHOD_POST, '/database/collections/' . $data['actorsId'] . '/attributes/string', array_merge([
-            'content-type' => 'application/json',
-            'x-appwrite-project' => $this->getProject()['$id'],
-            'x-appwrite-key' => $this->getProject()['apiKey']
-        ]), [
-            'attributeId' => 'name',
-            'size' => 256,
-            'required' => true,
-        ]);
-
-        $this->assertEquals($name['headers']['status-code'], 201);
-        $this->assertEquals($name['body']['key'], 'name');
-        $this->assertEquals($name['body']['type'], 'string');
-        $this->assertEquals($name['body']['size'], 256);
-        $this->assertEquals($name['body']['required'], true);
-
-        sleep(2);
-
-        /**
-         * Test Document Create
-         */
-        $document = $this->client->call(Client::METHOD_POST, '/database/collections/' . $data['actorsId'] . '/documents', array_merge([
-            'content-type' => 'application/json',
-            'x-appwrite-project' => $this->getProject()['$id'],
-        ], $this->getHeaders()), [
-            'documentId' => 'unique()',
-            'data' => [
-                'name' => 'Chris Evans'
-            ],
-            'read' => ['role:all'],
-            'write' => ['role:all'],
-        ]);
-
-        $response = json_decode($client->receive(), true);
-
-        $this->assertArrayHasKey('type', $response);
-        $this->assertArrayHasKey('data', $response);
-        $this->assertEquals('event', $response['type']);
-        $this->assertNotEmpty($response['data']);
-        $this->assertArrayHasKey('timestamp', $response['data']);
-        $this->assertCount(3, $response['data']['channels']);
-        $this->assertContains('documents', $response['data']['channels']);
-        $this->assertContains('documents.' . $document['body']['$id'], $response['data']['channels']);
-        $this->assertContains('collections.' . $actors['body']['$id'] . '.documents', $response['data']['channels']);
-        $this->assertEquals('database.documents.create', $response['data']['event']);
-        $this->assertNotEmpty($response['data']['payload']);
-        $this->assertEquals($response['data']['payload']['name'], 'Chris Evans');
-
-        $data['documentId'] = $document['body']['$id'];
-
-        /**
-         * Test Document Update
-         */
-        $document = $this->client->call(Client::METHOD_PATCH, '/database/collections/' . $data['actorsId'] . '/documents/' . $data['documentId'], array_merge([
-            'content-type' => 'application/json',
-            'x-appwrite-project' => $this->getProject()['$id'],
-        ], $this->getHeaders()), [
-            'documentId' => 'unique()',
-            'data' => [
-                'name' => 'Chris Evans 2'
-            ],
-            'read' => ['role:all'],
-            'write' => ['role:all'],
-        ]);
-
-        $response = json_decode($client->receive(), true);
-
-        $this->assertArrayHasKey('type', $response);
-        $this->assertArrayHasKey('data', $response);
-        $this->assertEquals('event', $response['type']);
-        $this->assertNotEmpty($response['data']);
-        $this->assertArrayHasKey('timestamp', $response['data']);
-        $this->assertCount(3, $response['data']['channels']);
-        $this->assertContains('documents', $response['data']['channels']);
-        $this->assertContains('documents.' . $data['documentId'], $response['data']['channels']);
-        $this->assertContains('collections.' . $data['actorsId'] . '.documents', $response['data']['channels']);
-        $this->assertEquals('database.documents.update', $response['data']['event']);
-        $this->assertNotEmpty($response['data']['payload']);
-
-        $this->assertEquals($response['data']['payload']['name'], 'Chris Evans 2');
-
-
-        /**
-         * Test Document Delete
-         */
-        $document = $this->client->call(Client::METHOD_POST, '/database/collections/' . $data['actorsId'] . '/documents', array_merge([
-            'content-type' => 'application/json',
-            'x-appwrite-project' => $this->getProject()['$id'],
-        ], $this->getHeaders()), [
-            'documentId' => 'unique()',
-            'data' => [
-                'name' => 'Bradley Cooper'
-            ],
-            'read' => ['role:all'],
-            'write' => ['role:all'],
-        ]);
-
-        $client->receive();
-
-        $this->client->call(Client::METHOD_DELETE, '/database/collections/' . $data['actorsId'] . '/documents/' . $document['body']['$id'], array_merge([
-            'content-type' => 'application/json',
-            'x-appwrite-project' => $this->getProject()['$id'],
-        ], $this->getHeaders()));
-
-        $response = json_decode($client->receive(), true);
-
-        $this->assertArrayHasKey('type', $response);
-        $this->assertArrayHasKey('data', $response);
-        $this->assertEquals('event', $response['type']);
-        $this->assertNotEmpty($response['data']);
-        $this->assertArrayHasKey('timestamp', $response['data']);
-        $this->assertCount(3, $response['data']['channels']);
-        $this->assertContains('documents', $response['data']['channels']);
-        $this->assertContains('documents.' . $document['body']['$id'], $response['data']['channels']);
-        $this->assertContains('collections.' . $data['actorsId'] . '.documents', $response['data']['channels']);
-        $this->assertEquals('database.documents.delete', $response['data']['event']);
-        $this->assertNotEmpty($response['data']['payload']);
-        $this->assertEquals($response['data']['payload']['name'], 'Bradley Cooper');
-
-        $client->close();
-    }
-
-    public function testChannelFiles()
-    {
-        $user = $this->getUser();
-        $session = $user['session'] ?? '';
-        $projectId = $this->getProject()['$id'];
-
-        $client = $this->getWebsocket(['files'], [
-            'origin' => 'http://localhost',
-            'cookie' => 'a_session_'.$projectId.'=' . $session
-        ]);
-        $response = json_decode($client->receive(), true);
-
-        $this->assertArrayHasKey('type', $response);
-        $this->assertArrayHasKey('data', $response);
-        $this->assertEquals('connected', $response['type']);
-        $this->assertNotEmpty($response['data']);
-        $this->assertCount(1, $response['data']['channels']);
-        $this->assertContains('files', $response['data']['channels']);
-        $this->assertNotEmpty($response['data']['user']);
-        $this->assertEquals($user['$id'], $response['data']['user']['$id']);
-
-        /**
-         * Test File Create
-         */
-        $bucket = $this->client->call(Client::METHOD_POST, '/storage/buckets', array_merge([
-            'content-type' => 'application/json',
-            'x-appwrite-project' => $this->getProject()['$id'],
-            'x-appwrite-key' => $this->getProject()['apiKey'],
-        ], $this->getHeaders()), [
-            'bucketId' => 'unique()',
-            'name' => 'Test Bucket',
-            'permission' => 'file',
-            'read' => ['role:all'],
-            'write' => ['role:all'],
-        ]);
-        $this->assertEquals(201, $bucket['headers']['status-code']);
-        $this->assertNotEmpty($bucket['body']['$id']);
-        
-        $bucketId = $bucket['body']['$id'];
-
-        $file = $this->client->call(Client::METHOD_POST, '/storage/buckets/'.$bucketId.'/files', array_merge([
-            'content-type' => 'multipart/form-data',
-            'x-appwrite-project' => $this->getProject()['$id'],
-        ], $this->getHeaders()), [
-            'fileId' => 'unique()',
-            'file' => new CURLFile(realpath(__DIR__ . '/../../../resources/logo.png'), 'image/png', 'logo.png'),
-            'read' => ['role:all'],
-            'write' => ['role:all'],
-            'folderId' => 'xyz',
-        ]);
-
-        $response = json_decode($client->receive(), true);
-
-        $this->assertArrayHasKey('type', $response);
-        $this->assertArrayHasKey('data', $response);
-        $this->assertEquals('event', $response['type']);
-        $this->assertNotEmpty($response['data']);
-        $this->assertArrayHasKey('timestamp', $response['data']);
-        $this->assertCount(3, $response['data']['channels']);
-        $this->assertContains('files', $response['data']['channels']);
-        $this->assertContains('files.' . $file['body']['$id'], $response['data']['channels']);
-        $this->assertContains('buckets.' . $bucketId . '.files', $response['data']['channels']);
-        $this->assertEquals('storage.files.create', $response['data']['event']);
-        $this->assertNotEmpty($response['data']['payload']);
-
-        $data = ['fileId' => $file['body']['$id']];
-
-        /**
-         * Test File Update
-         */
-        $this->client->call(Client::METHOD_PUT, '/storage/buckets/'.$bucketId.'/files/' . $data['fileId'], array_merge([
-            'content-type' => 'application/json',
-            'x-appwrite-project' => $this->getProject()['$id'],
-        ], $this->getHeaders()), [
-            'read' => ['role:all'],
-            'write' => ['role:all'],
-        ]);
-
-        $response = json_decode($client->receive(), true);
-
-        $this->assertArrayHasKey('type', $response);
-        $this->assertArrayHasKey('data', $response);
-        $this->assertEquals('event', $response['type']);
-        $this->assertNotEmpty($response['data']);
-        $this->assertArrayHasKey('timestamp', $response['data']);
-        $this->assertCount(3, $response['data']['channels']);
-        $this->assertContains('files', $response['data']['channels']);
-        $this->assertContains('buckets.'.$bucketId.'.files', $response['data']['channels']);
-        $this->assertContains('files.' . $file['body']['$id'], $response['data']['channels']);
-        $this->assertEquals('storage.files.update', $response['data']['event']);
-        $this->assertNotEmpty($response['data']['payload']);
-
-        /**
-         * Test File Delete
-         */
-        $this->client->call(Client::METHOD_DELETE, '/storage/buckets/'. $bucketId . '/files/' . $data['fileId'], array_merge([
-            'content-type' => 'application/json',
-            'x-appwrite-project' => $this->getProject()['$id'],
-        ], $this->getHeaders()));
-
-        $response = json_decode($client->receive(), true);
-
-        $this->assertArrayHasKey('type', $response);
-        $this->assertArrayHasKey('data', $response);
-        $this->assertEquals('event', $response['type']);
-        $this->assertNotEmpty($response['data']);
-        $this->assertArrayHasKey('timestamp', $response['data']);
-        $this->assertCount(3, $response['data']['channels']);
-        $this->assertContains('files', $response['data']['channels']);
-        $this->assertContains('buckets.'.$bucketId.'.files', $response['data']['channels']);
-        $this->assertContains('files.' . $file['body']['$id'], $response['data']['channels']);
-        $this->assertEquals('storage.files.delete', $response['data']['event']);
-        $this->assertNotEmpty($response['data']['payload']);
-
-        $client->close();
-    }
-
-    public function testChannelExecutions()
-    {
-        $user = $this->getUser();
-        $session = $user['session'] ?? '';
-        $projectId = $this->getProject()['$id'];
-
-        $client = $this->getWebsocket(['executions'], [
-            'origin' => 'http://localhost',
-            'cookie' => 'a_session_'.$projectId.'=' . $session
-        ]);
-
-        $response = json_decode($client->receive(), true);
-
-        $this->assertArrayHasKey('type', $response);
-        $this->assertArrayHasKey('data', $response);
-        $this->assertEquals('connected', $response['type']);
-        $this->assertNotEmpty($response['data']);
-        $this->assertCount(1, $response['data']['channels']);
-        $this->assertContains('executions', $response['data']['channels']);
-        $this->assertNotEmpty($response['data']['user']);
-        $this->assertEquals($user['$id'], $response['data']['user']['$id']);
-
-        /**
-         * Test Functions Create
-         */
-        $function = $this->client->call(Client::METHOD_POST, '/functions', [
-            'content-type' => 'application/json',
-            'x-appwrite-project' => $this->getProject()['$id'],
-            'x-appwrite-key' => $this->getProject()['apiKey']
-        ], [
-            'functionId' => 'unique()',
-            'name' => 'Test',
-            'execute' => ['role:member'],
-            'runtime' => 'php-8.0',
-            'timeout' => 10,
-        ]);
-
-        $functionId = $function['body']['$id'] ?? '';
-
-        $this->assertEquals($function['headers']['status-code'], 201);
-        $this->assertNotEmpty($function['body']['$id']);
-
-        $tag = $this->client->call(Client::METHOD_POST, '/functions/'.$functionId.'/tags', array_merge([
-            'content-type' => 'multipart/form-data',
-            'x-appwrite-project' => $this->getProject()['$id'],
-            'x-appwrite-key' => $this->getProject()['apiKey']
-        ]), [
-            'command' => 'php index.php',
-            'code' => new CURLFile(realpath(__DIR__ . '/../../../resources/functions/timeout.tar.gz'), 'application/x-gzip', 'php-fx.tar.gz'),
-        ]);
-
-        $tagId = $tag['body']['$id'] ?? '';
-
-        $this->assertEquals($tag['headers']['status-code'], 201);
-        $this->assertNotEmpty($tag['body']['$id']);
-
-        $response = $this->client->call(Client::METHOD_PATCH, '/functions/'.$functionId.'/tag', array_merge([
-            'content-type' => 'application/json',
-            'x-appwrite-project' => $this->getProject()['$id'],
-            'x-appwrite-key' => $this->getProject()['apiKey']
-        ]), [
-            'tag' => $tagId,
-        ]);
-
-        $this->assertEquals($response['headers']['status-code'], 200);
-        $this->assertNotEmpty($response['body']['$id']);
-
-        $execution = $this->client->call(Client::METHOD_POST, '/functions/'.$functionId.'/executions', array_merge([
-            'content-type' => 'application/json',
-            'x-appwrite-project' => $this->getProject()['$id']
-        ], $this->getHeaders()), []);
-
-        $this->assertEquals($execution['headers']['status-code'], 201);
-        $this->assertNotEmpty($execution['body']['$id']);
-
-        $response = json_decode($client->receive(), true);
-        $responseUpdate = json_decode($client->receive(), true);
-
-        $this->assertArrayHasKey('type', $response);
-        $this->assertArrayHasKey('data', $response);
-        $this->assertEquals('event', $response['type']);
-        $this->assertNotEmpty($response['data']);
-        $this->assertArrayHasKey('timestamp', $response['data']);
-        $this->assertCount(3, $response['data']['channels']);
-        $this->assertContains('executions', $response['data']['channels']);
-        $this->assertContains('executions.' . $execution['body']['$id'], $response['data']['channels']);
-        $this->assertContains('functions.' . $execution['body']['functionId'], $response['data']['channels']);
-        $this->assertEquals('functions.executions.create', $response['data']['event']);
-        $this->assertNotEmpty($response['data']['payload']);
-
-        $this->assertArrayHasKey('type', $responseUpdate);
-        $this->assertArrayHasKey('data', $responseUpdate);
-        $this->assertEquals('event', $responseUpdate['type']);
-        $this->assertNotEmpty($responseUpdate['data']);
-        $this->assertArrayHasKey('timestamp', $responseUpdate['data']);
-        $this->assertCount(3, $responseUpdate['data']['channels']);
-        $this->assertContains('executions', $responseUpdate['data']['channels']);
-        $this->assertContains('executions.' . $execution['body']['$id'], $responseUpdate['data']['channels']);
-        $this->assertContains('functions.' . $execution['body']['functionId'], $responseUpdate['data']['channels']);
-        $this->assertEquals('functions.executions.update', $responseUpdate['data']['event']);
-        $this->assertNotEmpty($responseUpdate['data']['payload']);
-
-        $client->close();
-    }
-
-    public function testChannelTeams(): array
-    {
-        $user = $this->getUser();
-        $session = $user['session'] ?? '';
-        $projectId = $this->getProject()['$id'];
-
-        $client = $this->getWebsocket(['teams'], [
-            'origin' => 'http://localhost',
-            'cookie' => 'a_session_'.$projectId.'=' . $session
-        ]);
-
-        $response = json_decode($client->receive(), true);
-
-        $this->assertArrayHasKey('type', $response);
-        $this->assertArrayHasKey('data', $response);
-        $this->assertEquals('connected', $response['type']);
-        $this->assertNotEmpty($response['data']);
-        $this->assertCount(1, $response['data']['channels']);
-        $this->assertContains('teams', $response['data']['channels']);
-        $this->assertNotEmpty($response['data']['user']);
-        $this->assertEquals($user['$id'], $response['data']['user']['$id']);
-
-        /**
-         * Test Team Create
-         */
-        $team = $this->client->call(Client::METHOD_POST, '/teams', array_merge([
-            'content-type' => 'application/json',
-            'x-appwrite-project' => $projectId,
-        ], $this->getHeaders()), [
-            'teamId' => 'unique()',
-            'name' => 'Arsenal'
-        ]);
-
-        $teamId = $team['body']['$id'] ?? '';
-
-        $this->assertEquals(201, $team['headers']['status-code']);
-        $this->assertNotEmpty($team['body']['$id']);
-
-        $response = json_decode($client->receive(), true);
-
-        $this->assertArrayHasKey('type', $response);
-        $this->assertArrayHasKey('data', $response);
-        $this->assertEquals('event', $response['type']);
-        $this->assertNotEmpty($response['data']);
-        $this->assertArrayHasKey('timestamp', $response['data']);
-        $this->assertCount(2, $response['data']['channels']);
-        $this->assertContains('teams', $response['data']['channels']);
-        $this->assertContains('teams.' . $teamId, $response['data']['channels']);
-        $this->assertEquals('teams.create', $response['data']['event']);
-        $this->assertNotEmpty($response['data']['payload']);
-
-        /**
-         * Test Team Update
-         */
-        $team = $this->client->call(Client::METHOD_PUT, '/teams/'.$teamId, array_merge([
-            'content-type' => 'application/json',
-            'x-appwrite-project' => $projectId,
-        ], $this->getHeaders()), [
-            'name' => 'Manchester'
-        ]);
-
-        $this->assertEquals($team['headers']['status-code'], 200);
-        $this->assertNotEmpty($team['body']['$id']);
-
-        $response = json_decode($client->receive(), true);
-
-        $this->assertArrayHasKey('type', $response);
-        $this->assertArrayHasKey('data', $response);
-        $this->assertEquals('event', $response['type']);
-        $this->assertNotEmpty($response['data']);
-        $this->assertArrayHasKey('timestamp', $response['data']);
-        $this->assertCount(2, $response['data']['channels']);
-        $this->assertContains('teams', $response['data']['channels']);
-        $this->assertContains('teams.' . $teamId, $response['data']['channels']);
-        $this->assertEquals('teams.update', $response['data']['event']);
-        $this->assertNotEmpty($response['data']['payload']);
-
-        $client->close();
-
-        return ['teamId' => $teamId];
-    }
-
-    /**
-     * @depends testChannelTeams
-     */
-    public function testChannelMemberships(array $data)
-    {
-        $teamId = $data['teamId'] ?? '';
-
-        $user = $this->getUser();
-        $session = $user['session'] ?? '';
-        $projectId = $this->getProject()['$id'];
-
-        $client = $this->getWebsocket(['memberships'], [
-            'origin' => 'http://localhost',
-            'cookie' => 'a_session_'.$projectId.'='.$session
-        ]);
-
-        $response = json_decode($client->receive(), true);
-
-        $this->assertArrayHasKey('type', $response);
-        $this->assertArrayHasKey('data', $response);
-        $this->assertEquals('connected', $response['type']);
-        $this->assertNotEmpty($response['data']);
-        $this->assertCount(1, $response['data']['channels']);
-        $this->assertContains('memberships', $response['data']['channels']);
-        $this->assertNotEmpty($response['data']['user']);
-        $this->assertEquals($user['$id'], $response['data']['user']['$id']);
-
-        $response = $this->client->call(Client::METHOD_GET, '/teams/'.$teamId.'/memberships', array_merge([
-            'content-type' => 'application/json',
-            'x-appwrite-project' => $this->getProject()['$id'],
-        ], $this->getHeaders()));
-
-        $membershipId = $response['body']['memberships'][0]['$id'];
-
-        /**
-         * Test Update Membership
-         */
-        $roles = ['admin', 'editor', 'uncle'];
-        $this->client->call(Client::METHOD_PATCH, '/teams/'.$teamId.'/memberships/'.$membershipId, array_merge([
-            'origin' => 'http://localhost',
-            'content-type' => 'application/json',
-            'x-appwrite-project' => $this->getProject()['$id'],
-        ], $this->getHeaders()), [
-            'roles' => $roles
-        ]);
-
-        $response = json_decode($client->receive(), true);
-
-        $this->assertArrayHasKey('type', $response);
-        $this->assertArrayHasKey('data', $response);
-        $this->assertEquals('event', $response['type']);
-        $this->assertNotEmpty($response['data']);
-        $this->assertArrayHasKey('timestamp', $response['data']);
-        $this->assertCount(2, $response['data']['channels']);
-        $this->assertContains('memberships', $response['data']['channels']);
-        $this->assertContains('memberships.' . $membershipId, $response['data']['channels']);
-        $this->assertEquals('teams.memberships.update', $response['data']['event']);
-        $this->assertNotEmpty($response['data']['payload']);
-
-        $client->close();
-    }
-=======
->>>>>>> a10eccbd
 }