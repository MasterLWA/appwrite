--- conflicted
+++ resolved
@@ -169,32 +169,12 @@
         $ch                 = curl_init($this->endpoint . $path . (($method == self::METHOD_GET && !empty($params)) ? '?' . http_build_query($params) : ''));
         $responseHeaders    = [];
 
-<<<<<<< HEAD
-        switch ($headers['content-type']) {
-            case 'application/json':
-                $query = json_encode($params);
-                break;
-
-            case 'multipart/form-data':
-                $query = $this->flatten($params);
-                break;
-
-            case 'application/graphql':
-                $query = $params[0];
-                break;
-
-            default:
-                $query = http_build_query($params);
-                break;
-        }
-=======
         $query = match ($headers['content-type']) {
             'application/json' => json_encode($params),
             'multipart/form-data' => $this->flatten($params),
             'application/graphql' => $params[0],
             default => http_build_query($params),
         };
->>>>>>> 26334b79
 
         foreach ($headers as $i => $header) {
             $headers[] = $i . ':' . $header;
