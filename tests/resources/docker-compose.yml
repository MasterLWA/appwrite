version: '3'

services:
  appwrite:
    build:
      context: ../../
      args:
        - TESTING=true
    restart: unless-stopped
    volumes:
<<<<<<< HEAD
    - ./../../phpunit.xml:/usr/share/nginx/html/phpunit.xml
    - ./../../tests:/usr/share/nginx/html/tests
=======
    - appwrite-uploads:/storage/uploads:rw
    - appwrite-cache:/storage/cache:rw
>>>>>>> 20cd945b
    - ./../../app:/usr/share/nginx/html/app
    - ./../../public:/usr/share/nginx/html/public
    - ./../../src:/usr/share/nginx/html/src
    - ./../../docker/nginx.conf:/etc/nginx/nginx.conf:rw
    ports:
    - "80:80"
    - "443:443"
    depends_on:
    - mariadb
    - redis
    - smtp
    - clamav
    - influxdb
    - telegraf
    environment:
    - _APP_ENV=development
    - _APP_OPTIONS_ABUSE=disabled
    - _APP_OPENSSL_KEY_V1=just-a-random-key
    - _APP_REDIS_HOST=redis
    - _APP_REDIS_PORT=6379
    - _APP_DB_HOST=mariadb
    - _APP_DB_PORT=3306
    - _APP_DB_SCHEMA=appwrite
    - _APP_DB_USER=user
    - _APP_DB_PASS=password
    - _APP_INFLUXDB_HOST=influxdb
    - _APP_INFLUXDB_PORT=8086
    - _APP_STATSD_HOST=telegraf
    - _APP_STATSD_PORT=8125

  mariadb:
    image: appwrite/mariadb:1.0.0
    restart: unless-stopped
    environment:
    - MYSQL_ROOT_PASSWORD=rootsecretpassword
    - MYSQL_DATABASE=appwrite
    - MYSQL_USER=user
    - MYSQL_PASSWORD=password
    ports:
    - 3306:3306/tcp
    #command: mysqld --innodb-flush-method=fsync

  smtp:
    image: appwrite/smtp:1.0.0
    environment:
    - MAILNAME=appwrite
    - RELAY_NETWORKS=:192.168.0.0/24:10.0.0.0/16
    ports:
    - "25:25"

  clamav:
    image: appwrite/clamav:1.0.4
    restart: unless-stopped
    volumes:
    - appwrite-uploads:/storage/uploads
      
  redis:
    image: redis:5.0
    restart: unless-stopped

  influxdb:
    image: influxdb:1.6
    volumes:
    - appwrite-influxdb:/var/lib/influxdb:rw
    ports:
    - "8086:8086"

  telegraf:
    image: appwrite/telegraf:1.0.0
    ports:
    - "8125:8125/udp"

volumes:
  appwrite-db:
  appwrite-cache:
  appwrite-uploads:
  appwrite-influxdb:<|MERGE_RESOLUTION|>--- conflicted
+++ resolved
@@ -8,13 +8,10 @@
         - TESTING=true
     restart: unless-stopped
     volumes:
-<<<<<<< HEAD
+    - appwrite-uploads:/storage/uploads:rw
+    - appwrite-cache:/storage/cache:rw
     - ./../../phpunit.xml:/usr/share/nginx/html/phpunit.xml
     - ./../../tests:/usr/share/nginx/html/tests
-=======
-    - appwrite-uploads:/storage/uploads:rw
-    - appwrite-cache:/storage/cache:rw
->>>>>>> 20cd945b
     - ./../../app:/usr/share/nginx/html/app
     - ./../../public:/usr/share/nginx/html/public
     - ./../../src:/usr/share/nginx/html/src
