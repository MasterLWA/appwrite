<?php

<<<<<<< HEAD
return function ($request, $response) {
    return $response->json([
        'APPWRITE_FUNCTION_ID' => $request->env['APPWRITE_FUNCTION_ID'],
        'APPWRITE_FUNCTION_NAME' => $request->env['APPWRITE_FUNCTION_NAME'],
        'APPWRITE_FUNCTION_TAG' => $request->env['APPWRITE_FUNCTION_TAG'],
        'APPWRITE_FUNCTION_TRIGGER' => $request->env['APPWRITE_FUNCTION_TRIGGER'],
        'APPWRITE_FUNCTION_RUNTIME_NAME' => $request->env['APPWRITE_FUNCTION_RUNTIME_NAME'],
        'APPWRITE_FUNCTION_RUNTIME_VERSION' => $request->env['APPWRITE_FUNCTION_RUNTIME_VERSION'],
        'APPWRITE_FUNCTION_EVENT' => $request->env['APPWRITE_FUNCTION_EVENT'],
        'APPWRITE_FUNCTION_EVENT_DATA' => $request->env['APPWRITE_FUNCTION_EVENT_DATA'],
        'UNICODE_TEST' => "êä" // TODO: Re-add unicode test to FunctionsCustomServerTest.php
    ]);
};
=======
include './vendor/autoload.php';

use Appwrite\Client;
use Appwrite\Services\Storage;

$client = new Client();

$client
    ->setEndpoint($_ENV['APPWRITE_ENDPOINT']) // Your API Endpoint
    ->setProject($_ENV['APPWRITE_PROJECT']) // Your project ID
    ->setKey($_ENV['APPWRITE_SECRET']) // Your secret API key
;

$storage = new Storage($client);

// $result = $storage->getFile($_ENV['APPWRITE_FILEID']);

echo $_ENV['APPWRITE_FUNCTION_ID']."\n";
echo $_ENV['APPWRITE_FUNCTION_NAME']."\n";
echo $_ENV['APPWRITE_FUNCTION_TAG']."\n";
echo $_ENV['APPWRITE_FUNCTION_TRIGGER']."\n";
echo $_ENV['APPWRITE_FUNCTION_RUNTIME_NAME']."\n";
echo $_ENV['APPWRITE_FUNCTION_RUNTIME_VERSION']."\n";
// echo $result['$id'];
echo $_ENV['APPWRITE_FUNCTION_EVENT']."\n";
echo $_ENV['APPWRITE_FUNCTION_EVENT_DATA']."\n";
// Test unknown UTF-8 chars
echo "\xEA\xE4\n";
>>>>>>> ec01ab17
<|MERGE_RESOLUTION|>--- conflicted
+++ resolved
@@ -1,6 +1,5 @@
 <?php
 
-<<<<<<< HEAD
 return function ($request, $response) {
     return $response->json([
         'APPWRITE_FUNCTION_ID' => $request->env['APPWRITE_FUNCTION_ID'],
@@ -13,34 +12,4 @@
         'APPWRITE_FUNCTION_EVENT_DATA' => $request->env['APPWRITE_FUNCTION_EVENT_DATA'],
         'UNICODE_TEST' => "êä" // TODO: Re-add unicode test to FunctionsCustomServerTest.php
     ]);
-};
-=======
-include './vendor/autoload.php';
-
-use Appwrite\Client;
-use Appwrite\Services\Storage;
-
-$client = new Client();
-
-$client
-    ->setEndpoint($_ENV['APPWRITE_ENDPOINT']) // Your API Endpoint
-    ->setProject($_ENV['APPWRITE_PROJECT']) // Your project ID
-    ->setKey($_ENV['APPWRITE_SECRET']) // Your secret API key
-;
-
-$storage = new Storage($client);
-
-// $result = $storage->getFile($_ENV['APPWRITE_FILEID']);
-
-echo $_ENV['APPWRITE_FUNCTION_ID']."\n";
-echo $_ENV['APPWRITE_FUNCTION_NAME']."\n";
-echo $_ENV['APPWRITE_FUNCTION_TAG']."\n";
-echo $_ENV['APPWRITE_FUNCTION_TRIGGER']."\n";
-echo $_ENV['APPWRITE_FUNCTION_RUNTIME_NAME']."\n";
-echo $_ENV['APPWRITE_FUNCTION_RUNTIME_VERSION']."\n";
-// echo $result['$id'];
-echo $_ENV['APPWRITE_FUNCTION_EVENT']."\n";
-echo $_ENV['APPWRITE_FUNCTION_EVENT_DATA']."\n";
-// Test unknown UTF-8 chars
-echo "\xEA\xE4\n";
->>>>>>> ec01ab17
+};