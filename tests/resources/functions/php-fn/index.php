<?php

<<<<<<< HEAD
return function ($request, $response) {
    $response->json([
        'APPWRITE_FUNCTION_ID' => $request->env['APPWRITE_FUNCTION_ID'],
        'APPWRITE_FUNCTION_NAME' => $request->env['APPWRITE_FUNCTION_NAME'],
        'APPWRITE_FUNCTION_TAG' => $request->env['APPWRITE_FUNCTION_TAG'],
        'APPWRITE_FUNCTION_TRIGGER' => $request->env['APPWRITE_FUNCTION_TRIGGER'],
        'APPWRITE_FUNCTION_RUNTIME_NAME' => $request->env['APPWRITE_FUNCTION_RUNTIME_NAME'],
        'APPWRITE_FUNCTION_RUNTIME_VERSION' => $request->env['APPWRITE_FUNCTION_RUNTIME_VERSION'],
        'APPWRITE_FUNCTION_EVENT' => $request->env['APPWRITE_FUNCTION_EVENT'],
        'APPWRITE_FUNCTION_EVENT_DATA' => $request->env['APPWRITE_FUNCTION_EVENT_DATA'],
        'APPWRITE_FUNCTION_DATA' => $request->env['APPWRITE_FUNCTION_DATA'],
        'APPWRITE_FUNCTION_USER_ID' => $request->env['APPWRITE_FUNCTION_USER_ID'],
        'APPWRITE_FUNCTION_JWT' => $request->env['APPWRITE_FUNCTION_JWT'],
    ]);
};
=======
include './vendor/autoload.php';

use Appwrite\Client;
use Appwrite\Services\Storage;

// $client = new Client();

// $client
    // ->setEndpoint($_ENV['APPWRITE_ENDPOINT']) // Your API Endpoint
    // ->setProject($_ENV['APPWRITE_PROJECT']) // Your project ID
    // ->setKey($_ENV['APPWRITE_SECRET']) // Your secret API key
// ;

// $storage = new Storage($client);

// $result = $storage->getFile($_ENV['APPWRITE_FILEID']);

$output = [
    'APPWRITE_FUNCTION_ID' => $_ENV['APPWRITE_FUNCTION_ID'],
    'APPWRITE_FUNCTION_NAME' => $_ENV['APPWRITE_FUNCTION_NAME'],
    'APPWRITE_FUNCTION_TAG' => $_ENV['APPWRITE_FUNCTION_TAG'],
    'APPWRITE_FUNCTION_TRIGGER' => $_ENV['APPWRITE_FUNCTION_TRIGGER'],
    'APPWRITE_FUNCTION_RUNTIME_NAME' => $_ENV['APPWRITE_FUNCTION_RUNTIME_NAME'],
    'APPWRITE_FUNCTION_RUNTIME_VERSION' => $_ENV['APPWRITE_FUNCTION_RUNTIME_VERSION'],
    'APPWRITE_FUNCTION_EVENT' => $_ENV['APPWRITE_FUNCTION_EVENT'],
    'APPWRITE_FUNCTION_EVENT_DATA' => $_ENV['APPWRITE_FUNCTION_EVENT_DATA'],
    'APPWRITE_FUNCTION_DATA' => $_ENV['APPWRITE_FUNCTION_DATA'],
    'APPWRITE_FUNCTION_USER_ID' => $_ENV['APPWRITE_FUNCTION_USER_ID'],
    'APPWRITE_FUNCTION_JWT' => $_ENV['APPWRITE_FUNCTION_JWT'],
    'APPWRITE_FUNCTION_PROJECT_ID' => $_ENV['APPWRITE_FUNCTION_PROJECT_ID'],
];

echo json_encode($output);
>>>>>>> 636e6bc8
<|MERGE_RESOLUTION|>--- conflicted
+++ resolved
@@ -1,6 +1,5 @@
 <?php
 
-<<<<<<< HEAD
 return function ($request, $response) {
     $response->json([
         'APPWRITE_FUNCTION_ID' => $request->env['APPWRITE_FUNCTION_ID'],
@@ -15,39 +14,4 @@
         'APPWRITE_FUNCTION_USER_ID' => $request->env['APPWRITE_FUNCTION_USER_ID'],
         'APPWRITE_FUNCTION_JWT' => $request->env['APPWRITE_FUNCTION_JWT'],
     ]);
-};
-=======
-include './vendor/autoload.php';
-
-use Appwrite\Client;
-use Appwrite\Services\Storage;
-
-// $client = new Client();
-
-// $client
-    // ->setEndpoint($_ENV['APPWRITE_ENDPOINT']) // Your API Endpoint
-    // ->setProject($_ENV['APPWRITE_PROJECT']) // Your project ID
-    // ->setKey($_ENV['APPWRITE_SECRET']) // Your secret API key
-// ;
-
-// $storage = new Storage($client);
-
-// $result = $storage->getFile($_ENV['APPWRITE_FILEID']);
-
-$output = [
-    'APPWRITE_FUNCTION_ID' => $_ENV['APPWRITE_FUNCTION_ID'],
-    'APPWRITE_FUNCTION_NAME' => $_ENV['APPWRITE_FUNCTION_NAME'],
-    'APPWRITE_FUNCTION_TAG' => $_ENV['APPWRITE_FUNCTION_TAG'],
-    'APPWRITE_FUNCTION_TRIGGER' => $_ENV['APPWRITE_FUNCTION_TRIGGER'],
-    'APPWRITE_FUNCTION_RUNTIME_NAME' => $_ENV['APPWRITE_FUNCTION_RUNTIME_NAME'],
-    'APPWRITE_FUNCTION_RUNTIME_VERSION' => $_ENV['APPWRITE_FUNCTION_RUNTIME_VERSION'],
-    'APPWRITE_FUNCTION_EVENT' => $_ENV['APPWRITE_FUNCTION_EVENT'],
-    'APPWRITE_FUNCTION_EVENT_DATA' => $_ENV['APPWRITE_FUNCTION_EVENT_DATA'],
-    'APPWRITE_FUNCTION_DATA' => $_ENV['APPWRITE_FUNCTION_DATA'],
-    'APPWRITE_FUNCTION_USER_ID' => $_ENV['APPWRITE_FUNCTION_USER_ID'],
-    'APPWRITE_FUNCTION_JWT' => $_ENV['APPWRITE_FUNCTION_JWT'],
-    'APPWRITE_FUNCTION_PROJECT_ID' => $_ENV['APPWRITE_FUNCTION_PROJECT_ID'],
-];
-
-echo json_encode($output);
->>>>>>> 636e6bc8
+};