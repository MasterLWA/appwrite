--- conflicted
+++ resolved
@@ -26,14 +26,7 @@
         $this->assertEquals($this->object->isValid(''), false);
         $this->assertEquals($this->object->isValid(null), false);
         $this->assertEquals($this->object->isValid(false), false);
-<<<<<<< HEAD
-        // $this->assertEquals($this->object->isValid('test1.appwrite.io'), true);
-        // $this->assertEquals($this->object->isValid('test1.appwrite.io'), true);
-        // $this->assertEquals($this->object->isValid('test1.appwrite.org'), false);
-        // $this->assertEquals($this->object->isValid('test1.appwrite.org'), false);
-=======
         $this->assertEquals($this->object->isValid('cname-unit-test.appwrite.org'), true);
         $this->assertEquals($this->object->isValid('test1.appwrite.org'), false);
->>>>>>> a7b46eb0
     }
 }