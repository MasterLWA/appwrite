--- conflicted
+++ resolved
@@ -11,8 +11,4 @@
 
 ## Reporting a Vulnerability
 
-<<<<<<< HEAD
-For security issues, kindly email us security@appwrite.io instead of posting a public issue on GitHub.
-=======
-For security issues, kindly email us at security@appwrite.io instead of posting a public issue in GitHub.
->>>>>>> 5ec89492
+For security issues, kindly email us at security@appwrite.io instead of posting a public issue in GitHub.