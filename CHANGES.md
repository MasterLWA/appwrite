<<<<<<< HEAD
- Fix admin-mode session expiration, and expired session deletion [#4739](https://github.com/appwrite/appwrite/pull/4739)

# Version 1.1.1
=======
# Version 1.1.2
## Changes
- Make `region` parameter optional with default for project create [#4763](https://github.com/appwrite/appwrite/pull/4763)
>>>>>>> 2a7fae54

# Version 1.1.1
## Bugs
- Fix Deletes worker using incorrect device for file deletion [#4662](https://github.com/appwrite/appwrite/pull/4662)
- Fix Migration for Stats adding the region attribute [#4704](https://github.com/appwrite/appwrite/pull/4704)
- Fix Migration stopping scheduled functions [#4704](https://github.com/appwrite/appwrite/pull/4704)
- Fix Migration enabling OAuth providers with data by default [#4704](https://github.com/appwrite/appwrite/pull/4704)
- Fix Error pages when OAuth providers are disabled [#4704](https://github.com/appwrite/appwrite/pull/4704)

# Version 1.1.0
## Features
- Added support for the new Appwrite Console [#4655](https://github.com/appwrite/appwrite/pull/4655)
- Added new property to projects configuration: `authDuration` which allows you to alter the duration of signed in sessions for your project. [#4618](https://github.com/appwrite/appwrite/pull/4618)

## Bugs
- Fix license detection for Flutter and Dart SDKs [#4435](https://github.com/appwrite/appwrite/pull/4435)
- Fix missing `status`, `buildStderr` and `buildStderr` from get deployment response [#4611](https://github.com/appwrite/appwrite/pull/4611)
- Fix project pagination in DB usage aggregation [#4517](https://github.com/appwrite/appwrite/pull/4517)
- Fix missing file permissions due to cache [#4661](https://github.com/appwrite/appwrite/pull/4661)
- Fix usage stats for async function executions [#4674](https://github.com/appwrite/appwrite/pull/4674)

# Features
- Added Auth Duration API to allow users to set the duration of their sessions. [#4618](https://github.com/appwrite/appwrite/pull/4618)

# Version 1.0.3
## Bugs
- Fix document audit deletion [#4429](https://github.com/appwrite/appwrite/pull/4429)
- Fix attribute and index deletion when deleting a collection [#4429](https://github.com/appwrite/appwrite/pull/4429)

# Version 1.0.2
## Bugs
- Fixed nullable values in functions variables [#3885](https://github.com/appwrite/appwrite/pull/3885)
- Fixed migration for audit by migrating the `time` attribute [#4038](https://github.com/appwrite/appwrite/pull/4038)
- Fixed default value for creating Boolean Attribute [#4040](https://github.com/appwrite/appwrite/pull/4040)
- Fixed phone authentication code to be hashed in the internal database [#3906](https://github.com/appwrite/appwrite/pull/3906)
- Fixed `/v1/teams/:teamId/memberships/:membershipId` response [#3883](https://github.com/appwrite/appwrite/pull/3883)
- Fixed removing variables when function is deleted [#3884](https://github.com/appwrite/appwrite/pull/3884)
- Fixed scheduled function not being triggered [#3908](https://github.com/appwrite/appwrite/pull/3908)
- Fixed Phone Provider configuration [#3862](https://github.com/appwrite/appwrite/pull/3883)
- Fixed Queries with `0` values [utopia-php/database#194](https://github.com/utopia-php/database/pull/194)

# Version 1.0.1
## Bugs
- Fixed migration for abuse by migrating the `time` attribute [#3839](https://github.com/appwrite/appwrite/pull/3839)

# Version 1.0.0
## BREAKING CHANGES
- All Date values are now stored as ISO-8601 instead of UNIX timestamps [#3516](https://github.com/appwrite/appwrite/pull/3516)
- Permission levels and syntax have been reworked. See the Permissions V2 section in the document for more information [#3700](https://github.com/appwrite/appwrite/pull/3700)
- Function Variables are now stored in a separate collection with their own API endpoints [#3634](https://github.com/appwrite/appwrite/pull/3634)
- Resources that are computed asynchronously, such as function deployments, will now return a `202 Accepted` status code instead of `200 OK` [#3547](https://github.com/appwrite/appwrite/pull/3547)
- Queries have been improved to allow even more flexibility, and introduced to new endpoints. See the Queries V2 section in the document for more information [#3702](https://github.com/appwrite/appwrite/pull/3702)
- Compound indexes are now more flexible [#151](https://github.com/utopia-php/database/pull/151)
- `createExecution` parameter `async` default value was changed from `true` to `false` [#3781](https://github.com/appwrite/appwrite/pull/3781)
- String attribute `status` has been refactored to a Boolean attribute `enabled` in the functions collection [#3798](https://github.com/appwrite/appwrite/pull/3798)
- `time` attribute in Execution response model has been renamed to `duration` to be more consistent with other response models. [#3801](https://github.com/appwrite/appwrite/pull/3801) 
- Renamed the following list endpoints to stay consistent with other endpoints [#3825](https://github.com/appwrite/appwrite/pull/3825)
  - `getMemberships` to `listMemberships` in Teams API
  - `getMemberships` to `listMemberships` in Users API
  - `getLogs` to `listLogs` in Users API
  - `getLogs` to `listLogs` in Accounts API
  - `getSessions` to `listSessions` in Accounts API
  - `getSessions` to `listSessions` in Users API
  - `getCountries` to `listCountries` in Locale API
  - `getCountriesEU` to `listCountriesEU` in Locale API
  - `getCountriesPhones` to `listCountriesPhones` in Locale API
  - `getContinents` to `listContinents` in Locale API
  - `getCurrencies` to `listCurrencies` in Locale API
  - `getLanguages` to `listLanguages` in Locale API

## Features
- Added the UI to see the Parent ID of all resources within the UI. [#3653](https://github.com/appwrite/appwrite/pull/3653)
- Added automatic cache cleaning for internal Appwrite services [#3491](https://github.com/appwrite/appwrite/pull/3491)
- Added the ability for Appwrite to handle importing hashed passwords, this can be leveraged to import existing user data from other systems. More information can be found in the document linked above. [#2747](https://github.com/appwrite/appwrite/pull/2747)
- `Users` has now been renamed to `Authentication` within the Appwrite console [#3664](https://github.com/appwrite/appwrite/pull/3664)
- More endpoints were made public (for guests) with proper rate limits [#3741](https://github.com/appwrite/appwrite/pull/3741)
- Added Disqus, Podio, and Etsy OAuth providers [#3526](https://github.com/appwrite/appwrite/pull/3526), [#3488](https://github.com/appwrite/appwrite/pull/3488), [#3522](https://github.com/appwrite/appwrite/pull/3522)
- Function logs now capture stdout [#3656](https://github.com/appwrite/appwrite/pull/3656)
- Added the ability to grant guests write permissions for documents, files and executions [#3727](https://github.com/appwrite/appwrite/pull/3727)

## Bugs
- Fixed an issue where after resetting your password in the Appwrite console, you would not be redirected to the login page. [#3654](https://github.com/appwrite/appwrite/pull/3654)
- Fixed an issue where invalid data could be loaded into the Appwrite console. [#3660](https://github.com/appwrite/appwrite/pull/3660)
- Fixed an issue where users using the MySQL adapter for Appwrite would run into an issue with full text indexes [#154](https://github.com/utopia-php/database/pull/154)
- Fix teams being created with no owners [#3558](https://github.com/appwrite/appwrite/pull/3558)
- Fixed a bug where you could not search users by phone [#3619](https://github.com/appwrite/appwrite/pull/3619)
- Fixed a bug where unaccepted invitations would grant access to projects [#3738](https://github.com/appwrite/appwrite/pull/3738)

# Version 0.15.3
## Features
- Added hint during Installation for DNS Configuration by @PineappleIOnic in https://github.com/appwrite/appwrite/pull/2450
## Bugs
- Fixed Migration for Attributes and Indexes by @TorstenDittmann in https://github.com/appwrite/appwrite/pull/3568
- Fixed Closed Icon in the alerts to be centered by @TorstenDittmann in https://github.com/appwrite/appwrite/pull/3594
- Fixed Response Model for Get and Update Database Endpoint by @ishanvyas22 in https://github.com/appwrite/appwrite/pull/3553
- Fixed Missing Usage on Functions exection by @Meldiron in https://github.com/appwrite/appwrite/pull/3543
- Fixed Validation for Permissions to only accept a maximum of 100 Permissions for all endpoints by @Meldiron in https://github.com/appwrite/appwrite/pull/3532
- Fixed backwards compatibility for Create Email Session Endpoint by @stnguyen90 in https://github.com/appwrite/appwrite/pull/3517

# Version 0.15.2
## Bugs
- Fixed Realtime Authentication for the Console by @TorstenDittmann in https://github.com/appwrite/appwrite/pull/3506
- Fixed Collection Usage by @stnguyen90 in https://github.com/appwrite/appwrite/pull/3505
- Fixed `$createdAt` after updating document by @Meldiron in https://github.com/appwrite/appwrite/pull/3498
- Fixed Redirect after deleting Collection in Console @TorstenDittmann in https://github.com/appwrite/appwrite/pull/3476
- Fixed broken Link for Documents under Collections by @TorstenDittmann in https://github.com/appwrite/appwrite/pull/3469

# Version 0.15.1
## Bugs
- Fixed SMS for `createVerification` by @christyjacob4 in https://github.com/appwrite/appwrite/pull/3454
- Fixed missing Attributes when creating an Index by @TorstenDittmann in https://github.com/appwrite/appwrite/pull/3461
- Fixed broken Link for Documents under Collections by @TorstenDittmann in https://github.com/appwrite/appwrite/pull/3461
- Fixed all `$createdAt` and `$updatedAt` occurences in the UI by @TorstenDittmann in https://github.com/appwrite/appwrite/pull/3461
- Fixed Delete Document from the UI by @TorstenDittmann in https://github.com/appwrite/appwrite/pull/3463
- Fixed internal Attribute and Index key on Migration by @TorstenDittmann in https://github.com/appwrite/appwrite/pull/3455

## Docs
- Updated Phone Authentication by @christyjacob4 in https://github.com/appwrite/appwrite/pull/3456

# Version 0.15.0

## BREAKING CHANGES
- Docker Compose V2 is required now
- The `POST:/v1/account/sessions` endpoint is now `POST:/v1/account/sessions/email`
- All `/v1/database/...` endpoints are now `/v1/databases/...`
- `dateCreated` attribute is removed from Teams
- `dateCreated` attribute is removed from Executions
- `dateCreated` attribute is removed from Files
- `dateCreated` and `dateUpdated` attributes are removed from Functions
- `dateCreated` and `dateUpdated` attributes are removed from Deployments
- `dateCreated` and `dateUpdated` attributes are removed from Buckets
- Following Events for Webhooks and Functions are changed:
  - `collections.[COLLECTION_ID]` is now `databases.[DATABASE_ID].collections.[COLLECTION_ID]`
  - `collections.[COLLECTION_ID].documents.[DOCUMENT_ID]` is now `databases.[DATABASE_ID].collections.[COLLECTION_ID].documents.[DOCUMENT_ID]`
- Following Realtime Channels are changed:
  - `collections.[COLLECTION_ID]` is now `databases.[DATABASE_ID].collections.[COLLECTION_ID]`
  - `collections.[COLLECTION_ID].documents` is now `databases.[DATABASE_ID].collections.[COLLECTION_ID].documents`
- After Migration a Database called `default` is created for all your existing Database Collections

## Features
- Added Phone Authentication by @TorstenDittmann in https://github.com/appwrite/appwrite/pull/3357
  - Added Twilio Support
  - Added TextMagic Support
  - Added Telesign Support
  - Added Endpoint to create Phone Session (`POST:/v1/account/sessions/phone`)
  - Added Endpoint to confirm Phone Session (`PUT:/v1/account/sessions/phone`)
  - Added Endpoint to update Account Phone Number (`PATCH:/v1/account/phone`)
  - Added Endpoint to create Account Phone Verification (`POST:/v1/account/verification/phone`)
  - Added Endpoint to confirm Account Phone Verification (`PUT:/v1/account/verification/phone`)
  - Added `_APP_PHONE_PROVIDER` and `_APP_PHONE_FROM` Environment Variable
  - Added `phone` and `phoneVerification` Attribute to User
- Added `$createdAt` and `$updatedAt` Attributes by @TorstenDittmann in https://github.com/appwrite/appwrite/pull/3382
  - Bucket
  - Collection
  - Deployment
  - Document
  - Domain
  - Execution
  - File
  - Func
  - Key
  - Membership
  - Platform
  - Project
  - Team
  - User
  - Webhook
  - Session (only `$createdAt`)
  - Token (only `$createdAt`)
- Added Databases Resource to the Database Service by @lohanidamodar in https://github.com/appwrite/appwrite/pull/3338
  - Added `databases.read` and `databases.write` Scopes for API Keys
- Added New Runtimes
  - Dart 2.17
  - Deno 1.21
  - Java 18
  - Node 18
- Webhooks now have a Signature Key for proof of Origin by @shimonewman in https://github.com/appwrite/appwrite/pull/3351
- Start using Docker Compose V2 (from `docker-compose` to `docker compose`) by @Meldiron in https://github.com/appwrite/appwrite/pull/3362
- Added support for selfhosted Gitlab (OAuth) by @Meldiron in https://github.com/appwrite/appwrite/pull/3366
- Added Dailymotion OAuth Provider by @2002Bishwajeet in https://github.com/appwrite/appwrite/pull/3371
- Added Autodesk OAuth Provider by @Haimantika in https://github.com/appwrite/appwrite/pull/3420
- Ignore Service Checks when using API Key by @stnguyen90 in https://github.com/appwrite/appwrite/pull/3270
- Added WebM as MIME- and Preview Type by @chuongtang in https://github.com/appwrite/appwrite/pull/3327
- Expired User Sessions are now deleted by the Maintenance Worker by @TorstenDittmann in https://github.com/appwrite/appwrite/pull/3324
- Increased JWT rate-limit to 100 per hour by @abnegate in https://github.com/appwrite/appwrite/pull/3345
- Internal Database Relations are now resolved using the Internal ID by @fogelito in https://github.com/appwrite/appwrite/pull/3383
- Permissions for Documents can be updated without payload now by @gepd in https://github.com/appwrite/appwrite/pull/3346

## Bugs
- Fixed Zoom OAuth scopes
- Fixed empty build logs for Functions
- Fixed unnecessary SMTP check on Team Invite using an API Key by @stnguyen90 in https://github.com/appwrite/appwrite/pull/3270
- Fixed Error Message when adding Team Member to project by @stnguyen90 in https://github.com/appwrite/appwrite/pull/3296
- Fixed .NET Runtime Logo by @adityaoberai in https://github.com/appwrite/appwrite/pull/3315
- Fixed unnecessary Function execution delays by @Meldiron in https://github.com/appwrite/appwrite/pull/3348
- Fixed Runtime race conditions on cold start by @PineappleIOnic in https://github.com/appwrite/appwrite/pull/3361
- Fixed Malayalam translation by @varghesejose2020 in https://github.com/appwrite/appwrite/pull/2561
- Fixed English translation by @MATsxm in https://github.com/appwrite/appwrite/pull/3337
- Fixed spelling in Realtime Worker logs by @gireeshp in https://github.com/appwrite/appwrite/pull/1663
- Fixed Docs URL for Yammer OAuth by @everly-gif in https://github.com/appwrite/appwrite/pull/3402

# Version 0.14.2

## Features

- Support for Backblaze adapter in Storage
- Support for Linode adapter in Storage
- Support for Wasabi adapter in Storage
- New Cloud Function Runtimes:
  - Dart 2.17
  - Deno 1.21
  - Java 18
  - Node 18
- Improved overall Migration speed


# Version 0.14.1

## Bugs
* Fixed scheduled Cloud Functions execution with cron-job by @TorstenDittmann in https://github.com/appwrite/appwrite/pull/3245
* Fixed missing runtime icons by @TorstenDittmann in https://github.com/appwrite/appwrite/pull/3234
* Fixed Google OAuth by @Meldiron in https://github.com/appwrite/appwrite/pull/3236
* Fixed certificate generation when hostname was set to 'localhost' by @Meldiron in https://github.com/appwrite/appwrite/pull/3237
* Fixed Installation overriding default env variables by @TorstenDittmann in https://github.com/appwrite/appwrite/pull/3241

# Version 0.14.0

## Features
- **BREAKING CHANGE** New Event Model
  - The new Event Model allows you to define events for Webhooks or Functions more granular
  - Account and Users events have been merged to just Users
  - Examples:
    - `database.documents.create` is now `collections.[COLLECTION_ID].documents.[DOCUMENT_ID].create`
    - Both placeholders needs to be replaced with either `*` for wildcard or an ID of the respective collection or document
    - So you can listen to every document that is created in the `posts` collection with `collections.posts.*.documents.*.create`
  - `event` in the Realtime payload has been renamed to `events` and contains all possible events
  - `X-Appwrite-Webhook-Event` Webhook header has been renamed to `X-Appwrite-Webhook-Events` and contains all possible events
- **BREAKING CHANGE** Renamed `providers` to `authProviders` in Projects
- **BREAKING CHANGE** Renamed `stdout` to `response` in Execution
- **BREAKING CHANGE** Removed delete endpoint from the Accounts API
- **BREAKING CHANGE** Renamed `name` to `userName` on Membership response model
- **BREAKING CHANGE** Renamed `email` to `userEmail` on Membership response model
- **BREAKING CHANGE** Renamed `event` to `events` on Realtime Response and now is an array of strings
- Added `teamName` to Membership response model
- Added new endpoint to update user's status from the Accounts API
- Deleted users will now free their ID and not reserve it anymore
- Added new endpoint to list all memberships on the Users API
- Increased Execution `response` to 1MB
- Increased Build `stdout` to 1MB
- Added Wildcard support to Platforms
- Added Activity page to Teams console
- Added button to verify/unverify user's e-mail address in the console
- Added Docker log limits to `docker-compose.yaml`
- Renamed `_APP_EXECUTOR_RUNTIME_NETWORK` environment variable to `OPEN_RUNTIMES_NETWORK`
- Added Auth0 OAuth2 provider
- Added Okta Oauth2 provider @tanay1337 in https://github.com/appwrite/appwrite/pull/3139

## Bugs
- Fixed issues with `min`, `max` and `default` values for float attributes
- Fixed account created with Magic URL to set a new password
- Fixed Database to respect `null` values
- Fixed missing realtime events from the Users API
- Fixed missing events when all sessions are deleted from the Users and Account API
- Fixed dots in database attributes
- Fixed renewal of SSL certificates
- Fixed errors in the certificates workers
- Fixed HTTPS redirect bug for non GET requests
- Fixed search when a User is updated
- Fixed aspect ratio bug in Avatars API
- Fixed wrong `Fail to Warmup ...` error message in Executor
- Fixed UI when file uploader is covered by jumpt to top button
- Fixed bug that allowed Queries on failed indexes
- Fixed UI when an alert with a lot text disappears too fast by increasing duration
- Fixed issues with cache and case-sensivity on ID's
- Fixed storage stats by upgrading to `BIGINT`
- Fixed `storage.total` stats which now is a sum of `storage.files.total` and `storage.deployments.total`
- Fixed Project logo preview
- Fixed UI for missing icons in Collection attributes
- Fixed UI to allow single-character custom ID's
- Fixed array size validation in the Database Service
- Fixed file preview when file extension is missing
- Fixed `Open an Issue` link in the console
- Fixed missing environment variables on Executor service
- Fixed all endpoints that expect an Array in their params to have not more than 100 items
- Added Executor host variables as a part of infrastructure configuration by @sjke in https://github.com/appwrite/appwrite/pull/3084
- Added new tab/window for new release link by @Akshay-Rana-Gujjar in https://github.com/appwrite/appwrite/pull/3202

# Version 0.13.4

## Features
- Added `detailedTrace` to Logger events
- Added new `_APP_STORAGE_PREVIEW_LIMIT` environment variable to configure maximum preview file size

## Bugs
- Fixed missing volume mount in Docker Compose
- Fixed upload with Bucket File permission
- Fixed custom ID validation in Console
- Fixed file preview with no `output` passed
- Fixed GitHub issue URL in Console
- Fixed double PDOException logging
- Fixed functions cleanup when container is already initialized
- Fixed float input precision in Console

# Version 0.13.3
## Bugs
- Fixed search for terms that inlcude `@` characters
- Fixed Bucket permissions
- Fixed file upload error in UI
- Fixed input field for float attributes in UI
- Fixed `appwrite-executor` restart behavior in docker-compose.yml

# Version 0.13.2
## Bugs
- Fixed global issue with write permissions
- Added missing `_APP_EXECUTOR_SECRET` environment variable for deletes worker
- Increased execution `stdout` and `stderr` from 8000 to 16384 character limit
- Increased maximum file size for image preview to 20mb
- Fixed iOS platforms for origin validation by @stnguyen90 in https://github.com/appwrite/appwrite/pull/2907

# Version 0.13.1
## Bugs
- Fixed the Console UI redirect breaking the header and navigation
- Fixed timeout in Functions API to respect the environment variable `_APP_FUNCTIONS_TIMEOUT`
- Fixed team invite to be invalid after successful use by @Malte2036 in https://github.com/appwrite/appwrite/issues/2593

# Version 0.13.0
## Features
### Functions
- Synchronous function execution
- Improved functions execution times by alot
- Added a new worker to build deployments
- Functions are now executed differently and your functions need to be adapted **Breaking Change**
- Tags are now called Deployments **Breaking Change**
- Renamed `tagId` to `deplyomentId` in collections **Breaking Change**
- Updated event names from `function.tags.*` to `function.deployments.*` **Breaking Change**
- Java runtimes are currently not supported **Breaking Change**
### Storage
- Added Buckets
- Buckets allow you to configure following settings:
  - Maximum File Size
  - Enabled/Disabled
  - Encryption
  - Anti Virus
  - Allowed file extensions
  - Permissions
    - Bucket Level
    - File Level
- Support for S3 and Digitalocean Spaces
- Efficiently process large files by loading only chunks
- Files larger then 5MB needs to be uploaded in chunks using Content-Range header. SDKs handle this internally **Breaking Change**
- Encryption, Compression is now limited to files smaller or equal to 20MB
- New UI in the console for uploading files with progress indication
- Concurrent file uploads
- Added `buckets.read` and `buckets.write` scope to API keys

### Account
- Renamed `providerToken` to `providerAccessToken` in sessions **Breaking Change**
- New endpoint to refresh the OAuth Access Token
- OAuth sessions now include `providerAccessTokenExpiry` and `providerRefreshToken`
- Notion and Stripe have been added to the OAuth Providers
- Microsoft OAuth provider now supports custom domains

### Others
- Renamed `sum` to `total` on multiple endpoints returning a list of resource **Breaking Change**
- Added new `_APP_WORKER_PER_CORE` environment variable to configure the amount of internal workers per core for performance optimization

## Bugs
- Fixed issue with 36 character long custom IDs
- Fixed permission issues and is now more consistent and returns all resources
- Fixed total amount of documents not being updated
- Fixed issue with searching though memberships
- Fixed image preview rotation
- Fixed Database index names that contain SQL keywords
- Fixed UI to reveal long e-mail addresses on User list
- Fixed UI for Attribute default value field to reset after submit
- Fixed UI to check for new available version of Appwrite
- Fixed UI default values when creating Integer or Float attributes
- Removed `_project` prepend from internal Database Schema
- Added dedicated internal permissions table for each Collection

## Security
- Remove `appwrite.io` and `appwrite.test` from authorized domains for session verification

## Upgrades

- Upgraded `redis` extenstion to version 5.3.7
- Upgraded `swoole` extenstion to version 4.8.7
- Upgraded GEO IP database to version March 2022

# Version 0.12.3

## Bugs
- Fix update membership roles (#2799)
- Fix migration to 0.12.x to populate search fields (#2799)

## Security
- Fix URL schema Validation to only allow http/https (#2801)

# Version 0.12.2

## Bugs
- Fix security vulnerability in the Console (#2778)
- Fix security vulnerability in the ACME-Challenge (#2780)

## Upgrades

- Upgraded `redis` extenstion to version 5.3.6
- Upgraded `swoole` extenstion to version 4.8.6
- Upgraded `imagick` extenstion to version 3.7.0
- Upgraded GEO IP database to version February 2022

# Version 0.12.1

## Bugs
- Fixed some issues with the Migration
- Fixed the UI to add Variables to Functions
- Fixed wrong data type for String Attribute size
- Fixed Request stats on the console
- Fixed Realtime Connection stats with high number by abbreviation
- Fixed backward compatibility of account status attribute.

# Version 0.12.0

## Features

- Completely rewritten Database service: **Breaking Change**
  - Collection rules are now attributes
  - Filters for have been replaced with a new, more powerful syntax
  - Custom indexes for more performant queries
  - Enum Attributes
  - Maximum `sum` returned does not exceed 5000 documents anymore **Breaking Change**
  - **DEPRECATED** Nested documents has been removed
  - **DEPRECATED** Wildcard rule has been removed
- You can now set custom ID’s when creating following resources:
  - User
  - Team
  - Function
  - Project
  - File
  - Collection
  - Document
- All resources with custom ID support required you to set an ID now
  - Passing `unique()` will generate a unique ID
- Auto-generated ID's are now 20 characters long
- Wildcard permissions `*` are now `role:all` **Breaking Change**
- Collections can be enabled and disabled
- Permissions are now found as top-level keys `$read` and `$write` instead of nested under `$permissions`
- Accessing collections with insufficient permissions now return a `401` isntead of `404` status code
- Offset cannot be higher than 5000 now and cursor pagination is required
- Added Cursor pagination to all endpoints that provide pagination by offset
- Added new Usage worker to aggregate usage statistics
- Added new Database worker to handle heavy database tasks in the background
- Added detailed Usage statistics to following services in the Console:
  - Users
  - Storage
  - Database
- You can now disable/enable following services in the Console:
  - Account
  - Avatars
  - Database
  - Locale
  - Health
  - Storage
  - Teams
  - Users
  - Functions
- Fixed several memory leaks in the Console
- Added pagination to account activities in the Console
- Added following events from User service to Webhooks and Functions:
  - `users.update.email`
  - `users.update.name`
  - `users.update.password`
- Added new environment variables to enable error logging:
  - The `_APP_LOGGING_PROVIDER` variable allows you to enable the logger set the value to one of `sentry`, `raygun`, `appsignal`.
  - The `_APP_LOGGING_CONFIG` variable configures authentication to 3rd party error logging providers. If using Sentry, this should be 'SENTRY_API_KEY;SENTRY_APP_ID'. If using Raygun, this should be Raygun API key. If using AppSignal, this should be AppSignal API key.
- Added new environment variable `_APP_USAGE_AGGREGATION_INTERVAL` to configure the usage worker interval
- Added negative rotation values to file preview endpoint
- Multiple responses from the Health service were changed to new (better) schema  **Breaking Change**
- Method `health.getAntiVirus()` has been renamed to `health.getAntivirus()`
- Added following langauges to the Locale service:
  - Latin
  - Sindhi
  - Telugu
- **DEPRECATED** Tasks service **Breaking Change**

## Bugs
- Fixed `/v1/avatars/initials` when no space in the name, will try to split by `_`
- Fixed all audit logs now saving all relevant informations
- Fixed Health endpoints for `db` and `cache`

## Security
- Increased minimum password length to 8 and removed maximum length
- Limited User Preferences to 65kb total size
- Upgraded Redis to 6.2
- Upgraded InfluxDB to 1.4.0
- Upgraded Telegraf to 1.3.0

# Version 0.11.1

## Bugs
- Fix security vulnerability in the Console (#2777)
- Fix security vulnerability in the ACME-Challenge (#2779)

## Upgrades
- Upgraded redis extenstion to version 5.3.6
- Upgraded swoole extenstion to version 4.8.6
- Upgraded imagick extenstion to version 3.7.0
- Upgraded yaml extenstion to version 2.2.2
- Upgraded maxminddb extenstion to version 1.11.0
- Upgraded GEO IP database to version February 2022

# Version 0.11.0

## Features
- Added Swift Platform Support
- Added new Cloud Functions Runtimes:
  - Swift 5.5
  - Java 17
  - Python 3.10
  - Deno 1.12
  - Deno 1.13
  - Deno 1.14
  - PHP 8.1
  - Node 17
- Added translations:
  - German `de` by @SoftCreatR in https://github.com/appwrite/appwrite/pull/1790
  - Hebrew `he` by @Kokoden in https://github.com/appwrite/appwrite/pull/1846
  - Oriya `or` by @Rutam21 in https://github.com/appwrite/appwrite/pull/1827
  - Italian `it` by @ilmalte in https://github.com/appwrite/appwrite/pull/1824
  - Portugese (Portugal) `pt-PT` by @OscarRG in https://github.com/appwrite/appwrite/pull/1820
  - Portugese (Brazil) `pt-BR` by @renato04 in https://github.com/appwrite/appwrite/pull/1817
  - Indonesian `id` by @Hrdtr in https://github.com/appwrite/appwrite/pull/1816
  - Korean `ko` by @ssong in https://github.com/appwrite/appwrite/pull/1814
  - Ukrainian `uk` by @daniloff200 in https://github.com/appwrite/appwrite/pull/1794
  - Russian `ru` by @daniloff200 in https://github.com/appwrite/appwrite/pull/1795
  - Belarusian `be` by @daniloff200 in https://github.com/appwrite/appwrite/pull/1796
  - Arabic `ar` by @arsangamal in https://github.com/appwrite/appwrite/pull/1800
  - Malay `ms` by @izqalan in https://github.com/appwrite/appwrite/pull/1806
  - Gujarati `gu` by @honeykpatel in https://github.com/appwrite/appwrite/pull/1808
  - Polish `pl` by @achromik in https://github.com/appwrite/appwrite/pull/1811
  - Malayalam `ml` by @anoopmsivadas in https://github.com/appwrite/appwrite/pull/1813
  - Croatian `hr` by @mbos2 in https://github.com/appwrite/appwrite/pull/1825
  - Danish `da` by @Ganzabahl in https://github.com/appwrite/appwrite/pull/1829
  - French `fr` by @Olyno in https://github.com/appwrite/appwrite/pull/1771
  - Spanish `es` by @chuiizeet in https://github.com/appwrite/appwrite/pull/1833
  - Vietnamese `vt` by @hdkhoasgt in https://github.com/appwrite/appwrite/pull/1880
  - Kannada `kn` by @Nikhil-1503 in https://github.com/appwrite/appwrite/pull/1840
  - Finnish `fi` by @minna-xD in https://github.com/appwrite/appwrite/pull/1847
  - Thai `th` by @teeradon43 in https://github.com/appwrite/appwrite/pull/1851
  - Persian `fa` by @aerabi in https://github.com/appwrite/appwrite/pull/1878
  - Norwegian `no` by @NeonSpork in https://github.com/appwrite/appwrite/pull/1871
  - Norwegian (Nynorsk) `nn` by @NeonSpork in https://github.com/appwrite/appwrite/pull/2019
  - Norwegian (Bokmål) `nb` by @Exouxas in https://github.com/appwrite/appwrite/pull/1877
  - Dutch `nl` by @ArtixAllMighty in https://github.com/appwrite/appwrite/pull/1879
  - Sanskrit `sa` by @Rutam21 in https://github.com/appwrite/appwrite/pull/1895
  - Nepali `ne` by @TheLearneer in https://github.com/appwrite/appwrite/pull/1807
  - Swedish `sv` by @didair in https://github.com/appwrite/appwrite/pull/1948
  - Hindi `hi` by @willtryagain in https://github.com/appwrite/appwrite/pull/1810
  - Luxembourgish `lb` by @OscarRG in https://github.com/appwrite/appwrite/pull/1857
  - Catalan `ca` by @und1n3 in https://github.com/appwrite/appwrite/pull/1875
  - Chinese (Taiwan) `zh-TW` by @HelloSeaNation in https://github.com/appwrite/appwrite/pull/2134
  - Chinese (PRC)	`zh-CN` by @HelloSeaNation in https://github.com/appwrite/appwrite/pull/1836
  - Bihari `bh` by @dazzlerkumar in https://github.com/appwrite/appwrite/pull/1841
  - Romanian `ro` by @cristina-sirbu in https://github.com/appwrite/appwrite/pull/1868
  - Slovak `sk` by @jakubhi in https://github.com/appwrite/appwrite/pull/1958
  - Greek `el` by @kostapappas in https://github.com/appwrite/appwrite/pull/1992
  - Assamese `as` by @PrerakMathur20 in https://github.com/appwrite/appwrite/pull/2023
  - Esperanto `eo` by @tacoelho in https://github.com/appwrite/appwrite/pull/1927
  - Irish `ga` by @ivernus in https://github.com/appwrite/appwrite/pull/2178
  - Azerbaijani `az` by @aerabi in https://github.com/appwrite/appwrite/pull/2129
  - Latvian `lv` by @RReiso in https://github.com/appwrite/appwrite/pull/2022
  - Lithuanian `lt` by @mantasio in https://github.com/appwrite/appwrite/pull/2018
  - Japanese `jp` by @takmar in https://github.com/appwrite/appwrite/pull/2177
- Added new audio mime-types for viewing audio files on browsers by @eldadfux in https://github.com/appwrite/appwrite/pull/2239

## Bugs
- Fixed `sum` description by @eldadfux in https://github.com/appwrite/appwrite/pull/1659
- Fixed `Add Team Membership` parameter order by @deshankoswatte in https://github.com/appwrite/appwrite/pull/1818
- Fixed Storage File Preview on mobile devices by @m1ga in https://github.com/appwrite/appwrite/pull/2230
- Fixed `top-left` gravity on `Get File Preview` endpoint by @lohanidamodar in https://github.com/appwrite/appwrite/pull/2249

# Version 0.10.4

## Bugs
- Fixed another memory leak in realtime service (#1627)

# Version 0.10.3

## Bugs
- Fixed memory leak in realtime service (#1606)
- Fixed function execution output now being UTF-8 encoded before saved (#1607)
# Version 0.10.2

## Bugs
- Fixed SSL certificates status not being updated (#1592)
- Fixed failing team invites on console (#1580)

# Version 0.10.1

## Bugs
- Improved error messages on Migration regarding invalid document structures (#1576)
- Fixed Console SDK endpoint to work with multiple proxies (#1575)
- Fixed last function environments variables being corrupt (#1577)
- Fixed `_APP_FUNCTIONS_CPUS` variable for cloud functions (#1568)

# Version 0.10.0

## Features
- Added Realtime (#948)
- Added Realtime statistics to the console (#948)
- Added Magic URL login (#1552)
- Refactored E-Mail template (#1422)
- Improved locale management (#1440)
- Added `$permissions` to execution response (#948)
- Switch from using Docker CLI to Docker API by integrating [utopia-php/orchestration](https://github.com/utopia-php/orchestration) (#1420)
- Added DOCKERHUB_PULL_USERNAME, DOCKERHUB_PULL_PASSWORD and DOCKERHUB_PULL_EMAIL env variables for pulling from private DockerHub repos (#1420)
- Added `updateName`, `updateEmail` and `updatePassword` to Users service and console (#1547)

## Bugs
- Fixed MariaDB timeout after 24 hours (#1510)
- Fixed upgrading installation with customized `docker-compose.yml` file (#1513)
- Fixed usage stats on the dashboard displaying invalid total users count (#1514)
# Version 0.9.4
## Security

- Fixed security vulnerability that exposes project ID's from other admin users (#1453)


# Version 0.9.3

## Bugs

- Fixed Abuse Limit keys for JWT and E-Mail confirmation (#1434)

# Version 0.9.2

## Bugs

- Fixed JWT session validation (#1408)
- Fixed passing valid JWT session to Cloud Functions (#1421)
- Fixed race condition when uploading and extracting bigger Cloud Functions (#1419)

# Version 0.9.1

## Bugs

- Fixed PDO Connection timeout (#1385)
- Removed unnecessary `app` resource and replace with `utopia` (#1384)
- Fixed missing quote in Functions Worker logs (#1375)

# Version 0.9.0

## Features

- Added support for Android
- Added a new Cloud Functions runtime for
  - Java 16.0
  - Java 11.0
  - Node 16.0
  - Dart 2.13
- Added a new gravity option when croping storage images using the file preview endpoint (#1260)
- Upgraded GEOIP DB file to Jun 2021 release (#1256)
- Added file created date to file info on the console (#1183)
- Added file size to file info on the console (#1183)
- Added internal support for connection pools for improved performance (#1278)
- Added new abstraction for workers executable files (#1276)
- Added a new API in the Users API to allow you to force update your user verification status (#1223)
- Using a fixed commit to avoid breaking changes for imagemagick extension (#1274)
- Updated the design of all the email templates (#1225)
- Refactored Devices page in Console: (#1167)
  - Renamed *Devices* to *Sessions*
  - Add Provider Icon to each Session
  - Add Anonymous Account Placeholder
- Upgraded phpmailer version to 6.5.0 (#1317)
- Upgraded telegraf docker image version to v1.2.0
- Added new environment variables to the `telegraf` service: (#1202)
  - _APP_INFLUXDB_HOST
  - _APP_INFLUXDB_PORT
- Added `expires` parameter to Account Recovery and Email Validation URL's
- Added new endpoint to get a session based on it's ID (#1294)
- Added added a new version param to the migration script (#1342)
- Improved Queue Interval for all workers from 5 seconds to 1 (#1308 Thanks to @Meldiron)

## Breaking Changes (Read before upgrading!)
- Renamed `env` param on `/v1/functions` to `runtime` (#1314)
- Renamed `deleteUser` method in all SDKs to `delete` (#1216)

## Bugs

- Fixed bug causing runtimes conflict and hanging executions when max Functions containers limit passed (#1288)
- Fixed 404 error when removing a project member on the Appwrite console (#1214)
- Fixed Swoole buffer output size to allow downloading files bigger than allowed size (#1189)
- Fixed ClamAV status when anti virus is not running (#1188)
- Fixed deleteSession which was removing cookieFallback from the localstorage on any logout instead of current session (#1206)
- Fixed Nepal flag (#1173)
- Fixed a bug in the Twitch OAuth adapter (#1209)
- Fixed missing session object when OAuth session creation event is triggered (#1208)
- Fixed bug where we didn't ignore the email case, converted all emails to lowercase internally (#1243)
- Fixed a console bug where you can't click a user with no name, added a placeholder for anonymous users (#1220)
- Fixed unique keys not being updated when changing a user's email address (#1301)
- Fixed a bug where decimal integers where wrongly used with database filters (#1349)

## Security

- Fixed potential XSS injection on the console

# Version 0.8.0

## Features
- Refactoring SSL generation to work on every request so no domain environment variable is required for SSL generation (#1133)
- Added Anonymous Login ([RFC-010](https://github.com/appwrite/rfc/blob/main/010-anonymous-login.md), #914)
- Added events for functions and executions (#971)
- Added JWT support (#784)
- Added ARM support (#726)
- New awesome image preview features, supports borderRadius, borderColor, borderWidth 
- Split token & session models to become 2 different internal entities (#922)
- Added Dart 2.12 as a new Cloud Functions runtime (#989)
- Added option to disable email/password (#947)
- Added option to disable anonymous login (need to merge and apply changed) (#947)
- Added option to disable JWT auth (#947)
- Added option to disable team invites (#947)
- Option to limit number of users (good for app launches + root account PR) (#947)
- Added 2 new endpoints to the projects API to allow new settings 
- Enabled 501 errors (Not Implemented) from the error handler
- Added Python 3.9 as a new Cloud Functions runtime (#1044)
- Added Deno 1.8 as a new Cloud Functions runtime (#989)
- Upgraded to PHP 8.0 (#713)
- ClamAV is now disabled by default to allow lower min requirements for Appwrite (#1064)
- Added a new env var named `_APP_LOCALE` that allow to change the default `en` locale value (#1056)
- Updated all the console bottom control to be consistent. Dropped the `+` icon (#1062)
- Added Response Models for Documents and Preferences (#1075, #1102)
- Added new endpoint to update team membership roles (#1142)
- Removed DB connection from webhooks worker for improved performance (#1150)

## Bugs

- Fixed default value for HTTPS force option
- Fixed form array casting in dashboard (#1070)
- Fixed collection document rule form in dashboard (#1069)
- Bugs in the Teams API:
  - Fixed incorrect audit worker event names (#1143)
  - Increased limit of memberships fetched in `createTeamMembership` to 2000 (#1143)
  - Fixed exception thrown when SSL certificate is already stored in the database (#1151)
- Fixed user delete button in the Appwrite console (#1216)
- Fixed missing placeholder for user name when empty (#1220)

## Breaking Changes (Read before upgrading!)

- Rename `deleteuser` to `delete` on Users Api (#1089)
- Environment variable `_APP_FUNCTIONS_ENVS` renamed to `_APP_FUNCTIONS_RUNTIMES` (#1101)
- Only logged in users can execute functions (for guests, use anonymous login) (#976)
- Only the user who has triggered the execution get access to the relevant execution logs (#1045)
- Function execution environment variable `APPWRITE_FUNCTION_EVENT_PAYLOAD` renamed to `APPWRITE_FUNCTION_EVENT_DATA`  (#1045)
- Function execution environment variable `APPWRITE_FUNCTION_ENV_NAME` renamed to `APPWRITE_FUNCTION_RUNTIME_NAME` (#1101)
- Function execution environment variable `APPWRITE_FUNCTION_ENV_VERSION` renamed to `APPWRITE_FUNCTION_RUNTIME_VERSION` (#1101)
- Introduces rate limits for:
  - Team invite (10 requests in every 60 minutes per IP address) (#1088)
- Rename param `inviteId` to the more accurate `membershipId` in the Teams API (#1129)

# Version 0.7.2

## Features

- When creating new resources from the client API, the current user gets both read & write permissions by default. (#1007)
- Added timestamp to errors logs on the HTTP API container (#1002)
- Added verbose tests output on the terminal and CI (#1006)

## Upgrades

- Upgraded utopia-php/abuse to version 0.4.0
- Upgraded utopia-php/analytics to version 0.2.0

## Bugs

- Fixed certificates worker error on successful operations (#1010)
- Fixed head requests not responding (#998)
- Fixed bug when using auth credential for the Redis container (#993)
- Fixed server warning logs on 3** redirect endpoints (#1013)

# Version 0.7.1

## Features

- Better error logs on appwrite certificates worker
- Added option for Redis authentication
- Force adding a security email on setup
- SMTP is now disabled by default, no dummy SMTP is included in setup
- Added a new endpoint that returns the server and SDKs latest versions numbers #941
- Custom data strings, userId, and JWT available for cloud functions #967

## Upgrades

- Upgraded redis extension lib to version 5.3.3
- Upgraded maxmind extension lib to version 1.10.0
- Upgraded utopia-php/cli lib to version 0.10.0
- Upgraded matomo/device-detector lib to version 4.1.0
- Upgraded dragonmantank/cron-expression lib to version 3.1.0
- Upgraded influxdb/influxdb-php lib to version 1.15.2
- Upgraded phpmailer/phpmailer lib to version 6.3.0
- Upgraded adhocore/jwt lib to version 1.1.2
- Upgraded domnikl/statsd to slickdeals/statsd version 3.0
 
## Bug Fixes

- Updated missing storage env vars
- Fixed a bug, that added a wrong timezone offset to user log timestamps
- Fixed a bug, that Response format header was not added in the access-control-allow-header list.
- Fixed a bug where countryName is unknown on sessions (#933)
- Added missing event users.update.prefs (#952)
- Fixed bug not allowing to reset document permissions (#977)

## Security

- Fixed an XSS vulnerability in the Appwrite console

# Version 0.7.0

## Features

- Improved Webhooks and added new system events - [Learn more]()
- Added response to /locale/languages API with a list of languages (@TorstenDittmann ,[#351](https://github.com/appwrite/appwrite/issues/351))
- Added a new route in the Avatars API to get user initials avatar ([#386](https://github.com/appwrite/appwrite/issues/386))
- Added API response payload structure info and examples to the docs site ([#381](https://github.com/appwrite/appwrite/issues/381))
- Added support for Brotli compression (@PedroCisnerosSantana, @Rohitub222, [#310](https://github.com/appwrite/appwrite/issues/310))
- New deletion worker ([#521](https://github.com/appwrite/appwrite/issues/521))
- New maintenance worker - cleaning up system logs and other optimizations ([#766](https://github.com/appwrite/appwrite/pull/766))
- New email worker - all emails are now sent asynchronously for improved performance (@TorstenDittmann ,[#402](https://github.com/appwrite/appwrite/pull/402))
- Moved all Appwrite container logs to STDOUT & STDERR ([#389](https://github.com/appwrite/appwrite/issues/389))
- New Doctor CLI to debug the Appwrite server ([#415](https://github.com/appwrite/appwrite/issues/415))
- Added container names to docker-compose.yml (@drandell)
- Optimised function execution by using fully-qualified function calls
- Added support for boolean 'true' and 'false' in query strings alongside 1 and 0
- Updated storage calculation to match IEC standards
- Now using Alpine as base Docker image
- Switch standard dev ports to 95xx prefix ([#780](https://github.com/appwrite/appwrite/pull/780))
- User & Team name max length is now 128 chars and not 100 for better API consistency
- Collection name max length is now 128 chars and not 256 for better API consistency
- Project name max length is now 128 chars and not 100 for better API consistency
- Webhook name max length is now 128 chars and not 256 for better API consistency
- API Key name max length is now 128 chars and not 256 for better API consistency
- Task name max length is now 128 chars and not 256 for better API consistency
- Platform name max length is now 128 chars and not 256 for better API consistency
- Webhooks payloads are now exactly the same as any of the API response objects, documentation added
- Added new locale: Marathi -mr (@spielers)
- New and consistent response format for all API object + new response examples in the docs
  - Removed user roles attribute from user object (can be fetched from /v1/teams/memberships) **
  - Removed type attribute from session object response (used only internally)
  - ** - might be changed before merging to master
  - Added fallback option to 0.6 format for backward compatibility with any changes (@christyjacob4 [#772](https://github.com/appwrite/appwrite/pull/772))
- Added option to disable mail sending by setting an empty SMTP host value ([#730](https://github.com/appwrite/appwrite/issues/730))
- Upgraded installation script ([#490](https://github.com/appwrite/appwrite/issues/490))
- Added new environment variables for ClamAV hostname and port ([#780](https://github.com/appwrite/appwrite/pull/780))
- New OAuth adapter for Box.com (@armino-dev - [#420](https://github.com/appwrite/appwrite/issues/410))
- New OAuth adapter for PayPal sandbox  (@armino-dev - [#420](https://github.com/appwrite/appwrite/issues/410))
- New OAuth adapter for Tradeshift  (@armino-dev - [#855](https://github.com/appwrite/appwrite/pull/855))
- New OAuth adapter for Tradeshift sandbox  (@armino-dev - [#855](https://github.com/appwrite/appwrite/pull/855))
- Introducing new permssion types: role:guest & role:member
- Disabled rate-limits on server side integrations
- Refactored migration script 

### User Interface

- Updated grid for OAuth2 providers list in the console ([#413](https://github.com/appwrite/appwrite/issues/413))
- Added Google Fonts to Appwrite for offline availability 
- Added option to delete user from the console (@PineappleIOnic - [#538](https://github.com/appwrite/appwrite/issues/538))
- Added option to delete team from the console ([#380](https://github.com/appwrite/appwrite/issues/380))
- Added option to view team members from the console ([#378](https://github.com/appwrite/appwrite/issues/378))
- Add option to assign new team members to a team from the console and the API ([#379](https://github.com/appwrite/appwrite/issues/379))
- Added Select All Checkbox for on Console API key Scopes Screen ([#477](https://github.com/appwrite/appwrite/issues/477))
- Added pagination and search for team memberships route ([#387](https://github.com/appwrite/appwrite/issues/387))
- Added pagination for projects list on the console home page.
- UI performance & accessibility improvements ([#406](https://github.com/appwrite/appwrite/pull/406))
- New UI micro-interactions and CSS fixes (@AnatoleLucet)
- Added toggle to hide/show secret keys and passwords inside the dashboard (@kodumbeats, [#535](https://github.com/appwrite/appwrite/issues/535))

### Upgrades

- Upgraded QR codes generator library (@PedroCisnerosSantana - [#475](https://github.com/appwrite/appwrite/issues/475))
- Upgraded Traefik image to version 2.3
- Upgraded MariaDB to version 10.5.5
- Upgraded Redis Docker image to version 6.0 (alpine)
- Upgraded Influxdb Docker image to version 1.8 (alpine)
- Upgraded Redis Resque queue library to version 1.3.6 ([#319](https://github.com/appwrite/appwrite/issues/319))
- Upgraded ClamAV container image to version 1.0.11 ([#412](https://github.com/appwrite/appwrite/issues/412))
- Upgraded device detector to version 3.12.6
- Upgraded GEOIP DB file to Feb 2021 release

## Breaking Changes (Read before upgrading!)

- **Deprecated** `first` and `last` query params for documents list route in the database API
- **Deprecated** Deprecated Pubjabi Translations ('pn')
- **Deprecated** `PATCH /account/prefs` is now updating the prefs payload and not just merging it
- **Deprecated** `PATCH /users/:userId/prefs` is now updating the prefs payload and not just merging it
- Switched order of limit and offset params in all the SDKs `listDocuments` method for better consistency
- Default `limit` param value in all the SDKs `listDocuments` method is now 25 for better consistency

## Bug Fixes

- Fixed a bug that caused blocked users to be able to create sessions ([#777](https://github.com/appwrite/appwrite/pull/781))
- Fixed an issue where Special characters in _APP_OPENSSL_KEY_V1_ env caused an error ([#732](https://github.com/appwrite/appwrite/issues/732))
- Fixed an issue where Account webhook doesn't trigger through the console ([#493](https://github.com/appwrite/appwrite/issues/493))
- Fixed case sensitive country flag code ([#526](https://github.com/appwrite/appwrite/issues/526))
- Fixed redirect to Appwrite login page when deep link is provided ([#427](https://github.com/appwrite/appwrite/issues/427))
- Fixed an issue where Creating documents fails for parent documents would result in an error ([#514](https://github.com/appwrite/appwrite/issues/514))
- Fixed an issue with Email Sending Problem using external smtp ([#707](https://github.com/appwrite/appwrite/issues/707))
- Fixed an issue where you could not remove a key from User Prefs ([#316](https://github.com/appwrite/appwrite/issues/316))
- Fixed an issue where events are not fully visible in the console ([#492](https://github.com/appwrite/appwrite/issues/492))
- Fixed an issue where UI would wrongly validate integers ([#394](https://github.com/appwrite/appwrite/issues/394))
- Fixed an issue where graphs were cut in mobile view ([#376](https://github.com/appwrite/appwrite/issues/376))
- Fixed URL issue where console/ would not display list of projects ([#372](https://github.com/appwrite/appwrite/issues/372))
- Fixed output of /v1/health/queue/certificates returning wrong data
- Fixed bug where team members count was wrong in some cases
- Fixed network calculation for uploaded files
- Fixed a UI bug preventing float values in numeric fields
- Fixed scroll positioning when moving rules order up & down
- Fixed missing validation for database documents key length (32 chars)
- Grammar fix for pt-br email templates (@rubensdemelo)
- Fixed update form labels and tooltips for Flutter Android apps
- Fixed missing custom scopes param for OAuth2 session create API route
- Fixed wrong JSON validation when creating and updating database documents
- Fixed bug where max file size was limited to a max of 10MB
- Fixed bug preventing the deletion of the project logo
- Fixed Bug when trying to overwrite OAuth cookie in the Flutter SDK
- Fixed OAuth redirect when using the self-hosted instance default success URL ([#454](https://github.com/appwrite/appwrite/issues/454))
- Fixed bug denying authentication with Github OAuth provider
- Fixed a bug making read permission overwrite write permission in some cases
- Fixed consistent property names in databases by enforcing camel case

## Security

- Access to Health API now requires authentication with an API Key with access to `health.read` scope allowed
- Added option to force HTTPS connection to the Appwrite server (_APP_OPTIONS_FORCE_HTTPS)
- Now using your `_APP_SYSTEM_EMAIL_ADDRESS` as the email address for issuing and renewing SSL certificates
- Block iframe access to Appwrite console using the `X-Frame-Options` header.
- Fixed `roles` param input validator
- API Keys are now stored encrypted 
- Disabled domains whitelist ACL for the Appwrite console

# Version 0.6.2 (PRE-RELEASE)

## Features

- New OAuth adapter for sign-in with Apple

## Bug Fixes

- Fixed custom domain not setting correct domain
- Fixed wrong SDK method type in avatars browser route 
- Fixed bug denied public documents (*) to be accessed by guest users
- Fixed cache-control issue not allowing collection UI to update properly
- Fixed a bug where single permission tag in the console was not being saved
- Added missing webhooks events in the console
- Added missing option to delete project
- Fixed a bug where the session was not set properly when the API used an IP with a non-standard port as hostname
- Fixed bug where requests number on the dashboard was hidden when the number got too long
- Permission fields are not required for file creation or update

## Security

- [low severity] Patch for email library (https://github.com/advisories/GHSA-f7hx-fqxw-rvvj)

# Version 0.6.1 (PRE-RELEASE)

## Bug Fixes

- Fix for Google OAuth provider not working properly
- Fix for login error when using a remote host with non-default ports
- Removed empty activity tab on the document editor
- Changed upgrade script name to ‘migrate’ to better reflect what it actually does
- Fixed bug where after clicking the cancel option in the confirmation dialog the button got disabled
- Fixed a small grammar error in the documents list screen

# Version 0.6.0 (PRE-RELEASE)

## Features

- New collections UI with ability to create and update a collection
- New documents UI with ability to create and update a document
- Added support for Flutter iOS & Android apps
- Added support for default DB document values
- Exposed health API to all the server SDKs
- New locale for Khmer
- Added TypeScript type hinting to the JS SDK (@zevektor)
- Added LTR/RTL support for markdown editor
- Added cachebuster to version number on footer
- New OAuth logos
- Minor fixes to the dark mode theme
- Added JSON view for a project user
- Removed setKey and setMode methods from all client SDKs

## Breaking Changes

- Updated all the REST API query params to be in camelCase
- Normalized locale phone codes response body

## Bug Fixes

- Fixed project users logout button
- Fixed wrong target in database back link

# Version 0.5.3 (PRE-RELEASE)

## Bug Fixes

- Fixed bug where multiple unique attribute were allowed
- Blocked forms from being submitted unlimited times
  
# Version 0.5.2 (PRE-RELEASE)

## Bug Fixes

- Fixed missing attributes in user account

# Version 0.5.1 (PRE-RELEASE)

## Bug Fixes

- Delayed SSL init when server startup for traefik to be ready for HTTP challenge
- Enabled easy access to the upgrade tool from the terminal

# Version 0.5.0 (PRE-RELEASE)

## Features

- Upgraded core API PHP version to 7.4
- New database rule validation options
- Allow non-web platform to skip origin header
- Limited console dashboard to show max 5 alerts at the same time
- Added more webhooks events
- Normalized all webhooks event names
- Added support for SameSite cookie option with fallback cookie for old clients
- Added a new Discord OAuth adapter
- Added a new Twitch OAuth adapter
- Added a new Spotify OAuth adapter
- Added a new Yahoo OAuth adapter
- Added a new Salesforce OAuth adapter
- Added a new Yandex OAuth adapter
- Added a new Paypal OAuth adapter
- Added a new Bitly OAuth adapter
- Upgraded MariaDB image to version 1.0.2
- Upgraded SMTP image to version 1.0.1
- File upload route (POST /v1/storage/files) now accept a single file per request
- Added ENV vars to change system email sender name and address 
- Usage for requests made by project admin in the console are not counted as API usage
- Added ENV var to change default file upload size limit. New default value is 100MB
- Added option to delete file directly from the dashboard
- Added option to view file preview from the dashboard
- Added option to add custom domains with auto SSL certificate generator

## Bug Fixes

- Fixed bug where user status was saved as a string instead of an integer
- Fixed gravatar icons not showing up correctly on the console
- Fixed code location of project not found error
- Fixed bug where tags element would ignore tab key for parsing new tags
- Fixed OAuth login error saying project UID is missing when its not
- Fixed wrong input validation for user preferences

## Breaking Changes

- Merged Auth and Account service route to make the API REST compatible

# Version 0.4.0 (PRE-RELEASE)

## Features

- Added 5 new locales for locale service and email templates (is, ml, th, fo, ph, pn)
- 2 stage Docker build
- Limit HTTP origin check only to browser integrations
- Updated new Brexit date to 31-01-2020
- Added a version number to sign in and signup pages for easier debugging of issues
- Preparation for adding SameSite cookie option support
- Using native Docker volumes for setup for better cross-platform support and easier management of read/write permissions
- Added support for custom SSL certificates without needing to set a proxy
- Added project UID validation check when making an API call. This should help developers to understand our authentication errors better.
- Updated ClamAV docker image to version 1.0.7
- Updated MariaDB docker image to version 1.0.1
- Core Docker image size reduced to 127MB

## Security

- [PHP-FPM security patch fix](https://bugs.php.net/patch-display.php?bug_id=78599&patch=0001-Fix-bug-78599-env_path_info-underflow-can-lead-to-RC.patch&revision=latest) - Upgraded PHP version to 7.3.12 [Major]
- Remove executable permission from avatars files [Minor]
- Updated SDK Generator Twig dependency with security issue: https://www.exploit-db.com/exploits/44102 [Minor]

## Bug Fixes

- New loading message when creating a new project
- Fixed broken redirect URL when creating a new project
- Fixed broken modal when a user password is too short
- Fixed issue denying the creation of session cookies on localhosts with port other than 80 or 443
- Fixed bug that prevented actual file size calculation
- Fixed MariaDB SQL abuse table time field-type
- Fixed error message not showing up in console failed signup
- Fixed cookie session not being appropriately set when accessing the console from IP hostname

## Breaking Changes

- OAuth path is now /auth/login/oauth instead of /auth/oauth and /auth/oauth/callback is now /auth/login/oauth/callback, this is for better consistency with new login methods we will introduce in the future
- Changed file attribute sizeCompressed to sizeActual to better reflect server logic

# Version 0.3.0 (PRE-RELEASE)

## Features

- Added 19 new locales for locale service and email templates (af, ar, bn, cz, hu, hy, jv, ko, lt, ml, no, ru, si, sq, sv, ta, vi, zh-cn, zh-tw)
- New users service routes to allow updates pref and name update
- New OAuth adapters (Amazon, Dropbox, Microsoft, Slack, VK)
- Added support for ES6 require statements in JS SDK
- New Locale API route for fetching a list of continents

## Bug Fixes
- Fix for typos in PT-BR translations
- Fix for UI crash when project user was missing a name
- Fix for it locale including the en templates by mistake
- Fix for UI not showing user's prefs properly
- Fixed 401 unexpected error when no permission passed in creation of a new resource

## Breaking Changes

- users/deleteUsersSession method name changed to users/deleteUserSession in all SDKs for better consistency

# Version 0.2.0 (PRE-RELEASE)

## Features

- Added option to limit access to the Appwrite console
- Added option to disable abuse check and rate limits
- Added input field with the server API endpoint for easy access
- Added new OAuth providers for Google, Bitbucket, and GitLab
- Added 15 new locales for locale service and email templates (cat, de, es, fi, fr, gr, hi, id, it, nl, pt-br, pt-pt, ro, tr, ua)
- Improved test coverage for the project and synced DEV & CI environments settings

## Bug Fixes

- Fixed bug not allowing to update OAuth providers settings
- Fixed some broken API examples in docs
- Fixed bug that caused the Appwrite container to change DB directory file permissions.

## Breaking Changes

- Changed auth service 'redirect' param to 'confirm' for better clarity
- Updated all SDKs to sync with API changes<|MERGE_RESOLUTION|>--- conflicted
+++ resolved
@@ -1,12 +1,8 @@
-<<<<<<< HEAD
-- Fix admin-mode session expiration, and expired session deletion [#4739](https://github.com/appwrite/appwrite/pull/4739)
-
-# Version 1.1.1
-=======
+
 # Version 1.1.2
 ## Changes
 - Make `region` parameter optional with default for project create [#4763](https://github.com/appwrite/appwrite/pull/4763)
->>>>>>> 2a7fae54
+- Fix session expiration, and expired session deletion [#4739](https://github.com/appwrite/appwrite/pull/4739)
 
 # Version 1.1.1
 ## Bugs
