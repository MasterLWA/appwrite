--- conflicted
+++ resolved
@@ -1,12 +1,10 @@
-<<<<<<< HEAD
-# Version 0.10.0
+# Version 1.0.0
 
 ## Features
 
 - Grouped auth related attributes in project collection. Introduced new attribute `auths` and removed all attributes related to auth methods and `usersAuthLimit` as well, all these are grouped under `auths` attribute
 - Grouped oAuth related attributes in project collection. Introduced new attribute `providers` and removed all attributes related to OAuth2 providers. All OAuth2 attributes are grouped under `providers`
 - Project model changed, `userAuth<AuthMethod>` => `auth<AuthMethod>` example `userAuthEmailPassword` => `authEmailPassword`, also `userOauth2<Provider>...` => `provider<Provider>...` example `userOauth2GithubAppid` => `providerGithubAppid`
-=======
 # Version 0.10.4
 
 ## Bugs
@@ -49,7 +47,6 @@
 - Fixed MariaDB timeout after 24 hours (#1510)
 - Fixed upgrading installation with customized `docker-compose.yml` file (#1513)
 - Fixed usage stats on the dashboard displaying invalid total users count (#1514)
->>>>>>> 7050f8d5
 
 # Version 0.9.4
 
