# NOT PUBLISHED YET

## Features

- Added file created date to file info on the console
- Added file size to file info on the console
- Refactored Devices page in Console:
  - Renamed *Devices* to *Sessions*
  - Add Provider Icon to each Session
  - Add Anonymous Account Placeholder
<<<<<<< HEAD
- Upgraded telegraf docker image version to v1.2.0
- Added new environment variables to the `telegraf` service:
  - _APP_INFLUXDB_HOST
  - _APP_INFLUXDB_PORT
- Added `expires` parameter to Account Recovery and Email Validation URL's
=======
- Upgraded telegraf docker image version to v1.1.0
- Upgraded phpmailer version to 6.5.0 (#1317)
>>>>>>> acade77b

## Bugs

- Fixed bug when removing a project member on the Appwrite console (#1214)
- Fixed Swoole buffer output size to allow downloading files bigger than allowed size (#1189)
- Fixed ClamAV status when anti virus is not running (#1188)
- Fixed deleteSession which was removing cookieFallback from the localstorage on any logout instead of current session (#1206)
- Fixed Nepal flag (#1173)
- Fixed a bug in the Twitch OAuth adapter (#1209)
- Fixed missing session object when OAuth session creation event is triggered (#1208)

# Version 0.8.0

## Features
- Refactoring SSL generation to work on every request so no domain environment variable is required for SSL generation (#1133)
- Added Anonymous Login ([RFC-010](https://github.com/appwrite/rfc/blob/main/010-anonymous-login.md), #914)
- Added events for functions and executions (#971)
- Added JWT support (#784)
- Added ARM support (#726)
- New awesome image preview features, supports borderRadius, borderColor, borderWidth 
- Split token & session models to become 2 different internal entities (#922)
- Added Dart 2.12 as a new Cloud Functions runtime (#989)
- Added option to disable email/password (#947)
- Added option to disable anonymous login (need to merge and apply changed) (#947)
- Added option to disable JWT auth (#947)
- Added option to disable team invites (#947)
- Option to limit number of users (good for app launches + root account PR) (#947)
- Added 2 new endpoints to the projects API to allow new settings 
- Enabled 501 errors (Not Implemented) from the error handler
- Added Python 3.9 as a new Cloud Functions runtime (#1044)
- Added Deno 1.8 as a new Cloud Functions runtime (#989)
- Upgraded to PHP 8.0 (#713)
- ClamAV is now disabled by default to allow lower min requirements for Appwrite (#1064)
- Added a new env var named `_APP_LOCALE` that allow to change the default `en` locale value (#1056)
- Updated all the console bottom control to be consistent. Dropped the `+` icon (#1062)
- Added Response Models for Documents and Preferences (#1075, #1102)
- Added new endpoint to update team membership roles (#1142)
- Removed DB connection from webhooks worker for improved performance (#1150)

## Bugs

- Fixed default value for HTTPS force option
- Fixed form array casting in dashboard (#1070)
- Fixed collection document rule form in dashboard (#1069)
- Bugs in the Teams API:
  - Fixed incorrect audit worker event names (#1143)
  - Increased limit of memberships fetched in `createTeamMembership` to 2000 (#1143)
  - Fixed exception thrown when SSL certificate is already stored in the database (#1151)
- Fixed user delete button in the Appwrite console (#1216)
- Fixed missing placeholder for user name when empty (#1220)

## Breaking Changes (Read before upgrading!)

- Rename `deleteuser` to `delete` on Users Api (#1089)
- Environment variable `_APP_FUNCTIONS_ENVS` renamed to `_APP_FUNCTIONS_RUNTIMES` (#1101)
- Only logged in users can execute functions (for guests, use anonymous login) (#976)
- Only the user who has triggered the execution get access to the relevant execution logs (#1045)
- Function execution environment variable `APPWRITE_FUNCTION_EVENT_PAYLOAD` renamed to `APPWRITE_FUNCTION_EVENT_DATA`  (#1045)
- Function execution environment variable `APPWRITE_FUNCTION_ENV_NAME` renamed to `APPWRITE_FUNCTION_RUNTIME_NAME` (#1101)
- Function execution environment variable `APPWRITE_FUNCTION_ENV_VERSION` renamed to `APPWRITE_FUNCTION_RUNTIME_VERSION` (#1101)
- Introduces rate limits for:
  - Team invite (10 requests in every 60 minutes per IP address) (#1088)
- Rename param `inviteId` to the more accurate `membershipId` in the Teams API (#1129)

# Version 0.7.2

## Features

- When creating new resources from the client API, the current user gets both read & write permissions by default. (#1007)
- Added timestamp to errors logs on the HTTP API container (#1002)
- Added verbose tests output on the terminal and CI (#1006)

## Upgrades

- Upgraded utopia-php/abuse to version 0.4.0
- Upgraded utopia-php/analytics to version 0.2.0

## Bugs

- Fixed certificates worker error on successful operations (#1010)
- Fixed head requests not responding (#998)
- Fixed bug when using auth credential for the Redis container (#993)
- Fixed server warning logs on 3** redirect endpoints (#1013)

# Version 0.7.1

## Features

- Better error logs on appwrite certificates worker
- Added option for Redis authentication
- Force adding a security email on setup
- SMTP is now disabled by default, no dummy SMTP is included in setup
- Added a new endpoint that returns the server and SDKs latest versions numbers #941
- Custom data strings, userId, and JWT available for cloud functions #967

## Upgrades

- Upgraded redis extenstion lib to version 5.3.3
- Upgraded maxmind extenstion lib to version 1.10.0
- Upgraded utopia-php/cli lib to version 0.10.0
- Upgraded matomo/device-detector lib to version 4.1.0
- Upgraded dragonmantank/cron-expression lib to version 3.1.0
- Upgraded influxdb/influxdb-php lib to version 1.15.2
- Upgraded phpmailer/phpmailer lib to version 6.3.0
- Upgraded adhocore/jwt lib to version 1.1.2
- Upgraded domnikl/statsd to slickdeals/statsd version 3.0
 
## Bug Fixes

- Updated missing storage env vars
- Fixed a bug, that added a wrong timzone offset to user log timestamps
- Fixed a bug, that Response format header was not added in the access-control-allow-header list.
- Fixed a bug where countryName is unknown on sessions (#933)
- Added missing event users.update.prefs (#952)
- Fixed bug not allowing to reset document permissions (#977)

## Security

- Fixed an XSS vulnerability in the Appwrite console

# Version 0.7.0

## Features

- Improved Webhooks and added new system events - [Learn more]()
- Added response to /locale/languages API with a list of languages (@TorstenDittmann ,[#351](https://github.com/appwrite/appwrite/issues/351))
- Added a new route in the Avatars API to get user initials avatar ([#386](https://github.com/appwrite/appwrite/issues/386))
- Added API response payload structure info and examples to the docs site ([#381](https://github.com/appwrite/appwrite/issues/381))
- Added support for Brotli compression (@PedroCisnerosSantana, @Rohitub222, [#310](https://github.com/appwrite/appwrite/issues/310))
- New deletion worker ([#521](https://github.com/appwrite/appwrite/issues/521))
- New maintenance worker - cleaning up system logs and other optimizations ([#766](https://github.com/appwrite/appwrite/pull/766))
- New email worker - all emails are now sent asynchronously for improved performance (@TorstenDittmann ,[#402](https://github.com/appwrite/appwrite/pull/402))
- Moved all Appwrite container logs to STDOUT & STDERR ([#389](https://github.com/appwrite/appwrite/issues/389))
- New Doctor CLI to debug the Appwrite server ([#415](https://github.com/appwrite/appwrite/issues/415))
- Added container names to docker-compose.yml (@drandell)
- Optimised function execution by using fully-qualified function calls
- Added support for boolean 'true' and 'false' in query strings alongside 1 and 0
- Updated storage calculation to match IEC standards
- Now using Alpine as base Docker image
- Switch standard dev ports to 95xx prefix ([#780](https://github.com/appwrite/appwrite/pull/780))
- User & Team name max length is now 128 chars and not 100 for better API consistency
- Collection name max length is now 128 chars and not 256 for better API consistency
- Project name max length is now 128 chars and not 100 for better API consistency
- Webhook name max length is now 128 chars and not 256 for better API consistency
- API Key name max length is now 128 chars and not 256 for better API consistency
- Task name max length is now 128 chars and not 256 for better API consistency
- Platform name max length is now 128 chars and not 256 for better API consistency
- Webhooks payloads are now exactly the same as any of the API response objects, documentation added
- Added new locale: Marathi -mr (@spielers)
- New and consistent response format for all API object + new response examples in the docs
  - Removed user roles attribute from user object (can be fetched from /v1/teams/memberships) **
  - Removed type attribute from session object response (used only internally)
  - ** - might be changed before merging to master
  - Added fallback option to 0.6 format for backward compatibility with any changes (@christyjacob4 [#772](https://github.com/appwrite/appwrite/pull/772))
- Added option to disable mail sending by setting an empty SMTP host value ([#730](https://github.com/appwrite/appwrite/issues/730))
- Upgraded installation script ([#490](https://github.com/appwrite/appwrite/issues/490))
- Added new environment variables for ClamAV hostname and port ([#780](https://github.com/appwrite/appwrite/pull/780))
- New OAuth adapter for Box.com (@armino-dev - [#420](https://github.com/appwrite/appwrite/issues/410))
- New OAuth adapter for PayPal sandbox  (@armino-dev - [#420](https://github.com/appwrite/appwrite/issues/410))
- New OAuth adapter for Tradeshift  (@armino-dev - [#855](https://github.com/appwrite/appwrite/pull/855))
- New OAuth adapter for Tradeshift sandbox  (@armino-dev - [#855](https://github.com/appwrite/appwrite/pull/855))
- Introducing new permssion types: role:guest & role:member
- Disabled rate-limits on server side integrations
- Refactored migration script 

### User Interface

- Updated grid for OAuth2 providers list in the console ([#413](https://github.com/appwrite/appwrite/issues/413))
- Added Google Fonts to Appwrite for offline availability 
- Added option to delete user from the console (@PineappleIOnic - [#538](https://github.com/appwrite/appwrite/issues/538))
- Added option to delete team from the console ([#380](https://github.com/appwrite/appwrite/issues/380))
- Added option to view team members from the console ([#378](https://github.com/appwrite/appwrite/issues/378))
- Add option to assign new team members to a team from the console and the API ([#379](https://github.com/appwrite/appwrite/issues/379))
- Added Select All Checkbox for on Console API key Scopes Screen ([#477](https://github.com/appwrite/appwrite/issues/477))
- Added pagination and search for team memberships route ([#387](https://github.com/appwrite/appwrite/issues/387))
- Added pagination for projects list on the console home page.
- UI performance & accessibility improvements ([#406](https://github.com/appwrite/appwrite/pull/406))
- New UI micro-interactions and CSS fixes (@AnatoleLucet)
- Added toggle to hide/show secret keys and passwords inside the dashboard (@kodumbeats, [#535](https://github.com/appwrite/appwrite/issues/535))

### Upgrades

- Upgraded QR codes generator library (@PedroCisnerosSantana - [#475](https://github.com/appwrite/appwrite/issues/475))
- Upgraded Traefik image to version 2.3
- Upgraded MariaDB to version 10.5.5
- Upgraded Redis Docker image to version 6.0 (alpine)
- Upgraded Influxdb Docker image to version 1.8 (alpine)
- Upgraded Redis Resque queue library to version 1.3.6 ([#319](https://github.com/appwrite/appwrite/issues/319))
- Upgraded ClamAV container image to version 1.0.11 ([#412](https://github.com/appwrite/appwrite/issues/412))
- Upgraded device detctor to version 3.12.6
- Upgraded GEOIP DB file to Feb 2021 release

## Breaking Changes (Read before upgrading!)

- **Deprecated** `first` and `last` query params for documents list route in the database API
- **Deprecated** Deprectaed Pubjabi Translations ('pn')
- **Deprecated** `PATCH /account/prefs` is now updating the prefs payload and not just merging it
- **Deprecated** `PATCH /users/:userId/prefs` is now updating the prefs payload and not just merging it
- Switched order of limit and offset params in all the SDKs `listDocuments` method for better consistency
- Default `limit` param value in all the SDKs `listDocuments` method is now 25 for better consistency

## Bug Fixes

- Fixed a bug that caused blocked users to be able to create sessions ([#777](https://github.com/appwrite/appwrite/pull/781))
- Fixed an issue where Special characters in _APP_OPENSSL_KEY_V1_ env caused an error ([#732](https://github.com/appwrite/appwrite/issues/732))
- Fixed an issue where Account webhook doesn't trigger through the console ([#493](https://github.com/appwrite/appwrite/issues/493))
- Fixed case sensitive country flag code ([#526](https://github.com/appwrite/appwrite/issues/526))
- Fixed redirect to Appwrite login page when deep link is provided ([#427](https://github.com/appwrite/appwrite/issues/427))
- Fixed an issue where Creating documents fails for parent documents would result in an error ([#514](https://github.com/appwrite/appwrite/issues/514))
- Fixed an issue with Email Sending Problem using external smtp ([#707](https://github.com/appwrite/appwrite/issues/707))
- Fixed an issue where you could not remove a key from User Prefs ([#316](https://github.com/appwrite/appwrite/issues/316))
- Fixed an issue where events are not fully visible in the console ([#492](https://github.com/appwrite/appwrite/issues/492))
- Fixed an issue where UI would wrongly validate integers ([#394](https://github.com/appwrite/appwrite/issues/394))
- Fixed an issue where graphs were cut in mobile view ([#376](https://github.com/appwrite/appwrite/issues/376))
- Fixed URL issue where console/ would not display list of projects ([#372](https://github.com/appwrite/appwrite/issues/372))
- Fixed output of /v1/health/queue/certificates returning wrong data
- Fixed bug where team members count was wrong in some cases
- Fixed network calculation for uploaded files
- Fixed a UI bug preventing float values in numeric fields
- Fixed scroll positioning when moving rules order up & down
- Fixed missing validation for database documents key length (32 chars)
- Grammar fix for pt-br email templates (@rubensdemelo)
- Fixed update form labels and tooltips for Flutter Android apps
- Fixed missing custom scopes param for OAuth2 session create API route
- Fixed wrong JSON validation when creating and updating database documents
- Fixed bug where max file size was limited to a max of 10MB
- Fixed bug preventing the deletion of the project logo
- Fixed Bug when trying to overwrite OAuth cookie in the Flutter SDK
- Fixed OAuth redirect when using the self-hosted instance default success URL ([#454](https://github.com/appwrite/appwrite/issues/454))
- Fixed bug denying authentication with Github OAuth provider
- Fixed a bug making read permission overwrite write permission in some cases
- Fixed consistent property names in databases by enforcing camel case

## Security

- Access to Health API now requires authentication with an API Key with access to `health.read` scope allowed
- Added option to force HTTPS connection to the Appwrite server (_APP_OPTIONS_FORCE_HTTPS)
- Now using your `_APP_SYSTEM_EMAIL_ADDRESS` as the email address for issuing and renewing SSL certificates
- Block iframe access to Appwrite console using the `X-Frame-Options` header.
- Fixed `roles` param input validator
- API Keys are now stored encrypted 
- Disabled domains whitlist ACL for the Appwrite console

# Version 0.6.2 (PRE-RELEASE)

## Features

- New OAuth adapter for sign-in with Apple

## Bug Fixes

- Fixed custom domain not setting correct domain
- Fixed wrong SDK method type in avatars browser route 
- Fixed bug denied public documents (*) to be accessed by guest users
- Fixed cache-control issue not allowing collection UI to update properly
- Fixed a bug where single permission tag in the console was not being saved
- Added missing webhooks events in the console
- Added missing option to delete project
- Fixed a bug where the session was not set properly when the API used an IP with a non-standard port as hostname
- Fixed bug where requests number on the dashboard was hidden when the number got too long
- Permission fields are not required for file creation or update

## Security

- [low severity] Patch for email library (https://github.com/advisories/GHSA-f7hx-fqxw-rvvj)

# Version 0.6.1 (PRE-RELEASE)

## Bug Fixes

- Fix for Google OAuth provider not working properly
- Fix for login error when using a remote host with non-default ports
- Removed empty activity tab on the document editor
- Changed upgrade script name to ‘migrate’ to better reflect what it actually does
- Fixed bug where after clicking the cancel option in the confirmation dialog the button got disabled
- Fixed a small grammar error in the documents list screen

# Version 0.6.0 (PRE-RELEASE)

## Features

- New collections UI with ability to create and update a collection
- New documents UI with ability to create and update a document
- Added support for Flutter iOS & Android apps
- Added support for default DB document values
- Exposed health API to all the server SDKs
- New locale for Khmer
- Added TypeScript type hinting to the JS SDK (@zevektor)
- Added LTR/RTL support for markdown editor
- Added cachebuster to version number on footer
- New OAuth logos
- Minor fixes to the dark mode theme
- Added JSON view for a project user
- Removed setKey and setMode methods from all client SDKs

## Breaking Changes

- Updated all the REST API query params to be in camelCase
- Normalized locale phone codes response body

## Bug Fixes

- Fixed project users logout button
- Fixed wrong target in database back link

# Version 0.5.3 (PRE-RELEASE)

## Bug Fixes

- Fixed bug where multiple unique attribute were allowed
- Blocked forms from being submitted unlimited times
  
# Version 0.5.2 (PRE-RELEASE)

## Bug Fixes

- Fixed missing attributes in user account

# Version 0.5.1 (PRE-RELEASE)

## Bug Fixes

- Delayed SSL init when server startup for traefik to be ready for HTTP challenge
- Enabled easy access to the upgrade tool from the terminal

# Version 0.5.0 (PRE-RELEASE)

## Features

- Upgraded core API PHP version to 7.4
- New database rule validation options
- Allow non-web platform to skip origin header
- Limited console dashboard to show max 5 alerts at the same time
- Added more webhooks events
- Normalized all webhooks event names
- Added support for SameSite cookie option with fallback cookie for old clients
- Added a new Discord OAuth adapter
- Added a new Twitch OAuth adapter
- Added a new Spotify OAuth adapter
- Added a new Yahoo OAuth adapter
- Added a new Salesforce OAuth adapter
- Added a new Yandex OAuth adapter
- Added a new Paypal OAuth adapter
- Added a new Bitly OAuth adapter
- Upgraded MariaDB image to version 1.0.2
- Upgraded SMTP image to version 1.0.1
- File upload route (POST /v1/storage/files) now accept a single file per request
- Added ENV vars to change system email sender name and address 
- Usage for requests made by project admin in the console are not counted as API usage
- Added ENV var to change default file upload size limit. New default value is 100MB
- Added option to delete file directly from the dashboard
- Added option to view file preview from the dashboard
- Added option to add custom domains with auto SSL certificate generator

## Bug Fixes

- Fixed bug where user status was saved as a string instead of an integer
- Fixed gravatar icons not showing up correctly on the console
- Fixed code location of project not found error
- Fixed bug where tags element would ignore tab key for parsing new tags
- Fixed OAuth login error saying project UID is missing when its not
- Fixed wrong input validation for user preferences

## Breaking Changes

- Merged Auth and Account service route to make the API REST compatible

# Version 0.4.0 (PRE-RELEASE)

## Features

- Added 5 new locales for locale service and email templates (is, ml, th, fo, ph, pn)
- 2 stage Docker build
- Limit HTTP origin check only to browser integrations
- Updated new Brexit date to 31-01-2020
- Added a version number to sign in and signup pages for easier debugging of issues
- Preparation for adding SameSite cookie option support
- Using native Docker volumes for setup for better cross-platform support and easier management of read/write permissions
- Added support for custom SSL certificates without needing to set a proxy
- Added project UID validation check when making an API call. This should help developers to understand our authentication errors better.
- Updated ClamAV docker image to version 1.0.7
- Updated MariaDB docker image to version 1.0.1
- Core Docker image size reduced to 127MB

## Security

- [PHP-FPM security patch fix](https://bugs.php.net/patch-display.php?bug_id=78599&patch=0001-Fix-bug-78599-env_path_info-underflow-can-lead-to-RC.patch&revision=latest) - Upgraded PHP version to 7.3.12 [Major]
- Remove executable permission from avatars files [Minor]
- Updated SDK Generator Twig dependency with security issue: https://www.exploit-db.com/exploits/44102 [Minor]

## Bug Fixes

- New loading message when creating a new project
- Fixed broken redirect URL when creating a new project
- Fixed broken modal when a user password is too short
- Fixed issue denying the creation of session cookies on localhosts with port other than 80 or 443
- Fixed bug that prevented actual file size calculation
- Fixed MariaDB SQL abuse table time field-type
- Fixed error message not showing up in console failed signup
- Fixed cookie session not being appropriately set when accessing the console from IP hostname

## Breaking Changes

- OAuth path is now /auth/login/oauth instead of /auth/oauth and /auth/oauth/callback is now /auth/login/oauth/callback, this is for better consistency with new login methods we will introduce in the future
- Changed file attribute sizeCompressed to sizeActual to better reflect server logic

# Version 0.3.0 (PRE-RELEASE)

## Features

- Added 19 new locales for locale service and email templates (af, ar, bn, cz, hu, hy, jv, ko, lt, ml, no, ru, si, sq, sv, ta, vi, zh-cn, zh-tw)
- New users service routes to allow updates pref and name update
- New OAuth adapters (Amazon, Dropbox, Microsoft, Slack, VK)
- Added support for ES6 require statements in JS SDK
- New Locale API route for fetching a list of continents

## Bug Fixes
- Fix for typos in PT-BR translations
- Fix for UI crash when project user was missing a name
- Fix for it locale including the en templates by mistake
- Fix for UI not showing user's prefs properly
- Fixed 401 unexpected error when no permission passed in creation of a new resource

## Breaking Changes

- users/deleteUsersSession method name changed to users/deleteUserSession in all SDKs for better consistency

# Version 0.2.0 (PRE-RELEASE)

## Features

- Added option to limit access to the Appwrite console
- Added option to disable abuse check and rate limits
- Added input field with the server API endpoint for easy access
- Added new OAuth providers for Google, Bitbucket, and GitLab
- Added 15 new locales for locale service and email templates (cat, de, es, fi, fr, gr, hi, id, it, nl, pt-br, pt-pt, ro, tr, ua)
- Improved test coverage for the project and synced DEV & CI environments settings

## Bug Fixes

- Fixed bug not allowing to update OAuth providers settings
- Fixed some broken API examples in docs
- Fixed bug that caused the Appwrite container to change DB directory file permissions.

## Breaking Changes

- Changed auth service 'redirect' param to 'confirm' for better clarity
- Updated all SDKs to sync with API changes<|MERGE_RESOLUTION|>--- conflicted
+++ resolved
@@ -8,17 +8,12 @@
   - Renamed *Devices* to *Sessions*
   - Add Provider Icon to each Session
   - Add Anonymous Account Placeholder
-<<<<<<< HEAD
 - Upgraded telegraf docker image version to v1.2.0
 - Added new environment variables to the `telegraf` service:
   - _APP_INFLUXDB_HOST
   - _APP_INFLUXDB_PORT
 - Added `expires` parameter to Account Recovery and Email Validation URL's
-=======
-- Upgraded telegraf docker image version to v1.1.0
 - Upgraded phpmailer version to 6.5.0 (#1317)
->>>>>>> acade77b
-
 ## Bugs
 
 - Fixed bug when removing a project member on the Appwrite console (#1214)
