--- conflicted
+++ resolved
@@ -8,7 +8,6 @@
 
 - Only logged in users can execute functions (for guests, use anonymous login)
 - Only the user who has triggered the execution get access to the relevant execution logs
-<<<<<<< HEAD
 
 # Version 0.7.2 (Not Released Yet)
 
@@ -17,8 +16,6 @@
 - When creating new resources from the client API, the current user gets both read & write permissions by default. (#1007)
 - Added timestamp to errors logs on the HTTP API container (#1002)
 - Added verbose tests output on the terminal and CI (#1006)
-=======
->>>>>>> c4217413
 
 ## Upgrades
 
