--- conflicted
+++ resolved
@@ -14,13 +14,6 @@
 
 ## Bugs
 - Fix license detection for Flutter and Dart SDKs [#4435](https://github.com/appwrite/appwrite/pull/4435)
-<<<<<<< HEAD
-- Fix missing status, buildStderr and buildStderr from get deployment response [#4611](https://github.com/appwrite/appwrite/pull/4611)
-
-# Version 1.0.4
-
-- Fix project pagination in DB usage collector [#4517](https://github.com/appwrite/appwrite/pull/4517)
-=======
 - Fix missing `status`, `buildStderr` and `buildStderr` from get deployment response [#4611](https://github.com/appwrite/appwrite/pull/4611)
 - Fix project pagination in DB usage aggregation [#4517](https://github.com/appwrite/appwrite/pull/4517)
 - Fix missing file permissions due to cache [#4661](https://github.com/appwrite/appwrite/pull/4661)
@@ -28,7 +21,6 @@
 
 # Features
 - Added Auth Duration API to allow users to set the duration of their sessions. [#4618](https://github.com/appwrite/appwrite/pull/4618)
->>>>>>> 8f6a1519
 
 # Version 1.0.3
 ## Bugs
