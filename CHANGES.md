# Unreleased Version
- Renamed `providers` to `authProviders` in project collection **Breaking Change**
- Support for Backblaze adapter in Storage
- Support for Linode adapter in Storage

# Version 0.13.4

## Features
<<<<<<< HEAD
### Storage
- Support for Linode object storage and Wasabi
=======
- Added `detailedTrace` to Logger events
- Added new `_APP_STORAGE_PREVIEW_LIMIT` environment variable to configure maximum preview file size

## Bugs
- Fixed missing volume mount in Docker Compose
- Fixed upload with Bucket File permission
- Fixed custom ID validation in Console
- Fixed file preview with no `output` passed
- Fixed GitHub issue URL in Console
- Fixed double PDOException logging
- Fixed functions cleanup when container is already initialized
- Fixed float input precision in Console
>>>>>>> 36873be7

# Version 0.13.3
## Bugs
- Fixed search for terms that inlcude `@` characters
- Fixed Bucket permissions
- Fixed file upload error in UI
- Fixed input field for float attributes in UI
- Fixed `appwrite-executor` restart behavior in docker-compose.yml

# Version 0.13.2
## Bugs
- Fixed global issue with write permissions
- Added missing `_APP_EXECUTOR_SECRET` environment variable for deletes worker
- Increased execution `stdout` and `stderr` from 8000 to 16384 character limit
- Increased maximum file size for image preview to 20mb
- Fixed iOS platforms for origin validation by @stnguyen90 in https://github.com/appwrite/appwrite/pull/2907

# Version 0.13.1
## Bugs
- Fixed the Console UI redirect breaking the header and navigation
- Fixed timeout in Functions API to respect the environment variable `_APP_FUNCTIONS_TIMEOUT`
- Fixed team invite to be invalid after successful use by @Malte2036 in https://github.com/appwrite/appwrite/issues/2593

# Version 0.13.0
## Features
### Functions
- Synchronous function execution
- Improved functions execution times by alot
- Added a new worker to build deployments
- Functions are now executed differently and your functions need to be adapted **Breaking Change**
- Tags are now called Deployments **Breaking Change**
- Renamed `tagId` to `deplyomentId` in collections **Breaking Change**
- Updated event names from `function.tags.*` to `function.deployments.*` **Breaking Change**
- Java runtimes are currently not supported **Breaking Change**
### Storage
- Added Buckets
- Buckets allow you to configure following settings:
  - Maximum File Size
  - Enabled/Disabled
  - Encryption
  - Anti Virus
  - Allowed file extensions
  - Permissions
    - Bucket Level
    - File Level
- Support for S3 and Digitalocean Spaces
- Efficiently process large files by loading only chunks
- Files larger then 5MB needs to be uploaded in chunks using Content-Range header. SDKs handle this internally **Breaking Change**
- Encryption, Compression is now limited to files smaller or equal to 20MB
- New UI in the console for uploading files with progress indication
- Concurrent file uploads
- Added `buckets.read` and `buckets.write` scope to API keys

### Account
- Renamed `providerToken` to `providerAccessToken` in sessions **Breaking Change**
- New endpoint to refresh the OAuth Access Token
- OAuth sessions now include `providerAccessTokenExpiry` and `providerRefreshToken`
- Notion and Stripe have been added to the OAuth Providers
- Microsoft OAuth provider now supports custom domains

### Others
- Renamed `sum` to `total` on multiple endpoints returning a list of resource **Breaking Change**
- Added new `_APP_WORKER_PER_CORE` environment variable to configure the amount of internal workers per core for performance optimization

## Bugs
- Fixed issue with 36 character long custom IDs
- Fixed permission issues and is now more consistent and returns all resources
- Fixed total amount of documents not being updated
- Fixed issue with searching though memberships
- Fixed image preview rotation
- Fixed Database index names that contain SQL keywords
- Fixed UI to reveal long e-mail addresses on User list
- Fixed UI for Attribute default value field to reset after submit
- Fixed UI to check for new available version of Appwrite
- Fixed UI default values when creating Integer or Float attributes
- Removed `_project` prepend from internal Database Schema
- Added dedicated internal permissions table for each Collection

## Security
- Remove `appwrite.io` and `appwrite.test` from authorized domains for session verification

## Upgrades

- Upgraded `redis` extenstion to version 5.3.7
- Upgraded `swoole` extenstion to version 4.8.7
- Upgraded GEO IP database to version March 2022

# Version 0.12.3

## Bugs
- Fix update membership roles (#2799)
- Fix migration to 0.12.x to populate search fields (#2799)

## Security
- Fix URL schema Validation to only allow http/https (#2801)

# Version 0.12.2

## Bugs
- Fix security vulnerability in the Console (#2778)
- Fix security vulnerability in the ACME-Challenge (#2780)

## Upgrades

- Upgraded `redis` extenstion to version 5.3.6
- Upgraded `swoole` extenstion to version 4.8.6
- Upgraded `imagick` extenstion to version 3.7.0
- Upgraded GEO IP database to version February 2022

# Version 0.12.1

## Bugs
- Fixed some issues with the Migration
- Fixed the UI to add Variables to Functions
- Fixed wrong data type for String Attribute size
- Fixed Request stats on the console
- Fixed Realtime Connection stats with high number by abbreviation
- Fixed backward compatibility of account status attribute.

# Version 0.12.0

## Features

- Completely rewritten Database service: **Breaking Change**
  - Collection rules are now attributes
  - Filters for have been replaced with a new, more powerful syntax
  - Custom indexes for more performant queries
  - Enum Attributes
  - Maximum `sum` returned does not exceed 5000 documents anymore **Breaking Change**
  - **DEPRECATED** Nested documents has been removed
  - **DEPRECATED** Wildcard rule has been removed
- You can now set custom ID’s when creating following resources:
  - User
  - Team
  - Function
  - Project
  - File
  - Collection
  - Document
- All resources with custom ID support required you to set an ID now
  - Passing `unique()` will generate a unique ID
- Auto-generated ID's are now 20 characters long
- Wildcard permissions `*` are now `role:all` **Breaking Change**
- Collections can be enabled and disabled
- Permissions are now found as top-level keys `$read` and `$write` instead of nested under `$permissions`
- Accessing collections with insufficient permissions now return a `401` isntead of `404` status code
- Offset cannot be higher than 5000 now and cursor pagination is required
- Added Cursor pagination to all endpoints that provide pagination by offset
- Added new Usage worker to aggregate usage statistics
- Added new Database worker to handle heavy database tasks in the background
- Added detailed Usage statistics to following services in the Console:
  - Users
  - Storage
  - Database
- You can now disable/enable following services in the Console:
  - Account
  - Avatars
  - Database
  - Locale
  - Health
  - Storage
  - Teams
  - Users
  - Functions
- Fixed several memory leaks in the Console
- Added pagination to account activities in the Console
- Added following events from User service to Webhooks and Functions:
  - `users.update.email`
  - `users.update.name`
  - `users.update.password`
- Added new environment variables to enable error logging:
  - The `_APP_LOGGING_PROVIDER` variable allows you to enable the logger set the value to one of `sentry`, `raygun`, `appsignal`.
  - The `_APP_LOGGING_CONFIG` variable configures authentication to 3rd party error logging providers. If using Sentry, this should be 'SENTRY_API_KEY;SENTRY_APP_ID'. If using Raygun, this should be Raygun API key. If using AppSignal, this should be AppSignal API key.
- Added new environment variable `_APP_USAGE_AGGREGATION_INTERVAL` to configure the usage worker interval
- Added negative rotation values to file preview endpoint
- Multiple responses from the Health service were changed to new (better) schema  **Breaking Change**
- Method `health.getAntiVirus()` has been renamed to `health.getAntivirus()`
- Added following langauges to the Locale service:
  - Latin
  - Sindhi
  - Telugu
- **DEPRECATED** Tasks service **Breaking Change**

## Bugs
- Fixed `/v1/avatars/initials` when no space in the name, will try to split by `_`
- Fixed all audit logs now saving all relevant informations
- Fixed Health endpoints for `db` and `cache`

## Security
- Increased minimum password length to 8 and removed maximum length
- Limited User Preferences to 65kb total size
- Upgraded Redis to 6.2
- Upgraded InfluxDB to 1.4.0
- Upgraded Telegraf to 1.3.0

# Version 0.11.1

## Bugs
- Fix security vulnerability in the Console (#2777)
- Fix security vulnerability in the ACME-Challenge (#2779)

## Upgrades
- Upgraded redis extenstion to version 5.3.6
- Upgraded swoole extenstion to version 4.8.6
- Upgraded imagick extenstion to version 3.7.0
- Upgraded yaml extenstion to version 2.2.2
- Upgraded maxminddb extenstion to version 1.11.0
- Upgraded GEO IP database to version February 2022

# Version 0.11.0

## Features
- Added Swift Platform Support
- Added new Cloud Functions Runtimes:
  - Swift 5.5
  - Java 17
  - Python 3.10
  - Deno 1.12
  - Deno 1.13
  - Deno 1.14
  - PHP 8.1
  - Node 17
- Added translations:
  - German `de` by @SoftCreatR in https://github.com/appwrite/appwrite/pull/1790
  - Hebrew `he` by @Kokoden in https://github.com/appwrite/appwrite/pull/1846
  - Oriya `or` by @Rutam21 in https://github.com/appwrite/appwrite/pull/1827
  - Italian `it` by @ilmalte in https://github.com/appwrite/appwrite/pull/1824
  - Portugese (Portugal) `pt-PT` by @OscarRG in https://github.com/appwrite/appwrite/pull/1820
  - Portugese (Brazil) `pt-BR` by @renato04 in https://github.com/appwrite/appwrite/pull/1817
  - Indonesian `id` by @Hrdtr in https://github.com/appwrite/appwrite/pull/1816
  - Korean `ko` by @ssong in https://github.com/appwrite/appwrite/pull/1814
  - Ukrainian `uk` by @daniloff200 in https://github.com/appwrite/appwrite/pull/1794
  - Russian `ru` by @daniloff200 in https://github.com/appwrite/appwrite/pull/1795
  - Belarusian `be` by @daniloff200 in https://github.com/appwrite/appwrite/pull/1796
  - Arabic `ar` by @arsangamal in https://github.com/appwrite/appwrite/pull/1800
  - Malay `ms` by @izqalan in https://github.com/appwrite/appwrite/pull/1806
  - Gujarati `gu` by @honeykpatel in https://github.com/appwrite/appwrite/pull/1808
  - Polish `pl` by @achromik in https://github.com/appwrite/appwrite/pull/1811
  - Malayalam `ml` by @anoopmsivadas in https://github.com/appwrite/appwrite/pull/1813
  - Croatian `hr` by @mbos2 in https://github.com/appwrite/appwrite/pull/1825
  - Danish `da` by @Ganzabahl in https://github.com/appwrite/appwrite/pull/1829
  - French `fr` by @Olyno in https://github.com/appwrite/appwrite/pull/1771
  - Spanish `es` by @chuiizeet in https://github.com/appwrite/appwrite/pull/1833
  - Vietnamese `vt` by @hdkhoasgt in https://github.com/appwrite/appwrite/pull/1880
  - Kannada `kn` by @Nikhil-1503 in https://github.com/appwrite/appwrite/pull/1840
  - Finnish `fi` by @minna-xD in https://github.com/appwrite/appwrite/pull/1847
  - Thai `th` by @teeradon43 in https://github.com/appwrite/appwrite/pull/1851
  - Persian `fa` by @aerabi in https://github.com/appwrite/appwrite/pull/1878
  - Norwegian `no` by @NeonSpork in https://github.com/appwrite/appwrite/pull/1871
  - Norwegian (Nynorsk) `nn` by @NeonSpork in https://github.com/appwrite/appwrite/pull/2019
  - Norwegian (Bokmål) `nb` by @Exouxas in https://github.com/appwrite/appwrite/pull/1877
  - Dutch `nl` by @ArtixAllMighty in https://github.com/appwrite/appwrite/pull/1879
  - Sanskrit `sa` by @Rutam21 in https://github.com/appwrite/appwrite/pull/1895
  - Nepali `ne` by @TheLearneer in https://github.com/appwrite/appwrite/pull/1807
  - Swedish `sv` by @didair in https://github.com/appwrite/appwrite/pull/1948
  - Hindi `hi` by @willtryagain in https://github.com/appwrite/appwrite/pull/1810
  - Luxembourgish `lb` by @OscarRG in https://github.com/appwrite/appwrite/pull/1857
  - Catalan `ca` by @und1n3 in https://github.com/appwrite/appwrite/pull/1875
  - Chinese (Taiwan) `zh-TW` by @HelloSeaNation in https://github.com/appwrite/appwrite/pull/2134
  - Chinese (PRC)	`zh-CN` by @HelloSeaNation in https://github.com/appwrite/appwrite/pull/1836
  - Bihari `bh` by @dazzlerkumar in https://github.com/appwrite/appwrite/pull/1841
  - Romanian `ro` by @cristina-sirbu in https://github.com/appwrite/appwrite/pull/1868
  - Slovak `sk` by @jakubhi in https://github.com/appwrite/appwrite/pull/1958
  - Greek `el` by @kostapappas in https://github.com/appwrite/appwrite/pull/1992
  - Assamese `as` by @PrerakMathur20 in https://github.com/appwrite/appwrite/pull/2023
  - Esperanto `eo` by @tacoelho in https://github.com/appwrite/appwrite/pull/1927
  - Irish `ga` by @ivernus in https://github.com/appwrite/appwrite/pull/2178
  - Azerbaijani `az` by @aerabi in https://github.com/appwrite/appwrite/pull/2129
  - Latvian `lv` by @RReiso in https://github.com/appwrite/appwrite/pull/2022
  - Lithuanian `lt` by @mantasio in https://github.com/appwrite/appwrite/pull/2018
  - Japanese `jp` by @takmar in https://github.com/appwrite/appwrite/pull/2177
- Added new audio mime-types for viewing audio files on browsers by @eldadfux in https://github.com/appwrite/appwrite/pull/2239

## Bugs
- Fixed `sum` description by @eldadfux in https://github.com/appwrite/appwrite/pull/1659
- Fixed `Add Team Membership` parameter order by @deshankoswatte in https://github.com/appwrite/appwrite/pull/1818
- Fixed Storage File Preview on mobile devices by @m1ga in https://github.com/appwrite/appwrite/pull/2230
- Fixed `top-left` gravity on `Get File Preview` endpoint by @lohanidamodar in https://github.com/appwrite/appwrite/pull/2249

# Version 0.10.4

## Bugs
- Fixed another memory leak in realtime service (#1627)

# Version 0.10.3

## Bugs
- Fixed memory leak in realtime service (#1606)
- Fixed function execution output now being UTF-8 encoded before saved (#1607)
# Version 0.10.2

## Bugs
- Fixed SSL certificates status not being updated (#1592)
- Fixed failing team invites on console (#1580)

# Version 0.10.1

## Bugs
- Improved error messages on Migration regarding invalid document structures (#1576)
- Fixed Console SDK endpoint to work with multiple proxies (#1575)
- Fixed last function environments variables being corrupt (#1577)
- Fixed `_APP_FUNCTIONS_CPUS` variable for cloud functions (#1568)

# Version 0.10.0

## Features
- Added Realtime (#948)
- Added Realtime statistics to the console (#948)
- Added Magic URL login (#1552)
- Refactored E-Mail template (#1422)
- Improved locale management (#1440)
- Added `$permissions` to execution response (#948)
- Switch from using Docker CLI to Docker API by integrating [utopia-php/orchestration](https://github.com/utopia-php/orchestration) (#1420)
- Added DOCKERHUB_PULL_USERNAME, DOCKERHUB_PULL_PASSWORD and DOCKERHUB_PULL_EMAIL env variables for pulling from private DockerHub repos (#1420)
- Added `updateName`, `updateEmail` and `updatePassword` to Users service and console (#1547)

## Bugs
- Fixed MariaDB timeout after 24 hours (#1510)
- Fixed upgrading installation with customized `docker-compose.yml` file (#1513)
- Fixed usage stats on the dashboard displaying invalid total users count (#1514)
# Version 0.9.4
## Security

- Fixed security vulnerability that exposes project ID's from other admin users (#1453)


# Version 0.9.3

## Bugs

- Fixed Abuse Limit keys for JWT and E-Mail confirmation (#1434)

# Version 0.9.2

## Bugs

- Fixed JWT session validation (#1408)
- Fixed passing valid JWT session to Cloud Functions (#1421)
- Fixed race condition when uploading and extracting bigger Cloud Functions (#1419)

# Version 0.9.1

## Bugs

- Fixed PDO Connection timeout (#1385)
- Removed unnecessary `app` resource and replace with `utopia` (#1384)
- Fixed missing quote in Functions Worker logs (#1375)

# Version 0.9.0

## Features

- Added support for Android
- Added a new Cloud Functions runtime for
  - Java 16.0
  - Java 11.0
  - Node 16.0
  - Dart 2.13
- Added a new gravity option when croping storage images using the file preview endpoint (#1260)
- Upgraded GEOIP DB file to Jun 2021 release (#1256)
- Added file created date to file info on the console (#1183)
- Added file size to file info on the console (#1183)
- Added internal support for connection pools for improved performance (#1278)
- Added new abstraction for workers executable files (#1276)
- Added a new API in the Users API to allow you to force update your user verification status (#1223)
- Using a fixed commit to avoid breaking changes for imagemagick extension (#1274)
- Updated the design of all the email templates (#1225)
- Refactored Devices page in Console: (#1167)
  - Renamed *Devices* to *Sessions*
  - Add Provider Icon to each Session
  - Add Anonymous Account Placeholder
- Upgraded phpmailer version to 6.5.0 (#1317)
- Upgraded telegraf docker image version to v1.2.0
- Added new environment variables to the `telegraf` service: (#1202)
  - _APP_INFLUXDB_HOST
  - _APP_INFLUXDB_PORT
- Added `expires` parameter to Account Recovery and Email Validation URL's
- Added new endpoint to get a session based on it's ID (#1294)
- Added added a new version param to the migration script (#1342)
- Improved Queue Interval for all workers from 5 seconds to 1 (#1308 Thanks to @Meldiron)

## Breaking Changes (Read before upgrading!)
- Renamed `env` param on `/v1/functions` to `runtime` (#1314)
- Renamed `deleteUser` method in all SDKs to `delete` (#1216)

## Bugs

- Fixed bug causing runtimes conflict and hanging executions when max Functions containers limit passed (#1288)
- Fixed 404 error when removing a project member on the Appwrite console (#1214)
- Fixed Swoole buffer output size to allow downloading files bigger than allowed size (#1189)
- Fixed ClamAV status when anti virus is not running (#1188)
- Fixed deleteSession which was removing cookieFallback from the localstorage on any logout instead of current session (#1206)
- Fixed Nepal flag (#1173)
- Fixed a bug in the Twitch OAuth adapter (#1209)
- Fixed missing session object when OAuth session creation event is triggered (#1208)
- Fixed bug where we didn't ignore the email case, converted all emails to lowercase internally (#1243)
- Fixed a console bug where you can't click a user with no name, added a placeholder for anonymous users (#1220)
- Fixed unique keys not being updated when changing a user's email address (#1301)
- Fixed a bug where decimal integers where wrongly used with database filters (#1349)

## Security

- Fixed potential XSS injection on the console

# Version 0.8.0

## Features
- Refactoring SSL generation to work on every request so no domain environment variable is required for SSL generation (#1133)
- Added Anonymous Login ([RFC-010](https://github.com/appwrite/rfc/blob/main/010-anonymous-login.md), #914)
- Added events for functions and executions (#971)
- Added JWT support (#784)
- Added ARM support (#726)
- New awesome image preview features, supports borderRadius, borderColor, borderWidth 
- Split token & session models to become 2 different internal entities (#922)
- Added Dart 2.12 as a new Cloud Functions runtime (#989)
- Added option to disable email/password (#947)
- Added option to disable anonymous login (need to merge and apply changed) (#947)
- Added option to disable JWT auth (#947)
- Added option to disable team invites (#947)
- Option to limit number of users (good for app launches + root account PR) (#947)
- Added 2 new endpoints to the projects API to allow new settings 
- Enabled 501 errors (Not Implemented) from the error handler
- Added Python 3.9 as a new Cloud Functions runtime (#1044)
- Added Deno 1.8 as a new Cloud Functions runtime (#989)
- Upgraded to PHP 8.0 (#713)
- ClamAV is now disabled by default to allow lower min requirements for Appwrite (#1064)
- Added a new env var named `_APP_LOCALE` that allow to change the default `en` locale value (#1056)
- Updated all the console bottom control to be consistent. Dropped the `+` icon (#1062)
- Added Response Models for Documents and Preferences (#1075, #1102)
- Added new endpoint to update team membership roles (#1142)
- Removed DB connection from webhooks worker for improved performance (#1150)

## Bugs

- Fixed default value for HTTPS force option
- Fixed form array casting in dashboard (#1070)
- Fixed collection document rule form in dashboard (#1069)
- Bugs in the Teams API:
  - Fixed incorrect audit worker event names (#1143)
  - Increased limit of memberships fetched in `createTeamMembership` to 2000 (#1143)
  - Fixed exception thrown when SSL certificate is already stored in the database (#1151)
- Fixed user delete button in the Appwrite console (#1216)
- Fixed missing placeholder for user name when empty (#1220)

## Breaking Changes (Read before upgrading!)

- Rename `deleteuser` to `delete` on Users Api (#1089)
- Environment variable `_APP_FUNCTIONS_ENVS` renamed to `_APP_FUNCTIONS_RUNTIMES` (#1101)
- Only logged in users can execute functions (for guests, use anonymous login) (#976)
- Only the user who has triggered the execution get access to the relevant execution logs (#1045)
- Function execution environment variable `APPWRITE_FUNCTION_EVENT_PAYLOAD` renamed to `APPWRITE_FUNCTION_EVENT_DATA`  (#1045)
- Function execution environment variable `APPWRITE_FUNCTION_ENV_NAME` renamed to `APPWRITE_FUNCTION_RUNTIME_NAME` (#1101)
- Function execution environment variable `APPWRITE_FUNCTION_ENV_VERSION` renamed to `APPWRITE_FUNCTION_RUNTIME_VERSION` (#1101)
- Introduces rate limits for:
  - Team invite (10 requests in every 60 minutes per IP address) (#1088)
- Rename param `inviteId` to the more accurate `membershipId` in the Teams API (#1129)

# Version 0.7.2

## Features

- When creating new resources from the client API, the current user gets both read & write permissions by default. (#1007)
- Added timestamp to errors logs on the HTTP API container (#1002)
- Added verbose tests output on the terminal and CI (#1006)

## Upgrades

- Upgraded utopia-php/abuse to version 0.4.0
- Upgraded utopia-php/analytics to version 0.2.0

## Bugs

- Fixed certificates worker error on successful operations (#1010)
- Fixed head requests not responding (#998)
- Fixed bug when using auth credential for the Redis container (#993)
- Fixed server warning logs on 3** redirect endpoints (#1013)

# Version 0.7.1

## Features

- Better error logs on appwrite certificates worker
- Added option for Redis authentication
- Force adding a security email on setup
- SMTP is now disabled by default, no dummy SMTP is included in setup
- Added a new endpoint that returns the server and SDKs latest versions numbers #941
- Custom data strings, userId, and JWT available for cloud functions #967

## Upgrades

- Upgraded redis extension lib to version 5.3.3
- Upgraded maxmind extension lib to version 1.10.0
- Upgraded utopia-php/cli lib to version 0.10.0
- Upgraded matomo/device-detector lib to version 4.1.0
- Upgraded dragonmantank/cron-expression lib to version 3.1.0
- Upgraded influxdb/influxdb-php lib to version 1.15.2
- Upgraded phpmailer/phpmailer lib to version 6.3.0
- Upgraded adhocore/jwt lib to version 1.1.2
- Upgraded domnikl/statsd to slickdeals/statsd version 3.0
 
## Bug Fixes

- Updated missing storage env vars
- Fixed a bug, that added a wrong timezone offset to user log timestamps
- Fixed a bug, that Response format header was not added in the access-control-allow-header list.
- Fixed a bug where countryName is unknown on sessions (#933)
- Added missing event users.update.prefs (#952)
- Fixed bug not allowing to reset document permissions (#977)

## Security

- Fixed an XSS vulnerability in the Appwrite console

# Version 0.7.0

## Features

- Improved Webhooks and added new system events - [Learn more]()
- Added response to /locale/languages API with a list of languages (@TorstenDittmann ,[#351](https://github.com/appwrite/appwrite/issues/351))
- Added a new route in the Avatars API to get user initials avatar ([#386](https://github.com/appwrite/appwrite/issues/386))
- Added API response payload structure info and examples to the docs site ([#381](https://github.com/appwrite/appwrite/issues/381))
- Added support for Brotli compression (@PedroCisnerosSantana, @Rohitub222, [#310](https://github.com/appwrite/appwrite/issues/310))
- New deletion worker ([#521](https://github.com/appwrite/appwrite/issues/521))
- New maintenance worker - cleaning up system logs and other optimizations ([#766](https://github.com/appwrite/appwrite/pull/766))
- New email worker - all emails are now sent asynchronously for improved performance (@TorstenDittmann ,[#402](https://github.com/appwrite/appwrite/pull/402))
- Moved all Appwrite container logs to STDOUT & STDERR ([#389](https://github.com/appwrite/appwrite/issues/389))
- New Doctor CLI to debug the Appwrite server ([#415](https://github.com/appwrite/appwrite/issues/415))
- Added container names to docker-compose.yml (@drandell)
- Optimised function execution by using fully-qualified function calls
- Added support for boolean 'true' and 'false' in query strings alongside 1 and 0
- Updated storage calculation to match IEC standards
- Now using Alpine as base Docker image
- Switch standard dev ports to 95xx prefix ([#780](https://github.com/appwrite/appwrite/pull/780))
- User & Team name max length is now 128 chars and not 100 for better API consistency
- Collection name max length is now 128 chars and not 256 for better API consistency
- Project name max length is now 128 chars and not 100 for better API consistency
- Webhook name max length is now 128 chars and not 256 for better API consistency
- API Key name max length is now 128 chars and not 256 for better API consistency
- Task name max length is now 128 chars and not 256 for better API consistency
- Platform name max length is now 128 chars and not 256 for better API consistency
- Webhooks payloads are now exactly the same as any of the API response objects, documentation added
- Added new locale: Marathi -mr (@spielers)
- New and consistent response format for all API object + new response examples in the docs
  - Removed user roles attribute from user object (can be fetched from /v1/teams/memberships) **
  - Removed type attribute from session object response (used only internally)
  - ** - might be changed before merging to master
  - Added fallback option to 0.6 format for backward compatibility with any changes (@christyjacob4 [#772](https://github.com/appwrite/appwrite/pull/772))
- Added option to disable mail sending by setting an empty SMTP host value ([#730](https://github.com/appwrite/appwrite/issues/730))
- Upgraded installation script ([#490](https://github.com/appwrite/appwrite/issues/490))
- Added new environment variables for ClamAV hostname and port ([#780](https://github.com/appwrite/appwrite/pull/780))
- New OAuth adapter for Box.com (@armino-dev - [#420](https://github.com/appwrite/appwrite/issues/410))
- New OAuth adapter for PayPal sandbox  (@armino-dev - [#420](https://github.com/appwrite/appwrite/issues/410))
- New OAuth adapter for Tradeshift  (@armino-dev - [#855](https://github.com/appwrite/appwrite/pull/855))
- New OAuth adapter for Tradeshift sandbox  (@armino-dev - [#855](https://github.com/appwrite/appwrite/pull/855))
- Introducing new permssion types: role:guest & role:member
- Disabled rate-limits on server side integrations
- Refactored migration script 

### User Interface

- Updated grid for OAuth2 providers list in the console ([#413](https://github.com/appwrite/appwrite/issues/413))
- Added Google Fonts to Appwrite for offline availability 
- Added option to delete user from the console (@PineappleIOnic - [#538](https://github.com/appwrite/appwrite/issues/538))
- Added option to delete team from the console ([#380](https://github.com/appwrite/appwrite/issues/380))
- Added option to view team members from the console ([#378](https://github.com/appwrite/appwrite/issues/378))
- Add option to assign new team members to a team from the console and the API ([#379](https://github.com/appwrite/appwrite/issues/379))
- Added Select All Checkbox for on Console API key Scopes Screen ([#477](https://github.com/appwrite/appwrite/issues/477))
- Added pagination and search for team memberships route ([#387](https://github.com/appwrite/appwrite/issues/387))
- Added pagination for projects list on the console home page.
- UI performance & accessibility improvements ([#406](https://github.com/appwrite/appwrite/pull/406))
- New UI micro-interactions and CSS fixes (@AnatoleLucet)
- Added toggle to hide/show secret keys and passwords inside the dashboard (@kodumbeats, [#535](https://github.com/appwrite/appwrite/issues/535))

### Upgrades

- Upgraded QR codes generator library (@PedroCisnerosSantana - [#475](https://github.com/appwrite/appwrite/issues/475))
- Upgraded Traefik image to version 2.3
- Upgraded MariaDB to version 10.5.5
- Upgraded Redis Docker image to version 6.0 (alpine)
- Upgraded Influxdb Docker image to version 1.8 (alpine)
- Upgraded Redis Resque queue library to version 1.3.6 ([#319](https://github.com/appwrite/appwrite/issues/319))
- Upgraded ClamAV container image to version 1.0.11 ([#412](https://github.com/appwrite/appwrite/issues/412))
- Upgraded device detector to version 3.12.6
- Upgraded GEOIP DB file to Feb 2021 release

## Breaking Changes (Read before upgrading!)

- **Deprecated** `first` and `last` query params for documents list route in the database API
- **Deprecated** Deprecated Pubjabi Translations ('pn')
- **Deprecated** `PATCH /account/prefs` is now updating the prefs payload and not just merging it
- **Deprecated** `PATCH /users/:userId/prefs` is now updating the prefs payload and not just merging it
- Switched order of limit and offset params in all the SDKs `listDocuments` method for better consistency
- Default `limit` param value in all the SDKs `listDocuments` method is now 25 for better consistency

## Bug Fixes

- Fixed a bug that caused blocked users to be able to create sessions ([#777](https://github.com/appwrite/appwrite/pull/781))
- Fixed an issue where Special characters in _APP_OPENSSL_KEY_V1_ env caused an error ([#732](https://github.com/appwrite/appwrite/issues/732))
- Fixed an issue where Account webhook doesn't trigger through the console ([#493](https://github.com/appwrite/appwrite/issues/493))
- Fixed case sensitive country flag code ([#526](https://github.com/appwrite/appwrite/issues/526))
- Fixed redirect to Appwrite login page when deep link is provided ([#427](https://github.com/appwrite/appwrite/issues/427))
- Fixed an issue where Creating documents fails for parent documents would result in an error ([#514](https://github.com/appwrite/appwrite/issues/514))
- Fixed an issue with Email Sending Problem using external smtp ([#707](https://github.com/appwrite/appwrite/issues/707))
- Fixed an issue where you could not remove a key from User Prefs ([#316](https://github.com/appwrite/appwrite/issues/316))
- Fixed an issue where events are not fully visible in the console ([#492](https://github.com/appwrite/appwrite/issues/492))
- Fixed an issue where UI would wrongly validate integers ([#394](https://github.com/appwrite/appwrite/issues/394))
- Fixed an issue where graphs were cut in mobile view ([#376](https://github.com/appwrite/appwrite/issues/376))
- Fixed URL issue where console/ would not display list of projects ([#372](https://github.com/appwrite/appwrite/issues/372))
- Fixed output of /v1/health/queue/certificates returning wrong data
- Fixed bug where team members count was wrong in some cases
- Fixed network calculation for uploaded files
- Fixed a UI bug preventing float values in numeric fields
- Fixed scroll positioning when moving rules order up & down
- Fixed missing validation for database documents key length (32 chars)
- Grammar fix for pt-br email templates (@rubensdemelo)
- Fixed update form labels and tooltips for Flutter Android apps
- Fixed missing custom scopes param for OAuth2 session create API route
- Fixed wrong JSON validation when creating and updating database documents
- Fixed bug where max file size was limited to a max of 10MB
- Fixed bug preventing the deletion of the project logo
- Fixed Bug when trying to overwrite OAuth cookie in the Flutter SDK
- Fixed OAuth redirect when using the self-hosted instance default success URL ([#454](https://github.com/appwrite/appwrite/issues/454))
- Fixed bug denying authentication with Github OAuth provider
- Fixed a bug making read permission overwrite write permission in some cases
- Fixed consistent property names in databases by enforcing camel case

## Security

- Access to Health API now requires authentication with an API Key with access to `health.read` scope allowed
- Added option to force HTTPS connection to the Appwrite server (_APP_OPTIONS_FORCE_HTTPS)
- Now using your `_APP_SYSTEM_EMAIL_ADDRESS` as the email address for issuing and renewing SSL certificates
- Block iframe access to Appwrite console using the `X-Frame-Options` header.
- Fixed `roles` param input validator
- API Keys are now stored encrypted 
- Disabled domains whitelist ACL for the Appwrite console

# Version 0.6.2 (PRE-RELEASE)

## Features

- New OAuth adapter for sign-in with Apple

## Bug Fixes

- Fixed custom domain not setting correct domain
- Fixed wrong SDK method type in avatars browser route 
- Fixed bug denied public documents (*) to be accessed by guest users
- Fixed cache-control issue not allowing collection UI to update properly
- Fixed a bug where single permission tag in the console was not being saved
- Added missing webhooks events in the console
- Added missing option to delete project
- Fixed a bug where the session was not set properly when the API used an IP with a non-standard port as hostname
- Fixed bug where requests number on the dashboard was hidden when the number got too long
- Permission fields are not required for file creation or update

## Security

- [low severity] Patch for email library (https://github.com/advisories/GHSA-f7hx-fqxw-rvvj)

# Version 0.6.1 (PRE-RELEASE)

## Bug Fixes

- Fix for Google OAuth provider not working properly
- Fix for login error when using a remote host with non-default ports
- Removed empty activity tab on the document editor
- Changed upgrade script name to ‘migrate’ to better reflect what it actually does
- Fixed bug where after clicking the cancel option in the confirmation dialog the button got disabled
- Fixed a small grammar error in the documents list screen

# Version 0.6.0 (PRE-RELEASE)

## Features

- New collections UI with ability to create and update a collection
- New documents UI with ability to create and update a document
- Added support for Flutter iOS & Android apps
- Added support for default DB document values
- Exposed health API to all the server SDKs
- New locale for Khmer
- Added TypeScript type hinting to the JS SDK (@zevektor)
- Added LTR/RTL support for markdown editor
- Added cachebuster to version number on footer
- New OAuth logos
- Minor fixes to the dark mode theme
- Added JSON view for a project user
- Removed setKey and setMode methods from all client SDKs

## Breaking Changes

- Updated all the REST API query params to be in camelCase
- Normalized locale phone codes response body

## Bug Fixes

- Fixed project users logout button
- Fixed wrong target in database back link

# Version 0.5.3 (PRE-RELEASE)

## Bug Fixes

- Fixed bug where multiple unique attribute were allowed
- Blocked forms from being submitted unlimited times
  
# Version 0.5.2 (PRE-RELEASE)

## Bug Fixes

- Fixed missing attributes in user account

# Version 0.5.1 (PRE-RELEASE)

## Bug Fixes

- Delayed SSL init when server startup for traefik to be ready for HTTP challenge
- Enabled easy access to the upgrade tool from the terminal

# Version 0.5.0 (PRE-RELEASE)

## Features

- Upgraded core API PHP version to 7.4
- New database rule validation options
- Allow non-web platform to skip origin header
- Limited console dashboard to show max 5 alerts at the same time
- Added more webhooks events
- Normalized all webhooks event names
- Added support for SameSite cookie option with fallback cookie for old clients
- Added a new Discord OAuth adapter
- Added a new Twitch OAuth adapter
- Added a new Spotify OAuth adapter
- Added a new Yahoo OAuth adapter
- Added a new Salesforce OAuth adapter
- Added a new Yandex OAuth adapter
- Added a new Paypal OAuth adapter
- Added a new Bitly OAuth adapter
- Upgraded MariaDB image to version 1.0.2
- Upgraded SMTP image to version 1.0.1
- File upload route (POST /v1/storage/files) now accept a single file per request
- Added ENV vars to change system email sender name and address 
- Usage for requests made by project admin in the console are not counted as API usage
- Added ENV var to change default file upload size limit. New default value is 100MB
- Added option to delete file directly from the dashboard
- Added option to view file preview from the dashboard
- Added option to add custom domains with auto SSL certificate generator

## Bug Fixes

- Fixed bug where user status was saved as a string instead of an integer
- Fixed gravatar icons not showing up correctly on the console
- Fixed code location of project not found error
- Fixed bug where tags element would ignore tab key for parsing new tags
- Fixed OAuth login error saying project UID is missing when its not
- Fixed wrong input validation for user preferences

## Breaking Changes

- Merged Auth and Account service route to make the API REST compatible

# Version 0.4.0 (PRE-RELEASE)

## Features

- Added 5 new locales for locale service and email templates (is, ml, th, fo, ph, pn)
- 2 stage Docker build
- Limit HTTP origin check only to browser integrations
- Updated new Brexit date to 31-01-2020
- Added a version number to sign in and signup pages for easier debugging of issues
- Preparation for adding SameSite cookie option support
- Using native Docker volumes for setup for better cross-platform support and easier management of read/write permissions
- Added support for custom SSL certificates without needing to set a proxy
- Added project UID validation check when making an API call. This should help developers to understand our authentication errors better.
- Updated ClamAV docker image to version 1.0.7
- Updated MariaDB docker image to version 1.0.1
- Core Docker image size reduced to 127MB

## Security

- [PHP-FPM security patch fix](https://bugs.php.net/patch-display.php?bug_id=78599&patch=0001-Fix-bug-78599-env_path_info-underflow-can-lead-to-RC.patch&revision=latest) - Upgraded PHP version to 7.3.12 [Major]
- Remove executable permission from avatars files [Minor]
- Updated SDK Generator Twig dependency with security issue: https://www.exploit-db.com/exploits/44102 [Minor]

## Bug Fixes

- New loading message when creating a new project
- Fixed broken redirect URL when creating a new project
- Fixed broken modal when a user password is too short
- Fixed issue denying the creation of session cookies on localhosts with port other than 80 or 443
- Fixed bug that prevented actual file size calculation
- Fixed MariaDB SQL abuse table time field-type
- Fixed error message not showing up in console failed signup
- Fixed cookie session not being appropriately set when accessing the console from IP hostname

## Breaking Changes

- OAuth path is now /auth/login/oauth instead of /auth/oauth and /auth/oauth/callback is now /auth/login/oauth/callback, this is for better consistency with new login methods we will introduce in the future
- Changed file attribute sizeCompressed to sizeActual to better reflect server logic

# Version 0.3.0 (PRE-RELEASE)

## Features

- Added 19 new locales for locale service and email templates (af, ar, bn, cz, hu, hy, jv, ko, lt, ml, no, ru, si, sq, sv, ta, vi, zh-cn, zh-tw)
- New users service routes to allow updates pref and name update
- New OAuth adapters (Amazon, Dropbox, Microsoft, Slack, VK)
- Added support for ES6 require statements in JS SDK
- New Locale API route for fetching a list of continents

## Bug Fixes
- Fix for typos in PT-BR translations
- Fix for UI crash when project user was missing a name
- Fix for it locale including the en templates by mistake
- Fix for UI not showing user's prefs properly
- Fixed 401 unexpected error when no permission passed in creation of a new resource

## Breaking Changes

- users/deleteUsersSession method name changed to users/deleteUserSession in all SDKs for better consistency

# Version 0.2.0 (PRE-RELEASE)

## Features

- Added option to limit access to the Appwrite console
- Added option to disable abuse check and rate limits
- Added input field with the server API endpoint for easy access
- Added new OAuth providers for Google, Bitbucket, and GitLab
- Added 15 new locales for locale service and email templates (cat, de, es, fi, fr, gr, hi, id, it, nl, pt-br, pt-pt, ro, tr, ua)
- Improved test coverage for the project and synced DEV & CI environments settings

## Bug Fixes

- Fixed bug not allowing to update OAuth providers settings
- Fixed some broken API examples in docs
- Fixed bug that caused the Appwrite container to change DB directory file permissions.

## Breaking Changes

- Changed auth service 'redirect' param to 'confirm' for better clarity
- Updated all SDKs to sync with API changes<|MERGE_RESOLUTION|>--- conflicted
+++ resolved
@@ -2,14 +2,11 @@
 - Renamed `providers` to `authProviders` in project collection **Breaking Change**
 - Support for Backblaze adapter in Storage
 - Support for Linode adapter in Storage
+- Support for Wasabi adapter in Storage
 
 # Version 0.13.4
 
 ## Features
-<<<<<<< HEAD
-### Storage
-- Support for Linode object storage and Wasabi
-=======
 - Added `detailedTrace` to Logger events
 - Added new `_APP_STORAGE_PREVIEW_LIMIT` environment variable to configure maximum preview file size
 
@@ -22,7 +19,6 @@
 - Fixed double PDOException logging
 - Fixed functions cleanup when container is already initialized
 - Fixed float input precision in Console
->>>>>>> 36873be7
 
 # Version 0.13.3
 ## Bugs
