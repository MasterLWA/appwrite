# Version 0.8.0 (Not Released Yet)

## Features

- Added Anonymous Login ([RFC-010](https://github.com/appwrite/rfc/blob/main/010-anonymous-login.md), #914)
- Added new Environment Variable to enable or disable Anonymous Login 
- Added events for functions and executions (#971)
- Splited token & session models to become 2 different internal entities (#922)
- Added Dart 2.12 as a new Cloud Functions runtime (#989)
<<<<<<< HEAD
- Added option to disable email/password
- Added option to disable anonymous login (need to merge and apply changed)
- Added option to disable JWT auth
- Added option to disable team invites
- Option to limit number of users (good for app launches + god account PR)
- Added 2 new endpoints to the projects API to allow new settings
- Enabled 501 errors (Not Implemented) from the error handler
=======
- ClamAV is now disabled by default to allow lower min requirments for Appwrite (#1064)
- Added a new env var named `_APP_LOCALE` that allow to change the default `en` locale value (#1056)
- Updated all the console bottom control to be consistent. Dropped the `+` icon (#1062)

>>>>>>> 43b97a53
## Bugs

- Fixed default value for HTTPS force option

## Breaking Changes

- Only logged in users can execute functions (for guests, use anonymous login)
- Only the user who has triggered the execution get access to the relevant execution logs
- Function execution env `APPWRITE_FUNCTION_EVENT_PAYLOAD` renamed to `APPWRITE_FUNCTION_EVENT_DATA`

# Version 0.7.2

## Features

- When creating new resources from the client API, the current user gets both read & write permissions by default. (#1007)
- Added timestamp to errors logs on the HTTP API container (#1002)
- Added verbose tests output on the terminal and CI (#1006)

## Upgrades

- Upgraded utopia-php/abuse to version 0.4.0
- Upgraded utopia-php/analytics to version 0.2.0

## Bugs

- Fixed certificates worker error on successful operations (#1010)
- Fixed head requests not responding (#998)
- Fixed bug when using auth credential for the Redis container (#993)
- Fixed server warning logs on 3** redirect endpoints (#1013)

# Version 0.7.1

## Features

- Better error logs on appwrite certificates worker
- Added option for Redis authentication
- Force adding a security email on setup
- SMTP is now disabled by default, no dummy SMTP is included in setup
- Added a new endpoint that returns the server and SDKs latest versions numbers #941
- Custom data strings, userId, and JWT available for cloud functions #967

## Upgrades

- Upgraded redis extenstion lib to version 5.3.3
- Upgraded maxmind extenstion lib to version 1.10.0
- Upgraded utopia-php/cli lib to version 0.10.0
- Upgraded matomo/device-detector lib to version 4.1.0
- Upgraded dragonmantank/cron-expression lib to version 3.1.0
- Upgraded influxdb/influxdb-php lib to version 1.15.2
- Upgraded phpmailer/phpmailer lib to version 6.3.0
- Upgraded adhocore/jwt lib to version 1.1.2
- Upgraded domnikl/statsd to slickdeals/statsd version 3.0
 
## Bug Fixes

- Updated missing storage env vars
- Fixed a bug, that added a wrong timzone offset to user log timestamps
- Fixed a bug, that Response format header was not added in the access-control-allow-header list.
- Fixed a bug where countryName is unknown on sessions (#933)
- Added missing event users.update.prefs (#952)
- Fixed bug not allowing to reset document permissions (#977)

## Security

- Fixed an XSS vulnerability in the Appwrite console

# Version 0.7.0

## Features

- Improved Webhooks and added new system events - [Learn more]()
- Added response to /locale/languages API with a list of languages (@TorstenDittmann ,[#351](https://github.com/appwrite/appwrite/issues/351))
- Added a new route in the Avatars API to get user initials avatar ([#386](https://github.com/appwrite/appwrite/issues/386))
- Added API response payload structure info and examples to the docs site ([#381](https://github.com/appwrite/appwrite/issues/381))
- Added support for Brotli compression (@PedroCisnerosSantana, @Rohitub222, [#310](https://github.com/appwrite/appwrite/issues/310))
- New deletion worker ([#521](https://github.com/appwrite/appwrite/issues/521))
- New maintenance worker - cleaning up system logs and other optimizations ([#766](https://github.com/appwrite/appwrite/pull/766))
- New email worker - all emails are now sent asynchronously for improved performance (@TorstenDittmann ,[#402](https://github.com/appwrite/appwrite/pull/402))
- Moved all Appwrite container logs to STDOUT & STDERR ([#389](https://github.com/appwrite/appwrite/issues/389))
- New Doctor CLI to debug the Appwrite server ([#415](https://github.com/appwrite/appwrite/issues/415))
- Added container names to docker-compose.yml (@drandell)
- Optimised function execution by using fully-qualified function calls
- Added support for boolean 'true' and 'false' in query strings alongside 1 and 0
- Updated storage calculation to match IEC standards
- Now using Alpine as base Docker image
- Switch standard dev ports to 95xx prefix ([#780](https://github.com/appwrite/appwrite/pull/780))
- User & Team name max length is now 128 chars and not 100 for better API consistency
- Collection name max length is now 128 chars and not 256 for better API consistency
- Project name max length is now 128 chars and not 100 for better API consistency
- Webhook name max length is now 128 chars and not 256 for better API consistency
- API Key name max length is now 128 chars and not 256 for better API consistency
- Task name max length is now 128 chars and not 256 for better API consistency
- Platform name max length is now 128 chars and not 256 for better API consistency
- Webhooks payloads are now exactly the same as any of the API response objects, documentation added
- Added new locale: Marathi -mr (@spielers)
- New and consistent response format for all API object + new response examples in the docs
  - Removed user roles attribute from user object (can be fetched from /v1/teams/memberships) **
  - Removed type attribute from session object response (used only internally)
  - ** - might be changed before merging to master
  - Added fallback option to 0.6 format for backward compatibility with any changes (@christyjacob4 [#772](https://github.com/appwrite/appwrite/pull/772))
- Added option to disable mail sending by setting an empty SMTP host value ([#730](https://github.com/appwrite/appwrite/issues/730))
- Upgraded installation script ([#490](https://github.com/appwrite/appwrite/issues/490))
- Added new environment variables for ClamAV hostname and port ([#780](https://github.com/appwrite/appwrite/pull/780))
- New OAuth adapter for Box.com (@armino-dev - [#420](https://github.com/appwrite/appwrite/issues/410))
- New OAuth adapter for PayPal sandbox  (@armino-dev - [#420](https://github.com/appwrite/appwrite/issues/410))
- New OAuth adapter for Tradeshift  (@armino-dev - [#855](https://github.com/appwrite/appwrite/pull/855))
- New OAuth adapter for Tradeshift sandbox  (@armino-dev - [#855](https://github.com/appwrite/appwrite/pull/855))
- Introducing new permssion types: role:guest & role:member
- Disabled rate-limits on server side integrations
- Refactored migration script 

### User Interface

- Updated grid for OAuth2 providers list in the console ([#413](https://github.com/appwrite/appwrite/issues/413))
- Added Google Fonts to Appwrite for offline availability 
- Added option to delete user from the console (@PineappleIOnic - [#538](https://github.com/appwrite/appwrite/issues/538))
- Added option to delete team from the console ([#380](https://github.com/appwrite/appwrite/issues/380))
- Added option to view team members from the console ([#378](https://github.com/appwrite/appwrite/issues/378))
- Add option to assign new team members to a team from the console and the API ([#379](https://github.com/appwrite/appwrite/issues/379))
- Added Select All Checkbox for on Console API key Scopes Screen ([#477](https://github.com/appwrite/appwrite/issues/477))
- Added pagination and search for team memberships route ([#387](https://github.com/appwrite/appwrite/issues/387))
- Added pagination for projects list on the console home page.
- UI performance & accessibility improvements ([#406](https://github.com/appwrite/appwrite/pull/406))
- New UI micro-interactions and CSS fixes (@AnatoleLucet)
- Added toggle to hide/show secret keys and passwords inside the dashboard (@kodumbeats, [#535](https://github.com/appwrite/appwrite/issues/535))

### Upgrades

- Upgraded QR codes generator library (@PedroCisnerosSantana - [#475](https://github.com/appwrite/appwrite/issues/475))
- Upgraded Traefik image to version 2.3
- Upgraded MariaDB to version 10.5.5
- Upgraded Redis Docker image to version 6.0 (alpine)
- Upgraded Influxdb Docker image to version 1.8 (alpine)
- Upgraded Redis Resque queue library to version 1.3.6 ([#319](https://github.com/appwrite/appwrite/issues/319))
- Upgraded ClamAV container image to version 1.0.11 ([#412](https://github.com/appwrite/appwrite/issues/412))
- Upgraded device detctor to version 3.12.6
- Upgraded GEOIP DB file to Feb 2021 release

## Breaking Changes (Read before upgrading!)

- **Deprecated** `first` and `last` query params for documents list route in the database API
- **Deprecated** Deprectaed Pubjabi Translations ('pn')
- **Deprecated** `PATCH /account/prefs` is now updating the prefs payload and not just merging it
- **Deprecated** `PATCH /users/:userId/prefs` is now updating the prefs payload and not just merging it
- Switched order of limit and offset params in all the SDKs `listDocuments` method for better consistency
- Default `limit` param value in all the SDKs `listDocuments` method is now 25 for better consistency

## Bug Fixes

- Fixed a bug that caused blocked users to be able to create sessions ([#777](https://github.com/appwrite/appwrite/pull/781))
- Fixed an issue where Special characters in _APP_OPENSSL_KEY_V1_ env caused an error ([#732](https://github.com/appwrite/appwrite/issues/732))
- Fixed an issue where Account webhook doesn't trigger through the console ([#493](https://github.com/appwrite/appwrite/issues/493))
- Fixed case sensitive country flag code ([#526](https://github.com/appwrite/appwrite/issues/526))
- Fixed redirect to Appwrite login page when deep link is provided ([#427](https://github.com/appwrite/appwrite/issues/427))
- Fixed an issue where Creating documents fails for parent documents would result in an error ([#514](https://github.com/appwrite/appwrite/issues/514))
- Fixed an issue with Email Sending Problem using external smtp ([#707](https://github.com/appwrite/appwrite/issues/707))
- Fixed an issue where you could not remove a key from User Prefs ([#316](https://github.com/appwrite/appwrite/issues/316))
- Fixed an issue where events are not fully visible in the console ([#492](https://github.com/appwrite/appwrite/issues/492))
- Fixed an issue where UI would wrongly validate integers ([#394](https://github.com/appwrite/appwrite/issues/394))
- Fixed an issue where graphs were cut in mobile view ([#376](https://github.com/appwrite/appwrite/issues/376))
- Fixed URL issue where console/ would not display list of projects ([#372](https://github.com/appwrite/appwrite/issues/372))
- Fixed output of /v1/health/queue/certificates returning wrong data
- Fixed bug where team members count was wrong in some cases
- Fixed network calculation for uploaded files
- Fixed a UI bug preventing float values in numeric fields
- Fixed scroll positioning when moving rules order up & down
- Fixed missing validation for database documents key length (32 chars)
- Grammar fix for pt-br email templates (@rubensdemelo)
- Fixed update form labels and tooltips for Flutter Android apps
- Fixed missing custom scopes param for OAuth2 session create API route
- Fixed wrong JSON validation when creating and updating database documents
- Fixed bug where max file size was limited to a max of 10MB
- Fixed bug preventing the deletion of the project logo
- Fixed Bug when trying to overwrite OAuth cookie in the Flutter SDK
- Fixed OAuth redirect when using the self-hosted instance default success URL ([#454](https://github.com/appwrite/appwrite/issues/454))
- Fixed bug denying authentication with Github OAuth provider
- Fixed a bug making read permission overwrite write permission in some cases
- Fixed consistent property names in databases by enforcing camel case

## Security

- Access to Health API now requires authentication with an API Key with access to `health.read` scope allowed
- Added option to force HTTPS connection to the Appwrite server (_APP_OPTIONS_FORCE_HTTPS)
- Now using your `_APP_SYSTEM_EMAIL_ADDRESS` as the email address for issuing and renewing SSL certificates
- Block iframe access to Appwrite console using the `X-Frame-Options` header.
- Fixed `roles` param input validator
- API Keys are now stored encrypted 
- Disabled domains whitlist ACL for the Appwrite console

# Version 0.6.2 (PRE-RELEASE)

## Features

- New OAuth adapter for sign-in with Apple

## Bug Fixes

- Fixed custom domain not setting correct domain
- Fixed wrong SDK method type in avatars browser route 
- Fixed bug denied public documents (*) to be accessed by guest users
- Fixed cache-control issue not allowing collection UI to update properly
- Fixed a bug where single permission tag in the console was not being saved
- Added missing webhooks events in the console
- Added missing option to delete project
- Fixed a bug where the session was not set properly when the API used an IP with a non-standard port as hostname
- Fixed bug where requests number on the dashboard was hidden when the number got too long
- Permission fields are not required for file creation or update

## Security

- [low severity] Patch for email library (https://github.com/advisories/GHSA-f7hx-fqxw-rvvj)

# Version 0.6.1 (PRE-RELEASE)

## Bug Fixes

- Fix for Google OAuth provider not working properly
- Fix for login error when using a remote host with non-default ports
- Removed empty activity tab on the document editor
- Changed upgrade script name to ‘migrate’ to better reflect what it actually does
- Fixed bug where after clicking the cancel option in the confirmation dialog the button got disabled
- Fixed a small grammar error in the documents list screen

# Version 0.6.0 (PRE-RELEASE)

## Features

- New collections UI with ability to create and update a collection
- New documents UI with ability to create and update a document
- Added support for Flutter iOS & Android apps
- Added support for default DB document values
- Exposed health API to all the server SDKs
- New locale for Khmer
- Added TypeScript type hinting to the JS SDK (@zevektor)
- Added LTR/RTL support for markdown editor
- Added cachebuster to version number on footer
- New OAuth logos
- Minor fixes to the dark mode theme
- Added JSON view for a project user
- Removed setKey and setMode methods from all client SDKs

## Breaking Changes

- Updated all the REST API query params to be in camelCase
- Normalized locale phone codes response body

## Bug Fixes

- Fixed project users logout button
- Fixed wrong target in database back link

# Version 0.5.3 (PRE-RELEASE)

## Bug Fixes

- Fixed bug where multiple unique attribute were allowed
- Blocked forms from being submitted unlimited times
  
# Version 0.5.2 (PRE-RELEASE)

## Bug Fixes

- Fixed missing attributes in user account

# Version 0.5.1 (PRE-RELEASE)

## Bug Fixes

- Delayed SSL init when server startup for traefik to be ready for HTTP challenge
- Enabled easy access to the upgrade tool from the terminal

# Version 0.5.0 (PRE-RELEASE)

## Features

- Upgraded core API PHP version to 7.4
- New database rule validation options
- Allow non-web platform to skip origin header
- Limited console dashboard to show max 5 alerts at the same time
- Added more webhooks events
- Normalized all webhooks event names
- Added support for SameSite cookie option with fallback cookie for old clients
- Added a new Discord OAuth adapter
- Added a new Twitch OAuth adapter
- Added a new Spotify OAuth adapter
- Added a new Yahoo OAuth adapter
- Added a new Salesforce OAuth adapter
- Added a new Yandex OAuth adapter
- Added a new Paypal OAuth adapter
- Added a new Bitly OAuth adapter
- Upgraded MariaDB image to version 1.0.2
- Upgraded SMTP image to version 1.0.1
- File upload route (POST /v1/storage/files) now accept a single file per request
- Added ENV vars to change system email sender name and address 
- Usage for requests made by project admin in the console are not counted as API usage
- Added ENV var to change default file upload size limit. New default value is 100MB
- Added option to delete file directly from the dashboard
- Added option to view file preview from the dashboard
- Added option to add custom domains with auto SSL certificate generator

## Bug Fixes

- Fixed bug where user status was saved as a string instead of an integer
- Fixed gravatar icons not showing up correctly on the console
- Fixed code location of project not found error
- Fixed bug where tags element would ignore tab key for parsing new tags
- Fixed OAuth login error saying project UID is missing when its not
- Fixed wrong input validation for user preferences

## Breaking Changes

- Merged Auth and Account service route to make the API REST compatible

# Version 0.4.0 (PRE-RELEASE)

## Features

- Added 5 new locales for locale service and email templates (is, ml, th, fo, ph, pn)
- 2 stage Docker build
- Limit HTTP origin check only to browser integrations
- Updated new Brexit date to 31-01-2020
- Added a version number to sign in and signup pages for easier debugging of issues
- Preparation for adding SameSite cookie option support
- Using native Docker volumes for setup for better cross-platform support and easier management of read/write permissions
- Added support for custom SSL certificates without needing to set a proxy
- Added project UID validation check when making an API call. This should help developers to understand our authentication errors better.
- Updated ClamAV docker image to version 1.0.7
- Updated MariaDB docker image to version 1.0.1
- Core Docker image size reduced to 127MB

## Security

- [PHP-FPM security patch fix](https://bugs.php.net/patch-display.php?bug_id=78599&patch=0001-Fix-bug-78599-env_path_info-underflow-can-lead-to-RC.patch&revision=latest) - Upgraded PHP version to 7.3.12 [Major]
- Remove executable permission from avatars files [Minor]
- Updated SDK Generator Twig dependency with security issue: https://www.exploit-db.com/exploits/44102 [Minor]

## Bug Fixes

- New loading message when creating a new project
- Fixed broken redirect URL when creating a new project
- Fixed broken modal when a user password is too short
- Fixed issue denying the creation of session cookies on localhosts with port other than 80 or 443
- Fixed bug that prevented actual file size calculation
- Fixed MariaDB SQL abuse table time field-type
- Fixed error message not showing up in console failed signup
- Fixed cookie session not being appropriately set when accessing the console from IP hostname

## Breaking Changes

- OAuth path is now /auth/login/oauth instead of /auth/oauth and /auth/oauth/callback is now /auth/login/oauth/callback, this is for better consistency with new login methods we will introduce in the future
- Changed file attribute sizeCompressed to sizeActual to better reflect server logic

# Version 0.3.0 (PRE-RELEASE)

## Features

- Added 19 new locales for locale service and email templates (af, ar, bn, cz, hu, hy, jv, ko, lt, ml, no, ru, si, sq, sv, ta, vi, zh-cn, zh-tw)
- New users service routes to allow updates pref and name update
- New OAuth adapters (Amazon, Dropbox, Microsoft, Slack, VK)
- Added support for ES6 require statements in JS SDK
- New Locale API route for fetching a list of continents

## Bug Fixes
- Fix for typos in PT-BR translations
- Fix for UI crash when project user was missing a name
- Fix for it locale including the en templates by mistake
- Fix for UI not showing user's prefs properly
- Fixed 401 unexpected error when no permission passed in creation of a new resource

## Breaking Changes

- users/deleteUsersSession method name changed to users/deleteUserSession in all SDKs for better consistency

# Version 0.2.0 (PRE-RELEASE)

## Features

- Added option to limit access to the Appwrite console
- Added option to disable abuse check and rate limits
- Added input field with the server API endpoint for easy access
- Added new OAuth providers for Google, Bitbucket, and GitLab
- Added 15 new locales for locale service and email templates (cat, de, es, fi, fr, gr, hi, id, it, nl, pt-br, pt-pt, ro, tr, ua)
- Improved test coverage for the project and synced DEV & CI environments settings

## Bug Fixes

- Fixed bug not allowing to update OAuth providers settings
- Fixed some broken API examples in docs
- Fixed bug that caused the Appwrite container to change DB directory file permissions.

## Breaking Changes

- Changed auth service 'redirect' param to 'confirm' for better clarity
- Updated all SDKs to sync with API changes<|MERGE_RESOLUTION|>--- conflicted
+++ resolved
@@ -7,7 +7,6 @@
 - Added events for functions and executions (#971)
 - Splited token & session models to become 2 different internal entities (#922)
 - Added Dart 2.12 as a new Cloud Functions runtime (#989)
-<<<<<<< HEAD
 - Added option to disable email/password
 - Added option to disable anonymous login (need to merge and apply changed)
 - Added option to disable JWT auth
@@ -15,12 +14,10 @@
 - Option to limit number of users (good for app launches + god account PR)
 - Added 2 new endpoints to the projects API to allow new settings
 - Enabled 501 errors (Not Implemented) from the error handler
-=======
 - ClamAV is now disabled by default to allow lower min requirments for Appwrite (#1064)
 - Added a new env var named `_APP_LOCALE` that allow to change the default `en` locale value (#1056)
 - Updated all the console bottom control to be consistent. Dropped the `+` icon (#1062)
 
->>>>>>> 43b97a53
 ## Bugs
 
 - Fixed default value for HTTPS force option
