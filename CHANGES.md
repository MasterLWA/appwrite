--- conflicted
+++ resolved
@@ -3,17 +3,13 @@
 - Introduced new execution model for functions
 - Improved functions execution times
 - Improved functions execution times
-<<<<<<< HEAD
 - Create a new builds worker to handle building of deployments
-=======
-- Improved functions execution times
 - **[ Breaking ]** **Tags** have been renamed to **Deployments**
   - Rename `tagId` to `deplyomentId` in collections
   - Rename tags to deployments in the docs
   - Updated endpoints to reflect the new terminology 
   - Updated UI with these changes
   - Updated event names from `function.tags.*` to `function.deployments.*`
->>>>>>> a3519ec9
 # Version 0.12.1
 
 ## Bugs
