--- conflicted
+++ resolved
@@ -1,10 +1,11 @@
-<<<<<<< HEAD
-# Unreleased Version
-- Renamed `providers` to `authProviders` in project collection **Breaking Change**
+# Version 0.14.2
+
+## Features
+
 - Support for Backblaze adapter in Storage
 - Support for Linode adapter in Storage
 - Support for Wasabi adapter in Storage
-=======
+
 # Version 0.14.1
 
 ## Bugs
@@ -75,7 +76,6 @@
 - Fixed all endpoints that expect an Array in their params to have not more than 100 items
 - Added Executor host variables as a part of infrastructure configuration by @sjke in https://github.com/appwrite/appwrite/pull/3084
 - Added new tab/window for new release link by @Akshay-Rana-Gujjar in https://github.com/appwrite/appwrite/pull/3202
->>>>>>> 81ae56a6
 
 # Version 0.13.4
 
