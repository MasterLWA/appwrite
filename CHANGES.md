--- conflicted
+++ resolved
@@ -1,5 +1,3 @@
-<<<<<<< HEAD
-=======
 # Version 1.3.7
 
 ## Bugs
@@ -20,16 +18,11 @@
 - Fix minimum length for string attribute default values [#5606](https://github.com/appwrite/appwrite/pull/5606), [#5602](https://github.com/appwrite/appwrite/pull/5602)
 - Update framework to fix route mismatches [#5603](https://github.com/appwrite/appwrite/pull/5603)
 
->>>>>>> a9e2eca8
 # Version 1.3.4
 
 ## Bugs
 
-<<<<<<< HEAD
-- Update migration to properly migrate bucket permissiosn [#5497](https://github.com/appwrite/appwrite/pull/5497)
-=======
 - Update migration to properly migrate bucket permissions [#5497](https://github.com/appwrite/appwrite/pull/5497)
->>>>>>> a9e2eca8
 
 # Version 1.3.3
 
