<<<<<<< HEAD
# Unreleased Version 0.11.0
- Added ability to create syncronous function executions
- Introduced new execution model for functions
=======
# Version 1.0.0

## Features

- Grouped auth related attributes in project collection. Introduced new attribute `auths` and removed all attributes related to auth methods and `usersAuthLimit` as well, all these are grouped under `auths` attribute
- Grouped oAuth related attributes in project collection. Introduced new attribute `providers` and removed all attributes related to OAuth2 providers. All OAuth2 attributes are grouped under `providers`
- Project model changed, `userAuth<AuthMethod>` => `auth<AuthMethod>` example `userAuthEmailPassword` => `authEmailPassword`, also `userOauth2<Provider>...` => `provider<Provider>...` example `userOauth2GithubAppid` => `providerGithubAppid`
# Version 0.10.4

## Bugs
- Fixed another memory leak in realtime service (#1627)

# Version 0.10.3

## Bugs
- Fixed memory leak in realtime service (#1606)
- Fixed function execution output now being UTF-8 encoded before saved (#1607)

>>>>>>> 3e7605d1
# Version 0.10.2

## Bugs
- Fixed SSL certificates status not being updated (#1592)
- Fixed failing team invites on console (#1580)

# Version 0.10.1

## Bugs
- Improved error messages on Migration regarding invalid document structures (#1576)
- Fixed Console SDK endpoint to work with multiple proxies (#1575)
- Fixed last function environments variables being corrupt (#1577)
- Fixed `_APP_FUNCTIONS_CPUS` variable for cloud functions (#1568)

# Version 0.10.0

## Features
- Added Realtime (#948)
- Added Realtime statistics to the console (#948)
- Added Magic URL login (#1552)
- Refactored E-Mail template (#1422)
- Improved locale management (#1440)
- Added `$permissions` to execution response (#948)
- Switch from using Docker CLI to Docker API by intergrating [utopia-php/orchestration](https://github.com/utopia-php/orchestration) (#1420)
- Added DOCKERHUB_PULL_USERNAME, DOCKERHUB_PULL_PASSWORD and DOCKERHUB_PULL_EMAIL env variables for pulling from private DockerHub repos (#1420)
- Added `updateName`, `updateEmail` and `updatePassword` to Users service and console (#1547)

## Bugs
- Fixed MariaDB timeout after 24 hours (#1510)
- Fixed upgrading installation with customized `docker-compose.yml` file (#1513)
- Fixed usage stats on the dashboard displaying invalid total users count (#1514)
# Version 0.9.4
## Security

- Fixed security vulnerability that exposes project ID's from other admin users (#1453)


# Version 0.9.3

## Bugs

- Fixed Abuse Limit keys for JWT and E-Mail confirmation (#1434)

# Version 0.9.2

## Bugs

- Fixed JWT session validation (#1408)
- Fixed passing valid JWT session to Cloud Functions (#1421)
- Fixed race condition when uploading and extracting bigger Cloud Functions (#1419)

# Version 0.9.1

## Bugs

- Fixed PDO Connection timeout (#1385)
- Removed unnecessary `app` resource and replace with `utopia` (#1384)
- Fixed missing quote in Functions Worker logs (#1375)

# Version 0.9.0

## Features

- Added support for Android
- Added a new Cloud Functions runtime for
  - Java 16.0
  - Java 11.0
  - Node 16.0
  - Dart 2.13
- Added a new gravity option when croping storage images using the file preview endpoint (#1260)
- Upgraded GEOIP DB file to Jun 2021 release (#1256)
- Added file created date to file info on the console (#1183)
- Added file size to file info on the console (#1183)
- Added internal support for connection pools for improved performance (#1278)
- Added new abstraction for workers executable files (#1276)
- Added a new API in the Users API to allow you to force update your user verification status (#1223)
- Using a fixed commit to avoid breaking changes for imagemagick extenstion (#1274)
- Updated the design of all the email templates (#1225)
- Refactored Devices page in Console: (#1167)
  - Renamed *Devices* to *Sessions*
  - Add Provider Icon to each Session
  - Add Anonymous Account Placeholder
- Upgraded phpmailer version to 6.5.0 (#1317)
- Upgraded telegraf docker image version to v1.2.0
- Added new environment variables to the `telegraf` service: (#1202)
  - _APP_INFLUXDB_HOST
  - _APP_INFLUXDB_PORT
- Added `expires` parameter to Account Recovery and Email Validation URL's
- Added new endpoint to get a session based on it's ID (#1294)
- Added added a new version param to the migration script (#1342)
- Improved Queue Interval for all workers from 5 seconds to 1 (#1308 Thanks to @Meldiron)

## Breaking Changes (Read before upgrading!)
- Renamed `env` param on `/v1/functions` to `runtime` (#1314)
- Renamed `deleteUser` method in all SDKs to `delete` (#1216)

## Bugs

- Fixed bug causing runtimes conflict and hanging executions when max Functions containers limit passed (#1288)
- Fixed 404 error when removing a project member on the Appwrite console (#1214)
- Fixed Swoole buffer output size to allow downloading files bigger than allowed size (#1189)
- Fixed ClamAV status when anti virus is not running (#1188)
- Fixed deleteSession which was removing cookieFallback from the localstorage on any logout instead of current session (#1206)
- Fixed Nepal flag (#1173)
- Fixed a bug in the Twitch OAuth adapter (#1209)
- Fixed missing session object when OAuth session creation event is triggered (#1208)
- Fixed bug where we didn't ignore the email case, converted all emails to lowercase internally (#1243)
- Fixed a console bug where you can't click a user with no name, added a placehoder for anonyomous users (#1220)
- Fixed unique keys not being updated when changing a user's email address (#1301)
- Fixed a bug where decimal integers where wrongly used with database filters (#1349)

## Security

- Fixed potential XSS injection on the console

# Version 0.8.0

## Features
- Refactoring SSL generation to work on every request so no domain environment variable is required for SSL generation (#1133)
- Added Anonymous Login ([RFC-010](https://github.com/appwrite/rfc/blob/main/010-anonymous-login.md), #914)
- Added events for functions and executions (#971)
- Added JWT support (#784)
- Added ARM support (#726)
- New awesome image preview features, supports borderRadius, borderColor, borderWidth 
- Split token & session models to become 2 different internal entities (#922)
- Added Dart 2.12 as a new Cloud Functions runtime (#989)
- Added option to disable email/password (#947)
- Added option to disable anonymous login (need to merge and apply changed) (#947)
- Added option to disable JWT auth (#947)
- Added option to disable team invites (#947)
- Option to limit number of users (good for app launches + root account PR) (#947)
- Added 2 new endpoints to the projects API to allow new settings 
- Enabled 501 errors (Not Implemented) from the error handler
- Added Python 3.9 as a new Cloud Functions runtime (#1044)
- Added Deno 1.8 as a new Cloud Functions runtime (#989)
- Upgraded to PHP 8.0 (#713)
- ClamAV is now disabled by default to allow lower min requirements for Appwrite (#1064)
- Added a new env var named `_APP_LOCALE` that allow to change the default `en` locale value (#1056)
- Updated all the console bottom control to be consistent. Dropped the `+` icon (#1062)
- Added Response Models for Documents and Preferences (#1075, #1102)
- Added new endpoint to update team membership roles (#1142)
- Removed DB connection from webhooks worker for improved performance (#1150)

## Bugs

- Fixed default value for HTTPS force option
- Fixed form array casting in dashboard (#1070)
- Fixed collection document rule form in dashboard (#1069)
- Bugs in the Teams API:
  - Fixed incorrect audit worker event names (#1143)
  - Increased limit of memberships fetched in `createTeamMembership` to 2000 (#1143)
  - Fixed exception thrown when SSL certificate is already stored in the database (#1151)
- Fixed user delete button in the Appwrite console (#1216)
- Fixed missing placeholder for user name when empty (#1220)

## Breaking Changes (Read before upgrading!)

- Rename `deleteuser` to `delete` on Users Api (#1089)
- Environment variable `_APP_FUNCTIONS_ENVS` renamed to `_APP_FUNCTIONS_RUNTIMES` (#1101)
- Only logged in users can execute functions (for guests, use anonymous login) (#976)
- Only the user who has triggered the execution get access to the relevant execution logs (#1045)
- Function execution environment variable `APPWRITE_FUNCTION_EVENT_PAYLOAD` renamed to `APPWRITE_FUNCTION_EVENT_DATA`  (#1045)
- Function execution environment variable `APPWRITE_FUNCTION_ENV_NAME` renamed to `APPWRITE_FUNCTION_RUNTIME_NAME` (#1101)
- Function execution environment variable `APPWRITE_FUNCTION_ENV_VERSION` renamed to `APPWRITE_FUNCTION_RUNTIME_VERSION` (#1101)
- Introduces rate limits for:
  - Team invite (10 requests in every 60 minutes per IP address) (#1088)
- Rename param `inviteId` to the more accurate `membershipId` in the Teams API (#1129)

# Version 0.7.2

## Features

- When creating new resources from the client API, the current user gets both read & write permissions by default. (#1007)
- Added timestamp to errors logs on the HTTP API container (#1002)
- Added verbose tests output on the terminal and CI (#1006)

## Upgrades

- Upgraded utopia-php/abuse to version 0.4.0
- Upgraded utopia-php/analytics to version 0.2.0

## Bugs

- Fixed certificates worker error on successful operations (#1010)
- Fixed head requests not responding (#998)
- Fixed bug when using auth credential for the Redis container (#993)
- Fixed server warning logs on 3** redirect endpoints (#1013)

# Version 0.7.1

## Features

- Better error logs on appwrite certificates worker
- Added option for Redis authentication
- Force adding a security email on setup
- SMTP is now disabled by default, no dummy SMTP is included in setup
- Added a new endpoint that returns the server and SDKs latest versions numbers #941
- Custom data strings, userId, and JWT available for cloud functions #967

## Upgrades

- Upgraded redis extenstion lib to version 5.3.3
- Upgraded maxmind extenstion lib to version 1.10.0
- Upgraded utopia-php/cli lib to version 0.10.0
- Upgraded matomo/device-detector lib to version 4.1.0
- Upgraded dragonmantank/cron-expression lib to version 3.1.0
- Upgraded influxdb/influxdb-php lib to version 1.15.2
- Upgraded phpmailer/phpmailer lib to version 6.3.0
- Upgraded adhocore/jwt lib to version 1.1.2
- Upgraded domnikl/statsd to slickdeals/statsd version 3.0
 
## Bug Fixes

- Updated missing storage env vars
- Fixed a bug, that added a wrong timzone offset to user log timestamps
- Fixed a bug, that Response format header was not added in the access-control-allow-header list.
- Fixed a bug where countryName is unknown on sessions (#933)
- Added missing event users.update.prefs (#952)
- Fixed bug not allowing to reset document permissions (#977)

## Security

- Fixed an XSS vulnerability in the Appwrite console

# Version 0.7.0

## Features

- Improved Webhooks and added new system events - [Learn more]()
- Added response to /locale/languages API with a list of languages (@TorstenDittmann ,[#351](https://github.com/appwrite/appwrite/issues/351))
- Added a new route in the Avatars API to get user initials avatar ([#386](https://github.com/appwrite/appwrite/issues/386))
- Added API response payload structure info and examples to the docs site ([#381](https://github.com/appwrite/appwrite/issues/381))
- Added support for Brotli compression (@PedroCisnerosSantana, @Rohitub222, [#310](https://github.com/appwrite/appwrite/issues/310))
- New deletion worker ([#521](https://github.com/appwrite/appwrite/issues/521))
- New maintenance worker - cleaning up system logs and other optimizations ([#766](https://github.com/appwrite/appwrite/pull/766))
- New email worker - all emails are now sent asynchronously for improved performance (@TorstenDittmann ,[#402](https://github.com/appwrite/appwrite/pull/402))
- Moved all Appwrite container logs to STDOUT & STDERR ([#389](https://github.com/appwrite/appwrite/issues/389))
- New Doctor CLI to debug the Appwrite server ([#415](https://github.com/appwrite/appwrite/issues/415))
- Added container names to docker-compose.yml (@drandell)
- Optimised function execution by using fully-qualified function calls
- Added support for boolean 'true' and 'false' in query strings alongside 1 and 0
- Updated storage calculation to match IEC standards
- Now using Alpine as base Docker image
- Switch standard dev ports to 95xx prefix ([#780](https://github.com/appwrite/appwrite/pull/780))
- User & Team name max length is now 128 chars and not 100 for better API consistency
- Collection name max length is now 128 chars and not 256 for better API consistency
- Project name max length is now 128 chars and not 100 for better API consistency
- Webhook name max length is now 128 chars and not 256 for better API consistency
- API Key name max length is now 128 chars and not 256 for better API consistency
- Task name max length is now 128 chars and not 256 for better API consistency
- Platform name max length is now 128 chars and not 256 for better API consistency
- Webhooks payloads are now exactly the same as any of the API response objects, documentation added
- Added new locale: Marathi -mr (@spielers)
- New and consistent response format for all API object + new response examples in the docs
  - Removed user roles attribute from user object (can be fetched from /v1/teams/memberships) **
  - Removed type attribute from session object response (used only internally)
  - ** - might be changed before merging to master
  - Added fallback option to 0.6 format for backward compatibility with any changes (@christyjacob4 [#772](https://github.com/appwrite/appwrite/pull/772))
- Added option to disable mail sending by setting an empty SMTP host value ([#730](https://github.com/appwrite/appwrite/issues/730))
- Upgraded installation script ([#490](https://github.com/appwrite/appwrite/issues/490))
- Added new environment variables for ClamAV hostname and port ([#780](https://github.com/appwrite/appwrite/pull/780))
- New OAuth adapter for Box.com (@armino-dev - [#420](https://github.com/appwrite/appwrite/issues/410))
- New OAuth adapter for PayPal sandbox  (@armino-dev - [#420](https://github.com/appwrite/appwrite/issues/410))
- New OAuth adapter for Tradeshift  (@armino-dev - [#855](https://github.com/appwrite/appwrite/pull/855))
- New OAuth adapter for Tradeshift sandbox  (@armino-dev - [#855](https://github.com/appwrite/appwrite/pull/855))
- Introducing new permssion types: role:guest & role:member
- Disabled rate-limits on server side integrations
- Refactored migration script 

### User Interface

- Updated grid for OAuth2 providers list in the console ([#413](https://github.com/appwrite/appwrite/issues/413))
- Added Google Fonts to Appwrite for offline availability 
- Added option to delete user from the console (@PineappleIOnic - [#538](https://github.com/appwrite/appwrite/issues/538))
- Added option to delete team from the console ([#380](https://github.com/appwrite/appwrite/issues/380))
- Added option to view team members from the console ([#378](https://github.com/appwrite/appwrite/issues/378))
- Add option to assign new team members to a team from the console and the API ([#379](https://github.com/appwrite/appwrite/issues/379))
- Added Select All Checkbox for on Console API key Scopes Screen ([#477](https://github.com/appwrite/appwrite/issues/477))
- Added pagination and search for team memberships route ([#387](https://github.com/appwrite/appwrite/issues/387))
- Added pagination for projects list on the console home page.
- UI performance & accessibility improvements ([#406](https://github.com/appwrite/appwrite/pull/406))
- New UI micro-interactions and CSS fixes (@AnatoleLucet)
- Added toggle to hide/show secret keys and passwords inside the dashboard (@kodumbeats, [#535](https://github.com/appwrite/appwrite/issues/535))

### Upgrades

- Upgraded QR codes generator library (@PedroCisnerosSantana - [#475](https://github.com/appwrite/appwrite/issues/475))
- Upgraded Traefik image to version 2.3
- Upgraded MariaDB to version 10.5.5
- Upgraded Redis Docker image to version 6.0 (alpine)
- Upgraded Influxdb Docker image to version 1.8 (alpine)
- Upgraded Redis Resque queue library to version 1.3.6 ([#319](https://github.com/appwrite/appwrite/issues/319))
- Upgraded ClamAV container image to version 1.0.11 ([#412](https://github.com/appwrite/appwrite/issues/412))
- Upgraded device detctor to version 3.12.6
- Upgraded GEOIP DB file to Feb 2021 release

## Breaking Changes (Read before upgrading!)

- **Deprecated** `first` and `last` query params for documents list route in the database API
- **Deprecated** Deprectaed Pubjabi Translations ('pn')
- **Deprecated** `PATCH /account/prefs` is now updating the prefs payload and not just merging it
- **Deprecated** `PATCH /users/:userId/prefs` is now updating the prefs payload and not just merging it
- Switched order of limit and offset params in all the SDKs `listDocuments` method for better consistency
- Default `limit` param value in all the SDKs `listDocuments` method is now 25 for better consistency

## Bug Fixes

- Fixed a bug that caused blocked users to be able to create sessions ([#777](https://github.com/appwrite/appwrite/pull/781))
- Fixed an issue where Special characters in _APP_OPENSSL_KEY_V1_ env caused an error ([#732](https://github.com/appwrite/appwrite/issues/732))
- Fixed an issue where Account webhook doesn't trigger through the console ([#493](https://github.com/appwrite/appwrite/issues/493))
- Fixed case sensitive country flag code ([#526](https://github.com/appwrite/appwrite/issues/526))
- Fixed redirect to Appwrite login page when deep link is provided ([#427](https://github.com/appwrite/appwrite/issues/427))
- Fixed an issue where Creating documents fails for parent documents would result in an error ([#514](https://github.com/appwrite/appwrite/issues/514))
- Fixed an issue with Email Sending Problem using external smtp ([#707](https://github.com/appwrite/appwrite/issues/707))
- Fixed an issue where you could not remove a key from User Prefs ([#316](https://github.com/appwrite/appwrite/issues/316))
- Fixed an issue where events are not fully visible in the console ([#492](https://github.com/appwrite/appwrite/issues/492))
- Fixed an issue where UI would wrongly validate integers ([#394](https://github.com/appwrite/appwrite/issues/394))
- Fixed an issue where graphs were cut in mobile view ([#376](https://github.com/appwrite/appwrite/issues/376))
- Fixed URL issue where console/ would not display list of projects ([#372](https://github.com/appwrite/appwrite/issues/372))
- Fixed output of /v1/health/queue/certificates returning wrong data
- Fixed bug where team members count was wrong in some cases
- Fixed network calculation for uploaded files
- Fixed a UI bug preventing float values in numeric fields
- Fixed scroll positioning when moving rules order up & down
- Fixed missing validation for database documents key length (32 chars)
- Grammar fix for pt-br email templates (@rubensdemelo)
- Fixed update form labels and tooltips for Flutter Android apps
- Fixed missing custom scopes param for OAuth2 session create API route
- Fixed wrong JSON validation when creating and updating database documents
- Fixed bug where max file size was limited to a max of 10MB
- Fixed bug preventing the deletion of the project logo
- Fixed Bug when trying to overwrite OAuth cookie in the Flutter SDK
- Fixed OAuth redirect when using the self-hosted instance default success URL ([#454](https://github.com/appwrite/appwrite/issues/454))
- Fixed bug denying authentication with Github OAuth provider
- Fixed a bug making read permission overwrite write permission in some cases
- Fixed consistent property names in databases by enforcing camel case

## Security

- Access to Health API now requires authentication with an API Key with access to `health.read` scope allowed
- Added option to force HTTPS connection to the Appwrite server (_APP_OPTIONS_FORCE_HTTPS)
- Now using your `_APP_SYSTEM_EMAIL_ADDRESS` as the email address for issuing and renewing SSL certificates
- Block iframe access to Appwrite console using the `X-Frame-Options` header.
- Fixed `roles` param input validator
- API Keys are now stored encrypted 
- Disabled domains whitlist ACL for the Appwrite console

# Version 0.6.2 (PRE-RELEASE)

## Features

- New OAuth adapter for sign-in with Apple

## Bug Fixes

- Fixed custom domain not setting correct domain
- Fixed wrong SDK method type in avatars browser route 
- Fixed bug denied public documents (*) to be accessed by guest users
- Fixed cache-control issue not allowing collection UI to update properly
- Fixed a bug where single permission tag in the console was not being saved
- Added missing webhooks events in the console
- Added missing option to delete project
- Fixed a bug where the session was not set properly when the API used an IP with a non-standard port as hostname
- Fixed bug where requests number on the dashboard was hidden when the number got too long
- Permission fields are not required for file creation or update

## Security

- [low severity] Patch for email library (https://github.com/advisories/GHSA-f7hx-fqxw-rvvj)

# Version 0.6.1 (PRE-RELEASE)

## Bug Fixes

- Fix for Google OAuth provider not working properly
- Fix for login error when using a remote host with non-default ports
- Removed empty activity tab on the document editor
- Changed upgrade script name to ‘migrate’ to better reflect what it actually does
- Fixed bug where after clicking the cancel option in the confirmation dialog the button got disabled
- Fixed a small grammar error in the documents list screen

# Version 0.6.0 (PRE-RELEASE)

## Features

- New collections UI with ability to create and update a collection
- New documents UI with ability to create and update a document
- Added support for Flutter iOS & Android apps
- Added support for default DB document values
- Exposed health API to all the server SDKs
- New locale for Khmer
- Added TypeScript type hinting to the JS SDK (@zevektor)
- Added LTR/RTL support for markdown editor
- Added cachebuster to version number on footer
- New OAuth logos
- Minor fixes to the dark mode theme
- Added JSON view for a project user
- Removed setKey and setMode methods from all client SDKs

## Breaking Changes

- Updated all the REST API query params to be in camelCase
- Normalized locale phone codes response body

## Bug Fixes

- Fixed project users logout button
- Fixed wrong target in database back link

# Version 0.5.3 (PRE-RELEASE)

## Bug Fixes

- Fixed bug where multiple unique attribute were allowed
- Blocked forms from being submitted unlimited times
  
# Version 0.5.2 (PRE-RELEASE)

## Bug Fixes

- Fixed missing attributes in user account

# Version 0.5.1 (PRE-RELEASE)

## Bug Fixes

- Delayed SSL init when server startup for traefik to be ready for HTTP challenge
- Enabled easy access to the upgrade tool from the terminal

# Version 0.5.0 (PRE-RELEASE)

## Features

- Upgraded core API PHP version to 7.4
- New database rule validation options
- Allow non-web platform to skip origin header
- Limited console dashboard to show max 5 alerts at the same time
- Added more webhooks events
- Normalized all webhooks event names
- Added support for SameSite cookie option with fallback cookie for old clients
- Added a new Discord OAuth adapter
- Added a new Twitch OAuth adapter
- Added a new Spotify OAuth adapter
- Added a new Yahoo OAuth adapter
- Added a new Salesforce OAuth adapter
- Added a new Yandex OAuth adapter
- Added a new Paypal OAuth adapter
- Added a new Bitly OAuth adapter
- Upgraded MariaDB image to version 1.0.2
- Upgraded SMTP image to version 1.0.1
- File upload route (POST /v1/storage/files) now accept a single file per request
- Added ENV vars to change system email sender name and address 
- Usage for requests made by project admin in the console are not counted as API usage
- Added ENV var to change default file upload size limit. New default value is 100MB
- Added option to delete file directly from the dashboard
- Added option to view file preview from the dashboard
- Added option to add custom domains with auto SSL certificate generator

## Bug Fixes

- Fixed bug where user status was saved as a string instead of an integer
- Fixed gravatar icons not showing up correctly on the console
- Fixed code location of project not found error
- Fixed bug where tags element would ignore tab key for parsing new tags
- Fixed OAuth login error saying project UID is missing when its not
- Fixed wrong input validation for user preferences

## Breaking Changes

- Merged Auth and Account service route to make the API REST compatible

# Version 0.4.0 (PRE-RELEASE)

## Features

- Added 5 new locales for locale service and email templates (is, ml, th, fo, ph, pn)
- 2 stage Docker build
- Limit HTTP origin check only to browser integrations
- Updated new Brexit date to 31-01-2020
- Added a version number to sign in and signup pages for easier debugging of issues
- Preparation for adding SameSite cookie option support
- Using native Docker volumes for setup for better cross-platform support and easier management of read/write permissions
- Added support for custom SSL certificates without needing to set a proxy
- Added project UID validation check when making an API call. This should help developers to understand our authentication errors better.
- Updated ClamAV docker image to version 1.0.7
- Updated MariaDB docker image to version 1.0.1
- Core Docker image size reduced to 127MB

## Security

- [PHP-FPM security patch fix](https://bugs.php.net/patch-display.php?bug_id=78599&patch=0001-Fix-bug-78599-env_path_info-underflow-can-lead-to-RC.patch&revision=latest) - Upgraded PHP version to 7.3.12 [Major]
- Remove executable permission from avatars files [Minor]
- Updated SDK Generator Twig dependency with security issue: https://www.exploit-db.com/exploits/44102 [Minor]

## Bug Fixes

- New loading message when creating a new project
- Fixed broken redirect URL when creating a new project
- Fixed broken modal when a user password is too short
- Fixed issue denying the creation of session cookies on localhosts with port other than 80 or 443
- Fixed bug that prevented actual file size calculation
- Fixed MariaDB SQL abuse table time field-type
- Fixed error message not showing up in console failed signup
- Fixed cookie session not being appropriately set when accessing the console from IP hostname

## Breaking Changes

- OAuth path is now /auth/login/oauth instead of /auth/oauth and /auth/oauth/callback is now /auth/login/oauth/callback, this is for better consistency with new login methods we will introduce in the future
- Changed file attribute sizeCompressed to sizeActual to better reflect server logic

# Version 0.3.0 (PRE-RELEASE)

## Features

- Added 19 new locales for locale service and email templates (af, ar, bn, cz, hu, hy, jv, ko, lt, ml, no, ru, si, sq, sv, ta, vi, zh-cn, zh-tw)
- New users service routes to allow updates pref and name update
- New OAuth adapters (Amazon, Dropbox, Microsoft, Slack, VK)
- Added support for ES6 require statements in JS SDK
- New Locale API route for fetching a list of continents

## Bug Fixes
- Fix for typos in PT-BR translations
- Fix for UI crash when project user was missing a name
- Fix for it locale including the en templates by mistake
- Fix for UI not showing user's prefs properly
- Fixed 401 unexpected error when no permission passed in creation of a new resource

## Breaking Changes

- users/deleteUsersSession method name changed to users/deleteUserSession in all SDKs for better consistency

# Version 0.2.0 (PRE-RELEASE)

## Features

- Added option to limit access to the Appwrite console
- Added option to disable abuse check and rate limits
- Added input field with the server API endpoint for easy access
- Added new OAuth providers for Google, Bitbucket, and GitLab
- Added 15 new locales for locale service and email templates (cat, de, es, fi, fr, gr, hi, id, it, nl, pt-br, pt-pt, ro, tr, ua)
- Improved test coverage for the project and synced DEV & CI environments settings

## Bug Fixes

- Fixed bug not allowing to update OAuth providers settings
- Fixed some broken API examples in docs
- Fixed bug that caused the Appwrite container to change DB directory file permissions.

## Breaking Changes

- Changed auth service 'redirect' param to 'confirm' for better clarity
- Updated all SDKs to sync with API changes<|MERGE_RESOLUTION|>--- conflicted
+++ resolved
@@ -1,8 +1,8 @@
-<<<<<<< HEAD
-# Unreleased Version 0.11.0
+
+# Unreleased Version 1.1.0
 - Added ability to create syncronous function executions
 - Introduced new execution model for functions
-=======
+
 # Version 1.0.0
 
 ## Features
@@ -20,8 +20,6 @@
 ## Bugs
 - Fixed memory leak in realtime service (#1606)
 - Fixed function execution output now being UTF-8 encoded before saved (#1607)
-
->>>>>>> 3e7605d1
 # Version 0.10.2
 
 ## Bugs
