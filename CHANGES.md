# Version 0.8.0 (Not Released Yet)

## Features

- Added Anonymous Login ([RFC-010](https://github.com/appwrite/rfc/blob/main/010-anonymous-login.md), #914)
- Added events for functions and executions (#971)
<<<<<<< HEAD
- Added JWT support
=======
- Splited token & session models to become 2 different internal entities (#922)
- Added Dart 2.12 as a new Cloud Functions runtime (#989)
- ClamAV is now disabled by default to allow lower min requirments for Appwrite (#1064)
- Added a new env var named `_APP_LOCALE` that allow to change the default `en` locale value (#1056)
- Updated all the console bottom control to be consistent. Dropped the `+` icon (#1062)
- Added runtime functions environment for Python 3.9
- Added runtime functions environment for Deno 1.8
>>>>>>> 5148c541

## Bugs

- Fixed default value for HTTPS force option
- Fixed form array casting in dashboard
- Fixed collection document rule form in dashboard 

## Breaking Changes (Read before upgrading!)

- Rename `deleteuser` to `delete` on Users Api
- Only logged in users can execute functions (for guests, use anonymous login)
- Only the user who has triggered the execution get access to the relevant execution logs
- Function execution env `APPWRITE_FUNCTION_EVENT_PAYLOAD` renamed to `APPWRITE_FUNCTION_EVENT_DATA`
- Introdcues rate limits for:
  - Team invite (10 requests in every 60 minutes per IP address)

# Version 0.7.2

## Features

- When creating new resources from the client API, the current user gets both read & write permissions by default. (#1007)
- Added timestamp to errors logs on the HTTP API container (#1002)
- Added verbose tests output on the terminal and CI (#1006)

## Upgrades

- Upgraded utopia-php/abuse to version 0.4.0
- Upgraded utopia-php/analytics to version 0.2.0

## Bugs

- Fixed certificates worker error on successful operations (#1010)
- Fixed head requests not responding (#998)
- Fixed bug when using auth credential for the Redis container (#993)
- Fixed server warning logs on 3** redirect endpoints (#1013)

# Version 0.7.1

## Features

- Better error logs on appwrite certificates worker
- Added option for Redis authentication
- Force adding a security email on setup
- SMTP is now disabled by default, no dummy SMTP is included in setup
- Added a new endpoint that returns the server and SDKs latest versions numbers #941
- Custom data strings, userId, and JWT available for cloud functions #967

## Upgrades

- Upgraded redis extenstion lib to version 5.3.3
- Upgraded maxmind extenstion lib to version 1.10.0
- Upgraded utopia-php/cli lib to version 0.10.0
- Upgraded matomo/device-detector lib to version 4.1.0
- Upgraded dragonmantank/cron-expression lib to version 3.1.0
- Upgraded influxdb/influxdb-php lib to version 1.15.2
- Upgraded phpmailer/phpmailer lib to version 6.3.0
- Upgraded adhocore/jwt lib to version 1.1.2
- Upgraded domnikl/statsd to slickdeals/statsd version 3.0
 
## Bug Fixes

- Updated missing storage env vars
- Fixed a bug, that added a wrong timzone offset to user log timestamps
- Fixed a bug, that Response format header was not added in the access-control-allow-header list.
- Fixed a bug where countryName is unknown on sessions (#933)
- Added missing event users.update.prefs (#952)
- Fixed bug not allowing to reset document permissions (#977)

## Security

- Fixed an XSS vulnerability in the Appwrite console

# Version 0.7.0

## Features

- Improved Webhooks and added new system events - [Learn more]()
- Added response to /locale/languages API with a list of languages (@TorstenDittmann ,[#351](https://github.com/appwrite/appwrite/issues/351))
- Added a new route in the Avatars API to get user initials avatar ([#386](https://github.com/appwrite/appwrite/issues/386))
- Added API response payload structure info and examples to the docs site ([#381](https://github.com/appwrite/appwrite/issues/381))
- Added support for Brotli compression (@PedroCisnerosSantana, @Rohitub222, [#310](https://github.com/appwrite/appwrite/issues/310))
- New deletion worker ([#521](https://github.com/appwrite/appwrite/issues/521))
- New maintenance worker - cleaning up system logs and other optimizations ([#766](https://github.com/appwrite/appwrite/pull/766))
- New email worker - all emails are now sent asynchronously for improved performance (@TorstenDittmann ,[#402](https://github.com/appwrite/appwrite/pull/402))
- Moved all Appwrite container logs to STDOUT & STDERR ([#389](https://github.com/appwrite/appwrite/issues/389))
- New Doctor CLI to debug the Appwrite server ([#415](https://github.com/appwrite/appwrite/issues/415))
- Added container names to docker-compose.yml (@drandell)
- Optimised function execution by using fully-qualified function calls
- Added support for boolean 'true' and 'false' in query strings alongside 1 and 0
- Updated storage calculation to match IEC standards
- Now using Alpine as base Docker image
- Switch standard dev ports to 95xx prefix ([#780](https://github.com/appwrite/appwrite/pull/780))
- User & Team name max length is now 128 chars and not 100 for better API consistency
- Collection name max length is now 128 chars and not 256 for better API consistency
- Project name max length is now 128 chars and not 100 for better API consistency
- Webhook name max length is now 128 chars and not 256 for better API consistency
- API Key name max length is now 128 chars and not 256 for better API consistency
- Task name max length is now 128 chars and not 256 for better API consistency
- Platform name max length is now 128 chars and not 256 for better API consistency
- Webhooks payloads are now exactly the same as any of the API response objects, documentation added
- Added new locale: Marathi -mr (@spielers)
- New and consistent response format for all API object + new response examples in the docs
  - Removed user roles attribute from user object (can be fetched from /v1/teams/memberships) **
  - Removed type attribute from session object response (used only internally)
  - ** - might be changed before merging to master
  - Added fallback option to 0.6 format for backward compatibility with any changes (@christyjacob4 [#772](https://github.com/appwrite/appwrite/pull/772))
- Added option to disable mail sending by setting an empty SMTP host value ([#730](https://github.com/appwrite/appwrite/issues/730))
- Upgraded installation script ([#490](https://github.com/appwrite/appwrite/issues/490))
- Added new environment variables for ClamAV hostname and port ([#780](https://github.com/appwrite/appwrite/pull/780))
- New OAuth adapter for Box.com (@armino-dev - [#420](https://github.com/appwrite/appwrite/issues/410))
- New OAuth adapter for PayPal sandbox  (@armino-dev - [#420](https://github.com/appwrite/appwrite/issues/410))
- New OAuth adapter for Tradeshift  (@armino-dev - [#855](https://github.com/appwrite/appwrite/pull/855))
- New OAuth adapter for Tradeshift sandbox  (@armino-dev - [#855](https://github.com/appwrite/appwrite/pull/855))
- Introducing new permssion types: role:guest & role:member
- Disabled rate-limits on server side integrations
- Refactored migration script 

### User Interface

- Updated grid for OAuth2 providers list in the console ([#413](https://github.com/appwrite/appwrite/issues/413))
- Added Google Fonts to Appwrite for offline availability 
- Added option to delete user from the console (@PineappleIOnic - [#538](https://github.com/appwrite/appwrite/issues/538))
- Added option to delete team from the console ([#380](https://github.com/appwrite/appwrite/issues/380))
- Added option to view team members from the console ([#378](https://github.com/appwrite/appwrite/issues/378))
- Add option to assign new team members to a team from the console and the API ([#379](https://github.com/appwrite/appwrite/issues/379))
- Added Select All Checkbox for on Console API key Scopes Screen ([#477](https://github.com/appwrite/appwrite/issues/477))
- Added pagination and search for team memberships route ([#387](https://github.com/appwrite/appwrite/issues/387))
- Added pagination for projects list on the console home page.
- UI performance & accessibility improvements ([#406](https://github.com/appwrite/appwrite/pull/406))
- New UI micro-interactions and CSS fixes (@AnatoleLucet)
- Added toggle to hide/show secret keys and passwords inside the dashboard (@kodumbeats, [#535](https://github.com/appwrite/appwrite/issues/535))

### Upgrades

- Upgraded QR codes generator library (@PedroCisnerosSantana - [#475](https://github.com/appwrite/appwrite/issues/475))
- Upgraded Traefik image to version 2.3
- Upgraded MariaDB to version 10.5.5
- Upgraded Redis Docker image to version 6.0 (alpine)
- Upgraded Influxdb Docker image to version 1.8 (alpine)
- Upgraded Redis Resque queue library to version 1.3.6 ([#319](https://github.com/appwrite/appwrite/issues/319))
- Upgraded ClamAV container image to version 1.0.11 ([#412](https://github.com/appwrite/appwrite/issues/412))
- Upgraded device detctor to version 3.12.6
- Upgraded GEOIP DB file to Feb 2021 release

## Breaking Changes (Read before upgrading!)

- **Deprecated** `first` and `last` query params for documents list route in the database API
- **Deprecated** Deprectaed Pubjabi Translations ('pn')
- **Deprecated** `PATCH /account/prefs` is now updating the prefs payload and not just merging it
- **Deprecated** `PATCH /users/:userId/prefs` is now updating the prefs payload and not just merging it
- Switched order of limit and offset params in all the SDKs `listDocuments` method for better consistency
- Default `limit` param value in all the SDKs `listDocuments` method is now 25 for better consistency

## Bug Fixes

- Fixed a bug that caused blocked users to be able to create sessions ([#777](https://github.com/appwrite/appwrite/pull/781))
- Fixed an issue where Special characters in _APP_OPENSSL_KEY_V1_ env caused an error ([#732](https://github.com/appwrite/appwrite/issues/732))
- Fixed an issue where Account webhook doesn't trigger through the console ([#493](https://github.com/appwrite/appwrite/issues/493))
- Fixed case sensitive country flag code ([#526](https://github.com/appwrite/appwrite/issues/526))
- Fixed redirect to Appwrite login page when deep link is provided ([#427](https://github.com/appwrite/appwrite/issues/427))
- Fixed an issue where Creating documents fails for parent documents would result in an error ([#514](https://github.com/appwrite/appwrite/issues/514))
- Fixed an issue with Email Sending Problem using external smtp ([#707](https://github.com/appwrite/appwrite/issues/707))
- Fixed an issue where you could not remove a key from User Prefs ([#316](https://github.com/appwrite/appwrite/issues/316))
- Fixed an issue where events are not fully visible in the console ([#492](https://github.com/appwrite/appwrite/issues/492))
- Fixed an issue where UI would wrongly validate integers ([#394](https://github.com/appwrite/appwrite/issues/394))
- Fixed an issue where graphs were cut in mobile view ([#376](https://github.com/appwrite/appwrite/issues/376))
- Fixed URL issue where console/ would not display list of projects ([#372](https://github.com/appwrite/appwrite/issues/372))
- Fixed output of /v1/health/queue/certificates returning wrong data
- Fixed bug where team members count was wrong in some cases
- Fixed network calculation for uploaded files
- Fixed a UI bug preventing float values in numeric fields
- Fixed scroll positioning when moving rules order up & down
- Fixed missing validation for database documents key length (32 chars)
- Grammar fix for pt-br email templates (@rubensdemelo)
- Fixed update form labels and tooltips for Flutter Android apps
- Fixed missing custom scopes param for OAuth2 session create API route
- Fixed wrong JSON validation when creating and updating database documents
- Fixed bug where max file size was limited to a max of 10MB
- Fixed bug preventing the deletion of the project logo
- Fixed Bug when trying to overwrite OAuth cookie in the Flutter SDK
- Fixed OAuth redirect when using the self-hosted instance default success URL ([#454](https://github.com/appwrite/appwrite/issues/454))
- Fixed bug denying authentication with Github OAuth provider
- Fixed a bug making read permission overwrite write permission in some cases
- Fixed consistent property names in databases by enforcing camel case

## Security

- Access to Health API now requires authentication with an API Key with access to `health.read` scope allowed
- Added option to force HTTPS connection to the Appwrite server (_APP_OPTIONS_FORCE_HTTPS)
- Now using your `_APP_SYSTEM_EMAIL_ADDRESS` as the email address for issuing and renewing SSL certificates
- Block iframe access to Appwrite console using the `X-Frame-Options` header.
- Fixed `roles` param input validator
- API Keys are now stored encrypted 
- Disabled domains whitlist ACL for the Appwrite console

# Version 0.6.2 (PRE-RELEASE)

## Features

- New OAuth adapter for sign-in with Apple

## Bug Fixes

- Fixed custom domain not setting correct domain
- Fixed wrong SDK method type in avatars browser route 
- Fixed bug denied public documents (*) to be accessed by guest users
- Fixed cache-control issue not allowing collection UI to update properly
- Fixed a bug where single permission tag in the console was not being saved
- Added missing webhooks events in the console
- Added missing option to delete project
- Fixed a bug where the session was not set properly when the API used an IP with a non-standard port as hostname
- Fixed bug where requests number on the dashboard was hidden when the number got too long
- Permission fields are not required for file creation or update

## Security

- [low severity] Patch for email library (https://github.com/advisories/GHSA-f7hx-fqxw-rvvj)

# Version 0.6.1 (PRE-RELEASE)

## Bug Fixes

- Fix for Google OAuth provider not working properly
- Fix for login error when using a remote host with non-default ports
- Removed empty activity tab on the document editor
- Changed upgrade script name to ‘migrate’ to better reflect what it actually does
- Fixed bug where after clicking the cancel option in the confirmation dialog the button got disabled
- Fixed a small grammar error in the documents list screen

# Version 0.6.0 (PRE-RELEASE)

## Features

- New collections UI with ability to create and update a collection
- New documents UI with ability to create and update a document
- Added support for Flutter iOS & Android apps
- Added support for default DB document values
- Exposed health API to all the server SDKs
- New locale for Khmer
- Added TypeScript type hinting to the JS SDK (@zevektor)
- Added LTR/RTL support for markdown editor
- Added cachebuster to version number on footer
- New OAuth logos
- Minor fixes to the dark mode theme
- Added JSON view for a project user
- Removed setKey and setMode methods from all client SDKs

## Breaking Changes

- Updated all the REST API query params to be in camelCase
- Normalized locale phone codes response body

## Bug Fixes

- Fixed project users logout button
- Fixed wrong target in database back link

# Version 0.5.3 (PRE-RELEASE)

## Bug Fixes

- Fixed bug where multiple unique attribute were allowed
- Blocked forms from being submitted unlimited times
  
# Version 0.5.2 (PRE-RELEASE)

## Bug Fixes

- Fixed missing attributes in user account

# Version 0.5.1 (PRE-RELEASE)

## Bug Fixes

- Delayed SSL init when server startup for traefik to be ready for HTTP challenge
- Enabled easy access to the upgrade tool from the terminal

# Version 0.5.0 (PRE-RELEASE)

## Features

- Upgraded core API PHP version to 7.4
- New database rule validation options
- Allow non-web platform to skip origin header
- Limited console dashboard to show max 5 alerts at the same time
- Added more webhooks events
- Normalized all webhooks event names
- Added support for SameSite cookie option with fallback cookie for old clients
- Added a new Discord OAuth adapter
- Added a new Twitch OAuth adapter
- Added a new Spotify OAuth adapter
- Added a new Yahoo OAuth adapter
- Added a new Salesforce OAuth adapter
- Added a new Yandex OAuth adapter
- Added a new Paypal OAuth adapter
- Added a new Bitly OAuth adapter
- Upgraded MariaDB image to version 1.0.2
- Upgraded SMTP image to version 1.0.1
- File upload route (POST /v1/storage/files) now accept a single file per request
- Added ENV vars to change system email sender name and address 
- Usage for requests made by project admin in the console are not counted as API usage
- Added ENV var to change default file upload size limit. New default value is 100MB
- Added option to delete file directly from the dashboard
- Added option to view file preview from the dashboard
- Added option to add custom domains with auto SSL certificate generator

## Bug Fixes

- Fixed bug where user status was saved as a string instead of an integer
- Fixed gravatar icons not showing up correctly on the console
- Fixed code location of project not found error
- Fixed bug where tags element would ignore tab key for parsing new tags
- Fixed OAuth login error saying project UID is missing when its not
- Fixed wrong input validation for user preferences

## Breaking Changes

- Merged Auth and Account service route to make the API REST compatible

# Version 0.4.0 (PRE-RELEASE)

## Features

- Added 5 new locales for locale service and email templates (is, ml, th, fo, ph, pn)
- 2 stage Docker build
- Limit HTTP origin check only to browser integrations
- Updated new Brexit date to 31-01-2020
- Added a version number to sign in and signup pages for easier debugging of issues
- Preparation for adding SameSite cookie option support
- Using native Docker volumes for setup for better cross-platform support and easier management of read/write permissions
- Added support for custom SSL certificates without needing to set a proxy
- Added project UID validation check when making an API call. This should help developers to understand our authentication errors better.
- Updated ClamAV docker image to version 1.0.7
- Updated MariaDB docker image to version 1.0.1
- Core Docker image size reduced to 127MB

## Security

- [PHP-FPM security patch fix](https://bugs.php.net/patch-display.php?bug_id=78599&patch=0001-Fix-bug-78599-env_path_info-underflow-can-lead-to-RC.patch&revision=latest) - Upgraded PHP version to 7.3.12 [Major]
- Remove executable permission from avatars files [Minor]
- Updated SDK Generator Twig dependency with security issue: https://www.exploit-db.com/exploits/44102 [Minor]

## Bug Fixes

- New loading message when creating a new project
- Fixed broken redirect URL when creating a new project
- Fixed broken modal when a user password is too short
- Fixed issue denying the creation of session cookies on localhosts with port other than 80 or 443
- Fixed bug that prevented actual file size calculation
- Fixed MariaDB SQL abuse table time field-type
- Fixed error message not showing up in console failed signup
- Fixed cookie session not being appropriately set when accessing the console from IP hostname

## Breaking Changes

- OAuth path is now /auth/login/oauth instead of /auth/oauth and /auth/oauth/callback is now /auth/login/oauth/callback, this is for better consistency with new login methods we will introduce in the future
- Changed file attribute sizeCompressed to sizeActual to better reflect server logic

# Version 0.3.0 (PRE-RELEASE)

## Features

- Added 19 new locales for locale service and email templates (af, ar, bn, cz, hu, hy, jv, ko, lt, ml, no, ru, si, sq, sv, ta, vi, zh-cn, zh-tw)
- New users service routes to allow updates pref and name update
- New OAuth adapters (Amazon, Dropbox, Microsoft, Slack, VK)
- Added support for ES6 require statements in JS SDK
- New Locale API route for fetching a list of continents

## Bug Fixes
- Fix for typos in PT-BR translations
- Fix for UI crash when project user was missing a name
- Fix for it locale including the en templates by mistake
- Fix for UI not showing user's prefs properly
- Fixed 401 unexpected error when no permission passed in creation of a new resource

## Breaking Changes

- users/deleteUsersSession method name changed to users/deleteUserSession in all SDKs for better consistency

# Version 0.2.0 (PRE-RELEASE)

## Features

- Added option to limit access to the Appwrite console
- Added option to disable abuse check and rate limits
- Added input field with the server API endpoint for easy access
- Added new OAuth providers for Google, Bitbucket, and GitLab
- Added 15 new locales for locale service and email templates (cat, de, es, fi, fr, gr, hi, id, it, nl, pt-br, pt-pt, ro, tr, ua)
- Improved test coverage for the project and synced DEV & CI environments settings

## Bug Fixes

- Fixed bug not allowing to update OAuth providers settings
- Fixed some broken API examples in docs
- Fixed bug that caused the Appwrite container to change DB directory file permissions.

## Breaking Changes

- Changed auth service 'redirect' param to 'confirm' for better clarity
- Updated all SDKs to sync with API changes<|MERGE_RESOLUTION|>--- conflicted
+++ resolved
@@ -4,9 +4,7 @@
 
 - Added Anonymous Login ([RFC-010](https://github.com/appwrite/rfc/blob/main/010-anonymous-login.md), #914)
 - Added events for functions and executions (#971)
-<<<<<<< HEAD
 - Added JWT support
-=======
 - Splited token & session models to become 2 different internal entities (#922)
 - Added Dart 2.12 as a new Cloud Functions runtime (#989)
 - ClamAV is now disabled by default to allow lower min requirments for Appwrite (#1064)
@@ -14,7 +12,6 @@
 - Updated all the console bottom control to be consistent. Dropped the `+` icon (#1062)
 - Added runtime functions environment for Python 3.9
 - Added runtime functions environment for Deno 1.8
->>>>>>> 5148c541
 
 ## Bugs
 
