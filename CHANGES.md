--- conflicted
+++ resolved
@@ -30,14 +30,9 @@
 - Added pagination for projects list on the console home page.
 - Updated storage calculation to match IEC standards
 - Now using Alpine as base Docker image
-<<<<<<< HEAD
 - Upgraded device detctor to version 3.12.6
 - Upgraded MariaDB to version 10.5.5
-- User name max length is now 128 chars and not 100 for better API consistency
-- Team name max length is now 128 chars and not 100 for better API consistency
-=======
 - User & Team name max length is now 128 chars and not 100 for better API consistency
->>>>>>> dffa5f7f
 - Collection name max length is now 128 chars and not 256 for better API consistency
 - Project name max length is now 128 chars and not 100 for better API consistency
 - Webhook name max length is now 128 chars and not 256 for better API consistency
