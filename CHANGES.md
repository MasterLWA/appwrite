--- conflicted
+++ resolved
@@ -1,11 +1,7 @@
 # Version 0.8.0 (Not Released Yet)
 
 ## Features
-<<<<<<< HEAD
-=======
-
->>>>>>> bade0932
-- Anonymous login
+- Anonymous login (#914)
 - Added events for functions and executions (#971)
 
 ## Breaking Changes
