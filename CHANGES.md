--- conflicted
+++ resolved
@@ -2,7 +2,6 @@
 
 ## Features
 
-<<<<<<< HEAD
 - Completely rewritten Database service:
   - Collection rules are now attributes
   - Filters for have been replaced with a new, more powerful syntax
@@ -48,6 +47,8 @@
   - `users.update.password`
 - Added new environment variable `_APP_USAGE_AGGREGATION_INTERVAL` to configure the usage worker interval
 - Added negative rotation values to file preview endpoint
+- Multiple HealthAPI response models were changed to new (better) schema
+- Method `health.getAntiVirus()` has been renamed to `health.getAntivirus()`
 - Added following langauges to the Locale service:
   - Latin
   - Sindhi
@@ -64,18 +65,6 @@
 - Upgraded Redis to 6.2
 - Upgraded InfluxDB to 1.4.0
 - Upgraded Telegraf to 1.3.0
-=======
-- Grouped auth related attributes in project collection. Introduced new attribute `auths` and removed all attributes related to auth methods and `usersAuthLimit` as well, all these are grouped under `auths` attribute
-- Grouped oAuth related attributes in project collection. Introduced new attribute `providers` and removed all attributes related to OAuth2 providers. All OAuth2 attributes are grouped under `providers`
-- Project model changed, `userAuth<AuthMethod>` => `auth<AuthMethod>` example `userAuthEmailPassword` => `authEmailPassword`, also `userOauth2<Provider>...` => `provider<Provider>...` example `userOauth2GithubAppid` => `providerGithubAppid`
-
-# Version 0.12.0
-
-## Breaking Changes (Read before upgrading!)
-
-- Multiple HealthAPI response models were changed to new (better) schema
-- Method `health.getAntiVirus()` has been renamed to `health.getAntivirus()`
->>>>>>> 4248cec4
 
 # Version 0.11.0
 
