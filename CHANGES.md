--- conflicted
+++ resolved
@@ -18,14 +18,11 @@
 - Upgraded Redis Resque queue library to version 1.3.6
 - Added container names to docker-compose.yml (@drandell)
 - Upgraded ClamAV container image to version 1.0.9
-<<<<<<< HEAD
-- - New and consistent response format for all API object + new response examples in the docs
+- Optimised function execution by using fully-qualified function calls
+- New and consistent response format for all API object + new response examples in the docs
   - Removed user roles attribute from user object (can be fetched from /v1/teams/memberships) **
   - Removed type attribute from session object response (used only internally)
   - ** - might be changed before merging to master
-=======
-- Optimised function execution by using fully-qualified function calls
->>>>>>> d17f64e7
 
 ## Bug Fixes
 
