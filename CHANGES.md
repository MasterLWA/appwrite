--- conflicted
+++ resolved
@@ -1,5 +1,5 @@
-<<<<<<< HEAD
 # Unreleased Version 0.13.0
+
 - Added ability to create syncronous function executions
 - Introduced new execution model for functions
 - Improved functions execution times
@@ -11,7 +11,7 @@
   - Updated endpoints to reflect the new terminology 
   - Updated UI with these changes
   - Updated event names from `function.tags.*` to `function.deployments.*`
-=======
+ 
 # Version 0.12.2
 
 ## Bugs
@@ -25,7 +25,6 @@
 - Upgraded `imagick` extenstion to version 3.7.0
 - Upgraded GEO IP database to version February 2022
 
->>>>>>> b02b1539
 # Version 0.12.1
 
 ## Bugs
@@ -111,8 +110,6 @@
 - Upgraded Redis to 6.2
 - Upgraded InfluxDB to 1.4.0
 - Upgraded Telegraf to 1.3.0
-<<<<<<< HEAD
-=======
 
 # Version 0.11.1
 
@@ -128,7 +125,6 @@
 - Upgraded maxminddb extenstion to version 1.11.0
 - Upgraded GEO IP database to version February 2022
 
->>>>>>> b02b1539
 # Version 0.11.0
 
 ## Features
