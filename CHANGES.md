--- conflicted
+++ resolved
@@ -1,8 +1,5 @@
-<<<<<<< HEAD
 - Start using docker compose V2 (from `docker-compose` to `docker compose`)
-=======
 - Added support for selfhosted Gitlab (Oauth)
->>>>>>> 9aead965
 
 # Version 0.14.2
 
