<<<<<<< HEAD
# Version 1.3.5

## Bugs

- Fix minimum length for string attribute default values [#5606](https://github.com/appwrite/appwrite/pull/5606)
- Update framework to fix route mismatches [#5603](https://github.com/appwrite/appwrite/pull/5603)
=======
# Version 1.4.0

## Bugs

- Fix string attribute not allowing default with 0 length [#5602](https://github.com/appwrite/appwrite/pull/5602)
>>>>>>> 60111948

# Version 1.3.4

## Bugs

- Update migration to properly migrate bucket permissions [#5497](https://github.com/appwrite/appwrite/pull/5497)

# Version 1.3.3

## Bugs
- Fixed migration resetting some data [#5455](https://github.com/appwrite/appwrite/pull/5455)

# Version 1.3.2

## Bugs
- Fixed auto-setting custom ID on nested documents [#5363](https://github.com/appwrite/appwrite/pull/5363)
- Fixed listDocuments not returning all the documents [#5395](https://github.com/appwrite/appwrite/pull/5395)
- Fixed deleting keys, webhooks, platforms and domains after deleting project [#5395](https://github.com/appwrite/appwrite/pull/5395)
- Fixed empty team prefs returning as JSON object rather array [#5361](https://github.com/appwrite/appwrite/pull/5361)

# Version 1.3.1

## Bugs
- Fixed Migration issue regarding 500 error [#5356](https://github.com/appwrite/appwrite/pull/5356)

# Version 1.3.0

## Features
- Password dictionary setting allows to compare user's password against command password database [#4906](https://github.com/appwrite/appwrite/pull/4906)
- Password history setting allows to save user's last used password so that it may not be used again.  Maximum number of history saved is 20, which can be configured. Minimum is 0 which means disabled. [#4866](https://github.com/appwrite/appwrite/pull/4866)
- Update APIs to check X-Appwrite-Timestamp header [#5024](https://github.com/appwrite/appwrite/pull/5024)
- Database relationships [#5238](https://github.com/appwrite/appwrite/pull/5238)
- New query operators [#5238](https://github.com/appwrite/appwrite/pull/5238)
- Team preferences [#5196](https://github.com/appwrite/appwrite/pull/5196)
- Update attribute metadata [#5164](https://github.com/appwrite/appwrite/pull/5164)

## Bugs
- Fix not storing function's response on response codes 5xx [#4610](https://github.com/appwrite/appwrite/pull/4610)
- Fix expire to formatTz in create account session [#4985](https://github.com/appwrite/appwrite/pull/4985)
- Fix deleting projects when organization is deleted [#5335](https://github.com/appwrite/appwrite/pull/5335)
- Fix deleting collections from a project [#4983](https://github.com/appwrite/appwrite/pull/4983)
- Fix cleaning up project databases [#4984](https://github.com/appwrite/appwrite/pull/4984)
- Fix creating documents with attributes with special characters [#246](https://github.com/utopia-php/database/pull/246)
- Fix deleting attribute not deleting metadata index [#246](https://github.com/utopia-php/database/pull/246)
- Fix create attribute event payload [#246](https://github.com/utopia-php/database/pull/246)

# Version 1.2.1
## Changes
- Upgrade Console to [2.2.0](https://github.com/appwrite/console/releases/tag/2.2.0)
- Update DBIP Database [#5049](https://github.com/appwrite/appwrite/pull/5049)

## Bugs
- Fix a few null safety warnings [#4654](https://github.com/appwrite/appwrite/pull/4654)
- Fix timestamp format in Realtime response [#4515](https://github.com/appwrite/appwrite/pull/4515)
- Add flutter-web as a platform type [#4992](https://github.com/appwrite/appwrite/pull/4992)
- Fix typo in Model/Locale.php [#4669](https://github.com/appwrite/appwrite/pull/4669)
- Fix deletes worker not deleting project database tables [#4984](https://github.com/appwrite/appwrite/pull/4984)
- Fix deletes worker not deleting database collections [#4983](https://github.com/appwrite/appwrite/pull/4983)
- Fix restart policy for worker-messaging container [#4994](https://github.com/appwrite/appwrite/pull/4994)
- Fix validating origin for apple platforms [#5089](https://github.com/appwrite/appwrite/pull/5089)

# Version 1.2.0
## Features
- Added GraphQL API [#974](https://github.com/appwrite/appwrite/pull/974)
- Added GraphQL Explorer [#974](https://github.com/appwrite/appwrite/pull/974)
- Added ability to set max sessions per user per project [#4831](https://github.com/appwrite/appwrite/pull/4831)

## Changes
- Get default region from environment on project create [#4780](https://github.com/appwrite/appwrite/pull/4780)
- Fix french translation [#4782](https://github.com/appwrite/appwrite/pull/4782)
- Fix max mimetype size [#4814](https://github.com/appwrite/appwrite/pull/4814)

## Bugs
- Fix invited account verified status [#4776](https://github.com/appwrite/appwrite/pull/4776)

# Version 1.1.2
## Changes
- Released `appwrite/console` [2.0.2](https://github.com/appwrite/console/releases/tag/2.0.2)
- Make `region` parameter optional with default for project create [#4763](https://github.com/appwrite/appwrite/pull/4763)

## Bugs
- Fix default oauth paths [#4725](https://github.com/appwrite/appwrite/pull/4725)
- Fix session expiration, and expired session deletion [#4739](https://github.com/appwrite/appwrite/pull/4739)
- Fix processing status on sync executions [#4737](https://github.com/appwrite/appwrite/pull/4737)
- Fix Locale API returning Unknown continent [#4761](https://github.com/appwrite/appwrite/pull/4761)

# Version 1.1.1
## Bugs
- Fix Deletes worker using incorrect device for file deletion [#4662](https://github.com/appwrite/appwrite/pull/4662)
- Fix Migration for Stats adding the region attribute [#4704](https://github.com/appwrite/appwrite/pull/4704)
- Fix Migration stopping scheduled functions [#4704](https://github.com/appwrite/appwrite/pull/4704)
- Fix Migration enabling OAuth providers with data by default [#4704](https://github.com/appwrite/appwrite/pull/4704)
- Fix Error pages when OAuth providers are disabled [#4704](https://github.com/appwrite/appwrite/pull/4704)

# Version 1.1.0
## Features
- Added support for the new Appwrite Console [#4655](https://github.com/appwrite/appwrite/pull/4655)
- Added new property to projects configuration: `authDuration` which allows you to alter the duration of signed in sessions for your project. [#4618](https://github.com/appwrite/appwrite/pull/4618)

## Bugs
- Fix license detection for Flutter and Dart SDKs [#4435](https://github.com/appwrite/appwrite/pull/4435)
- Fix missing realtime event for create function deployment [#4574](https://github.com/appwrite/appwrite/pull/4574)
- Fix missing `status`, `buildStderr` and `buildStderr` from get deployment response [#4611](https://github.com/appwrite/appwrite/pull/4611)
- Fix project pagination in DB usage aggregation [#4517](https://github.com/appwrite/appwrite/pull/4517)
- Fix missing file permissions due to cache [#4661](https://github.com/appwrite/appwrite/pull/4661)
- Fix usage stats for async function executions [#4674](https://github.com/appwrite/appwrite/pull/4674)

# Version 1.0.3
## Bugs
- Fix document audit deletion [#4429](https://github.com/appwrite/appwrite/pull/4429)
- Fix attribute and index deletion when deleting a collection [#4429](https://github.com/appwrite/appwrite/pull/4429)

# Version 1.0.2
## Bugs
- Fixed nullable values in functions variables [#3885](https://github.com/appwrite/appwrite/pull/3885)
- Fixed migration for audit by migrating the `time` attribute [#4038](https://github.com/appwrite/appwrite/pull/4038)
- Fixed default value for creating Boolean Attribute [#4040](https://github.com/appwrite/appwrite/pull/4040)
- Fixed phone authentication code to be hashed in the internal database [#3906](https://github.com/appwrite/appwrite/pull/3906)
- Fixed `/v1/teams/:teamId/memberships/:membershipId` response [#3883](https://github.com/appwrite/appwrite/pull/3883)
- Fixed removing variables when function is deleted [#3884](https://github.com/appwrite/appwrite/pull/3884)
- Fixed scheduled function not being triggered [#3908](https://github.com/appwrite/appwrite/pull/3908)
- Fixed Phone Provider configuration [#3862](https://github.com/appwrite/appwrite/pull/3883)
- Fixed Queries with `0` values [utopia-php/database#194](https://github.com/utopia-php/database/pull/194)

# Version 1.0.1
## Bugs
- Fixed migration for abuse by migrating the `time` attribute [#3839](https://github.com/appwrite/appwrite/pull/3839)

# Version 1.0.0
## BREAKING CHANGES
- All Date values are now stored as ISO-8601 instead of UNIX timestamps [#3516](https://github.com/appwrite/appwrite/pull/3516)
- Permission levels and syntax have been reworked. See the Permissions V2 section in the document for more information [#3700](https://github.com/appwrite/appwrite/pull/3700)
- Function Variables are now stored in a separate collection with their own API endpoints [#3634](https://github.com/appwrite/appwrite/pull/3634)
- Resources that are computed asynchronously, such as function deployments, will now return a `202 Accepted` status code instead of `200 OK` [#3547](https://github.com/appwrite/appwrite/pull/3547)
- Queries have been improved to allow even more flexibility, and introduced to new endpoints. See the Queries V2 section in the document for more information [#3702](https://github.com/appwrite/appwrite/pull/3702)
- Compound indexes are now more flexible [#151](https://github.com/utopia-php/database/pull/151)
- `createExecution` parameter `async` default value was changed from `true` to `false` [#3781](https://github.com/appwrite/appwrite/pull/3781)
- String attribute `status` has been refactored to a Boolean attribute `enabled` in the functions collection [#3798](https://github.com/appwrite/appwrite/pull/3798)
- `time` attribute in Execution response model has been renamed to `duration` to be more consistent with other response models. [#3801](https://github.com/appwrite/appwrite/pull/3801) 
- Renamed the following list endpoints to stay consistent with other endpoints [#3825](https://github.com/appwrite/appwrite/pull/3825)
  - `getMemberships` to `listMemberships` in Teams API
  - `getMemberships` to `listMemberships` in Users API
  - `getLogs` to `listLogs` in Users API
  - `getLogs` to `listLogs` in Accounts API
  - `getSessions` to `listSessions` in Accounts API
  - `getSessions` to `listSessions` in Users API
  - `getCountries` to `listCountries` in Locale API
  - `getCountriesEU` to `listCountriesEU` in Locale API
  - `getCountriesPhones` to `listCountriesPhones` in Locale API
  - `getContinents` to `listContinents` in Locale API
  - `getCurrencies` to `listCurrencies` in Locale API
  - `getLanguages` to `listLanguages` in Locale API

## Features
- Added the UI to see the Parent ID of all resources within the UI. [#3653](https://github.com/appwrite/appwrite/pull/3653)
- Added automatic cache cleaning for internal Appwrite services [#3491](https://github.com/appwrite/appwrite/pull/3491)
- Added the ability for Appwrite to handle importing hashed passwords, this can be leveraged to import existing user data from other systems. More information can be found in the document linked above. [#2747](https://github.com/appwrite/appwrite/pull/2747)
- `Users` has now been renamed to `Authentication` within the Appwrite console [#3664](https://github.com/appwrite/appwrite/pull/3664)
- More endpoints were made public (for guests) with proper rate limits [#3741](https://github.com/appwrite/appwrite/pull/3741)
- Added Disqus, Podio, and Etsy OAuth providers [#3526](https://github.com/appwrite/appwrite/pull/3526), [#3488](https://github.com/appwrite/appwrite/pull/3488), [#3522](https://github.com/appwrite/appwrite/pull/3522)
- Function logs now capture stdout [#3656](https://github.com/appwrite/appwrite/pull/3656)
- Added the ability to grant guests write permissions for documents, files and executions [#3727](https://github.com/appwrite/appwrite/pull/3727)

## Bugs
- Fixed an issue where after resetting your password in the Appwrite console, you would not be redirected to the login page. [#3654](https://github.com/appwrite/appwrite/pull/3654)
- Fixed an issue where invalid data could be loaded into the Appwrite console. [#3660](https://github.com/appwrite/appwrite/pull/3660)
- Fixed an issue where users using the MySQL adapter for Appwrite would run into an issue with full text indexes [#154](https://github.com/utopia-php/database/pull/154)
- Fix teams being created with no owners [#3558](https://github.com/appwrite/appwrite/pull/3558)
- Fixed a bug where you could not search users by phone [#3619](https://github.com/appwrite/appwrite/pull/3619)
- Fixed a bug where unaccepted invitations would grant access to projects [#3738](https://github.com/appwrite/appwrite/pull/3738)

# Version 0.15.3
## Features
- Added hint during Installation for DNS Configuration by @PineappleIOnic in https://github.com/appwrite/appwrite/pull/2450
## Bugs
- Fixed Migration for Attributes and Indexes by @TorstenDittmann in https://github.com/appwrite/appwrite/pull/3568
- Fixed Closed Icon in the alerts to be centered by @TorstenDittmann in https://github.com/appwrite/appwrite/pull/3594
- Fixed Response Model for Get and Update Database Endpoint by @ishanvyas22 in https://github.com/appwrite/appwrite/pull/3553
- Fixed Missing Usage on Functions exection by @Meldiron in https://github.com/appwrite/appwrite/pull/3543
- Fixed Validation for Permissions to only accept a maximum of 100 Permissions for all endpoints by @Meldiron in https://github.com/appwrite/appwrite/pull/3532
- Fixed backwards compatibility for Create Email Session Endpoint by @stnguyen90 in https://github.com/appwrite/appwrite/pull/3517

# Version 0.15.2
## Bugs
- Fixed Realtime Authentication for the Console by @TorstenDittmann in https://github.com/appwrite/appwrite/pull/3506
- Fixed Collection Usage by @stnguyen90 in https://github.com/appwrite/appwrite/pull/3505
- Fixed `$createdAt` after updating document by @Meldiron in https://github.com/appwrite/appwrite/pull/3498
- Fixed Redirect after deleting Collection in Console @TorstenDittmann in https://github.com/appwrite/appwrite/pull/3476
- Fixed broken Link for Documents under Collections by @TorstenDittmann in https://github.com/appwrite/appwrite/pull/3469

# Version 0.15.1
## Bugs
- Fixed SMS for `createVerification` by @christyjacob4 in https://github.com/appwrite/appwrite/pull/3454
- Fixed missing Attributes when creating an Index by @TorstenDittmann in https://github.com/appwrite/appwrite/pull/3461
- Fixed broken Link for Documents under Collections by @TorstenDittmann in https://github.com/appwrite/appwrite/pull/3461
- Fixed all `$createdAt` and `$updatedAt` occurences in the UI by @TorstenDittmann in https://github.com/appwrite/appwrite/pull/3461
- Fixed Delete Document from the UI by @TorstenDittmann in https://github.com/appwrite/appwrite/pull/3463
- Fixed internal Attribute and Index key on Migration by @TorstenDittmann in https://github.com/appwrite/appwrite/pull/3455

## Docs
- Updated Phone Authentication by @christyjacob4 in https://github.com/appwrite/appwrite/pull/3456

# Version 0.15.0

## BREAKING CHANGES
- Docker Compose V2 is required now
- The `POST:/v1/account/sessions` endpoint is now `POST:/v1/account/sessions/email`
- All `/v1/database/...` endpoints are now `/v1/databases/...`
- `dateCreated` attribute is removed from Teams
- `dateCreated` attribute is removed from Executions
- `dateCreated` attribute is removed from Files
- `dateCreated` and `dateUpdated` attributes are removed from Functions
- `dateCreated` and `dateUpdated` attributes are removed from Deployments
- `dateCreated` and `dateUpdated` attributes are removed from Buckets
- Following Events for Webhooks and Functions are changed:
  - `collections.[COLLECTION_ID]` is now `databases.[DATABASE_ID].collections.[COLLECTION_ID]`
  - `collections.[COLLECTION_ID].documents.[DOCUMENT_ID]` is now `databases.[DATABASE_ID].collections.[COLLECTION_ID].documents.[DOCUMENT_ID]`
- Following Realtime Channels are changed:
  - `collections.[COLLECTION_ID]` is now `databases.[DATABASE_ID].collections.[COLLECTION_ID]`
  - `collections.[COLLECTION_ID].documents` is now `databases.[DATABASE_ID].collections.[COLLECTION_ID].documents`
- After Migration a Database called `default` is created for all your existing Database Collections

## Features
- Added Phone Authentication by @TorstenDittmann in https://github.com/appwrite/appwrite/pull/3357
  - Added Twilio Support
  - Added TextMagic Support
  - Added Telesign Support
  - Added Endpoint to create Phone Session (`POST:/v1/account/sessions/phone`)
  - Added Endpoint to confirm Phone Session (`PUT:/v1/account/sessions/phone`)
  - Added Endpoint to update Account Phone Number (`PATCH:/v1/account/phone`)
  - Added Endpoint to create Account Phone Verification (`POST:/v1/account/verification/phone`)
  - Added Endpoint to confirm Account Phone Verification (`PUT:/v1/account/verification/phone`)
  - Added `_APP_PHONE_PROVIDER` and `_APP_PHONE_FROM` Environment Variable
  - Added `phone` and `phoneVerification` Attribute to User
- Added `$createdAt` and `$updatedAt` Attributes by @TorstenDittmann in https://github.com/appwrite/appwrite/pull/3382
  - Bucket
  - Collection
  - Deployment
  - Document
  - Domain
  - Execution
  - File
  - Func
  - Key
  - Membership
  - Platform
  - Project
  - Team
  - User
  - Webhook
  - Session (only `$createdAt`)
  - Token (only `$createdAt`)
- Added Databases Resource to the Database Service by @lohanidamodar in https://github.com/appwrite/appwrite/pull/3338
  - Added `databases.read` and `databases.write` Scopes for API Keys
- Added New Runtimes
  - Dart 2.17
  - Deno 1.21
  - Java 18
  - Node 18
- Webhooks now have a Signature Key for proof of Origin by @shimonewman in https://github.com/appwrite/appwrite/pull/3351
- Start using Docker Compose V2 (from `docker-compose` to `docker compose`) by @Meldiron in https://github.com/appwrite/appwrite/pull/3362
- Added support for selfhosted Gitlab (OAuth) by @Meldiron in https://github.com/appwrite/appwrite/pull/3366
- Added Dailymotion OAuth Provider by @2002Bishwajeet in https://github.com/appwrite/appwrite/pull/3371
- Added Autodesk OAuth Provider by @Haimantika in https://github.com/appwrite/appwrite/pull/3420
- Ignore Service Checks when using API Key by @stnguyen90 in https://github.com/appwrite/appwrite/pull/3270
- Added WebM as MIME- and Preview Type by @chuongtang in https://github.com/appwrite/appwrite/pull/3327
- Expired User Sessions are now deleted by the Maintenance Worker by @TorstenDittmann in https://github.com/appwrite/appwrite/pull/3324
- Increased JWT rate-limit to 100 per hour by @abnegate in https://github.com/appwrite/appwrite/pull/3345
- Internal Database Relations are now resolved using the Internal ID by @fogelito in https://github.com/appwrite/appwrite/pull/3383
- Permissions for Documents can be updated without payload now by @gepd in https://github.com/appwrite/appwrite/pull/3346

## Bugs
- Fixed Zoom OAuth scopes
- Fixed empty build logs for Functions
- Fixed unnecessary SMTP check on Team Invite using an API Key by @stnguyen90 in https://github.com/appwrite/appwrite/pull/3270
- Fixed Error Message when adding Team Member to project by @stnguyen90 in https://github.com/appwrite/appwrite/pull/3296
- Fixed .NET Runtime Logo by @adityaoberai in https://github.com/appwrite/appwrite/pull/3315
- Fixed unnecessary Function execution delays by @Meldiron in https://github.com/appwrite/appwrite/pull/3348
- Fixed Runtime race conditions on cold start by @PineappleIOnic in https://github.com/appwrite/appwrite/pull/3361
- Fixed Malayalam translation by @varghesejose2020 in https://github.com/appwrite/appwrite/pull/2561
- Fixed English translation by @MATsxm in https://github.com/appwrite/appwrite/pull/3337
- Fixed spelling in Realtime Worker logs by @gireeshp in https://github.com/appwrite/appwrite/pull/1663
- Fixed Docs URL for Yammer OAuth by @everly-gif in https://github.com/appwrite/appwrite/pull/3402

# Version 0.14.2

## Features

- Support for Backblaze adapter in Storage
- Support for Linode adapter in Storage
- Support for Wasabi adapter in Storage
- New Cloud Function Runtimes:
  - Dart 2.17
  - Deno 1.21
  - Java 18
  - Node 18
- Improved overall Migration speed


# Version 0.14.1

## Bugs
* Fixed scheduled Cloud Functions execution with cron-job by @TorstenDittmann in https://github.com/appwrite/appwrite/pull/3245
* Fixed missing runtime icons by @TorstenDittmann in https://github.com/appwrite/appwrite/pull/3234
* Fixed Google OAuth by @Meldiron in https://github.com/appwrite/appwrite/pull/3236
* Fixed certificate generation when hostname was set to 'localhost' by @Meldiron in https://github.com/appwrite/appwrite/pull/3237
* Fixed Installation overriding default env variables by @TorstenDittmann in https://github.com/appwrite/appwrite/pull/3241

# Version 0.14.0

## Features
- **BREAKING CHANGE** New Event Model
  - The new Event Model allows you to define events for Webhooks or Functions more granular
  - Account and Users events have been merged to just Users
  - Examples:
    - `database.documents.create` is now `collections.[COLLECTION_ID].documents.[DOCUMENT_ID].create`
    - Both placeholders needs to be replaced with either `*` for wildcard or an ID of the respective collection or document
    - So you can listen to every document that is created in the `posts` collection with `collections.posts.*.documents.*.create`
  - `event` in the Realtime payload has been renamed to `events` and contains all possible events
  - `X-Appwrite-Webhook-Event` Webhook header has been renamed to `X-Appwrite-Webhook-Events` and contains all possible events
- **BREAKING CHANGE** Renamed `providers` to `authProviders` in Projects
- **BREAKING CHANGE** Renamed `stdout` to `response` in Execution
- **BREAKING CHANGE** Removed delete endpoint from the Accounts API
- **BREAKING CHANGE** Renamed `name` to `userName` on Membership response model
- **BREAKING CHANGE** Renamed `email` to `userEmail` on Membership response model
- **BREAKING CHANGE** Renamed `event` to `events` on Realtime Response and now is an array of strings
- Added `teamName` to Membership response model
- Added new endpoint to update user's status from the Accounts API
- Deleted users will now free their ID and not reserve it anymore
- Added new endpoint to list all memberships on the Users API
- Increased Execution `response` to 1MB
- Increased Build `stdout` to 1MB
- Added Wildcard support to Platforms
- Added Activity page to Teams console
- Added button to verify/unverify user's e-mail address in the console
- Added Docker log limits to `docker-compose.yaml`
- Renamed `_APP_EXECUTOR_RUNTIME_NETWORK` environment variable to `OPEN_RUNTIMES_NETWORK`
- Added Auth0 OAuth2 provider
- Added Okta Oauth2 provider @tanay1337 in https://github.com/appwrite/appwrite/pull/3139

## Bugs
- Fixed issues with `min`, `max` and `default` values for float attributes
- Fixed account created with Magic URL to set a new password
- Fixed Database to respect `null` values
- Fixed missing realtime events from the Users API
- Fixed missing events when all sessions are deleted from the Users and Account API
- Fixed dots in database attributes
- Fixed renewal of SSL certificates
- Fixed errors in the certificates workers
- Fixed HTTPS redirect bug for non GET requests
- Fixed search when a User is updated
- Fixed aspect ratio bug in Avatars API
- Fixed wrong `Fail to Warmup ...` error message in Executor
- Fixed UI when file uploader is covered by jumpt to top button
- Fixed bug that allowed Queries on failed indexes
- Fixed UI when an alert with a lot text disappears too fast by increasing duration
- Fixed issues with cache and case-sensivity on ID's
- Fixed storage stats by upgrading to `BIGINT`
- Fixed `storage.total` stats which now is a sum of `storage.files.total` and `storage.deployments.total`
- Fixed Project logo preview
- Fixed UI for missing icons in Collection attributes
- Fixed UI to allow single-character custom ID's
- Fixed array size validation in the Database Service
- Fixed file preview when file extension is missing
- Fixed `Open an Issue` link in the console
- Fixed missing environment variables on Executor service
- Fixed all endpoints that expect an Array in their params to have not more than 100 items
- Added Executor host variables as a part of infrastructure configuration by @sjke in https://github.com/appwrite/appwrite/pull/3084
- Added new tab/window for new release link by @Akshay-Rana-Gujjar in https://github.com/appwrite/appwrite/pull/3202

# Version 0.13.4

## Features
- Added `detailedTrace` to Logger events
- Added new `_APP_STORAGE_PREVIEW_LIMIT` environment variable to configure maximum preview file size

## Bugs
- Fixed missing volume mount in Docker Compose
- Fixed upload with Bucket File permission
- Fixed custom ID validation in Console
- Fixed file preview with no `output` passed
- Fixed GitHub issue URL in Console
- Fixed double PDOException logging
- Fixed functions cleanup when container is already initialized
- Fixed float input precision in Console

# Version 0.13.3
## Bugs
- Fixed search for terms that inlcude `@` characters
- Fixed Bucket permissions
- Fixed file upload error in UI
- Fixed input field for float attributes in UI
- Fixed `appwrite-executor` restart behavior in docker-compose.yml

# Version 0.13.2
## Bugs
- Fixed global issue with write permissions
- Added missing `_APP_EXECUTOR_SECRET` environment variable for deletes worker
- Increased execution `stdout` and `stderr` from 8000 to 16384 character limit
- Increased maximum file size for image preview to 20mb
- Fixed iOS platforms for origin validation by @stnguyen90 in https://github.com/appwrite/appwrite/pull/2907

# Version 0.13.1
## Bugs
- Fixed the Console UI redirect breaking the header and navigation
- Fixed timeout in Functions API to respect the environment variable `_APP_FUNCTIONS_TIMEOUT`
- Fixed team invite to be invalid after successful use by @Malte2036 in https://github.com/appwrite/appwrite/issues/2593

# Version 0.13.0
## Features
### Functions
- Synchronous function execution
- Improved functions execution times by alot
- Added a new worker to build deployments
- Functions are now executed differently and your functions need to be adapted **Breaking Change**
- Tags are now called Deployments **Breaking Change**
- Renamed `tagId` to `deplyomentId` in collections **Breaking Change**
- Updated event names from `function.tags.*` to `function.deployments.*` **Breaking Change**
- Java runtimes are currently not supported **Breaking Change**
### Storage
- Added Buckets
- Buckets allow you to configure following settings:
  - Maximum File Size
  - Enabled/Disabled
  - Encryption
  - Anti Virus
  - Allowed file extensions
  - Permissions
    - Bucket Level
    - File Level
- Support for S3 and Digitalocean Spaces
- Efficiently process large files by loading only chunks
- Files larger then 5MB needs to be uploaded in chunks using Content-Range header. SDKs handle this internally **Breaking Change**
- Encryption, Compression is now limited to files smaller or equal to 20MB
- New UI in the console for uploading files with progress indication
- Concurrent file uploads
- Added `buckets.read` and `buckets.write` scope to API keys

### Account
- Renamed `providerToken` to `providerAccessToken` in sessions **Breaking Change**
- New endpoint to refresh the OAuth Access Token
- OAuth sessions now include `providerAccessTokenExpiry` and `providerRefreshToken`
- Notion and Stripe have been added to the OAuth Providers
- Microsoft OAuth provider now supports custom domains

### Others
- Renamed `sum` to `total` on multiple endpoints returning a list of resource **Breaking Change**
- Added new `_APP_WORKER_PER_CORE` environment variable to configure the amount of internal workers per core for performance optimization

## Bugs
- Fixed issue with 36 character long custom IDs
- Fixed permission issues and is now more consistent and returns all resources
- Fixed total amount of documents not being updated
- Fixed issue with searching though memberships
- Fixed image preview rotation
- Fixed Database index names that contain SQL keywords
- Fixed UI to reveal long e-mail addresses on User list
- Fixed UI for Attribute default value field to reset after submit
- Fixed UI to check for new available version of Appwrite
- Fixed UI default values when creating Integer or Float attributes
- Removed `_project` prepend from internal Database Schema
- Added dedicated internal permissions table for each Collection

## Security
- Remove `appwrite.io` and `appwrite.test` from authorized domains for session verification

## Upgrades

- Upgraded `redis` extenstion to version 5.3.7
- Upgraded `swoole` extenstion to version 4.8.7
- Upgraded GEO IP database to version March 2022

# Version 0.12.3

## Bugs
- Fix update membership roles (#2799)
- Fix migration to 0.12.x to populate search fields (#2799)

## Security
- Fix URL schema Validation to only allow http/https (#2801)

# Version 0.12.2

## Bugs
- Fix security vulnerability in the Console (#2778)
- Fix security vulnerability in the ACME-Challenge (#2780)

## Upgrades

- Upgraded `redis` extenstion to version 5.3.6
- Upgraded `swoole` extenstion to version 4.8.6
- Upgraded `imagick` extenstion to version 3.7.0
- Upgraded GEO IP database to version February 2022

# Version 0.12.1

## Bugs
- Fixed some issues with the Migration
- Fixed the UI to add Variables to Functions
- Fixed wrong data type for String Attribute size
- Fixed Request stats on the console
- Fixed Realtime Connection stats with high number by abbreviation
- Fixed backward compatibility of account status attribute.

# Version 0.12.0

## Features

- Completely rewritten Database service: **Breaking Change**
  - Collection rules are now attributes
  - Filters for have been replaced with a new, more powerful syntax
  - Custom indexes for more performant queries
  - Enum Attributes
  - Maximum `sum` returned does not exceed 5000 documents anymore **Breaking Change**
  - **DEPRECATED** Nested documents has been removed
  - **DEPRECATED** Wildcard rule has been removed
- You can now set custom ID’s when creating following resources:
  - User
  - Team
  - Function
  - Project
  - File
  - Collection
  - Document
- All resources with custom ID support required you to set an ID now
  - Passing `unique()` will generate a unique ID
- Auto-generated ID's are now 20 characters long
- Wildcard permissions `*` are now `role:all` **Breaking Change**
- Collections can be enabled and disabled
- Permissions are now found as top-level keys `$read` and `$write` instead of nested under `$permissions`
- Accessing collections with insufficient permissions now return a `401` isntead of `404` status code
- Offset cannot be higher than 5000 now and cursor pagination is required
- Added Cursor pagination to all endpoints that provide pagination by offset
- Added new Usage worker to aggregate usage statistics
- Added new Database worker to handle heavy database tasks in the background
- Added detailed Usage statistics to following services in the Console:
  - Users
  - Storage
  - Database
- You can now disable/enable following services in the Console:
  - Account
  - Avatars
  - Database
  - Locale
  - Health
  - Storage
  - Teams
  - Users
  - Functions
- Fixed several memory leaks in the Console
- Added pagination to account activities in the Console
- Added following events from User service to Webhooks and Functions:
  - `users.update.email`
  - `users.update.name`
  - `users.update.password`
- Added new environment variables to enable error logging:
  - The `_APP_LOGGING_PROVIDER` variable allows you to enable the logger set the value to one of `sentry`, `raygun`, `appsignal`.
  - The `_APP_LOGGING_CONFIG` variable configures authentication to 3rd party error logging providers. If using Sentry, this should be 'SENTRY_API_KEY;SENTRY_APP_ID'. If using Raygun, this should be Raygun API key. If using AppSignal, this should be AppSignal API key.
- Added new environment variable `_APP_USAGE_AGGREGATION_INTERVAL` to configure the usage worker interval
- Added negative rotation values to file preview endpoint
- Multiple responses from the Health service were changed to new (better) schema  **Breaking Change**
- Method `health.getAntiVirus()` has been renamed to `health.getAntivirus()`
- Added following langauges to the Locale service:
  - Latin
  - Sindhi
  - Telugu
- **DEPRECATED** Tasks service **Breaking Change**

## Bugs
- Fixed `/v1/avatars/initials` when no space in the name, will try to split by `_`
- Fixed all audit logs now saving all relevant informations
- Fixed Health endpoints for `db` and `cache`

## Security
- Increased minimum password length to 8 and removed maximum length
- Limited User Preferences to 65kb total size
- Upgraded Redis to 6.2
- Upgraded InfluxDB to 1.4.0
- Upgraded Telegraf to 1.3.0

# Version 0.11.1

## Bugs
- Fix security vulnerability in the Console (#2777)
- Fix security vulnerability in the ACME-Challenge (#2779)

## Upgrades
- Upgraded redis extenstion to version 5.3.6
- Upgraded swoole extenstion to version 4.8.6
- Upgraded imagick extenstion to version 3.7.0
- Upgraded yaml extenstion to version 2.2.2
- Upgraded maxminddb extenstion to version 1.11.0
- Upgraded GEO IP database to version February 2022

# Version 0.11.0

## Features
- Added Swift Platform Support
- Added new Cloud Functions Runtimes:
  - Swift 5.5
  - Java 17
  - Python 3.10
  - Deno 1.12
  - Deno 1.13
  - Deno 1.14
  - PHP 8.1
  - Node 17
- Added translations:
  - German `de` by @SoftCreatR in https://github.com/appwrite/appwrite/pull/1790
  - Hebrew `he` by @Kokoden in https://github.com/appwrite/appwrite/pull/1846
  - Oriya `or` by @Rutam21 in https://github.com/appwrite/appwrite/pull/1827
  - Italian `it` by @ilmalte in https://github.com/appwrite/appwrite/pull/1824
  - Portugese (Portugal) `pt-PT` by @OscarRG in https://github.com/appwrite/appwrite/pull/1820
  - Portugese (Brazil) `pt-BR` by @renato04 in https://github.com/appwrite/appwrite/pull/1817
  - Indonesian `id` by @Hrdtr in https://github.com/appwrite/appwrite/pull/1816
  - Korean `ko` by @ssong in https://github.com/appwrite/appwrite/pull/1814
  - Ukrainian `uk` by @daniloff200 in https://github.com/appwrite/appwrite/pull/1794
  - Russian `ru` by @daniloff200 in https://github.com/appwrite/appwrite/pull/1795
  - Belarusian `be` by @daniloff200 in https://github.com/appwrite/appwrite/pull/1796
  - Arabic `ar` by @arsangamal in https://github.com/appwrite/appwrite/pull/1800
  - Malay `ms` by @izqalan in https://github.com/appwrite/appwrite/pull/1806
  - Gujarati `gu` by @honeykpatel in https://github.com/appwrite/appwrite/pull/1808
  - Polish `pl` by @achromik in https://github.com/appwrite/appwrite/pull/1811
  - Malayalam `ml` by @anoopmsivadas in https://github.com/appwrite/appwrite/pull/1813
  - Croatian `hr` by @mbos2 in https://github.com/appwrite/appwrite/pull/1825
  - Danish `da` by @Ganzabahl in https://github.com/appwrite/appwrite/pull/1829
  - French `fr` by @Olyno in https://github.com/appwrite/appwrite/pull/1771
  - Spanish `es` by @chuiizeet in https://github.com/appwrite/appwrite/pull/1833
  - Vietnamese `vt` by @hdkhoasgt in https://github.com/appwrite/appwrite/pull/1880
  - Kannada `kn` by @Nikhil-1503 in https://github.com/appwrite/appwrite/pull/1840
  - Finnish `fi` by @minna-xD in https://github.com/appwrite/appwrite/pull/1847
  - Thai `th` by @teeradon43 in https://github.com/appwrite/appwrite/pull/1851
  - Persian `fa` by @aerabi in https://github.com/appwrite/appwrite/pull/1878
  - Norwegian `no` by @NeonSpork in https://github.com/appwrite/appwrite/pull/1871
  - Norwegian (Nynorsk) `nn` by @NeonSpork in https://github.com/appwrite/appwrite/pull/2019
  - Norwegian (Bokmål) `nb` by @Exouxas in https://github.com/appwrite/appwrite/pull/1877
  - Dutch `nl` by @ArtixAllMighty in https://github.com/appwrite/appwrite/pull/1879
  - Sanskrit `sa` by @Rutam21 in https://github.com/appwrite/appwrite/pull/1895
  - Nepali `ne` by @TheLearneer in https://github.com/appwrite/appwrite/pull/1807
  - Swedish `sv` by @didair in https://github.com/appwrite/appwrite/pull/1948
  - Hindi `hi` by @willtryagain in https://github.com/appwrite/appwrite/pull/1810
  - Luxembourgish `lb` by @OscarRG in https://github.com/appwrite/appwrite/pull/1857
  - Catalan `ca` by @und1n3 in https://github.com/appwrite/appwrite/pull/1875
  - Chinese (Taiwan) `zh-TW` by @HelloSeaNation in https://github.com/appwrite/appwrite/pull/2134
  - Chinese (PRC)	`zh-CN` by @HelloSeaNation in https://github.com/appwrite/appwrite/pull/1836
  - Bihari `bh` by @dazzlerkumar in https://github.com/appwrite/appwrite/pull/1841
  - Romanian `ro` by @cristina-sirbu in https://github.com/appwrite/appwrite/pull/1868
  - Slovak `sk` by @jakubhi in https://github.com/appwrite/appwrite/pull/1958
  - Greek `el` by @kostapappas in https://github.com/appwrite/appwrite/pull/1992
  - Assamese `as` by @PrerakMathur20 in https://github.com/appwrite/appwrite/pull/2023
  - Esperanto `eo` by @tacoelho in https://github.com/appwrite/appwrite/pull/1927
  - Irish `ga` by @ivernus in https://github.com/appwrite/appwrite/pull/2178
  - Azerbaijani `az` by @aerabi in https://github.com/appwrite/appwrite/pull/2129
  - Latvian `lv` by @RReiso in https://github.com/appwrite/appwrite/pull/2022
  - Lithuanian `lt` by @mantasio in https://github.com/appwrite/appwrite/pull/2018
  - Japanese `jp` by @takmar in https://github.com/appwrite/appwrite/pull/2177
- Added new audio mime-types for viewing audio files on browsers by @eldadfux in https://github.com/appwrite/appwrite/pull/2239

## Bugs
- Fixed `sum` description by @eldadfux in https://github.com/appwrite/appwrite/pull/1659
- Fixed `Add Team Membership` parameter order by @deshankoswatte in https://github.com/appwrite/appwrite/pull/1818
- Fixed Storage File Preview on mobile devices by @m1ga in https://github.com/appwrite/appwrite/pull/2230
- Fixed `top-left` gravity on `Get File Preview` endpoint by @lohanidamodar in https://github.com/appwrite/appwrite/pull/2249

# Version 0.10.4

## Bugs
- Fixed another memory leak in realtime service (#1627)

# Version 0.10.3

## Bugs
- Fixed memory leak in realtime service (#1606)
- Fixed function execution output now being UTF-8 encoded before saved (#1607)
# Version 0.10.2

## Bugs
- Fixed SSL certificates status not being updated (#1592)
- Fixed failing team invites on console (#1580)

# Version 0.10.1

## Bugs
- Improved error messages on Migration regarding invalid document structures (#1576)
- Fixed Console SDK endpoint to work with multiple proxies (#1575)
- Fixed last function environments variables being corrupt (#1577)
- Fixed `_APP_FUNCTIONS_CPUS` variable for cloud functions (#1568)

# Version 0.10.0

## Features
- Added Realtime (#948)
- Added Realtime statistics to the console (#948)
- Added Magic URL login (#1552)
- Refactored E-Mail template (#1422)
- Improved locale management (#1440)
- Added `$permissions` to execution response (#948)
- Switch from using Docker CLI to Docker API by integrating [utopia-php/orchestration](https://github.com/utopia-php/orchestration) (#1420)
- Added DOCKERHUB_PULL_USERNAME, DOCKERHUB_PULL_PASSWORD and DOCKERHUB_PULL_EMAIL env variables for pulling from private DockerHub repos (#1420)
- Added `updateName`, `updateEmail` and `updatePassword` to Users service and console (#1547)

## Bugs
- Fixed MariaDB timeout after 24 hours (#1510)
- Fixed upgrading installation with customized `docker-compose.yml` file (#1513)
- Fixed usage stats on the dashboard displaying invalid total users count (#1514)
# Version 0.9.4
## Security

- Fixed security vulnerability that exposes project ID's from other admin users (#1453)


# Version 0.9.3

## Bugs

- Fixed Abuse Limit keys for JWT and E-Mail confirmation (#1434)

# Version 0.9.2

## Bugs

- Fixed JWT session validation (#1408)
- Fixed passing valid JWT session to Cloud Functions (#1421)
- Fixed race condition when uploading and extracting bigger Cloud Functions (#1419)

# Version 0.9.1

## Bugs

- Fixed PDO Connection timeout (#1385)
- Removed unnecessary `app` resource and replace with `utopia` (#1384)
- Fixed missing quote in Functions Worker logs (#1375)

# Version 0.9.0

## Features

- Added support for Android
- Added a new Cloud Functions runtime for
  - Java 16.0
  - Java 11.0
  - Node 16.0
  - Dart 2.13
- Added a new gravity option when croping storage images using the file preview endpoint (#1260)
- Upgraded GEOIP DB file to Jun 2021 release (#1256)
- Added file created date to file info on the console (#1183)
- Added file size to file info on the console (#1183)
- Added internal support for connection pools for improved performance (#1278)
- Added new abstraction for workers executable files (#1276)
- Added a new API in the Users API to allow you to force update your user verification status (#1223)
- Using a fixed commit to avoid breaking changes for imagemagick extension (#1274)
- Updated the design of all the email templates (#1225)
- Refactored Devices page in Console: (#1167)
  - Renamed *Devices* to *Sessions*
  - Add Provider Icon to each Session
  - Add Anonymous Account Placeholder
- Upgraded phpmailer version to 6.5.0 (#1317)
- Upgraded telegraf docker image version to v1.2.0
- Added new environment variables to the `telegraf` service: (#1202)
  - _APP_INFLUXDB_HOST
  - _APP_INFLUXDB_PORT
- Added `expires` parameter to Account Recovery and Email Validation URL's
- Added new endpoint to get a session based on it's ID (#1294)
- Added added a new version param to the migration script (#1342)
- Improved Queue Interval for all workers from 5 seconds to 1 (#1308 Thanks to @Meldiron)

## Breaking Changes (Read before upgrading!)
- Renamed `env` param on `/v1/functions` to `runtime` (#1314)
- Renamed `deleteUser` method in all SDKs to `delete` (#1216)

## Bugs

- Fixed bug causing runtimes conflict and hanging executions when max Functions containers limit passed (#1288)
- Fixed 404 error when removing a project member on the Appwrite console (#1214)
- Fixed Swoole buffer output size to allow downloading files bigger than allowed size (#1189)
- Fixed ClamAV status when anti virus is not running (#1188)
- Fixed deleteSession which was removing cookieFallback from the localstorage on any logout instead of current session (#1206)
- Fixed Nepal flag (#1173)
- Fixed a bug in the Twitch OAuth adapter (#1209)
- Fixed missing session object when OAuth session creation event is triggered (#1208)
- Fixed bug where we didn't ignore the email case, converted all emails to lowercase internally (#1243)
- Fixed a console bug where you can't click a user with no name, added a placeholder for anonymous users (#1220)
- Fixed unique keys not being updated when changing a user's email address (#1301)
- Fixed a bug where decimal integers where wrongly used with database filters (#1349)

## Security

- Fixed potential XSS injection on the console

# Version 0.8.0

## Features
- Refactoring SSL generation to work on every request so no domain environment variable is required for SSL generation (#1133)
- Added Anonymous Login ([RFC-010](https://github.com/appwrite/rfc/blob/main/010-anonymous-login.md), #914)
- Added events for functions and executions (#971)
- Added JWT support (#784)
- Added ARM support (#726)
- New awesome image preview features, supports borderRadius, borderColor, borderWidth 
- Split token & session models to become 2 different internal entities (#922)
- Added Dart 2.12 as a new Cloud Functions runtime (#989)
- Added option to disable email/password (#947)
- Added option to disable anonymous login (need to merge and apply changed) (#947)
- Added option to disable JWT auth (#947)
- Added option to disable team invites (#947)
- Option to limit number of users (good for app launches + root account PR) (#947)
- Added 2 new endpoints to the projects API to allow new settings 
- Enabled 501 errors (Not Implemented) from the error handler
- Added Python 3.9 as a new Cloud Functions runtime (#1044)
- Added Deno 1.8 as a new Cloud Functions runtime (#989)
- Upgraded to PHP 8.0 (#713)
- ClamAV is now disabled by default to allow lower min requirements for Appwrite (#1064)
- Added a new env var named `_APP_LOCALE` that allow to change the default `en` locale value (#1056)
- Updated all the console bottom control to be consistent. Dropped the `+` icon (#1062)
- Added Response Models for Documents and Preferences (#1075, #1102)
- Added new endpoint to update team membership roles (#1142)
- Removed DB connection from webhooks worker for improved performance (#1150)

## Bugs

- Fixed default value for HTTPS force option
- Fixed form array casting in dashboard (#1070)
- Fixed collection document rule form in dashboard (#1069)
- Bugs in the Teams API:
  - Fixed incorrect audit worker event names (#1143)
  - Increased limit of memberships fetched in `createTeamMembership` to 2000 (#1143)
  - Fixed exception thrown when SSL certificate is already stored in the database (#1151)
- Fixed user delete button in the Appwrite console (#1216)
- Fixed missing placeholder for user name when empty (#1220)

## Breaking Changes (Read before upgrading!)

- Rename `deleteuser` to `delete` on Users Api (#1089)
- Environment variable `_APP_FUNCTIONS_ENVS` renamed to `_APP_FUNCTIONS_RUNTIMES` (#1101)
- Only logged in users can execute functions (for guests, use anonymous login) (#976)
- Only the user who has triggered the execution get access to the relevant execution logs (#1045)
- Function execution environment variable `APPWRITE_FUNCTION_EVENT_PAYLOAD` renamed to `APPWRITE_FUNCTION_EVENT_DATA`  (#1045)
- Function execution environment variable `APPWRITE_FUNCTION_ENV_NAME` renamed to `APPWRITE_FUNCTION_RUNTIME_NAME` (#1101)
- Function execution environment variable `APPWRITE_FUNCTION_ENV_VERSION` renamed to `APPWRITE_FUNCTION_RUNTIME_VERSION` (#1101)
- Introduces rate limits for:
  - Team invite (10 requests in every 60 minutes per IP address) (#1088)
- Rename param `inviteId` to the more accurate `membershipId` in the Teams API (#1129)

# Version 0.7.2

## Features

- When creating new resources from the client API, the current user gets both read & write permissions by default. (#1007)
- Added timestamp to errors logs on the HTTP API container (#1002)
- Added verbose tests output on the terminal and CI (#1006)

## Upgrades

- Upgraded utopia-php/abuse to version 0.4.0
- Upgraded utopia-php/analytics to version 0.2.0

## Bugs

- Fixed certificates worker error on successful operations (#1010)
- Fixed head requests not responding (#998)
- Fixed bug when using auth credential for the Redis container (#993)
- Fixed server warning logs on 3** redirect endpoints (#1013)

# Version 0.7.1

## Features

- Better error logs on appwrite certificates worker
- Added option for Redis authentication
- Force adding a security email on setup
- SMTP is now disabled by default, no dummy SMTP is included in setup
- Added a new endpoint that returns the server and SDKs latest versions numbers #941
- Custom data strings, userId, and JWT available for cloud functions #967

## Upgrades

- Upgraded redis extension lib to version 5.3.3
- Upgraded maxmind extension lib to version 1.10.0
- Upgraded utopia-php/cli lib to version 0.10.0
- Upgraded matomo/device-detector lib to version 4.1.0
- Upgraded dragonmantank/cron-expression lib to version 3.1.0
- Upgraded influxdb/influxdb-php lib to version 1.15.2
- Upgraded phpmailer/phpmailer lib to version 6.3.0
- Upgraded adhocore/jwt lib to version 1.1.2
- Upgraded domnikl/statsd to slickdeals/statsd version 3.0
 
## Bug Fixes

- Updated missing storage env vars
- Fixed a bug, that added a wrong timezone offset to user log timestamps
- Fixed a bug, that Response format header was not added in the access-control-allow-header list.
- Fixed a bug where countryName is unknown on sessions (#933)
- Added missing event users.update.prefs (#952)
- Fixed bug not allowing to reset document permissions (#977)

## Security

- Fixed an XSS vulnerability in the Appwrite console

# Version 0.7.0

## Features

- Improved Webhooks and added new system events - [Learn more]()
- Added response to /locale/languages API with a list of languages (@TorstenDittmann ,[#351](https://github.com/appwrite/appwrite/issues/351))
- Added a new route in the Avatars API to get user initials avatar ([#386](https://github.com/appwrite/appwrite/issues/386))
- Added API response payload structure info and examples to the docs site ([#381](https://github.com/appwrite/appwrite/issues/381))
- Added support for Brotli compression (@PedroCisnerosSantana, @Rohitub222, [#310](https://github.com/appwrite/appwrite/issues/310))
- New deletion worker ([#521](https://github.com/appwrite/appwrite/issues/521))
- New maintenance worker - cleaning up system logs and other optimizations ([#766](https://github.com/appwrite/appwrite/pull/766))
- New email worker - all emails are now sent asynchronously for improved performance (@TorstenDittmann ,[#402](https://github.com/appwrite/appwrite/pull/402))
- Moved all Appwrite container logs to STDOUT & STDERR ([#389](https://github.com/appwrite/appwrite/issues/389))
- New Doctor CLI to debug the Appwrite server ([#415](https://github.com/appwrite/appwrite/issues/415))
- Added container names to docker-compose.yml (@drandell)
- Optimised function execution by using fully-qualified function calls
- Added support for boolean 'true' and 'false' in query strings alongside 1 and 0
- Updated storage calculation to match IEC standards
- Now using Alpine as base Docker image
- Switch standard dev ports to 95xx prefix ([#780](https://github.com/appwrite/appwrite/pull/780))
- User & Team name max length is now 128 chars and not 100 for better API consistency
- Collection name max length is now 128 chars and not 256 for better API consistency
- Project name max length is now 128 chars and not 100 for better API consistency
- Webhook name max length is now 128 chars and not 256 for better API consistency
- API Key name max length is now 128 chars and not 256 for better API consistency
- Task name max length is now 128 chars and not 256 for better API consistency
- Platform name max length is now 128 chars and not 256 for better API consistency
- Webhooks payloads are now exactly the same as any of the API response objects, documentation added
- Added new locale: Marathi -mr (@spielers)
- New and consistent response format for all API object + new response examples in the docs
  - Removed user roles attribute from user object (can be fetched from /v1/teams/memberships) **
  - Removed type attribute from session object response (used only internally)
  - ** - might be changed before merging to master
  - Added fallback option to 0.6 format for backward compatibility with any changes (@christyjacob4 [#772](https://github.com/appwrite/appwrite/pull/772))
- Added option to disable mail sending by setting an empty SMTP host value ([#730](https://github.com/appwrite/appwrite/issues/730))
- Upgraded installation script ([#490](https://github.com/appwrite/appwrite/issues/490))
- Added new environment variables for ClamAV hostname and port ([#780](https://github.com/appwrite/appwrite/pull/780))
- New OAuth adapter for Box.com (@armino-dev - [#420](https://github.com/appwrite/appwrite/issues/410))
- New OAuth adapter for PayPal sandbox  (@armino-dev - [#420](https://github.com/appwrite/appwrite/issues/410))
- New OAuth adapter for Tradeshift  (@armino-dev - [#855](https://github.com/appwrite/appwrite/pull/855))
- New OAuth adapter for Tradeshift sandbox  (@armino-dev - [#855](https://github.com/appwrite/appwrite/pull/855))
- Introducing new permssion types: role:guest & role:member
- Disabled rate-limits on server side integrations
- Refactored migration script 

### User Interface

- Updated grid for OAuth2 providers list in the console ([#413](https://github.com/appwrite/appwrite/issues/413))
- Added Google Fonts to Appwrite for offline availability 
- Added option to delete user from the console (@PineappleIOnic - [#538](https://github.com/appwrite/appwrite/issues/538))
- Added option to delete team from the console ([#380](https://github.com/appwrite/appwrite/issues/380))
- Added option to view team members from the console ([#378](https://github.com/appwrite/appwrite/issues/378))
- Add option to assign new team members to a team from the console and the API ([#379](https://github.com/appwrite/appwrite/issues/379))
- Added Select All Checkbox for on Console API key Scopes Screen ([#477](https://github.com/appwrite/appwrite/issues/477))
- Added pagination and search for team memberships route ([#387](https://github.com/appwrite/appwrite/issues/387))
- Added pagination for projects list on the console home page.
- UI performance & accessibility improvements ([#406](https://github.com/appwrite/appwrite/pull/406))
- New UI micro-interactions and CSS fixes (@AnatoleLucet)
- Added toggle to hide/show secret keys and passwords inside the dashboard (@kodumbeats, [#535](https://github.com/appwrite/appwrite/issues/535))

### Upgrades

- Upgraded QR codes generator library (@PedroCisnerosSantana - [#475](https://github.com/appwrite/appwrite/issues/475))
- Upgraded Traefik image to version 2.3
- Upgraded MariaDB to version 10.5.5
- Upgraded Redis Docker image to version 6.0 (alpine)
- Upgraded Influxdb Docker image to version 1.8 (alpine)
- Upgraded Redis Resque queue library to version 1.3.6 ([#319](https://github.com/appwrite/appwrite/issues/319))
- Upgraded ClamAV container image to version 1.0.11 ([#412](https://github.com/appwrite/appwrite/issues/412))
- Upgraded device detector to version 3.12.6
- Upgraded GEOIP DB file to Feb 2021 release

## Breaking Changes (Read before upgrading!)

- **Deprecated** `first` and `last` query params for documents list route in the database API
- **Deprecated** Deprecated Pubjabi Translations ('pn')
- **Deprecated** `PATCH /account/prefs` is now updating the prefs payload and not just merging it
- **Deprecated** `PATCH /users/:userId/prefs` is now updating the prefs payload and not just merging it
- Switched order of limit and offset params in all the SDKs `listDocuments` method for better consistency
- Default `limit` param value in all the SDKs `listDocuments` method is now 25 for better consistency

## Bug Fixes

- Fixed a bug that caused blocked users to be able to create sessions ([#777](https://github.com/appwrite/appwrite/pull/781))
- Fixed an issue where Special characters in _APP_OPENSSL_KEY_V1_ env caused an error ([#732](https://github.com/appwrite/appwrite/issues/732))
- Fixed an issue where Account webhook doesn't trigger through the console ([#493](https://github.com/appwrite/appwrite/issues/493))
- Fixed case sensitive country flag code ([#526](https://github.com/appwrite/appwrite/issues/526))
- Fixed redirect to Appwrite login page when deep link is provided ([#427](https://github.com/appwrite/appwrite/issues/427))
- Fixed an issue where Creating documents fails for parent documents would result in an error ([#514](https://github.com/appwrite/appwrite/issues/514))
- Fixed an issue with Email Sending Problem using external smtp ([#707](https://github.com/appwrite/appwrite/issues/707))
- Fixed an issue where you could not remove a key from User Prefs ([#316](https://github.com/appwrite/appwrite/issues/316))
- Fixed an issue where events are not fully visible in the console ([#492](https://github.com/appwrite/appwrite/issues/492))
- Fixed an issue where UI would wrongly validate integers ([#394](https://github.com/appwrite/appwrite/issues/394))
- Fixed an issue where graphs were cut in mobile view ([#376](https://github.com/appwrite/appwrite/issues/376))
- Fixed URL issue where console/ would not display list of projects ([#372](https://github.com/appwrite/appwrite/issues/372))
- Fixed output of /v1/health/queue/certificates returning wrong data
- Fixed bug where team members count was wrong in some cases
- Fixed network calculation for uploaded files
- Fixed a UI bug preventing float values in numeric fields
- Fixed scroll positioning when moving rules order up & down
- Fixed missing validation for database documents key length (32 chars)
- Grammar fix for pt-br email templates (@rubensdemelo)
- Fixed update form labels and tooltips for Flutter Android apps
- Fixed missing custom scopes param for OAuth2 session create API route
- Fixed wrong JSON validation when creating and updating database documents
- Fixed bug where max file size was limited to a max of 10MB
- Fixed bug preventing the deletion of the project logo
- Fixed Bug when trying to overwrite OAuth cookie in the Flutter SDK
- Fixed OAuth redirect when using the self-hosted instance default success URL ([#454](https://github.com/appwrite/appwrite/issues/454))
- Fixed bug denying authentication with Github OAuth provider
- Fixed a bug making read permission overwrite write permission in some cases
- Fixed consistent property names in databases by enforcing camel case

## Security

- Access to Health API now requires authentication with an API Key with access to `health.read` scope allowed
- Added option to force HTTPS connection to the Appwrite server (_APP_OPTIONS_FORCE_HTTPS)
- Now using your `_APP_SYSTEM_EMAIL_ADDRESS` as the email address for issuing and renewing SSL certificates
- Block iframe access to Appwrite console using the `X-Frame-Options` header.
- Fixed `roles` param input validator
- API Keys are now stored encrypted 
- Disabled domains whitelist ACL for the Appwrite console

# Version 0.6.2 (PRE-RELEASE)

## Features

- New OAuth adapter for sign-in with Apple

## Bug Fixes

- Fixed custom domain not setting correct domain
- Fixed wrong SDK method type in avatars browser route 
- Fixed bug denied public documents (*) to be accessed by guest users
- Fixed cache-control issue not allowing collection UI to update properly
- Fixed a bug where single permission tag in the console was not being saved
- Added missing webhooks events in the console
- Added missing option to delete project
- Fixed a bug where the session was not set properly when the API used an IP with a non-standard port as hostname
- Fixed bug where requests number on the dashboard was hidden when the number got too long
- Permission fields are not required for file creation or update

## Security

- [low severity] Patch for email library (https://github.com/advisories/GHSA-f7hx-fqxw-rvvj)

# Version 0.6.1 (PRE-RELEASE)

## Bug Fixes

- Fix for Google OAuth provider not working properly
- Fix for login error when using a remote host with non-default ports
- Removed empty activity tab on the document editor
- Changed upgrade script name to ‘migrate’ to better reflect what it actually does
- Fixed bug where after clicking the cancel option in the confirmation dialog the button got disabled
- Fixed a small grammar error in the documents list screen

# Version 0.6.0 (PRE-RELEASE)

## Features

- New collections UI with ability to create and update a collection
- New documents UI with ability to create and update a document
- Added support for Flutter iOS & Android apps
- Added support for default DB document values
- Exposed health API to all the server SDKs
- New locale for Khmer
- Added TypeScript type hinting to the JS SDK (@zevektor)
- Added LTR/RTL support for markdown editor
- Added cachebuster to version number on footer
- New OAuth logos
- Minor fixes to the dark mode theme
- Added JSON view for a project user
- Removed setKey and setMode methods from all client SDKs

## Breaking Changes

- Updated all the REST API query params to be in camelCase
- Normalized locale phone codes response body

## Bug Fixes

- Fixed project users logout button
- Fixed wrong target in database back link

# Version 0.5.3 (PRE-RELEASE)

## Bug Fixes

- Fixed bug where multiple unique attribute were allowed
- Blocked forms from being submitted unlimited times
  
# Version 0.5.2 (PRE-RELEASE)

## Bug Fixes

- Fixed missing attributes in user account

# Version 0.5.1 (PRE-RELEASE)

## Bug Fixes

- Delayed SSL init when server startup for traefik to be ready for HTTP challenge
- Enabled easy access to the upgrade tool from the terminal

# Version 0.5.0 (PRE-RELEASE)

## Features

- Upgraded core API PHP version to 7.4
- New database rule validation options
- Allow non-web platform to skip origin header
- Limited console dashboard to show max 5 alerts at the same time
- Added more webhooks events
- Normalized all webhooks event names
- Added support for SameSite cookie option with fallback cookie for old clients
- Added a new Discord OAuth adapter
- Added a new Twitch OAuth adapter
- Added a new Spotify OAuth adapter
- Added a new Yahoo OAuth adapter
- Added a new Salesforce OAuth adapter
- Added a new Yandex OAuth adapter
- Added a new Paypal OAuth adapter
- Added a new Bitly OAuth adapter
- Upgraded MariaDB image to version 1.0.2
- Upgraded SMTP image to version 1.0.1
- File upload route (POST /v1/storage/files) now accept a single file per request
- Added ENV vars to change system email sender name and address 
- Usage for requests made by project admin in the console are not counted as API usage
- Added ENV var to change default file upload size limit. New default value is 100MB
- Added option to delete file directly from the dashboard
- Added option to view file preview from the dashboard
- Added option to add custom domains with auto SSL certificate generator

## Bug Fixes

- Fixed bug where user status was saved as a string instead of an integer
- Fixed gravatar icons not showing up correctly on the console
- Fixed code location of project not found error
- Fixed bug where tags element would ignore tab key for parsing new tags
- Fixed OAuth login error saying project UID is missing when its not
- Fixed wrong input validation for user preferences

## Breaking Changes

- Merged Auth and Account service route to make the API REST compatible

# Version 0.4.0 (PRE-RELEASE)

## Features

- Added 5 new locales for locale service and email templates (is, ml, th, fo, ph, pn)
- 2 stage Docker build
- Limit HTTP origin check only to browser integrations
- Updated new Brexit date to 31-01-2020
- Added a version number to sign in and signup pages for easier debugging of issues
- Preparation for adding SameSite cookie option support
- Using native Docker volumes for setup for better cross-platform support and easier management of read/write permissions
- Added support for custom SSL certificates without needing to set a proxy
- Added project UID validation check when making an API call. This should help developers to understand our authentication errors better.
- Updated ClamAV docker image to version 1.0.7
- Updated MariaDB docker image to version 1.0.1
- Core Docker image size reduced to 127MB

## Security

- [PHP-FPM security patch fix](https://bugs.php.net/patch-display.php?bug_id=78599&patch=0001-Fix-bug-78599-env_path_info-underflow-can-lead-to-RC.patch&revision=latest) - Upgraded PHP version to 7.3.12 [Major]
- Remove executable permission from avatars files [Minor]
- Updated SDK Generator Twig dependency with security issue: https://www.exploit-db.com/exploits/44102 [Minor]

## Bug Fixes

- New loading message when creating a new project
- Fixed broken redirect URL when creating a new project
- Fixed broken modal when a user password is too short
- Fixed issue denying the creation of session cookies on localhosts with port other than 80 or 443
- Fixed bug that prevented actual file size calculation
- Fixed MariaDB SQL abuse table time field-type
- Fixed error message not showing up in console failed signup
- Fixed cookie session not being appropriately set when accessing the console from IP hostname

## Breaking Changes

- OAuth path is now /auth/login/oauth instead of /auth/oauth and /auth/oauth/callback is now /auth/login/oauth/callback, this is for better consistency with new login methods we will introduce in the future
- Changed file attribute sizeCompressed to sizeActual to better reflect server logic

# Version 0.3.0 (PRE-RELEASE)

## Features

- Added 19 new locales for locale service and email templates (af, ar, bn, cz, hu, hy, jv, ko, lt, ml, no, ru, si, sq, sv, ta, vi, zh-cn, zh-tw)
- New users service routes to allow updates pref and name update
- New OAuth adapters (Amazon, Dropbox, Microsoft, Slack, VK)
- Added support for ES6 require statements in JS SDK
- New Locale API route for fetching a list of continents

## Bug Fixes
- Fix for typos in PT-BR translations
- Fix for UI crash when project user was missing a name
- Fix for it locale including the en templates by mistake
- Fix for UI not showing user's prefs properly
- Fixed 401 unexpected error when no permission passed in creation of a new resource

## Breaking Changes

- users/deleteUsersSession method name changed to users/deleteUserSession in all SDKs for better consistency

# Version 0.2.0 (PRE-RELEASE)

## Features

- Added option to limit access to the Appwrite console
- Added option to disable abuse check and rate limits
- Added input field with the server API endpoint for easy access
- Added new OAuth providers for Google, Bitbucket, and GitLab
- Added 15 new locales for locale service and email templates (cat, de, es, fi, fr, gr, hi, id, it, nl, pt-br, pt-pt, ro, tr, ua)
- Improved test coverage for the project and synced DEV & CI environments settings

## Bug Fixes

- Fixed bug not allowing to update OAuth providers settings
- Fixed some broken API examples in docs
- Fixed bug that caused the Appwrite container to change DB directory file permissions.

## Breaking Changes

- Changed auth service 'redirect' param to 'confirm' for better clarity
- Updated all SDKs to sync with API changes<|MERGE_RESOLUTION|>--- conflicted
+++ resolved
@@ -1,17 +1,9 @@
-<<<<<<< HEAD
 # Version 1.3.5
 
 ## Bugs
 
-- Fix minimum length for string attribute default values [#5606](https://github.com/appwrite/appwrite/pull/5606)
+- Fix minimum length for string attribute default values [#5606](https://github.com/appwrite/appwrite/pull/5606), [#5602](https://github.com/appwrite/appwrite/pull/5602)
 - Update framework to fix route mismatches [#5603](https://github.com/appwrite/appwrite/pull/5603)
-=======
-# Version 1.4.0
-
-## Bugs
-
-- Fix string attribute not allowing default with 0 length [#5602](https://github.com/appwrite/appwrite/pull/5602)
->>>>>>> 60111948
 
 # Version 1.3.4
 
