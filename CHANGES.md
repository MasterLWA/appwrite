<<<<<<< HEAD
# Version 1.0.0

## Features

- Grouped auth related attributes in project collection. Introduced new attribute `auths` and removed all attributes related to auth methods and `usersAuthLimit` as well, all these are grouped under `auths` attribute
- Grouped oAuth related attributes in project collection. Introduced new attribute `providers` and removed all attributes related to OAuth2 providers. All OAuth2 attributes are grouped under `providers`
- Project model changed, `userAuth<AuthMethod>` => `auth<AuthMethod>` example `userAuthEmailPassword` => `authEmailPassword`, also `userOauth2<Provider>...` => `provider<Provider>...` example `userOauth2GithubAppid` => `providerGithubAppid`
=======
# Version 0.11.0

## Features
- Added Swift Platform Support
- Added new Cloud Functions Runtimes:
  - Swift 5.5
  - Java 17
  - Python 3.10
  - Deno 1.12
  - Deno 1.13
  - Deno 1.14
- Added translations:
  - German `de` by @SoftCreatR in https://github.com/appwrite/appwrite/pull/1790
  - Hebrew `he` by @Kokoden in https://github.com/appwrite/appwrite/pull/1846
  - Oriya `or` by @Rutam21 in https://github.com/appwrite/appwrite/pull/1827
  - Italian `it` by @ilmalte in https://github.com/appwrite/appwrite/pull/1824
  - Portugese (Portugal) `pt-PT` by @OscarRG in https://github.com/appwrite/appwrite/pull/1820
  - Portugese (Brazil) `pt-BR` by @renato04 in https://github.com/appwrite/appwrite/pull/1817
  - Indonesian `id` by @Hrdtr in https://github.com/appwrite/appwrite/pull/1816
  - Korean `ko` by @ssong in https://github.com/appwrite/appwrite/pull/1814
  - Ukrainian `uk` by @daniloff200 in https://github.com/appwrite/appwrite/pull/1794
  - Russian `ru` by @daniloff200 in https://github.com/appwrite/appwrite/pull/1795
  - Belarusian `be` by @daniloff200 in https://github.com/appwrite/appwrite/pull/1796
  - Arabic `ar` by @arsangamal in https://github.com/appwrite/appwrite/pull/1800
  - Malay `ms` by @izqalan in https://github.com/appwrite/appwrite/pull/1806
  - Gujarati `gu` by @honeykpatel in https://github.com/appwrite/appwrite/pull/1808
  - Polish `pl` by @achromik in https://github.com/appwrite/appwrite/pull/1811
  - Malayalam `ml` by @anoopmsivadas in https://github.com/appwrite/appwrite/pull/1813
  - Croatian `hr` by @mbos2 in https://github.com/appwrite/appwrite/pull/1825
  - Danish `da` by @Ganzabahl in https://github.com/appwrite/appwrite/pull/1829
  - French `fr` by @Olyno in https://github.com/appwrite/appwrite/pull/1771
  - Spanish `es` by @chuiizeet in https://github.com/appwrite/appwrite/pull/1833
  - Vietnamese `vt` by @hdkhoasgt in https://github.com/appwrite/appwrite/pull/1880
  - Kannada `kn` by @Nikhil-1503 in https://github.com/appwrite/appwrite/pull/1840
  - Finnish `fi` by @minna-xD in https://github.com/appwrite/appwrite/pull/1847
  - Thai `th` by @teeradon43 in https://github.com/appwrite/appwrite/pull/1851
  - Persian `fa` by @aerabi in https://github.com/appwrite/appwrite/pull/1878
  - Norwegian `no` by @NeonSpork in https://github.com/appwrite/appwrite/pull/1871
  - Norwegian (Nynorsk) `nn` by @NeonSpork in https://github.com/appwrite/appwrite/pull/2019
  - Norwegian (Bokmål) `nb` by @Exouxas in https://github.com/appwrite/appwrite/pull/1877
  - Dutch `nl` by @ArtixAllMighty in https://github.com/appwrite/appwrite/pull/1879
  - Sanskrit `sa` by @Rutam21 in https://github.com/appwrite/appwrite/pull/1895
  - Nepali `ne` by @TheLearneer in https://github.com/appwrite/appwrite/pull/1807
  - Swedish `sv` by @didair in https://github.com/appwrite/appwrite/pull/1948
  - Hindi `hi` by @willtryagain in https://github.com/appwrite/appwrite/pull/1810
  - Luxembourgish `lb` by @OscarRG in https://github.com/appwrite/appwrite/pull/1857
  - Catalan `ca` by @und1n3 in https://github.com/appwrite/appwrite/pull/1875
  - Chinese (Taiwan) `zh-TW` by @HelloSeaNation in https://github.com/appwrite/appwrite/pull/2134
  - Chinese (PRC)	`zh-CN` by @HelloSeaNation in https://github.com/appwrite/appwrite/pull/1836
  - Bihari `bh` by @dazzlerkumar in https://github.com/appwrite/appwrite/pull/1841
  - Romanian `ro` by @cristina-sirbu in https://github.com/appwrite/appwrite/pull/1868
  - Slovak `sk` by @jakubhi in https://github.com/appwrite/appwrite/pull/1958
  - Greek `el` by @kostapappas in https://github.com/appwrite/appwrite/pull/1992
  - Assamese `as` by @PrerakMathur20 in https://github.com/appwrite/appwrite/pull/2023
  - Esperanto `eo` by @tacoelho in https://github.com/appwrite/appwrite/pull/1927
  - Irish `ga` by @ivernus in https://github.com/appwrite/appwrite/pull/2178
  - Azerbaijani `az` by @aerabi in https://github.com/appwrite/appwrite/pull/2129
  - Latvian `lv` by @RReiso in https://github.com/appwrite/appwrite/pull/2022
  - Lithuanian `lt` by @mantasio in https://github.com/appwrite/appwrite/pull/2018
  - Japanese `jp` by @takmar in https://github.com/appwrite/appwrite/pull/2177
- Added new audio mime-types for viewing audio files on browsers by @eldadfux in https://github.com/appwrite/appwrite/pull/2239

## Bugs
- Fixed `sum` description by @eldadfux in https://github.com/appwrite/appwrite/pull/1659
- Fixed `Add Team Membership` parameter order by @deshankoswatte in https://github.com/appwrite/appwrite/pull/1818
- Fixed Storage File Preview on mobile devices by @m1ga in https://github.com/appwrite/appwrite/pull/2230
- Fixed `top-left` gravity on `Get File Preview` endpoint by @lohanidamodar in https://github.com/appwrite/appwrite/pull/2249

>>>>>>> cf9e31a1
# Version 0.10.4

## Bugs
- Fixed another memory leak in realtime service (#1627)

# Version 0.10.3

## Bugs
- Fixed memory leak in realtime service (#1606)
- Fixed function execution output now being UTF-8 encoded before saved (#1607)

# Version 0.10.2

## Bugs
- Fixed SSL certificates status not being updated (#1592)
- Fixed failing team invites on console (#1580)

# Version 0.10.1

## Bugs
- Improved error messages on Migration regarding invalid document structures (#1576)
- Fixed Console SDK endpoint to work with multiple proxies (#1575)
- Fixed last function environments variables being corrupt (#1577)
- Fixed `_APP_FUNCTIONS_CPUS` variable for cloud functions (#1568)

# Version 0.10.0

## Features
- Added Realtime (#948)
- Added Realtime statistics to the console (#948)
- Added Magic URL login (#1552)
- Refactored E-Mail template (#1422)
- Improved locale management (#1440)
- Added `$permissions` to execution response (#948)
- Switch from using Docker CLI to Docker API by intergrating [utopia-php/orchestration](https://github.com/utopia-php/orchestration) (#1420)
- Added DOCKERHUB_PULL_USERNAME, DOCKERHUB_PULL_PASSWORD and DOCKERHUB_PULL_EMAIL env variables for pulling from private DockerHub repos (#1420)
- Added `updateName`, `updateEmail` and `updatePassword` to Users service and console (#1547)

## Bugs
- Fixed MariaDB timeout after 24 hours (#1510)
- Fixed upgrading installation with customized `docker-compose.yml` file (#1513)
- Fixed usage stats on the dashboard displaying invalid total users count (#1514)

# Version 0.9.4

## Security

- Fixed security vulnerability that exposes project ID's from other admin users (#1453)


# Version 0.9.3

## Bugs

- Fixed Abuse Limit keys for JWT and E-Mail confirmation (#1434)

# Version 0.9.2

## Bugs

- Fixed JWT session validation (#1408)
- Fixed passing valid JWT session to Cloud Functions (#1421)
- Fixed race condition when uploading and extracting bigger Cloud Functions (#1419)

# Version 0.9.1

## Bugs

- Fixed PDO Connection timeout (#1385)
- Removed unnecessary `app` resource and replace with `utopia` (#1384)
- Fixed missing quote in Functions Worker logs (#1375)

# Version 0.9.0

## Features

- Added support for Android
- Added a new Cloud Functions runtime for
  - Java 16.0
  - Java 11.0
  - Node 16.0
  - Dart 2.13
- Added a new gravity option when croping storage images using the file preview endpoint (#1260)
- Upgraded GEOIP DB file to Jun 2021 release (#1256)
- Added file created date to file info on the console (#1183)
- Added file size to file info on the console (#1183)
- Added internal support for connection pools for improved performance (#1278)
- Added new abstraction for workers executable files (#1276)
- Added a new API in the Users API to allow you to force update your user verification status (#1223)
- Using a fixed commit to avoid breaking changes for imagemagick extenstion (#1274)
- Updated the design of all the email templates (#1225)
- Refactored Devices page in Console: (#1167)
  - Renamed *Devices* to *Sessions*
  - Add Provider Icon to each Session
  - Add Anonymous Account Placeholder
- Upgraded phpmailer version to 6.5.0 (#1317)
- Upgraded telegraf docker image version to v1.2.0
- Added new environment variables to the `telegraf` service: (#1202)
  - _APP_INFLUXDB_HOST
  - _APP_INFLUXDB_PORT
- Added `expires` parameter to Account Recovery and Email Validation URL's
- Added new endpoint to get a session based on it's ID (#1294)
- Added added a new version param to the migration script (#1342)
- Improved Queue Interval for all workers from 5 seconds to 1 (#1308 Thanks to @Meldiron)

## Breaking Changes (Read before upgrading!)
- Renamed `env` param on `/v1/functions` to `runtime` (#1314)
- Renamed `deleteUser` method in all SDKs to `delete` (#1216)

## Bugs

- Fixed bug causing runtimes conflict and hanging executions when max Functions containers limit passed (#1288)
- Fixed 404 error when removing a project member on the Appwrite console (#1214)
- Fixed Swoole buffer output size to allow downloading files bigger than allowed size (#1189)
- Fixed ClamAV status when anti virus is not running (#1188)
- Fixed deleteSession which was removing cookieFallback from the localstorage on any logout instead of current session (#1206)
- Fixed Nepal flag (#1173)
- Fixed a bug in the Twitch OAuth adapter (#1209)
- Fixed missing session object when OAuth session creation event is triggered (#1208)
- Fixed bug where we didn't ignore the email case, converted all emails to lowercase internally (#1243)
- Fixed a console bug where you can't click a user with no name, added a placehoder for anonyomous users (#1220)
- Fixed unique keys not being updated when changing a user's email address (#1301)
- Fixed a bug where decimal integers where wrongly used with database filters (#1349)

## Security

- Fixed potential XSS injection on the console

# Version 0.8.0

## Features
- Refactoring SSL generation to work on every request so no domain environment variable is required for SSL generation (#1133)
- Added Anonymous Login ([RFC-010](https://github.com/appwrite/rfc/blob/main/010-anonymous-login.md), #914)
- Added events for functions and executions (#971)
- Added JWT support (#784)
- Added ARM support (#726)
- New awesome image preview features, supports borderRadius, borderColor, borderWidth 
- Split token & session models to become 2 different internal entities (#922)
- Added Dart 2.12 as a new Cloud Functions runtime (#989)
- Added option to disable email/password (#947)
- Added option to disable anonymous login (need to merge and apply changed) (#947)
- Added option to disable JWT auth (#947)
- Added option to disable team invites (#947)
- Option to limit number of users (good for app launches + root account PR) (#947)
- Added 2 new endpoints to the projects API to allow new settings 
- Enabled 501 errors (Not Implemented) from the error handler
- Added Python 3.9 as a new Cloud Functions runtime (#1044)
- Added Deno 1.8 as a new Cloud Functions runtime (#989)
- Upgraded to PHP 8.0 (#713)
- ClamAV is now disabled by default to allow lower min requirements for Appwrite (#1064)
- Added a new env var named `_APP_LOCALE` that allow to change the default `en` locale value (#1056)
- Updated all the console bottom control to be consistent. Dropped the `+` icon (#1062)
- Added Response Models for Documents and Preferences (#1075, #1102)
- Added new endpoint to update team membership roles (#1142)
- Removed DB connection from webhooks worker for improved performance (#1150)

## Bugs

- Fixed default value for HTTPS force option
- Fixed form array casting in dashboard (#1070)
- Fixed collection document rule form in dashboard (#1069)
- Bugs in the Teams API:
  - Fixed incorrect audit worker event names (#1143)
  - Increased limit of memberships fetched in `createTeamMembership` to 2000 (#1143)
  - Fixed exception thrown when SSL certificate is already stored in the database (#1151)
- Fixed user delete button in the Appwrite console (#1216)
- Fixed missing placeholder for user name when empty (#1220)

## Breaking Changes (Read before upgrading!)

- Rename `deleteuser` to `delete` on Users Api (#1089)
- Environment variable `_APP_FUNCTIONS_ENVS` renamed to `_APP_FUNCTIONS_RUNTIMES` (#1101)
- Only logged in users can execute functions (for guests, use anonymous login) (#976)
- Only the user who has triggered the execution get access to the relevant execution logs (#1045)
- Function execution environment variable `APPWRITE_FUNCTION_EVENT_PAYLOAD` renamed to `APPWRITE_FUNCTION_EVENT_DATA`  (#1045)
- Function execution environment variable `APPWRITE_FUNCTION_ENV_NAME` renamed to `APPWRITE_FUNCTION_RUNTIME_NAME` (#1101)
- Function execution environment variable `APPWRITE_FUNCTION_ENV_VERSION` renamed to `APPWRITE_FUNCTION_RUNTIME_VERSION` (#1101)
- Introduces rate limits for:
  - Team invite (10 requests in every 60 minutes per IP address) (#1088)
- Rename param `inviteId` to the more accurate `membershipId` in the Teams API (#1129)

# Version 0.7.2

## Features

- When creating new resources from the client API, the current user gets both read & write permissions by default. (#1007)
- Added timestamp to errors logs on the HTTP API container (#1002)
- Added verbose tests output on the terminal and CI (#1006)

## Upgrades

- Upgraded utopia-php/abuse to version 0.4.0
- Upgraded utopia-php/analytics to version 0.2.0

## Bugs

- Fixed certificates worker error on successful operations (#1010)
- Fixed head requests not responding (#998)
- Fixed bug when using auth credential for the Redis container (#993)
- Fixed server warning logs on 3** redirect endpoints (#1013)

# Version 0.7.1

## Features

- Better error logs on appwrite certificates worker
- Added option for Redis authentication
- Force adding a security email on setup
- SMTP is now disabled by default, no dummy SMTP is included in setup
- Added a new endpoint that returns the server and SDKs latest versions numbers #941
- Custom data strings, userId, and JWT available for cloud functions #967

## Upgrades

- Upgraded redis extenstion lib to version 5.3.3
- Upgraded maxmind extenstion lib to version 1.10.0
- Upgraded utopia-php/cli lib to version 0.10.0
- Upgraded matomo/device-detector lib to version 4.1.0
- Upgraded dragonmantank/cron-expression lib to version 3.1.0
- Upgraded influxdb/influxdb-php lib to version 1.15.2
- Upgraded phpmailer/phpmailer lib to version 6.3.0
- Upgraded adhocore/jwt lib to version 1.1.2
- Upgraded domnikl/statsd to slickdeals/statsd version 3.0
 
## Bug Fixes

- Updated missing storage env vars
- Fixed a bug, that added a wrong timzone offset to user log timestamps
- Fixed a bug, that Response format header was not added in the access-control-allow-header list.
- Fixed a bug where countryName is unknown on sessions (#933)
- Added missing event users.update.prefs (#952)
- Fixed bug not allowing to reset document permissions (#977)

## Security

- Fixed an XSS vulnerability in the Appwrite console

# Version 0.7.0

## Features

- Improved Webhooks and added new system events - [Learn more]()
- Added response to /locale/languages API with a list of languages (@TorstenDittmann ,[#351](https://github.com/appwrite/appwrite/issues/351))
- Added a new route in the Avatars API to get user initials avatar ([#386](https://github.com/appwrite/appwrite/issues/386))
- Added API response payload structure info and examples to the docs site ([#381](https://github.com/appwrite/appwrite/issues/381))
- Added support for Brotli compression (@PedroCisnerosSantana, @Rohitub222, [#310](https://github.com/appwrite/appwrite/issues/310))
- New deletion worker ([#521](https://github.com/appwrite/appwrite/issues/521))
- New maintenance worker - cleaning up system logs and other optimizations ([#766](https://github.com/appwrite/appwrite/pull/766))
- New email worker - all emails are now sent asynchronously for improved performance (@TorstenDittmann ,[#402](https://github.com/appwrite/appwrite/pull/402))
- Moved all Appwrite container logs to STDOUT & STDERR ([#389](https://github.com/appwrite/appwrite/issues/389))
- New Doctor CLI to debug the Appwrite server ([#415](https://github.com/appwrite/appwrite/issues/415))
- Added container names to docker-compose.yml (@drandell)
- Optimised function execution by using fully-qualified function calls
- Added support for boolean 'true' and 'false' in query strings alongside 1 and 0
- Updated storage calculation to match IEC standards
- Now using Alpine as base Docker image
- Switch standard dev ports to 95xx prefix ([#780](https://github.com/appwrite/appwrite/pull/780))
- User & Team name max length is now 128 chars and not 100 for better API consistency
- Collection name max length is now 128 chars and not 256 for better API consistency
- Project name max length is now 128 chars and not 100 for better API consistency
- Webhook name max length is now 128 chars and not 256 for better API consistency
- API Key name max length is now 128 chars and not 256 for better API consistency
- Task name max length is now 128 chars and not 256 for better API consistency
- Platform name max length is now 128 chars and not 256 for better API consistency
- Webhooks payloads are now exactly the same as any of the API response objects, documentation added
- Added new locale: Marathi -mr (@spielers)
- New and consistent response format for all API object + new response examples in the docs
  - Removed user roles attribute from user object (can be fetched from /v1/teams/memberships) **
  - Removed type attribute from session object response (used only internally)
  - ** - might be changed before merging to master
  - Added fallback option to 0.6 format for backward compatibility with any changes (@christyjacob4 [#772](https://github.com/appwrite/appwrite/pull/772))
- Added option to disable mail sending by setting an empty SMTP host value ([#730](https://github.com/appwrite/appwrite/issues/730))
- Upgraded installation script ([#490](https://github.com/appwrite/appwrite/issues/490))
- Added new environment variables for ClamAV hostname and port ([#780](https://github.com/appwrite/appwrite/pull/780))
- New OAuth adapter for Box.com (@armino-dev - [#420](https://github.com/appwrite/appwrite/issues/410))
- New OAuth adapter for PayPal sandbox  (@armino-dev - [#420](https://github.com/appwrite/appwrite/issues/410))
- New OAuth adapter for Tradeshift  (@armino-dev - [#855](https://github.com/appwrite/appwrite/pull/855))
- New OAuth adapter for Tradeshift sandbox  (@armino-dev - [#855](https://github.com/appwrite/appwrite/pull/855))
- Introducing new permssion types: role:guest & role:member
- Disabled rate-limits on server side integrations
- Refactored migration script 

### User Interface

- Updated grid for OAuth2 providers list in the console ([#413](https://github.com/appwrite/appwrite/issues/413))
- Added Google Fonts to Appwrite for offline availability 
- Added option to delete user from the console (@PineappleIOnic - [#538](https://github.com/appwrite/appwrite/issues/538))
- Added option to delete team from the console ([#380](https://github.com/appwrite/appwrite/issues/380))
- Added option to view team members from the console ([#378](https://github.com/appwrite/appwrite/issues/378))
- Add option to assign new team members to a team from the console and the API ([#379](https://github.com/appwrite/appwrite/issues/379))
- Added Select All Checkbox for on Console API key Scopes Screen ([#477](https://github.com/appwrite/appwrite/issues/477))
- Added pagination and search for team memberships route ([#387](https://github.com/appwrite/appwrite/issues/387))
- Added pagination for projects list on the console home page.
- UI performance & accessibility improvements ([#406](https://github.com/appwrite/appwrite/pull/406))
- New UI micro-interactions and CSS fixes (@AnatoleLucet)
- Added toggle to hide/show secret keys and passwords inside the dashboard (@kodumbeats, [#535](https://github.com/appwrite/appwrite/issues/535))

### Upgrades

- Upgraded QR codes generator library (@PedroCisnerosSantana - [#475](https://github.com/appwrite/appwrite/issues/475))
- Upgraded Traefik image to version 2.3
- Upgraded MariaDB to version 10.5.5
- Upgraded Redis Docker image to version 6.0 (alpine)
- Upgraded Influxdb Docker image to version 1.8 (alpine)
- Upgraded Redis Resque queue library to version 1.3.6 ([#319](https://github.com/appwrite/appwrite/issues/319))
- Upgraded ClamAV container image to version 1.0.11 ([#412](https://github.com/appwrite/appwrite/issues/412))
- Upgraded device detctor to version 3.12.6
- Upgraded GEOIP DB file to Feb 2021 release

## Breaking Changes (Read before upgrading!)

- **Deprecated** `first` and `last` query params for documents list route in the database API
- **Deprecated** Deprectaed Pubjabi Translations ('pn')
- **Deprecated** `PATCH /account/prefs` is now updating the prefs payload and not just merging it
- **Deprecated** `PATCH /users/:userId/prefs` is now updating the prefs payload and not just merging it
- Switched order of limit and offset params in all the SDKs `listDocuments` method for better consistency
- Default `limit` param value in all the SDKs `listDocuments` method is now 25 for better consistency

## Bug Fixes

- Fixed a bug that caused blocked users to be able to create sessions ([#777](https://github.com/appwrite/appwrite/pull/781))
- Fixed an issue where Special characters in _APP_OPENSSL_KEY_V1_ env caused an error ([#732](https://github.com/appwrite/appwrite/issues/732))
- Fixed an issue where Account webhook doesn't trigger through the console ([#493](https://github.com/appwrite/appwrite/issues/493))
- Fixed case sensitive country flag code ([#526](https://github.com/appwrite/appwrite/issues/526))
- Fixed redirect to Appwrite login page when deep link is provided ([#427](https://github.com/appwrite/appwrite/issues/427))
- Fixed an issue where Creating documents fails for parent documents would result in an error ([#514](https://github.com/appwrite/appwrite/issues/514))
- Fixed an issue with Email Sending Problem using external smtp ([#707](https://github.com/appwrite/appwrite/issues/707))
- Fixed an issue where you could not remove a key from User Prefs ([#316](https://github.com/appwrite/appwrite/issues/316))
- Fixed an issue where events are not fully visible in the console ([#492](https://github.com/appwrite/appwrite/issues/492))
- Fixed an issue where UI would wrongly validate integers ([#394](https://github.com/appwrite/appwrite/issues/394))
- Fixed an issue where graphs were cut in mobile view ([#376](https://github.com/appwrite/appwrite/issues/376))
- Fixed URL issue where console/ would not display list of projects ([#372](https://github.com/appwrite/appwrite/issues/372))
- Fixed output of /v1/health/queue/certificates returning wrong data
- Fixed bug where team members count was wrong in some cases
- Fixed network calculation for uploaded files
- Fixed a UI bug preventing float values in numeric fields
- Fixed scroll positioning when moving rules order up & down
- Fixed missing validation for database documents key length (32 chars)
- Grammar fix for pt-br email templates (@rubensdemelo)
- Fixed update form labels and tooltips for Flutter Android apps
- Fixed missing custom scopes param for OAuth2 session create API route
- Fixed wrong JSON validation when creating and updating database documents
- Fixed bug where max file size was limited to a max of 10MB
- Fixed bug preventing the deletion of the project logo
- Fixed Bug when trying to overwrite OAuth cookie in the Flutter SDK
- Fixed OAuth redirect when using the self-hosted instance default success URL ([#454](https://github.com/appwrite/appwrite/issues/454))
- Fixed bug denying authentication with Github OAuth provider
- Fixed a bug making read permission overwrite write permission in some cases
- Fixed consistent property names in databases by enforcing camel case

## Security

- Access to Health API now requires authentication with an API Key with access to `health.read` scope allowed
- Added option to force HTTPS connection to the Appwrite server (_APP_OPTIONS_FORCE_HTTPS)
- Now using your `_APP_SYSTEM_EMAIL_ADDRESS` as the email address for issuing and renewing SSL certificates
- Block iframe access to Appwrite console using the `X-Frame-Options` header.
- Fixed `roles` param input validator
- API Keys are now stored encrypted 
- Disabled domains whitlist ACL for the Appwrite console

# Version 0.6.2 (PRE-RELEASE)

## Features

- New OAuth adapter for sign-in with Apple

## Bug Fixes

- Fixed custom domain not setting correct domain
- Fixed wrong SDK method type in avatars browser route 
- Fixed bug denied public documents (*) to be accessed by guest users
- Fixed cache-control issue not allowing collection UI to update properly
- Fixed a bug where single permission tag in the console was not being saved
- Added missing webhooks events in the console
- Added missing option to delete project
- Fixed a bug where the session was not set properly when the API used an IP with a non-standard port as hostname
- Fixed bug where requests number on the dashboard was hidden when the number got too long
- Permission fields are not required for file creation or update

## Security

- [low severity] Patch for email library (https://github.com/advisories/GHSA-f7hx-fqxw-rvvj)

# Version 0.6.1 (PRE-RELEASE)

## Bug Fixes

- Fix for Google OAuth provider not working properly
- Fix for login error when using a remote host with non-default ports
- Removed empty activity tab on the document editor
- Changed upgrade script name to ‘migrate’ to better reflect what it actually does
- Fixed bug where after clicking the cancel option in the confirmation dialog the button got disabled
- Fixed a small grammar error in the documents list screen

# Version 0.6.0 (PRE-RELEASE)

## Features

- New collections UI with ability to create and update a collection
- New documents UI with ability to create and update a document
- Added support for Flutter iOS & Android apps
- Added support for default DB document values
- Exposed health API to all the server SDKs
- New locale for Khmer
- Added TypeScript type hinting to the JS SDK (@zevektor)
- Added LTR/RTL support for markdown editor
- Added cachebuster to version number on footer
- New OAuth logos
- Minor fixes to the dark mode theme
- Added JSON view for a project user
- Removed setKey and setMode methods from all client SDKs

## Breaking Changes

- Updated all the REST API query params to be in camelCase
- Normalized locale phone codes response body

## Bug Fixes

- Fixed project users logout button
- Fixed wrong target in database back link

# Version 0.5.3 (PRE-RELEASE)

## Bug Fixes

- Fixed bug where multiple unique attribute were allowed
- Blocked forms from being submitted unlimited times
  
# Version 0.5.2 (PRE-RELEASE)

## Bug Fixes

- Fixed missing attributes in user account

# Version 0.5.1 (PRE-RELEASE)

## Bug Fixes

- Delayed SSL init when server startup for traefik to be ready for HTTP challenge
- Enabled easy access to the upgrade tool from the terminal

# Version 0.5.0 (PRE-RELEASE)

## Features

- Upgraded core API PHP version to 7.4
- New database rule validation options
- Allow non-web platform to skip origin header
- Limited console dashboard to show max 5 alerts at the same time
- Added more webhooks events
- Normalized all webhooks event names
- Added support for SameSite cookie option with fallback cookie for old clients
- Added a new Discord OAuth adapter
- Added a new Twitch OAuth adapter
- Added a new Spotify OAuth adapter
- Added a new Yahoo OAuth adapter
- Added a new Salesforce OAuth adapter
- Added a new Yandex OAuth adapter
- Added a new Paypal OAuth adapter
- Added a new Bitly OAuth adapter
- Upgraded MariaDB image to version 1.0.2
- Upgraded SMTP image to version 1.0.1
- File upload route (POST /v1/storage/files) now accept a single file per request
- Added ENV vars to change system email sender name and address 
- Usage for requests made by project admin in the console are not counted as API usage
- Added ENV var to change default file upload size limit. New default value is 100MB
- Added option to delete file directly from the dashboard
- Added option to view file preview from the dashboard
- Added option to add custom domains with auto SSL certificate generator

## Bug Fixes

- Fixed bug where user status was saved as a string instead of an integer
- Fixed gravatar icons not showing up correctly on the console
- Fixed code location of project not found error
- Fixed bug where tags element would ignore tab key for parsing new tags
- Fixed OAuth login error saying project UID is missing when its not
- Fixed wrong input validation for user preferences

## Breaking Changes

- Merged Auth and Account service route to make the API REST compatible

# Version 0.4.0 (PRE-RELEASE)

## Features

- Added 5 new locales for locale service and email templates (is, ml, th, fo, ph, pn)
- 2 stage Docker build
- Limit HTTP origin check only to browser integrations
- Updated new Brexit date to 31-01-2020
- Added a version number to sign in and signup pages for easier debugging of issues
- Preparation for adding SameSite cookie option support
- Using native Docker volumes for setup for better cross-platform support and easier management of read/write permissions
- Added support for custom SSL certificates without needing to set a proxy
- Added project UID validation check when making an API call. This should help developers to understand our authentication errors better.
- Updated ClamAV docker image to version 1.0.7
- Updated MariaDB docker image to version 1.0.1
- Core Docker image size reduced to 127MB

## Security

- [PHP-FPM security patch fix](https://bugs.php.net/patch-display.php?bug_id=78599&patch=0001-Fix-bug-78599-env_path_info-underflow-can-lead-to-RC.patch&revision=latest) - Upgraded PHP version to 7.3.12 [Major]
- Remove executable permission from avatars files [Minor]
- Updated SDK Generator Twig dependency with security issue: https://www.exploit-db.com/exploits/44102 [Minor]

## Bug Fixes

- New loading message when creating a new project
- Fixed broken redirect URL when creating a new project
- Fixed broken modal when a user password is too short
- Fixed issue denying the creation of session cookies on localhosts with port other than 80 or 443
- Fixed bug that prevented actual file size calculation
- Fixed MariaDB SQL abuse table time field-type
- Fixed error message not showing up in console failed signup
- Fixed cookie session not being appropriately set when accessing the console from IP hostname

## Breaking Changes

- OAuth path is now /auth/login/oauth instead of /auth/oauth and /auth/oauth/callback is now /auth/login/oauth/callback, this is for better consistency with new login methods we will introduce in the future
- Changed file attribute sizeCompressed to sizeActual to better reflect server logic

# Version 0.3.0 (PRE-RELEASE)

## Features

- Added 19 new locales for locale service and email templates (af, ar, bn, cz, hu, hy, jv, ko, lt, ml, no, ru, si, sq, sv, ta, vi, zh-cn, zh-tw)
- New users service routes to allow updates pref and name update
- New OAuth adapters (Amazon, Dropbox, Microsoft, Slack, VK)
- Added support for ES6 require statements in JS SDK
- New Locale API route for fetching a list of continents

## Bug Fixes
- Fix for typos in PT-BR translations
- Fix for UI crash when project user was missing a name
- Fix for it locale including the en templates by mistake
- Fix for UI not showing user's prefs properly
- Fixed 401 unexpected error when no permission passed in creation of a new resource

## Breaking Changes

- users/deleteUsersSession method name changed to users/deleteUserSession in all SDKs for better consistency

# Version 0.2.0 (PRE-RELEASE)

## Features

- Added option to limit access to the Appwrite console
- Added option to disable abuse check and rate limits
- Added input field with the server API endpoint for easy access
- Added new OAuth providers for Google, Bitbucket, and GitLab
- Added 15 new locales for locale service and email templates (cat, de, es, fi, fr, gr, hi, id, it, nl, pt-br, pt-pt, ro, tr, ua)
- Improved test coverage for the project and synced DEV & CI environments settings

## Bug Fixes

- Fixed bug not allowing to update OAuth providers settings
- Fixed some broken API examples in docs
- Fixed bug that caused the Appwrite container to change DB directory file permissions.

## Breaking Changes

- Changed auth service 'redirect' param to 'confirm' for better clarity
- Updated all SDKs to sync with API changes<|MERGE_RESOLUTION|>--- conflicted
+++ resolved
@@ -1,4 +1,3 @@
-<<<<<<< HEAD
 # Version 1.0.0
 
 ## Features
@@ -6,7 +5,6 @@
 - Grouped auth related attributes in project collection. Introduced new attribute `auths` and removed all attributes related to auth methods and `usersAuthLimit` as well, all these are grouped under `auths` attribute
 - Grouped oAuth related attributes in project collection. Introduced new attribute `providers` and removed all attributes related to OAuth2 providers. All OAuth2 attributes are grouped under `providers`
 - Project model changed, `userAuth<AuthMethod>` => `auth<AuthMethod>` example `userAuthEmailPassword` => `authEmailPassword`, also `userOauth2<Provider>...` => `provider<Provider>...` example `userOauth2GithubAppid` => `providerGithubAppid`
-=======
 # Version 0.11.0
 
 ## Features
@@ -75,7 +73,6 @@
 - Fixed Storage File Preview on mobile devices by @m1ga in https://github.com/appwrite/appwrite/pull/2230
 - Fixed `top-left` gravity on `Get File Preview` endpoint by @lohanidamodar in https://github.com/appwrite/appwrite/pull/2249
 
->>>>>>> cf9e31a1
 # Version 0.10.4
 
 ## Bugs
