# Version 0.6.0 (PRE-RELEASE)

## Features

<<<<<<< HEAD
=======
* Added support for Flutter iOS & Android apps
>>>>>>> 7fb078c2
* New locale for Khmer
* Added TypeScript type hinting to the JS SDK (@zevektor)

## Breaking Changes

* Updated all the REST API query params to be in camelCase
* Normalized locale phone codes response body

<<<<<<< HEAD
=======
## Bug Fixes

* Fixed project users logout button

>>>>>>> 7fb078c2
# Version 0.5.3 (PRE-RELEASE)

## Bug Fixes

* Fixed bug where multiple unique attribute were allowed
* Blocked forms from being submitted unlimited times
  
# Version 0.5.2 (PRE-RELEASE)

## Bug Fixes

* Fixed missing attributes in user account

# Version 0.5.1 (PRE-RELEASE)

## Bug Fixes

* Delayed SSL init when server startup for traefik to be ready for HTTP challenge
* Enabled easy access to the upgrade tool from the terminal

# Version 0.5.0 (PRE-RELEASE)

## Features

* Upgraded core API PHP version to 7.4
* New database rule validation options
* Allow non-web platform to skip origin header
* Limited console dashboard to show max 5 alerts at the same time
* Added more webhooks events
* Normailized all webhooks event names
* Added support for SameSite cookie option with fallback cookie for old clients
* Added a new Discord OAuth adapter
* Added a new Twitch OAuth adapter
* Added a new Spotify OAuth adapter
* Added a new Yahoo OAuth adapter
* Added a new Salesforce OAuth adapter
* Added a new Yandex OAuth adapter
* Added a new Paypal OAuth adapter
* Added a new Bitly OAuth adapter
* Upgraded MariaDB image to version 1.0.2
* Upgraded SMTP image to version 1.0.1
* File upload route (POST /v1/storage/files) now accept a single file per request
* Added ENV vars to change system email sender name and address 
* Usage for requests made by project admin in the console are not counted as API usage
* Added ENV var to change default file upload size limit. New default value is 100MB
* Added option to delete file directly from the dashboard
* Added option to view file preview from the dashboard
* Added option to add custom domains with auto SSL certificate generator

## Bug Fixes

* Fixed bug where user status was saved as a string instead of an integer
* Fixed gravatar icons not showing up correctly on the console
* Fixed code location of project not found error
* Fixed bug where tags element would ignore tab key for parsing new tags
* Fixed OAuth login error saying project UID is missing when its not
* Fixed wrong input validation for user preferences

## Breaking Changes

* Merged Auth and Account service route to make the API REST compatible

# Version 0.4.0 (PRE-RELEASE)

## Features

* Added 5 new locales for locale service and email templates (is, ml, th, fo, ph, pn)
* 2 stage Docker build
* Limit HTTP origin check only to browser integrations
* Updated new Brexit date to 31-01-2020
* Added a version number to sign in and signup pages for easier debugging of issues
* Preparation for adding SameSite cookie option support
* Using native Docker volumes for setup for better cross-platform support and easier management of read/write permissions
* Added support for custom SSL certificates without needing to set a proxy
* Added project UID validation check when making an API call. This should help developers to understand our authentication errors better.
* Updated ClamAV docker image to version 1.0.7
* Updated MariaDB docker image to version 1.0.1
* Core Docker image size reduced to 127MB

## Security

* [PHP-FPM security patch fix](https://bugs.php.net/patch-display.php?bug_id=78599&patch=0001-Fix-bug-78599-env_path_info-underflow-can-lead-to-RC.patch&revision=latest) - Upgraded PHP version to 7.3.12 [Major]
* Remove executable permission from avatars files [Minor]
* Updated SDK Generator Twig dependency with security issue: https://www.exploit-db.com/exploits/44102 [Minor]

## Bug Fixes

* New loading message when creating a new project
* Fixed broken redirect URL when creating a new project
* Fixed broken modal when a user password is too short
* Fixed issue denying the creation of session cookies on localhosts with port other than 80 or 443
* Fixed bug that prevented actual file size calculation
* Fixed MariaDB SQL abuse table time field-type
* Fixed error message not showing up in console failed signup
* Fixed cookie session not being appropriately set when accessing the console from IP hostname

## Breaking Changes

* OAuth path is now /auth/login/oauth instead of /auth/oauth and /auth/oauth/callback is now /auth/login/oauth/callback, this is for better consistency with new login methods we will introduce in the future
* Changed file attribute sizeCompressed to sizeActual to better reflect server logic

# Version 0.3.0 (PRE-RELEASE)

## Features

* Added 19 new locales for locale service and email templates (af, ar, bn, cz, hu, hy, jv, ko, lt, ml, no, ru, si, sq, sv, ta, vi, zh-cn, zh-tw)
* New users service routes to allow updates pref and name update
* New OAuth adapters (Amazon, Dropbox, Microsoft, Slack, VK)
* Added support for ES6 require statements in JS SDK
* New Locale API route for fetching a list of continents

## Bug Fixes
* Fix for typos in PT-BR translations
* Fix for UI crash when project user was missing a name
* Fix for it locale including the en templates by mistake
* Fix for UI not showing user's prefs properly
* Fixed 401 unexpected error when no permission passed in creation of a new resource

## Breaking Changes

* users/deleteUsersSession method name changed to users/deleteUserSession in all SDKs for better consistency

# Version 0.2.0 (PRE-RELEASE)

## Features

* Added option to limit access to the Appwrite console
* Added option to disable abuse check and rate limits
* Added input field with the server API endpoint for easy access
* Added new OAuth providers for Google, Bitbucket, and GitLab
* Added 15 new locales for locale service and email templates (cat, de, es, fi, fr, gr, hi, id, it, nl, pt-br, pt-pt, ro, tr, ua)
* Improved test coverage for the project and synced DEV & CI environments settings

## Bug Fixes

* Fixed bug not allowing to update OAuth providers settings
* Fixed some broken API examples in docs
* Fixed bug that caused the Appwrite container to change DB directory file permissions.

## Breaking Changes

* Changed auth service 'redirect' param to 'confirm' for better clarity
* Updated all SDKs to sync with API changes<|MERGE_RESOLUTION|>--- conflicted
+++ resolved
@@ -2,10 +2,7 @@
 
 ## Features
 
-<<<<<<< HEAD
-=======
 * Added support for Flutter iOS & Android apps
->>>>>>> 7fb078c2
 * New locale for Khmer
 * Added TypeScript type hinting to the JS SDK (@zevektor)
 
@@ -14,13 +11,10 @@
 * Updated all the REST API query params to be in camelCase
 * Normalized locale phone codes response body
 
-<<<<<<< HEAD
-=======
 ## Bug Fixes
 
 * Fixed project users logout button
 
->>>>>>> 7fb078c2
 # Version 0.5.3 (PRE-RELEASE)
 
 ## Bug Fixes
