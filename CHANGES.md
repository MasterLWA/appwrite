--- conflicted
+++ resolved
@@ -1,8 +1,6 @@
-<<<<<<< HEAD
 # Unreleased Version 0.13.0
 - Added ability to create syncronous function executions
 - Introduced new execution model for functions
-=======
 # Version 0.12.1
 
 ## Bugs
@@ -13,7 +11,6 @@
 - Fixed Realtime Connection stats with high number by abbreviation
 - Fixed backward compatibility of account status attribute.
 
->>>>>>> c2185d30
 # Version 0.12.0
 
 ## Features
