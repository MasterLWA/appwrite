# NOT PUBLISHED YET

## Features

- Added support for Android
- Added a new gravity option when croping storage images using the file preview endpoint (#1260)
- Upgraded GEOIP DB file to Jun 2021 release (#1256)
- Added file created date to file info on the console (#1183)
- Added file size to file info on the console (#1183)
- Added internal support for connection pools for improved performance (#1278)
- Added new abstraction for workers executable files (#1276)
- Added a new API in the Users API to allow you to force update your user verification status (#1223)
- Using a fixed commit to avoid breaking changes for imagemagick extenstion (#1274)
- Updated the design of all the email templates (#1225)
- Refactored Devices page in Console: (#1167)
  - Renamed *Devices* to *Sessions*
  - Add Provider Icon to each Session
  - Add Anonymous Account Placeholder
<<<<<<< HEAD
- Upgraded telegraf docker image version to v1.2.0
- Added new environment variables to the `telegraf` service: (#1202)
  - _APP_INFLUXDB_HOST
  - _APP_INFLUXDB_PORT
- Added new endpoint to get a session based on it's ID (#1294)

## Breaking Changes (Read before upgrading!)
- Renamed `env` param on `/v1/functions` to `runtime` (#1314)
=======
- Upgraded telegraf docker image version to v1.1.0
- Upgraded phpmailer version to 6.5.0 (#1317)
>>>>>>> f374d664

## Bugs

- Fixed bug causing runtimes conflict and hanging executions when max Functions containers limit passed (#1288)
- Fixed 404 error when removing a project member on the Appwrite console (#1214)
- Fixed Swoole buffer output size to allow downloading files bigger than allowed size (#1189)
- Fixed ClamAV status when anti virus is not running (#1188)
- Fixed deleteSession which was removing cookieFallback from the localstorage on any logout instead of current session (#1206)
- Fixed Nepal flag (#1173)
- Fixed a bug in the Twitch OAuth adapter (#1209)
- Fixed missing session object when OAuth session creation event is triggered (#1208)
- Fixed bug where we didn't ignore the email case, converted all emails to lowercase internally (#1243)
- Fixed a console bug where you can't click a user with no name, added a placehoder for anonyomous users (#1220)

## Security

- Fixed potential XSS injection on the console

## Breaking Changes (Read before upgrading!)

- Renamed `deleteUser` method in all SDKs to `delete` (#1216)

# Version 0.8.0

## Features
- Refactoring SSL generation to work on every request so no domain environment variable is required for SSL generation (#1133)
- Added Anonymous Login ([RFC-010](https://github.com/appwrite/rfc/blob/main/010-anonymous-login.md), #914)
- Added events for functions and executions (#971)
- Added JWT support (#784)
- Added ARM support (#726)
- New awesome image preview features, supports borderRadius, borderColor, borderWidth 
- Split token & session models to become 2 different internal entities (#922)
- Added Dart 2.12 as a new Cloud Functions runtime (#989)
- Added option to disable email/password (#947)
- Added option to disable anonymous login (need to merge and apply changed) (#947)
- Added option to disable JWT auth (#947)
- Added option to disable team invites (#947)
- Option to limit number of users (good for app launches + root account PR) (#947)
- Added 2 new endpoints to the projects API to allow new settings 
- Enabled 501 errors (Not Implemented) from the error handler
- Added Python 3.9 as a new Cloud Functions runtime (#1044)
- Added Deno 1.8 as a new Cloud Functions runtime (#989)
- Upgraded to PHP 8.0 (#713)
- ClamAV is now disabled by default to allow lower min requirements for Appwrite (#1064)
- Added a new env var named `_APP_LOCALE` that allow to change the default `en` locale value (#1056)
- Updated all the console bottom control to be consistent. Dropped the `+` icon (#1062)
- Added Response Models for Documents and Preferences (#1075, #1102)
- Added new endpoint to update team membership roles (#1142)
- Removed DB connection from webhooks worker for improved performance (#1150)

## Bugs

- Fixed default value for HTTPS force option
- Fixed form array casting in dashboard (#1070)
- Fixed collection document rule form in dashboard (#1069)
- Bugs in the Teams API:
  - Fixed incorrect audit worker event names (#1143)
  - Increased limit of memberships fetched in `createTeamMembership` to 2000 (#1143)
  - Fixed exception thrown when SSL certificate is already stored in the database (#1151)
- Fixed user delete button in the Appwrite console (#1216)
- Fixed missing placeholder for user name when empty (#1220)

## Breaking Changes (Read before upgrading!)

- Rename `deleteuser` to `delete` on Users Api (#1089)
- Environment variable `_APP_FUNCTIONS_ENVS` renamed to `_APP_FUNCTIONS_RUNTIMES` (#1101)
- Only logged in users can execute functions (for guests, use anonymous login) (#976)
- Only the user who has triggered the execution get access to the relevant execution logs (#1045)
- Function execution environment variable `APPWRITE_FUNCTION_EVENT_PAYLOAD` renamed to `APPWRITE_FUNCTION_EVENT_DATA`  (#1045)
- Function execution environment variable `APPWRITE_FUNCTION_ENV_NAME` renamed to `APPWRITE_FUNCTION_RUNTIME_NAME` (#1101)
- Function execution environment variable `APPWRITE_FUNCTION_ENV_VERSION` renamed to `APPWRITE_FUNCTION_RUNTIME_VERSION` (#1101)
- Introduces rate limits for:
  - Team invite (10 requests in every 60 minutes per IP address) (#1088)
- Rename param `inviteId` to the more accurate `membershipId` in the Teams API (#1129)

# Version 0.7.2

## Features

- When creating new resources from the client API, the current user gets both read & write permissions by default. (#1007)
- Added timestamp to errors logs on the HTTP API container (#1002)
- Added verbose tests output on the terminal and CI (#1006)

## Upgrades

- Upgraded utopia-php/abuse to version 0.4.0
- Upgraded utopia-php/analytics to version 0.2.0

## Bugs

- Fixed certificates worker error on successful operations (#1010)
- Fixed head requests not responding (#998)
- Fixed bug when using auth credential for the Redis container (#993)
- Fixed server warning logs on 3** redirect endpoints (#1013)

# Version 0.7.1

## Features

- Better error logs on appwrite certificates worker
- Added option for Redis authentication
- Force adding a security email on setup
- SMTP is now disabled by default, no dummy SMTP is included in setup
- Added a new endpoint that returns the server and SDKs latest versions numbers #941
- Custom data strings, userId, and JWT available for cloud functions #967

## Upgrades

- Upgraded redis extenstion lib to version 5.3.3
- Upgraded maxmind extenstion lib to version 1.10.0
- Upgraded utopia-php/cli lib to version 0.10.0
- Upgraded matomo/device-detector lib to version 4.1.0
- Upgraded dragonmantank/cron-expression lib to version 3.1.0
- Upgraded influxdb/influxdb-php lib to version 1.15.2
- Upgraded phpmailer/phpmailer lib to version 6.3.0
- Upgraded adhocore/jwt lib to version 1.1.2
- Upgraded domnikl/statsd to slickdeals/statsd version 3.0
 
## Bug Fixes

- Updated missing storage env vars
- Fixed a bug, that added a wrong timzone offset to user log timestamps
- Fixed a bug, that Response format header was not added in the access-control-allow-header list.
- Fixed a bug where countryName is unknown on sessions (#933)
- Added missing event users.update.prefs (#952)
- Fixed bug not allowing to reset document permissions (#977)

## Security

- Fixed an XSS vulnerability in the Appwrite console

# Version 0.7.0

## Features

- Improved Webhooks and added new system events - [Learn more]()
- Added response to /locale/languages API with a list of languages (@TorstenDittmann ,[#351](https://github.com/appwrite/appwrite/issues/351))
- Added a new route in the Avatars API to get user initials avatar ([#386](https://github.com/appwrite/appwrite/issues/386))
- Added API response payload structure info and examples to the docs site ([#381](https://github.com/appwrite/appwrite/issues/381))
- Added support for Brotli compression (@PedroCisnerosSantana, @Rohitub222, [#310](https://github.com/appwrite/appwrite/issues/310))
- New deletion worker ([#521](https://github.com/appwrite/appwrite/issues/521))
- New maintenance worker - cleaning up system logs and other optimizations ([#766](https://github.com/appwrite/appwrite/pull/766))
- New email worker - all emails are now sent asynchronously for improved performance (@TorstenDittmann ,[#402](https://github.com/appwrite/appwrite/pull/402))
- Moved all Appwrite container logs to STDOUT & STDERR ([#389](https://github.com/appwrite/appwrite/issues/389))
- New Doctor CLI to debug the Appwrite server ([#415](https://github.com/appwrite/appwrite/issues/415))
- Added container names to docker-compose.yml (@drandell)
- Optimised function execution by using fully-qualified function calls
- Added support for boolean 'true' and 'false' in query strings alongside 1 and 0
- Updated storage calculation to match IEC standards
- Now using Alpine as base Docker image
- Switch standard dev ports to 95xx prefix ([#780](https://github.com/appwrite/appwrite/pull/780))
- User & Team name max length is now 128 chars and not 100 for better API consistency
- Collection name max length is now 128 chars and not 256 for better API consistency
- Project name max length is now 128 chars and not 100 for better API consistency
- Webhook name max length is now 128 chars and not 256 for better API consistency
- API Key name max length is now 128 chars and not 256 for better API consistency
- Task name max length is now 128 chars and not 256 for better API consistency
- Platform name max length is now 128 chars and not 256 for better API consistency
- Webhooks payloads are now exactly the same as any of the API response objects, documentation added
- Added new locale: Marathi -mr (@spielers)
- New and consistent response format for all API object + new response examples in the docs
  - Removed user roles attribute from user object (can be fetched from /v1/teams/memberships) **
  - Removed type attribute from session object response (used only internally)
  - ** - might be changed before merging to master
  - Added fallback option to 0.6 format for backward compatibility with any changes (@christyjacob4 [#772](https://github.com/appwrite/appwrite/pull/772))
- Added option to disable mail sending by setting an empty SMTP host value ([#730](https://github.com/appwrite/appwrite/issues/730))
- Upgraded installation script ([#490](https://github.com/appwrite/appwrite/issues/490))
- Added new environment variables for ClamAV hostname and port ([#780](https://github.com/appwrite/appwrite/pull/780))
- New OAuth adapter for Box.com (@armino-dev - [#420](https://github.com/appwrite/appwrite/issues/410))
- New OAuth adapter for PayPal sandbox  (@armino-dev - [#420](https://github.com/appwrite/appwrite/issues/410))
- New OAuth adapter for Tradeshift  (@armino-dev - [#855](https://github.com/appwrite/appwrite/pull/855))
- New OAuth adapter for Tradeshift sandbox  (@armino-dev - [#855](https://github.com/appwrite/appwrite/pull/855))
- Introducing new permssion types: role:guest & role:member
- Disabled rate-limits on server side integrations
- Refactored migration script 

### User Interface

- Updated grid for OAuth2 providers list in the console ([#413](https://github.com/appwrite/appwrite/issues/413))
- Added Google Fonts to Appwrite for offline availability 
- Added option to delete user from the console (@PineappleIOnic - [#538](https://github.com/appwrite/appwrite/issues/538))
- Added option to delete team from the console ([#380](https://github.com/appwrite/appwrite/issues/380))
- Added option to view team members from the console ([#378](https://github.com/appwrite/appwrite/issues/378))
- Add option to assign new team members to a team from the console and the API ([#379](https://github.com/appwrite/appwrite/issues/379))
- Added Select All Checkbox for on Console API key Scopes Screen ([#477](https://github.com/appwrite/appwrite/issues/477))
- Added pagination and search for team memberships route ([#387](https://github.com/appwrite/appwrite/issues/387))
- Added pagination for projects list on the console home page.
- UI performance & accessibility improvements ([#406](https://github.com/appwrite/appwrite/pull/406))
- New UI micro-interactions and CSS fixes (@AnatoleLucet)
- Added toggle to hide/show secret keys and passwords inside the dashboard (@kodumbeats, [#535](https://github.com/appwrite/appwrite/issues/535))

### Upgrades

- Upgraded QR codes generator library (@PedroCisnerosSantana - [#475](https://github.com/appwrite/appwrite/issues/475))
- Upgraded Traefik image to version 2.3
- Upgraded MariaDB to version 10.5.5
- Upgraded Redis Docker image to version 6.0 (alpine)
- Upgraded Influxdb Docker image to version 1.8 (alpine)
- Upgraded Redis Resque queue library to version 1.3.6 ([#319](https://github.com/appwrite/appwrite/issues/319))
- Upgraded ClamAV container image to version 1.0.11 ([#412](https://github.com/appwrite/appwrite/issues/412))
- Upgraded device detctor to version 3.12.6
- Upgraded GEOIP DB file to Feb 2021 release

## Breaking Changes (Read before upgrading!)

- **Deprecated** `first` and `last` query params for documents list route in the database API
- **Deprecated** Deprectaed Pubjabi Translations ('pn')
- **Deprecated** `PATCH /account/prefs` is now updating the prefs payload and not just merging it
- **Deprecated** `PATCH /users/:userId/prefs` is now updating the prefs payload and not just merging it
- Switched order of limit and offset params in all the SDKs `listDocuments` method for better consistency
- Default `limit` param value in all the SDKs `listDocuments` method is now 25 for better consistency

## Bug Fixes

- Fixed a bug that caused blocked users to be able to create sessions ([#777](https://github.com/appwrite/appwrite/pull/781))
- Fixed an issue where Special characters in _APP_OPENSSL_KEY_V1_ env caused an error ([#732](https://github.com/appwrite/appwrite/issues/732))
- Fixed an issue where Account webhook doesn't trigger through the console ([#493](https://github.com/appwrite/appwrite/issues/493))
- Fixed case sensitive country flag code ([#526](https://github.com/appwrite/appwrite/issues/526))
- Fixed redirect to Appwrite login page when deep link is provided ([#427](https://github.com/appwrite/appwrite/issues/427))
- Fixed an issue where Creating documents fails for parent documents would result in an error ([#514](https://github.com/appwrite/appwrite/issues/514))
- Fixed an issue with Email Sending Problem using external smtp ([#707](https://github.com/appwrite/appwrite/issues/707))
- Fixed an issue where you could not remove a key from User Prefs ([#316](https://github.com/appwrite/appwrite/issues/316))
- Fixed an issue where events are not fully visible in the console ([#492](https://github.com/appwrite/appwrite/issues/492))
- Fixed an issue where UI would wrongly validate integers ([#394](https://github.com/appwrite/appwrite/issues/394))
- Fixed an issue where graphs were cut in mobile view ([#376](https://github.com/appwrite/appwrite/issues/376))
- Fixed URL issue where console/ would not display list of projects ([#372](https://github.com/appwrite/appwrite/issues/372))
- Fixed output of /v1/health/queue/certificates returning wrong data
- Fixed bug where team members count was wrong in some cases
- Fixed network calculation for uploaded files
- Fixed a UI bug preventing float values in numeric fields
- Fixed scroll positioning when moving rules order up & down
- Fixed missing validation for database documents key length (32 chars)
- Grammar fix for pt-br email templates (@rubensdemelo)
- Fixed update form labels and tooltips for Flutter Android apps
- Fixed missing custom scopes param for OAuth2 session create API route
- Fixed wrong JSON validation when creating and updating database documents
- Fixed bug where max file size was limited to a max of 10MB
- Fixed bug preventing the deletion of the project logo
- Fixed Bug when trying to overwrite OAuth cookie in the Flutter SDK
- Fixed OAuth redirect when using the self-hosted instance default success URL ([#454](https://github.com/appwrite/appwrite/issues/454))
- Fixed bug denying authentication with Github OAuth provider
- Fixed a bug making read permission overwrite write permission in some cases
- Fixed consistent property names in databases by enforcing camel case

## Security

- Access to Health API now requires authentication with an API Key with access to `health.read` scope allowed
- Added option to force HTTPS connection to the Appwrite server (_APP_OPTIONS_FORCE_HTTPS)
- Now using your `_APP_SYSTEM_EMAIL_ADDRESS` as the email address for issuing and renewing SSL certificates
- Block iframe access to Appwrite console using the `X-Frame-Options` header.
- Fixed `roles` param input validator
- API Keys are now stored encrypted 
- Disabled domains whitlist ACL for the Appwrite console

# Version 0.6.2 (PRE-RELEASE)

## Features

- New OAuth adapter for sign-in with Apple

## Bug Fixes

- Fixed custom domain not setting correct domain
- Fixed wrong SDK method type in avatars browser route 
- Fixed bug denied public documents (*) to be accessed by guest users
- Fixed cache-control issue not allowing collection UI to update properly
- Fixed a bug where single permission tag in the console was not being saved
- Added missing webhooks events in the console
- Added missing option to delete project
- Fixed a bug where the session was not set properly when the API used an IP with a non-standard port as hostname
- Fixed bug where requests number on the dashboard was hidden when the number got too long
- Permission fields are not required for file creation or update

## Security

- [low severity] Patch for email library (https://github.com/advisories/GHSA-f7hx-fqxw-rvvj)

# Version 0.6.1 (PRE-RELEASE)

## Bug Fixes

- Fix for Google OAuth provider not working properly
- Fix for login error when using a remote host with non-default ports
- Removed empty activity tab on the document editor
- Changed upgrade script name to ‘migrate’ to better reflect what it actually does
- Fixed bug where after clicking the cancel option in the confirmation dialog the button got disabled
- Fixed a small grammar error in the documents list screen

# Version 0.6.0 (PRE-RELEASE)

## Features

- New collections UI with ability to create and update a collection
- New documents UI with ability to create and update a document
- Added support for Flutter iOS & Android apps
- Added support for default DB document values
- Exposed health API to all the server SDKs
- New locale for Khmer
- Added TypeScript type hinting to the JS SDK (@zevektor)
- Added LTR/RTL support for markdown editor
- Added cachebuster to version number on footer
- New OAuth logos
- Minor fixes to the dark mode theme
- Added JSON view for a project user
- Removed setKey and setMode methods from all client SDKs

## Breaking Changes

- Updated all the REST API query params to be in camelCase
- Normalized locale phone codes response body

## Bug Fixes

- Fixed project users logout button
- Fixed wrong target in database back link

# Version 0.5.3 (PRE-RELEASE)

## Bug Fixes

- Fixed bug where multiple unique attribute were allowed
- Blocked forms from being submitted unlimited times
  
# Version 0.5.2 (PRE-RELEASE)

## Bug Fixes

- Fixed missing attributes in user account

# Version 0.5.1 (PRE-RELEASE)

## Bug Fixes

- Delayed SSL init when server startup for traefik to be ready for HTTP challenge
- Enabled easy access to the upgrade tool from the terminal

# Version 0.5.0 (PRE-RELEASE)

## Features

- Upgraded core API PHP version to 7.4
- New database rule validation options
- Allow non-web platform to skip origin header
- Limited console dashboard to show max 5 alerts at the same time
- Added more webhooks events
- Normalized all webhooks event names
- Added support for SameSite cookie option with fallback cookie for old clients
- Added a new Discord OAuth adapter
- Added a new Twitch OAuth adapter
- Added a new Spotify OAuth adapter
- Added a new Yahoo OAuth adapter
- Added a new Salesforce OAuth adapter
- Added a new Yandex OAuth adapter
- Added a new Paypal OAuth adapter
- Added a new Bitly OAuth adapter
- Upgraded MariaDB image to version 1.0.2
- Upgraded SMTP image to version 1.0.1
- File upload route (POST /v1/storage/files) now accept a single file per request
- Added ENV vars to change system email sender name and address 
- Usage for requests made by project admin in the console are not counted as API usage
- Added ENV var to change default file upload size limit. New default value is 100MB
- Added option to delete file directly from the dashboard
- Added option to view file preview from the dashboard
- Added option to add custom domains with auto SSL certificate generator

## Bug Fixes

- Fixed bug where user status was saved as a string instead of an integer
- Fixed gravatar icons not showing up correctly on the console
- Fixed code location of project not found error
- Fixed bug where tags element would ignore tab key for parsing new tags
- Fixed OAuth login error saying project UID is missing when its not
- Fixed wrong input validation for user preferences

## Breaking Changes

- Merged Auth and Account service route to make the API REST compatible

# Version 0.4.0 (PRE-RELEASE)

## Features

- Added 5 new locales for locale service and email templates (is, ml, th, fo, ph, pn)
- 2 stage Docker build
- Limit HTTP origin check only to browser integrations
- Updated new Brexit date to 31-01-2020
- Added a version number to sign in and signup pages for easier debugging of issues
- Preparation for adding SameSite cookie option support
- Using native Docker volumes for setup for better cross-platform support and easier management of read/write permissions
- Added support for custom SSL certificates without needing to set a proxy
- Added project UID validation check when making an API call. This should help developers to understand our authentication errors better.
- Updated ClamAV docker image to version 1.0.7
- Updated MariaDB docker image to version 1.0.1
- Core Docker image size reduced to 127MB

## Security

- [PHP-FPM security patch fix](https://bugs.php.net/patch-display.php?bug_id=78599&patch=0001-Fix-bug-78599-env_path_info-underflow-can-lead-to-RC.patch&revision=latest) - Upgraded PHP version to 7.3.12 [Major]
- Remove executable permission from avatars files [Minor]
- Updated SDK Generator Twig dependency with security issue: https://www.exploit-db.com/exploits/44102 [Minor]

## Bug Fixes

- New loading message when creating a new project
- Fixed broken redirect URL when creating a new project
- Fixed broken modal when a user password is too short
- Fixed issue denying the creation of session cookies on localhosts with port other than 80 or 443
- Fixed bug that prevented actual file size calculation
- Fixed MariaDB SQL abuse table time field-type
- Fixed error message not showing up in console failed signup
- Fixed cookie session not being appropriately set when accessing the console from IP hostname

## Breaking Changes

- OAuth path is now /auth/login/oauth instead of /auth/oauth and /auth/oauth/callback is now /auth/login/oauth/callback, this is for better consistency with new login methods we will introduce in the future
- Changed file attribute sizeCompressed to sizeActual to better reflect server logic

# Version 0.3.0 (PRE-RELEASE)

## Features

- Added 19 new locales for locale service and email templates (af, ar, bn, cz, hu, hy, jv, ko, lt, ml, no, ru, si, sq, sv, ta, vi, zh-cn, zh-tw)
- New users service routes to allow updates pref and name update
- New OAuth adapters (Amazon, Dropbox, Microsoft, Slack, VK)
- Added support for ES6 require statements in JS SDK
- New Locale API route for fetching a list of continents

## Bug Fixes
- Fix for typos in PT-BR translations
- Fix for UI crash when project user was missing a name
- Fix for it locale including the en templates by mistake
- Fix for UI not showing user's prefs properly
- Fixed 401 unexpected error when no permission passed in creation of a new resource

## Breaking Changes

- users/deleteUsersSession method name changed to users/deleteUserSession in all SDKs for better consistency

# Version 0.2.0 (PRE-RELEASE)

## Features

- Added option to limit access to the Appwrite console
- Added option to disable abuse check and rate limits
- Added input field with the server API endpoint for easy access
- Added new OAuth providers for Google, Bitbucket, and GitLab
- Added 15 new locales for locale service and email templates (cat, de, es, fi, fr, gr, hi, id, it, nl, pt-br, pt-pt, ro, tr, ua)
- Improved test coverage for the project and synced DEV & CI environments settings

## Bug Fixes

- Fixed bug not allowing to update OAuth providers settings
- Fixed some broken API examples in docs
- Fixed bug that caused the Appwrite container to change DB directory file permissions.

## Breaking Changes

- Changed auth service 'redirect' param to 'confirm' for better clarity
- Updated all SDKs to sync with API changes<|MERGE_RESOLUTION|>--- conflicted
+++ resolved
@@ -16,7 +16,7 @@
   - Renamed *Devices* to *Sessions*
   - Add Provider Icon to each Session
   - Add Anonymous Account Placeholder
-<<<<<<< HEAD
+- Upgraded phpmailer version to 6.5.0 (#1317)
 - Upgraded telegraf docker image version to v1.2.0
 - Added new environment variables to the `telegraf` service: (#1202)
   - _APP_INFLUXDB_HOST
@@ -25,10 +25,7 @@
 
 ## Breaking Changes (Read before upgrading!)
 - Renamed `env` param on `/v1/functions` to `runtime` (#1314)
-=======
-- Upgraded telegraf docker image version to v1.1.0
-- Upgraded phpmailer version to 6.5.0 (#1317)
->>>>>>> f374d664
+- Renamed `deleteUser` method in all SDKs to `delete` (#1216)
 
 ## Bugs
 
@@ -46,10 +43,6 @@
 ## Security
 
 - Fixed potential XSS injection on the console
-
-## Breaking Changes (Read before upgrading!)
-
-- Renamed `deleteUser` method in all SDKs to `delete` (#1216)
 
 # Version 0.8.0
 
