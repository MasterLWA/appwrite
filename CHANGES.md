# Version 0.7.0 (NOT-RELEASED)

## Features

- New route in Locale API to fetch a list of languages (@TorstenDittmann)
- Added Google Fonts to Appwrite for offline availability
- Added a new route in the Avatars API to get user initials avatar
- Added option to delete team from the console
- Added option to view team members from the console
- Added option to join a user to any team from the console
- Added support for Brotli compression (@PedroCisnerosSantana, @Rohitub222)
- New UI micro-interactions and CSS fixes (@AnatoleLucet)
- UI performance & accessibility improvments (#406)
- New Doctor CLI to debug the Appwrite server ([#415](https://github.com/appwrite/appwrite/issues/415))
- All emails are now sent asynchronously for improved performance (@TorstenDittmann)
- Updated grid for OAuth2 providers list in the console
- Upgraded Redis Resque queue library to version 1.3.6
- Added container names to docker-compose.yml (@drandell)
- Upgraded ClamAV container image to version 1.0.11 ([#412](https://github.com/appwrite/appwrite/issues/412))
- Optimised function execution by using fully-qualified function calls
<<<<<<< HEAD
- New and consistent response format for all API object + new response examples in the docs
  - Removed user roles attribute from user object (can be fetched from /v1/teams/memberships) **
  - Removed type attribute from session object response (used only internally)
  - ** - might be changed before merging to master
=======
- Added support for boolean 'true' and 'false' in query strings alongside 1 and 0
>>>>>>> ebe3d05b

## Bug Fixes

- Fixed output of /v1/health/queue/certificates returning wrong data
- Fixed bug where team members count was wrong in some cases
- Fixed network calculation for uploaded files
- Fixed a UI bug preventing float values in numeric fields
- Fixed scroll positioning when moving rules order up & down
- Fixed missing validation for database documents key length (32 chars)
- Grammer fix for pt-br email templates (@rubensdemelo)
- Fixed update form labels and tooltips for Flutter Android apps
- Fixed missing custom scopes param for OAuth2 session create API route
- Fixed wrong JSON validation when creating and updating database documnets
- Fixed bug where max file size was limited to max of 10MB
- Fixed bug preventing the deletion of the project logo
- Fixed Bug when trying to overwrite OAuth cookie in the Flutter SDK
- Fixed OAuth redirect when using the self-hosted instance default success URL ([#454](https://github.com/appwrite/appwrite/issues/454))
- Fixed bug denying authentication with Github OAuth provider
- New OAuth adapter for Box.com
- New OAuth adapter for PayPal sandbox

## Breaking Changes
- **Deprecated** `first` and `last` query params for documents list route in the database API
- **Deprecated** Deprectaed Pubjabi Translations ('pn')

## Security

- Access to Health API now requires authentication with an API Key with access to `health.read` scope allowed
- Added option to force HTTPS connection to the Appwrite server (_APP_OPTIONS_FORCE_HTTPS)
- Now using your `_APP_SYSTEM_EMAIL_ADDRESS` as the email address for issuing and renewing SSL certificates

# Version 0.6.2 (PRE-RELEASE)

## Features

- New OAuth adapter for sign-in with Apple

## Bug Fixes

- Fixed custom domain not setting correct domain
- Fixed wrong SDK method type in avatars browser route 
- Fixed bug denied public documents (*) to be accessed by guest users
- Fixed cache-control issue not allowing collection UI to update properly
- Fixed a bug where single permission tag in the console was not being saved
- Added missing webhooks events in the console
- Added missing option to delete project
- Fixed a bug where the session was not set properly when the API used an IP with a non-standard port as hostname
- Fixed bug where requests number on the dashboard was hidden when the number got too long
- Permission fields are not required for file creation or update

## Security

- [low severity] Patch for email library (https://github.com/advisories/GHSA-f7hx-fqxw-rvvj)

# Version 0.6.1 (PRE-RELEASE)

## Bug Fixes

- Fix for Google OAuth provider not working properly
- Fix for login error when using a remote host with non-default ports
- Removed empty activity tab on the document editor
- Changed upgrade script name to ‘migrate’ to better reflect what it actually does
- Fixed bug where after clicking the cancel option in the confirmation dialog the button got disabled
- Fixed a small grammar error in the documents list screen

# Version 0.6.0 (PRE-RELEASE)

## Features

- New collections UI with ability to create and update a collection
- New documents UI with ability to create and update a document
- Added support for Flutter iOS & Android apps
- Added support for default DB document values
- Exposed health API to all the server SDKs
- New locale for Khmer
- Added TypeScript type hinting to the JS SDK (@zevektor)
- Added LTR/RTL support for markdown editor
- Added cachebuster to version number on footer
- New OAuth logos
- Minor fixes to the dark mode theme
- Added JSON view for a project user
- Removed setKey and setMode methods from all client SDKs

## Breaking Changes

- Updated all the REST API query params to be in camelCase
- Normalized locale phone codes response body

## Bug Fixes

- Fixed project users logout button
- Fixed wrong target in database back link

# Version 0.5.3 (PRE-RELEASE)

## Bug Fixes

- Fixed bug where multiple unique attribute were allowed
- Blocked forms from being submitted unlimited times
  
# Version 0.5.2 (PRE-RELEASE)

## Bug Fixes

- Fixed missing attributes in user account

# Version 0.5.1 (PRE-RELEASE)

## Bug Fixes

- Delayed SSL init when server startup for traefik to be ready for HTTP challenge
- Enabled easy access to the upgrade tool from the terminal

# Version 0.5.0 (PRE-RELEASE)

## Features

- Upgraded core API PHP version to 7.4
- New database rule validation options
- Allow non-web platform to skip origin header
- Limited console dashboard to show max 5 alerts at the same time
- Added more webhooks events
- Normailized all webhooks event names
- Added support for SameSite cookie option with fallback cookie for old clients
- Added a new Discord OAuth adapter
- Added a new Twitch OAuth adapter
- Added a new Spotify OAuth adapter
- Added a new Yahoo OAuth adapter
- Added a new Salesforce OAuth adapter
- Added a new Yandex OAuth adapter
- Added a new Paypal OAuth adapter
- Added a new Bitly OAuth adapter
- Upgraded MariaDB image to version 1.0.2
- Upgraded SMTP image to version 1.0.1
- File upload route (POST /v1/storage/files) now accept a single file per request
- Added ENV vars to change system email sender name and address 
- Usage for requests made by project admin in the console are not counted as API usage
- Added ENV var to change default file upload size limit. New default value is 100MB
- Added option to delete file directly from the dashboard
- Added option to view file preview from the dashboard
- Added option to add custom domains with auto SSL certificate generator

## Bug Fixes

- Fixed bug where user status was saved as a string instead of an integer
- Fixed gravatar icons not showing up correctly on the console
- Fixed code location of project not found error
- Fixed bug where tags element would ignore tab key for parsing new tags
- Fixed OAuth login error saying project UID is missing when its not
- Fixed wrong input validation for user preferences

## Breaking Changes

- Merged Auth and Account service route to make the API REST compatible

# Version 0.4.0 (PRE-RELEASE)

## Features

- Added 5 new locales for locale service and email templates (is, ml, th, fo, ph, pn)
- 2 stage Docker build
- Limit HTTP origin check only to browser integrations
- Updated new Brexit date to 31-01-2020
- Added a version number to sign in and signup pages for easier debugging of issues
- Preparation for adding SameSite cookie option support
- Using native Docker volumes for setup for better cross-platform support and easier management of read/write permissions
- Added support for custom SSL certificates without needing to set a proxy
- Added project UID validation check when making an API call. This should help developers to understand our authentication errors better.
- Updated ClamAV docker image to version 1.0.7
- Updated MariaDB docker image to version 1.0.1
- Core Docker image size reduced to 127MB

## Security

- [PHP-FPM security patch fix](https://bugs.php.net/patch-display.php?bug_id=78599&patch=0001-Fix-bug-78599-env_path_info-underflow-can-lead-to-RC.patch&revision=latest) - Upgraded PHP version to 7.3.12 [Major]
- Remove executable permission from avatars files [Minor]
- Updated SDK Generator Twig dependency with security issue: https://www.exploit-db.com/exploits/44102 [Minor]

## Bug Fixes

- New loading message when creating a new project
- Fixed broken redirect URL when creating a new project
- Fixed broken modal when a user password is too short
- Fixed issue denying the creation of session cookies on localhosts with port other than 80 or 443
- Fixed bug that prevented actual file size calculation
- Fixed MariaDB SQL abuse table time field-type
- Fixed error message not showing up in console failed signup
- Fixed cookie session not being appropriately set when accessing the console from IP hostname

## Breaking Changes

- OAuth path is now /auth/login/oauth instead of /auth/oauth and /auth/oauth/callback is now /auth/login/oauth/callback, this is for better consistency with new login methods we will introduce in the future
- Changed file attribute sizeCompressed to sizeActual to better reflect server logic

# Version 0.3.0 (PRE-RELEASE)

## Features

- Added 19 new locales for locale service and email templates (af, ar, bn, cz, hu, hy, jv, ko, lt, ml, no, ru, si, sq, sv, ta, vi, zh-cn, zh-tw)
- New users service routes to allow updates pref and name update
- New OAuth adapters (Amazon, Dropbox, Microsoft, Slack, VK)
- Added support for ES6 require statements in JS SDK
- New Locale API route for fetching a list of continents

## Bug Fixes
- Fix for typos in PT-BR translations
- Fix for UI crash when project user was missing a name
- Fix for it locale including the en templates by mistake
- Fix for UI not showing user's prefs properly
- Fixed 401 unexpected error when no permission passed in creation of a new resource

## Breaking Changes

- users/deleteUsersSession method name changed to users/deleteUserSession in all SDKs for better consistency

# Version 0.2.0 (PRE-RELEASE)

## Features

- Added option to limit access to the Appwrite console
- Added option to disable abuse check and rate limits
- Added input field with the server API endpoint for easy access
- Added new OAuth providers for Google, Bitbucket, and GitLab
- Added 15 new locales for locale service and email templates (cat, de, es, fi, fr, gr, hi, id, it, nl, pt-br, pt-pt, ro, tr, ua)
- Improved test coverage for the project and synced DEV & CI environments settings

## Bug Fixes

- Fixed bug not allowing to update OAuth providers settings
- Fixed some broken API examples in docs
- Fixed bug that caused the Appwrite container to change DB directory file permissions.

## Breaking Changes

- Changed auth service 'redirect' param to 'confirm' for better clarity
- Updated all SDKs to sync with API changes<|MERGE_RESOLUTION|>--- conflicted
+++ resolved
@@ -18,14 +18,11 @@
 - Added container names to docker-compose.yml (@drandell)
 - Upgraded ClamAV container image to version 1.0.11 ([#412](https://github.com/appwrite/appwrite/issues/412))
 - Optimised function execution by using fully-qualified function calls
-<<<<<<< HEAD
 - New and consistent response format for all API object + new response examples in the docs
   - Removed user roles attribute from user object (can be fetched from /v1/teams/memberships) **
   - Removed type attribute from session object response (used only internally)
   - ** - might be changed before merging to master
-=======
 - Added support for boolean 'true' and 'false' in query strings alongside 1 and 0
->>>>>>> ebe3d05b
 
 ## Bug Fixes
 
