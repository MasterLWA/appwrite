# Version 0.8.0 (Not Released Yet)

## Features

- Added Anonymous Login ([RFC-010](https://github.com/appwrite/rfc/blob/main/010-anonymous-login.md), #914)
- Added new Environment Variable to enable or disable Anonymous Login 
- Added events for functions and executions (#971)
- Splited token & session models to become 2 different internal entities (#922)
- Added Dart 2.12 as a new Cloud Functions runtime (#989)
- ClamAV is now disabled by default to allow lower min requirments for Appwrite (#1064)
- Added a new env var named `_APP_LOCALE` that allow to change the default `en` locale value (#1056)
- Updated all the console bottom control to be consistent. Dropped the `+` icon (#1062)

## Bugs

- Fixed default value for HTTPS force option

<<<<<<< HEAD
## Breaking Changes (Read before upgrading!)

- Rename `deleteuser` to `delete` on Users Api
=======
## Breaking Changes

- Only logged in users can execute functions (for guests, use anonymous login)
- Only the user who has triggered the execution get access to the relevant execution logs
- Function execution env `APPWRITE_FUNCTION_EVENT_PAYLOAD` renamed to `APPWRITE_FUNCTION_EVENT_DATA`
>>>>>>> f2e85df8

# Version 0.7.2

## Features

- When creating new resources from the client API, the current user gets both read & write permissions by default. (#1007)
- Added timestamp to errors logs on the HTTP API container (#1002)
- Added verbose tests output on the terminal and CI (#1006)

## Upgrades

- Upgraded utopia-php/abuse to version 0.4.0
- Upgraded utopia-php/analytics to version 0.2.0

## Bugs

- Fixed certificates worker error on successful operations (#1010)
- Fixed head requests not responding (#998)
- Fixed bug when using auth credential for the Redis container (#993)
- Fixed server warning logs on 3** redirect endpoints (#1013)

# Version 0.7.1

## Features

- Better error logs on appwrite certificates worker
- Added option for Redis authentication
- Force adding a security email on setup
- SMTP is now disabled by default, no dummy SMTP is included in setup
- Added a new endpoint that returns the server and SDKs latest versions numbers #941
- Custom data strings, userId, and JWT available for cloud functions #967

## Upgrades

- Upgraded redis extenstion lib to version 5.3.3
- Upgraded maxmind extenstion lib to version 1.10.0
- Upgraded utopia-php/cli lib to version 0.10.0
- Upgraded matomo/device-detector lib to version 4.1.0
- Upgraded dragonmantank/cron-expression lib to version 3.1.0
- Upgraded influxdb/influxdb-php lib to version 1.15.2
- Upgraded phpmailer/phpmailer lib to version 6.3.0
- Upgraded adhocore/jwt lib to version 1.1.2
- Upgraded domnikl/statsd to slickdeals/statsd version 3.0
 
## Bug Fixes

- Updated missing storage env vars
- Fixed a bug, that added a wrong timzone offset to user log timestamps
- Fixed a bug, that Response format header was not added in the access-control-allow-header list.
- Fixed a bug where countryName is unknown on sessions (#933)
- Added missing event users.update.prefs (#952)
- Fixed bug not allowing to reset document permissions (#977)

## Security

- Fixed an XSS vulnerability in the Appwrite console

# Version 0.7.0

## Features

- Improved Webhooks and added new system events - [Learn more]()
- Added response to /locale/languages API with a list of languages (@TorstenDittmann ,[#351](https://github.com/appwrite/appwrite/issues/351))
- Added a new route in the Avatars API to get user initials avatar ([#386](https://github.com/appwrite/appwrite/issues/386))
- Added API response payload structure info and examples to the docs site ([#381](https://github.com/appwrite/appwrite/issues/381))
- Added support for Brotli compression (@PedroCisnerosSantana, @Rohitub222, [#310](https://github.com/appwrite/appwrite/issues/310))
- New deletion worker ([#521](https://github.com/appwrite/appwrite/issues/521))
- New maintenance worker - cleaning up system logs and other optimizations ([#766](https://github.com/appwrite/appwrite/pull/766))
- New email worker - all emails are now sent asynchronously for improved performance (@TorstenDittmann ,[#402](https://github.com/appwrite/appwrite/pull/402))
- Moved all Appwrite container logs to STDOUT & STDERR ([#389](https://github.com/appwrite/appwrite/issues/389))
- New Doctor CLI to debug the Appwrite server ([#415](https://github.com/appwrite/appwrite/issues/415))
- Added container names to docker-compose.yml (@drandell)
- Optimised function execution by using fully-qualified function calls
- Added support for boolean 'true' and 'false' in query strings alongside 1 and 0
- Updated storage calculation to match IEC standards
- Now using Alpine as base Docker image
- Switch standard dev ports to 95xx prefix ([#780](https://github.com/appwrite/appwrite/pull/780))
- User & Team name max length is now 128 chars and not 100 for better API consistency
- Collection name max length is now 128 chars and not 256 for better API consistency
- Project name max length is now 128 chars and not 100 for better API consistency
- Webhook name max length is now 128 chars and not 256 for better API consistency
- API Key name max length is now 128 chars and not 256 for better API consistency
- Task name max length is now 128 chars and not 256 for better API consistency
- Platform name max length is now 128 chars and not 256 for better API consistency
- Webhooks payloads are now exactly the same as any of the API response objects, documentation added
- Added new locale: Marathi -mr (@spielers)
- New and consistent response format for all API object + new response examples in the docs
  - Removed user roles attribute from user object (can be fetched from /v1/teams/memberships) **
  - Removed type attribute from session object response (used only internally)
  - ** - might be changed before merging to master
  - Added fallback option to 0.6 format for backward compatibility with any changes (@christyjacob4 [#772](https://github.com/appwrite/appwrite/pull/772))
- Added option to disable mail sending by setting an empty SMTP host value ([#730](https://github.com/appwrite/appwrite/issues/730))
- Upgraded installation script ([#490](https://github.com/appwrite/appwrite/issues/490))
- Added new environment variables for ClamAV hostname and port ([#780](https://github.com/appwrite/appwrite/pull/780))
- New OAuth adapter for Box.com (@armino-dev - [#420](https://github.com/appwrite/appwrite/issues/410))
- New OAuth adapter for PayPal sandbox  (@armino-dev - [#420](https://github.com/appwrite/appwrite/issues/410))
- New OAuth adapter for Tradeshift  (@armino-dev - [#855](https://github.com/appwrite/appwrite/pull/855))
- New OAuth adapter for Tradeshift sandbox  (@armino-dev - [#855](https://github.com/appwrite/appwrite/pull/855))
- Introducing new permssion types: role:guest & role:member
- Disabled rate-limits on server side integrations
- Refactored migration script 

### User Interface

- Updated grid for OAuth2 providers list in the console ([#413](https://github.com/appwrite/appwrite/issues/413))
- Added Google Fonts to Appwrite for offline availability 
- Added option to delete user from the console (@PineappleIOnic - [#538](https://github.com/appwrite/appwrite/issues/538))
- Added option to delete team from the console ([#380](https://github.com/appwrite/appwrite/issues/380))
- Added option to view team members from the console ([#378](https://github.com/appwrite/appwrite/issues/378))
- Add option to assign new team members to a team from the console and the API ([#379](https://github.com/appwrite/appwrite/issues/379))
- Added Select All Checkbox for on Console API key Scopes Screen ([#477](https://github.com/appwrite/appwrite/issues/477))
- Added pagination and search for team memberships route ([#387](https://github.com/appwrite/appwrite/issues/387))
- Added pagination for projects list on the console home page.
- UI performance & accessibility improvements ([#406](https://github.com/appwrite/appwrite/pull/406))
- New UI micro-interactions and CSS fixes (@AnatoleLucet)
- Added toggle to hide/show secret keys and passwords inside the dashboard (@kodumbeats, [#535](https://github.com/appwrite/appwrite/issues/535))

### Upgrades

- Upgraded QR codes generator library (@PedroCisnerosSantana - [#475](https://github.com/appwrite/appwrite/issues/475))
- Upgraded Traefik image to version 2.3
- Upgraded MariaDB to version 10.5.5
- Upgraded Redis Docker image to version 6.0 (alpine)
- Upgraded Influxdb Docker image to version 1.8 (alpine)
- Upgraded Redis Resque queue library to version 1.3.6 ([#319](https://github.com/appwrite/appwrite/issues/319))
- Upgraded ClamAV container image to version 1.0.11 ([#412](https://github.com/appwrite/appwrite/issues/412))
- Upgraded device detctor to version 3.12.6
- Upgraded GEOIP DB file to Feb 2021 release

## Breaking Changes (Read before upgrading!)

- **Deprecated** `first` and `last` query params for documents list route in the database API
- **Deprecated** Deprectaed Pubjabi Translations ('pn')
- **Deprecated** `PATCH /account/prefs` is now updating the prefs payload and not just merging it
- **Deprecated** `PATCH /users/:userId/prefs` is now updating the prefs payload and not just merging it
- Switched order of limit and offset params in all the SDKs `listDocuments` method for better consistency
- Default `limit` param value in all the SDKs `listDocuments` method is now 25 for better consistency

## Bug Fixes

- Fixed a bug that caused blocked users to be able to create sessions ([#777](https://github.com/appwrite/appwrite/pull/781))
- Fixed an issue where Special characters in _APP_OPENSSL_KEY_V1_ env caused an error ([#732](https://github.com/appwrite/appwrite/issues/732))
- Fixed an issue where Account webhook doesn't trigger through the console ([#493](https://github.com/appwrite/appwrite/issues/493))
- Fixed case sensitive country flag code ([#526](https://github.com/appwrite/appwrite/issues/526))
- Fixed redirect to Appwrite login page when deep link is provided ([#427](https://github.com/appwrite/appwrite/issues/427))
- Fixed an issue where Creating documents fails for parent documents would result in an error ([#514](https://github.com/appwrite/appwrite/issues/514))
- Fixed an issue with Email Sending Problem using external smtp ([#707](https://github.com/appwrite/appwrite/issues/707))
- Fixed an issue where you could not remove a key from User Prefs ([#316](https://github.com/appwrite/appwrite/issues/316))
- Fixed an issue where events are not fully visible in the console ([#492](https://github.com/appwrite/appwrite/issues/492))
- Fixed an issue where UI would wrongly validate integers ([#394](https://github.com/appwrite/appwrite/issues/394))
- Fixed an issue where graphs were cut in mobile view ([#376](https://github.com/appwrite/appwrite/issues/376))
- Fixed URL issue where console/ would not display list of projects ([#372](https://github.com/appwrite/appwrite/issues/372))
- Fixed output of /v1/health/queue/certificates returning wrong data
- Fixed bug where team members count was wrong in some cases
- Fixed network calculation for uploaded files
- Fixed a UI bug preventing float values in numeric fields
- Fixed scroll positioning when moving rules order up & down
- Fixed missing validation for database documents key length (32 chars)
- Grammar fix for pt-br email templates (@rubensdemelo)
- Fixed update form labels and tooltips for Flutter Android apps
- Fixed missing custom scopes param for OAuth2 session create API route
- Fixed wrong JSON validation when creating and updating database documents
- Fixed bug where max file size was limited to a max of 10MB
- Fixed bug preventing the deletion of the project logo
- Fixed Bug when trying to overwrite OAuth cookie in the Flutter SDK
- Fixed OAuth redirect when using the self-hosted instance default success URL ([#454](https://github.com/appwrite/appwrite/issues/454))
- Fixed bug denying authentication with Github OAuth provider
- Fixed a bug making read permission overwrite write permission in some cases
- Fixed consistent property names in databases by enforcing camel case

## Security

- Access to Health API now requires authentication with an API Key with access to `health.read` scope allowed
- Added option to force HTTPS connection to the Appwrite server (_APP_OPTIONS_FORCE_HTTPS)
- Now using your `_APP_SYSTEM_EMAIL_ADDRESS` as the email address for issuing and renewing SSL certificates
- Block iframe access to Appwrite console using the `X-Frame-Options` header.
- Fixed `roles` param input validator
- API Keys are now stored encrypted 
- Disabled domains whitlist ACL for the Appwrite console

# Version 0.6.2 (PRE-RELEASE)

## Features

- New OAuth adapter for sign-in with Apple

## Bug Fixes

- Fixed custom domain not setting correct domain
- Fixed wrong SDK method type in avatars browser route 
- Fixed bug denied public documents (*) to be accessed by guest users
- Fixed cache-control issue not allowing collection UI to update properly
- Fixed a bug where single permission tag in the console was not being saved
- Added missing webhooks events in the console
- Added missing option to delete project
- Fixed a bug where the session was not set properly when the API used an IP with a non-standard port as hostname
- Fixed bug where requests number on the dashboard was hidden when the number got too long
- Permission fields are not required for file creation or update

## Security

- [low severity] Patch for email library (https://github.com/advisories/GHSA-f7hx-fqxw-rvvj)

# Version 0.6.1 (PRE-RELEASE)

## Bug Fixes

- Fix for Google OAuth provider not working properly
- Fix for login error when using a remote host with non-default ports
- Removed empty activity tab on the document editor
- Changed upgrade script name to ‘migrate’ to better reflect what it actually does
- Fixed bug where after clicking the cancel option in the confirmation dialog the button got disabled
- Fixed a small grammar error in the documents list screen

# Version 0.6.0 (PRE-RELEASE)

## Features

- New collections UI with ability to create and update a collection
- New documents UI with ability to create and update a document
- Added support for Flutter iOS & Android apps
- Added support for default DB document values
- Exposed health API to all the server SDKs
- New locale for Khmer
- Added TypeScript type hinting to the JS SDK (@zevektor)
- Added LTR/RTL support for markdown editor
- Added cachebuster to version number on footer
- New OAuth logos
- Minor fixes to the dark mode theme
- Added JSON view for a project user
- Removed setKey and setMode methods from all client SDKs

## Breaking Changes

- Updated all the REST API query params to be in camelCase
- Normalized locale phone codes response body

## Bug Fixes

- Fixed project users logout button
- Fixed wrong target in database back link

# Version 0.5.3 (PRE-RELEASE)

## Bug Fixes

- Fixed bug where multiple unique attribute were allowed
- Blocked forms from being submitted unlimited times
  
# Version 0.5.2 (PRE-RELEASE)

## Bug Fixes

- Fixed missing attributes in user account

# Version 0.5.1 (PRE-RELEASE)

## Bug Fixes

- Delayed SSL init when server startup for traefik to be ready for HTTP challenge
- Enabled easy access to the upgrade tool from the terminal

# Version 0.5.0 (PRE-RELEASE)

## Features

- Upgraded core API PHP version to 7.4
- New database rule validation options
- Allow non-web platform to skip origin header
- Limited console dashboard to show max 5 alerts at the same time
- Added more webhooks events
- Normalized all webhooks event names
- Added support for SameSite cookie option with fallback cookie for old clients
- Added a new Discord OAuth adapter
- Added a new Twitch OAuth adapter
- Added a new Spotify OAuth adapter
- Added a new Yahoo OAuth adapter
- Added a new Salesforce OAuth adapter
- Added a new Yandex OAuth adapter
- Added a new Paypal OAuth adapter
- Added a new Bitly OAuth adapter
- Upgraded MariaDB image to version 1.0.2
- Upgraded SMTP image to version 1.0.1
- File upload route (POST /v1/storage/files) now accept a single file per request
- Added ENV vars to change system email sender name and address 
- Usage for requests made by project admin in the console are not counted as API usage
- Added ENV var to change default file upload size limit. New default value is 100MB
- Added option to delete file directly from the dashboard
- Added option to view file preview from the dashboard
- Added option to add custom domains with auto SSL certificate generator

## Bug Fixes

- Fixed bug where user status was saved as a string instead of an integer
- Fixed gravatar icons not showing up correctly on the console
- Fixed code location of project not found error
- Fixed bug where tags element would ignore tab key for parsing new tags
- Fixed OAuth login error saying project UID is missing when its not
- Fixed wrong input validation for user preferences

## Breaking Changes

- Merged Auth and Account service route to make the API REST compatible

# Version 0.4.0 (PRE-RELEASE)

## Features

- Added 5 new locales for locale service and email templates (is, ml, th, fo, ph, pn)
- 2 stage Docker build
- Limit HTTP origin check only to browser integrations
- Updated new Brexit date to 31-01-2020
- Added a version number to sign in and signup pages for easier debugging of issues
- Preparation for adding SameSite cookie option support
- Using native Docker volumes for setup for better cross-platform support and easier management of read/write permissions
- Added support for custom SSL certificates without needing to set a proxy
- Added project UID validation check when making an API call. This should help developers to understand our authentication errors better.
- Updated ClamAV docker image to version 1.0.7
- Updated MariaDB docker image to version 1.0.1
- Core Docker image size reduced to 127MB

## Security

- [PHP-FPM security patch fix](https://bugs.php.net/patch-display.php?bug_id=78599&patch=0001-Fix-bug-78599-env_path_info-underflow-can-lead-to-RC.patch&revision=latest) - Upgraded PHP version to 7.3.12 [Major]
- Remove executable permission from avatars files [Minor]
- Updated SDK Generator Twig dependency with security issue: https://www.exploit-db.com/exploits/44102 [Minor]

## Bug Fixes

- New loading message when creating a new project
- Fixed broken redirect URL when creating a new project
- Fixed broken modal when a user password is too short
- Fixed issue denying the creation of session cookies on localhosts with port other than 80 or 443
- Fixed bug that prevented actual file size calculation
- Fixed MariaDB SQL abuse table time field-type
- Fixed error message not showing up in console failed signup
- Fixed cookie session not being appropriately set when accessing the console from IP hostname

## Breaking Changes

- OAuth path is now /auth/login/oauth instead of /auth/oauth and /auth/oauth/callback is now /auth/login/oauth/callback, this is for better consistency with new login methods we will introduce in the future
- Changed file attribute sizeCompressed to sizeActual to better reflect server logic

# Version 0.3.0 (PRE-RELEASE)

## Features

- Added 19 new locales for locale service and email templates (af, ar, bn, cz, hu, hy, jv, ko, lt, ml, no, ru, si, sq, sv, ta, vi, zh-cn, zh-tw)
- New users service routes to allow updates pref and name update
- New OAuth adapters (Amazon, Dropbox, Microsoft, Slack, VK)
- Added support for ES6 require statements in JS SDK
- New Locale API route for fetching a list of continents

## Bug Fixes
- Fix for typos in PT-BR translations
- Fix for UI crash when project user was missing a name
- Fix for it locale including the en templates by mistake
- Fix for UI not showing user's prefs properly
- Fixed 401 unexpected error when no permission passed in creation of a new resource

## Breaking Changes

- users/deleteUsersSession method name changed to users/deleteUserSession in all SDKs for better consistency

# Version 0.2.0 (PRE-RELEASE)

## Features

- Added option to limit access to the Appwrite console
- Added option to disable abuse check and rate limits
- Added input field with the server API endpoint for easy access
- Added new OAuth providers for Google, Bitbucket, and GitLab
- Added 15 new locales for locale service and email templates (cat, de, es, fi, fr, gr, hi, id, it, nl, pt-br, pt-pt, ro, tr, ua)
- Improved test coverage for the project and synced DEV & CI environments settings

## Bug Fixes

- Fixed bug not allowing to update OAuth providers settings
- Fixed some broken API examples in docs
- Fixed bug that caused the Appwrite container to change DB directory file permissions.

## Breaking Changes

- Changed auth service 'redirect' param to 'confirm' for better clarity
- Updated all SDKs to sync with API changes<|MERGE_RESOLUTION|>--- conflicted
+++ resolved
@@ -15,17 +15,12 @@
 
 - Fixed default value for HTTPS force option
 
-<<<<<<< HEAD
 ## Breaking Changes (Read before upgrading!)
 
 - Rename `deleteuser` to `delete` on Users Api
-=======
-## Breaking Changes
-
 - Only logged in users can execute functions (for guests, use anonymous login)
 - Only the user who has triggered the execution get access to the relevant execution logs
 - Function execution env `APPWRITE_FUNCTION_EVENT_PAYLOAD` renamed to `APPWRITE_FUNCTION_EVENT_DATA`
->>>>>>> f2e85df8
 
 # Version 0.7.2
 
