--- conflicted
+++ resolved
@@ -1,19 +1,15 @@
 # Version 0.8.0 (Not Released Yet)
 
 ## Features
-<<<<<<< HEAD
-
-- Added Anonymous Login ([RFC-010](https://github.com/appwrite/rfc/blob/main/010-anonymous-login.md))
+
+- Added Anonymous Login ([RFC-010](https://github.com/appwrite/rfc/blob/main/010-anonymous-login.md), #914)
 - Added new Environment Variable to enable or disable Anonymous Login 
-=======
-- Anonymous login (#914)
 - Added events for functions and executions (#971)
 
 ## Breaking Changes
 
 - Only logged in users can execute functions (for guests, use anonymous login)
 - Only the user who has triggered the execution get access to the relevant execution logs
->>>>>>> 38ef5ce7
 
 # Version 0.7.1
 
