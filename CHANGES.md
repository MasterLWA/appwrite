<<<<<<< HEAD
# Latest
## Features
### Storage
- Support for Linode object storage
=======
# Unreleased Version
- Renamed `providers` to `authProviders` in project collection **Breaking Change**
- Support for Backblaze adapter in Storage

# Version 0.13.4

## Features
- Added `detailedTrace` to Logger events
- Added new `_APP_STORAGE_PREVIEW_LIMIT` environment variable to configure maximum preview file size

## Bugs
- Fixed missing volume mount in Docker Compose
- Fixed upload with Bucket File permission
- Fixed custom ID validation in Console
- Fixed file preview with no `output` passed
- Fixed GitHub issue URL in Console
- Fixed double PDOException logging
- Fixed functions cleanup when container is already initialized
- Fixed float input precision in Console
>>>>>>> f9da67ec

# Version 0.13.3
## Bugs
- Fixed search for terms that inlcude `@` characters
- Fixed Bucket permissions
- Fixed file upload error in UI
- Fixed input field for float attributes in UI
- Fixed `appwrite-executor` restart behavior in docker-compose.yml

# Version 0.13.2
## Bugs
- Fixed global issue with write permissions
- Added missing `_APP_EXECUTOR_SECRET` environment variable for deletes worker
- Increased execution `stdout` and `stderr` from 8000 to 16384 character limit
- Increased maximum file size for image preview to 20mb
- Fixed iOS platforms for origin validation by @stnguyen90 in https://github.com/appwrite/appwrite/pull/2907

# Version 0.13.1
## Bugs
- Fixed the Console UI redirect breaking the header and navigation
- Fixed timeout in Functions API to respect the environment variable `_APP_FUNCTIONS_TIMEOUT`
- Fixed team invite to be invalid after successful use by @Malte2036 in https://github.com/appwrite/appwrite/issues/2593

# Version 0.13.0
## Features
### Functions
- Synchronous function execution
- Improved functions execution times by alot
- Added a new worker to build deployments
- Functions are now executed differently and your functions need to be adapted **Breaking Change**
- Tags are now called Deployments **Breaking Change**
- Renamed `tagId` to `deplyomentId` in collections **Breaking Change**
- Updated event names from `function.tags.*` to `function.deployments.*` **Breaking Change**
- Java runtimes are currently not supported **Breaking Change**
### Storage
- Added Buckets
- Buckets allow you to configure following settings:
  - Maximum File Size
  - Enabled/Disabled
  - Encryption
  - Anti Virus
  - Allowed file extensions
  - Permissions
    - Bucket Level
    - File Level
- Support for S3 and Digitalocean Spaces
- Efficiently process large files by loading only chunks
- Files larger then 5MB needs to be uploaded in chunks using Content-Range header. SDKs handle this internally **Breaking Change**
- Encryption, Compression is now limited to files smaller or equal to 20MB
- New UI in the console for uploading files with progress indication
- Concurrent file uploads
- Added `buckets.read` and `buckets.write` scope to API keys

### Account
- Renamed `providerToken` to `providerAccessToken` in sessions **Breaking Change**
- New endpoint to refresh the OAuth Access Token
- OAuth sessions now include `providerAccessTokenExpiry` and `providerRefreshToken`
- Notion and Stripe have been added to the OAuth Providers
- Microsoft OAuth provider now supports custom domains

### Others
- Renamed `sum` to `total` on multiple endpoints returning a list of resource **Breaking Change**
- Added new `_APP_WORKER_PER_CORE` environment variable to configure the amount of internal workers per core for performance optimization

## Bugs
- Fixed issue with 36 character long custom IDs
- Fixed permission issues and is now more consistent and returns all resources
- Fixed total amount of documents not being updated
- Fixed issue with searching though memberships
- Fixed image preview rotation
- Fixed Database index names that contain SQL keywords
- Fixed UI to reveal long e-mail addresses on User list
- Fixed UI for Attribute default value field to reset after submit
- Fixed UI to check for new available version of Appwrite
- Fixed UI default values when creating Integer or Float attributes
- Removed `_project` prepend from internal Database Schema
- Added dedicated internal permissions table for each Collection

## Security
- Remove `appwrite.io` and `appwrite.test` from authorized domains for session verification

## Upgrades

- Upgraded `redis` extenstion to version 5.3.7
- Upgraded `swoole` extenstion to version 4.8.7
- Upgraded GEO IP database to version March 2022

# Version 0.12.3

## Bugs
- Fix update membership roles (#2799)
- Fix migration to 0.12.x to populate search fields (#2799)

## Security
- Fix URL schema Validation to only allow http/https (#2801)

# Version 0.12.2

## Bugs
- Fix security vulnerability in the Console (#2778)
- Fix security vulnerability in the ACME-Challenge (#2780)

## Upgrades

- Upgraded `redis` extenstion to version 5.3.6
- Upgraded `swoole` extenstion to version 4.8.6
- Upgraded `imagick` extenstion to version 3.7.0
- Upgraded GEO IP database to version February 2022

# Version 0.12.1

## Bugs
- Fixed some issues with the Migration
- Fixed the UI to add Variables to Functions
- Fixed wrong data type for String Attribute size
- Fixed Request stats on the console
- Fixed Realtime Connection stats with high number by abbreviation
- Fixed backward compatibility of account status attribute.

# Version 0.12.0

## Features

- Completely rewritten Database service: **Breaking Change**
  - Collection rules are now attributes
  - Filters for have been replaced with a new, more powerful syntax
  - Custom indexes for more performant queries
  - Enum Attributes
  - Maximum `sum` returned does not exceed 5000 documents anymore **Breaking Change**
  - **DEPRECATED** Nested documents has been removed
  - **DEPRECATED** Wildcard rule has been removed
- You can now set custom ID’s when creating following resources:
  - User
  - Team
  - Function
  - Project
  - File
  - Collection
  - Document
- All resources with custom ID support required you to set an ID now
  - Passing `unique()` will generate a unique ID
- Auto-generated ID's are now 20 characters long
- Wildcard permissions `*` are now `role:all` **Breaking Change**
- Collections can be enabled and disabled
- Permissions are now found as top-level keys `$read` and `$write` instead of nested under `$permissions`
- Accessing collections with insufficient permissions now return a `401` isntead of `404` status code
- Offset cannot be higher than 5000 now and cursor pagination is required
- Added Cursor pagination to all endpoints that provide pagination by offset
- Added new Usage worker to aggregate usage statistics
- Added new Database worker to handle heavy database tasks in the background
- Added detailed Usage statistics to following services in the Console:
  - Users
  - Storage
  - Database
- You can now disable/enable following services in the Console:
  - Account
  - Avatars
  - Database
  - Locale
  - Health
  - Storage
  - Teams
  - Users
  - Functions
- Fixed several memory leaks in the Console
- Added pagination to account activities in the Console
- Added following events from User service to Webhooks and Functions:
  - `users.update.email`
  - `users.update.name`
  - `users.update.password`
- Added new environment variables to enable error logging:
  - The `_APP_LOGGING_PROVIDER` variable allows you to enable the logger set the value to one of `sentry`, `raygun`, `appsignal`.
  - The `_APP_LOGGING_CONFIG` variable configures authentication to 3rd party error logging providers. If using Sentry, this should be 'SENTRY_API_KEY;SENTRY_APP_ID'. If using Raygun, this should be Raygun API key. If using AppSignal, this should be AppSignal API key.
- Added new environment variable `_APP_USAGE_AGGREGATION_INTERVAL` to configure the usage worker interval
- Added negative rotation values to file preview endpoint
- Multiple responses from the Health service were changed to new (better) schema  **Breaking Change**
- Method `health.getAntiVirus()` has been renamed to `health.getAntivirus()`
- Added following langauges to the Locale service:
  - Latin
  - Sindhi
  - Telugu
- **DEPRECATED** Tasks service **Breaking Change**

## Bugs
- Fixed `/v1/avatars/initials` when no space in the name, will try to split by `_`
- Fixed all audit logs now saving all relevant informations
- Fixed Health endpoints for `db` and `cache`

## Security
- Increased minimum password length to 8 and removed maximum length
- Limited User Preferences to 65kb total size
- Upgraded Redis to 6.2
- Upgraded InfluxDB to 1.4.0
- Upgraded Telegraf to 1.3.0

# Version 0.11.1

## Bugs
- Fix security vulnerability in the Console (#2777)
- Fix security vulnerability in the ACME-Challenge (#2779)

## Upgrades
- Upgraded redis extenstion to version 5.3.6
- Upgraded swoole extenstion to version 4.8.6
- Upgraded imagick extenstion to version 3.7.0
- Upgraded yaml extenstion to version 2.2.2
- Upgraded maxminddb extenstion to version 1.11.0
- Upgraded GEO IP database to version February 2022

# Version 0.11.0

## Features
- Added Swift Platform Support
- Added new Cloud Functions Runtimes:
  - Swift 5.5
  - Java 17
  - Python 3.10
  - Deno 1.12
  - Deno 1.13
  - Deno 1.14
  - PHP 8.1
  - Node 17
- Added translations:
  - German `de` by @SoftCreatR in https://github.com/appwrite/appwrite/pull/1790
  - Hebrew `he` by @Kokoden in https://github.com/appwrite/appwrite/pull/1846
  - Oriya `or` by @Rutam21 in https://github.com/appwrite/appwrite/pull/1827
  - Italian `it` by @ilmalte in https://github.com/appwrite/appwrite/pull/1824
  - Portugese (Portugal) `pt-PT` by @OscarRG in https://github.com/appwrite/appwrite/pull/1820
  - Portugese (Brazil) `pt-BR` by @renato04 in https://github.com/appwrite/appwrite/pull/1817
  - Indonesian `id` by @Hrdtr in https://github.com/appwrite/appwrite/pull/1816
  - Korean `ko` by @ssong in https://github.com/appwrite/appwrite/pull/1814
  - Ukrainian `uk` by @daniloff200 in https://github.com/appwrite/appwrite/pull/1794
  - Russian `ru` by @daniloff200 in https://github.com/appwrite/appwrite/pull/1795
  - Belarusian `be` by @daniloff200 in https://github.com/appwrite/appwrite/pull/1796
  - Arabic `ar` by @arsangamal in https://github.com/appwrite/appwrite/pull/1800
  - Malay `ms` by @izqalan in https://github.com/appwrite/appwrite/pull/1806
  - Gujarati `gu` by @honeykpatel in https://github.com/appwrite/appwrite/pull/1808
  - Polish `pl` by @achromik in https://github.com/appwrite/appwrite/pull/1811
  - Malayalam `ml` by @anoopmsivadas in https://github.com/appwrite/appwrite/pull/1813
  - Croatian `hr` by @mbos2 in https://github.com/appwrite/appwrite/pull/1825
  - Danish `da` by @Ganzabahl in https://github.com/appwrite/appwrite/pull/1829
  - French `fr` by @Olyno in https://github.com/appwrite/appwrite/pull/1771
  - Spanish `es` by @chuiizeet in https://github.com/appwrite/appwrite/pull/1833
  - Vietnamese `vt` by @hdkhoasgt in https://github.com/appwrite/appwrite/pull/1880
  - Kannada `kn` by @Nikhil-1503 in https://github.com/appwrite/appwrite/pull/1840
  - Finnish `fi` by @minna-xD in https://github.com/appwrite/appwrite/pull/1847
  - Thai `th` by @teeradon43 in https://github.com/appwrite/appwrite/pull/1851
  - Persian `fa` by @aerabi in https://github.com/appwrite/appwrite/pull/1878
  - Norwegian `no` by @NeonSpork in https://github.com/appwrite/appwrite/pull/1871
  - Norwegian (Nynorsk) `nn` by @NeonSpork in https://github.com/appwrite/appwrite/pull/2019
  - Norwegian (Bokmål) `nb` by @Exouxas in https://github.com/appwrite/appwrite/pull/1877
  - Dutch `nl` by @ArtixAllMighty in https://github.com/appwrite/appwrite/pull/1879
  - Sanskrit `sa` by @Rutam21 in https://github.com/appwrite/appwrite/pull/1895
  - Nepali `ne` by @TheLearneer in https://github.com/appwrite/appwrite/pull/1807
  - Swedish `sv` by @didair in https://github.com/appwrite/appwrite/pull/1948
  - Hindi `hi` by @willtryagain in https://github.com/appwrite/appwrite/pull/1810
  - Luxembourgish `lb` by @OscarRG in https://github.com/appwrite/appwrite/pull/1857
  - Catalan `ca` by @und1n3 in https://github.com/appwrite/appwrite/pull/1875
  - Chinese (Taiwan) `zh-TW` by @HelloSeaNation in https://github.com/appwrite/appwrite/pull/2134
  - Chinese (PRC)	`zh-CN` by @HelloSeaNation in https://github.com/appwrite/appwrite/pull/1836
  - Bihari `bh` by @dazzlerkumar in https://github.com/appwrite/appwrite/pull/1841
  - Romanian `ro` by @cristina-sirbu in https://github.com/appwrite/appwrite/pull/1868
  - Slovak `sk` by @jakubhi in https://github.com/appwrite/appwrite/pull/1958
  - Greek `el` by @kostapappas in https://github.com/appwrite/appwrite/pull/1992
  - Assamese `as` by @PrerakMathur20 in https://github.com/appwrite/appwrite/pull/2023
  - Esperanto `eo` by @tacoelho in https://github.com/appwrite/appwrite/pull/1927
  - Irish `ga` by @ivernus in https://github.com/appwrite/appwrite/pull/2178
  - Azerbaijani `az` by @aerabi in https://github.com/appwrite/appwrite/pull/2129
  - Latvian `lv` by @RReiso in https://github.com/appwrite/appwrite/pull/2022
  - Lithuanian `lt` by @mantasio in https://github.com/appwrite/appwrite/pull/2018
  - Japanese `jp` by @takmar in https://github.com/appwrite/appwrite/pull/2177
- Added new audio mime-types for viewing audio files on browsers by @eldadfux in https://github.com/appwrite/appwrite/pull/2239

## Bugs
- Fixed `sum` description by @eldadfux in https://github.com/appwrite/appwrite/pull/1659
- Fixed `Add Team Membership` parameter order by @deshankoswatte in https://github.com/appwrite/appwrite/pull/1818
- Fixed Storage File Preview on mobile devices by @m1ga in https://github.com/appwrite/appwrite/pull/2230
- Fixed `top-left` gravity on `Get File Preview` endpoint by @lohanidamodar in https://github.com/appwrite/appwrite/pull/2249

# Version 0.10.4

## Bugs
- Fixed another memory leak in realtime service (#1627)

# Version 0.10.3

## Bugs
- Fixed memory leak in realtime service (#1606)
- Fixed function execution output now being UTF-8 encoded before saved (#1607)
# Version 0.10.2

## Bugs
- Fixed SSL certificates status not being updated (#1592)
- Fixed failing team invites on console (#1580)

# Version 0.10.1

## Bugs
- Improved error messages on Migration regarding invalid document structures (#1576)
- Fixed Console SDK endpoint to work with multiple proxies (#1575)
- Fixed last function environments variables being corrupt (#1577)
- Fixed `_APP_FUNCTIONS_CPUS` variable for cloud functions (#1568)

# Version 0.10.0

## Features
- Added Realtime (#948)
- Added Realtime statistics to the console (#948)
- Added Magic URL login (#1552)
- Refactored E-Mail template (#1422)
- Improved locale management (#1440)
- Added `$permissions` to execution response (#948)
- Switch from using Docker CLI to Docker API by integrating [utopia-php/orchestration](https://github.com/utopia-php/orchestration) (#1420)
- Added DOCKERHUB_PULL_USERNAME, DOCKERHUB_PULL_PASSWORD and DOCKERHUB_PULL_EMAIL env variables for pulling from private DockerHub repos (#1420)
- Added `updateName`, `updateEmail` and `updatePassword` to Users service and console (#1547)

## Bugs
- Fixed MariaDB timeout after 24 hours (#1510)
- Fixed upgrading installation with customized `docker-compose.yml` file (#1513)
- Fixed usage stats on the dashboard displaying invalid total users count (#1514)
# Version 0.9.4
## Security

- Fixed security vulnerability that exposes project ID's from other admin users (#1453)


# Version 0.9.3

## Bugs

- Fixed Abuse Limit keys for JWT and E-Mail confirmation (#1434)

# Version 0.9.2

## Bugs

- Fixed JWT session validation (#1408)
- Fixed passing valid JWT session to Cloud Functions (#1421)
- Fixed race condition when uploading and extracting bigger Cloud Functions (#1419)

# Version 0.9.1

## Bugs

- Fixed PDO Connection timeout (#1385)
- Removed unnecessary `app` resource and replace with `utopia` (#1384)
- Fixed missing quote in Functions Worker logs (#1375)

# Version 0.9.0

## Features

- Added support for Android
- Added a new Cloud Functions runtime for
  - Java 16.0
  - Java 11.0
  - Node 16.0
  - Dart 2.13
- Added a new gravity option when croping storage images using the file preview endpoint (#1260)
- Upgraded GEOIP DB file to Jun 2021 release (#1256)
- Added file created date to file info on the console (#1183)
- Added file size to file info on the console (#1183)
- Added internal support for connection pools for improved performance (#1278)
- Added new abstraction for workers executable files (#1276)
- Added a new API in the Users API to allow you to force update your user verification status (#1223)
- Using a fixed commit to avoid breaking changes for imagemagick extension (#1274)
- Updated the design of all the email templates (#1225)
- Refactored Devices page in Console: (#1167)
  - Renamed *Devices* to *Sessions*
  - Add Provider Icon to each Session
  - Add Anonymous Account Placeholder
- Upgraded phpmailer version to 6.5.0 (#1317)
- Upgraded telegraf docker image version to v1.2.0
- Added new environment variables to the `telegraf` service: (#1202)
  - _APP_INFLUXDB_HOST
  - _APP_INFLUXDB_PORT
- Added `expires` parameter to Account Recovery and Email Validation URL's
- Added new endpoint to get a session based on it's ID (#1294)
- Added added a new version param to the migration script (#1342)
- Improved Queue Interval for all workers from 5 seconds to 1 (#1308 Thanks to @Meldiron)

## Breaking Changes (Read before upgrading!)
- Renamed `env` param on `/v1/functions` to `runtime` (#1314)
- Renamed `deleteUser` method in all SDKs to `delete` (#1216)

## Bugs

- Fixed bug causing runtimes conflict and hanging executions when max Functions containers limit passed (#1288)
- Fixed 404 error when removing a project member on the Appwrite console (#1214)
- Fixed Swoole buffer output size to allow downloading files bigger than allowed size (#1189)
- Fixed ClamAV status when anti virus is not running (#1188)
- Fixed deleteSession which was removing cookieFallback from the localstorage on any logout instead of current session (#1206)
- Fixed Nepal flag (#1173)
- Fixed a bug in the Twitch OAuth adapter (#1209)
- Fixed missing session object when OAuth session creation event is triggered (#1208)
- Fixed bug where we didn't ignore the email case, converted all emails to lowercase internally (#1243)
- Fixed a console bug where you can't click a user with no name, added a placeholder for anonymous users (#1220)
- Fixed unique keys not being updated when changing a user's email address (#1301)
- Fixed a bug where decimal integers where wrongly used with database filters (#1349)

## Security

- Fixed potential XSS injection on the console

# Version 0.8.0

## Features
- Refactoring SSL generation to work on every request so no domain environment variable is required for SSL generation (#1133)
- Added Anonymous Login ([RFC-010](https://github.com/appwrite/rfc/blob/main/010-anonymous-login.md), #914)
- Added events for functions and executions (#971)
- Added JWT support (#784)
- Added ARM support (#726)
- New awesome image preview features, supports borderRadius, borderColor, borderWidth 
- Split token & session models to become 2 different internal entities (#922)
- Added Dart 2.12 as a new Cloud Functions runtime (#989)
- Added option to disable email/password (#947)
- Added option to disable anonymous login (need to merge and apply changed) (#947)
- Added option to disable JWT auth (#947)
- Added option to disable team invites (#947)
- Option to limit number of users (good for app launches + root account PR) (#947)
- Added 2 new endpoints to the projects API to allow new settings 
- Enabled 501 errors (Not Implemented) from the error handler
- Added Python 3.9 as a new Cloud Functions runtime (#1044)
- Added Deno 1.8 as a new Cloud Functions runtime (#989)
- Upgraded to PHP 8.0 (#713)
- ClamAV is now disabled by default to allow lower min requirements for Appwrite (#1064)
- Added a new env var named `_APP_LOCALE` that allow to change the default `en` locale value (#1056)
- Updated all the console bottom control to be consistent. Dropped the `+` icon (#1062)
- Added Response Models for Documents and Preferences (#1075, #1102)
- Added new endpoint to update team membership roles (#1142)
- Removed DB connection from webhooks worker for improved performance (#1150)

## Bugs

- Fixed default value for HTTPS force option
- Fixed form array casting in dashboard (#1070)
- Fixed collection document rule form in dashboard (#1069)
- Bugs in the Teams API:
  - Fixed incorrect audit worker event names (#1143)
  - Increased limit of memberships fetched in `createTeamMembership` to 2000 (#1143)
  - Fixed exception thrown when SSL certificate is already stored in the database (#1151)
- Fixed user delete button in the Appwrite console (#1216)
- Fixed missing placeholder for user name when empty (#1220)

## Breaking Changes (Read before upgrading!)

- Rename `deleteuser` to `delete` on Users Api (#1089)
- Environment variable `_APP_FUNCTIONS_ENVS` renamed to `_APP_FUNCTIONS_RUNTIMES` (#1101)
- Only logged in users can execute functions (for guests, use anonymous login) (#976)
- Only the user who has triggered the execution get access to the relevant execution logs (#1045)
- Function execution environment variable `APPWRITE_FUNCTION_EVENT_PAYLOAD` renamed to `APPWRITE_FUNCTION_EVENT_DATA`  (#1045)
- Function execution environment variable `APPWRITE_FUNCTION_ENV_NAME` renamed to `APPWRITE_FUNCTION_RUNTIME_NAME` (#1101)
- Function execution environment variable `APPWRITE_FUNCTION_ENV_VERSION` renamed to `APPWRITE_FUNCTION_RUNTIME_VERSION` (#1101)
- Introduces rate limits for:
  - Team invite (10 requests in every 60 minutes per IP address) (#1088)
- Rename param `inviteId` to the more accurate `membershipId` in the Teams API (#1129)

# Version 0.7.2

## Features

- When creating new resources from the client API, the current user gets both read & write permissions by default. (#1007)
- Added timestamp to errors logs on the HTTP API container (#1002)
- Added verbose tests output on the terminal and CI (#1006)

## Upgrades

- Upgraded utopia-php/abuse to version 0.4.0
- Upgraded utopia-php/analytics to version 0.2.0

## Bugs

- Fixed certificates worker error on successful operations (#1010)
- Fixed head requests not responding (#998)
- Fixed bug when using auth credential for the Redis container (#993)
- Fixed server warning logs on 3** redirect endpoints (#1013)

# Version 0.7.1

## Features

- Better error logs on appwrite certificates worker
- Added option for Redis authentication
- Force adding a security email on setup
- SMTP is now disabled by default, no dummy SMTP is included in setup
- Added a new endpoint that returns the server and SDKs latest versions numbers #941
- Custom data strings, userId, and JWT available for cloud functions #967

## Upgrades

- Upgraded redis extension lib to version 5.3.3
- Upgraded maxmind extension lib to version 1.10.0
- Upgraded utopia-php/cli lib to version 0.10.0
- Upgraded matomo/device-detector lib to version 4.1.0
- Upgraded dragonmantank/cron-expression lib to version 3.1.0
- Upgraded influxdb/influxdb-php lib to version 1.15.2
- Upgraded phpmailer/phpmailer lib to version 6.3.0
- Upgraded adhocore/jwt lib to version 1.1.2
- Upgraded domnikl/statsd to slickdeals/statsd version 3.0
 
## Bug Fixes

- Updated missing storage env vars
- Fixed a bug, that added a wrong timezone offset to user log timestamps
- Fixed a bug, that Response format header was not added in the access-control-allow-header list.
- Fixed a bug where countryName is unknown on sessions (#933)
- Added missing event users.update.prefs (#952)
- Fixed bug not allowing to reset document permissions (#977)

## Security

- Fixed an XSS vulnerability in the Appwrite console

# Version 0.7.0

## Features

- Improved Webhooks and added new system events - [Learn more]()
- Added response to /locale/languages API with a list of languages (@TorstenDittmann ,[#351](https://github.com/appwrite/appwrite/issues/351))
- Added a new route in the Avatars API to get user initials avatar ([#386](https://github.com/appwrite/appwrite/issues/386))
- Added API response payload structure info and examples to the docs site ([#381](https://github.com/appwrite/appwrite/issues/381))
- Added support for Brotli compression (@PedroCisnerosSantana, @Rohitub222, [#310](https://github.com/appwrite/appwrite/issues/310))
- New deletion worker ([#521](https://github.com/appwrite/appwrite/issues/521))
- New maintenance worker - cleaning up system logs and other optimizations ([#766](https://github.com/appwrite/appwrite/pull/766))
- New email worker - all emails are now sent asynchronously for improved performance (@TorstenDittmann ,[#402](https://github.com/appwrite/appwrite/pull/402))
- Moved all Appwrite container logs to STDOUT & STDERR ([#389](https://github.com/appwrite/appwrite/issues/389))
- New Doctor CLI to debug the Appwrite server ([#415](https://github.com/appwrite/appwrite/issues/415))
- Added container names to docker-compose.yml (@drandell)
- Optimised function execution by using fully-qualified function calls
- Added support for boolean 'true' and 'false' in query strings alongside 1 and 0
- Updated storage calculation to match IEC standards
- Now using Alpine as base Docker image
- Switch standard dev ports to 95xx prefix ([#780](https://github.com/appwrite/appwrite/pull/780))
- User & Team name max length is now 128 chars and not 100 for better API consistency
- Collection name max length is now 128 chars and not 256 for better API consistency
- Project name max length is now 128 chars and not 100 for better API consistency
- Webhook name max length is now 128 chars and not 256 for better API consistency
- API Key name max length is now 128 chars and not 256 for better API consistency
- Task name max length is now 128 chars and not 256 for better API consistency
- Platform name max length is now 128 chars and not 256 for better API consistency
- Webhooks payloads are now exactly the same as any of the API response objects, documentation added
- Added new locale: Marathi -mr (@spielers)
- New and consistent response format for all API object + new response examples in the docs
  - Removed user roles attribute from user object (can be fetched from /v1/teams/memberships) **
  - Removed type attribute from session object response (used only internally)
  - ** - might be changed before merging to master
  - Added fallback option to 0.6 format for backward compatibility with any changes (@christyjacob4 [#772](https://github.com/appwrite/appwrite/pull/772))
- Added option to disable mail sending by setting an empty SMTP host value ([#730](https://github.com/appwrite/appwrite/issues/730))
- Upgraded installation script ([#490](https://github.com/appwrite/appwrite/issues/490))
- Added new environment variables for ClamAV hostname and port ([#780](https://github.com/appwrite/appwrite/pull/780))
- New OAuth adapter for Box.com (@armino-dev - [#420](https://github.com/appwrite/appwrite/issues/410))
- New OAuth adapter for PayPal sandbox  (@armino-dev - [#420](https://github.com/appwrite/appwrite/issues/410))
- New OAuth adapter for Tradeshift  (@armino-dev - [#855](https://github.com/appwrite/appwrite/pull/855))
- New OAuth adapter for Tradeshift sandbox  (@armino-dev - [#855](https://github.com/appwrite/appwrite/pull/855))
- Introducing new permssion types: role:guest & role:member
- Disabled rate-limits on server side integrations
- Refactored migration script 

### User Interface

- Updated grid for OAuth2 providers list in the console ([#413](https://github.com/appwrite/appwrite/issues/413))
- Added Google Fonts to Appwrite for offline availability 
- Added option to delete user from the console (@PineappleIOnic - [#538](https://github.com/appwrite/appwrite/issues/538))
- Added option to delete team from the console ([#380](https://github.com/appwrite/appwrite/issues/380))
- Added option to view team members from the console ([#378](https://github.com/appwrite/appwrite/issues/378))
- Add option to assign new team members to a team from the console and the API ([#379](https://github.com/appwrite/appwrite/issues/379))
- Added Select All Checkbox for on Console API key Scopes Screen ([#477](https://github.com/appwrite/appwrite/issues/477))
- Added pagination and search for team memberships route ([#387](https://github.com/appwrite/appwrite/issues/387))
- Added pagination for projects list on the console home page.
- UI performance & accessibility improvements ([#406](https://github.com/appwrite/appwrite/pull/406))
- New UI micro-interactions and CSS fixes (@AnatoleLucet)
- Added toggle to hide/show secret keys and passwords inside the dashboard (@kodumbeats, [#535](https://github.com/appwrite/appwrite/issues/535))

### Upgrades

- Upgraded QR codes generator library (@PedroCisnerosSantana - [#475](https://github.com/appwrite/appwrite/issues/475))
- Upgraded Traefik image to version 2.3
- Upgraded MariaDB to version 10.5.5
- Upgraded Redis Docker image to version 6.0 (alpine)
- Upgraded Influxdb Docker image to version 1.8 (alpine)
- Upgraded Redis Resque queue library to version 1.3.6 ([#319](https://github.com/appwrite/appwrite/issues/319))
- Upgraded ClamAV container image to version 1.0.11 ([#412](https://github.com/appwrite/appwrite/issues/412))
- Upgraded device detector to version 3.12.6
- Upgraded GEOIP DB file to Feb 2021 release

## Breaking Changes (Read before upgrading!)

- **Deprecated** `first` and `last` query params for documents list route in the database API
- **Deprecated** Deprecated Pubjabi Translations ('pn')
- **Deprecated** `PATCH /account/prefs` is now updating the prefs payload and not just merging it
- **Deprecated** `PATCH /users/:userId/prefs` is now updating the prefs payload and not just merging it
- Switched order of limit and offset params in all the SDKs `listDocuments` method for better consistency
- Default `limit` param value in all the SDKs `listDocuments` method is now 25 for better consistency

## Bug Fixes

- Fixed a bug that caused blocked users to be able to create sessions ([#777](https://github.com/appwrite/appwrite/pull/781))
- Fixed an issue where Special characters in _APP_OPENSSL_KEY_V1_ env caused an error ([#732](https://github.com/appwrite/appwrite/issues/732))
- Fixed an issue where Account webhook doesn't trigger through the console ([#493](https://github.com/appwrite/appwrite/issues/493))
- Fixed case sensitive country flag code ([#526](https://github.com/appwrite/appwrite/issues/526))
- Fixed redirect to Appwrite login page when deep link is provided ([#427](https://github.com/appwrite/appwrite/issues/427))
- Fixed an issue where Creating documents fails for parent documents would result in an error ([#514](https://github.com/appwrite/appwrite/issues/514))
- Fixed an issue with Email Sending Problem using external smtp ([#707](https://github.com/appwrite/appwrite/issues/707))
- Fixed an issue where you could not remove a key from User Prefs ([#316](https://github.com/appwrite/appwrite/issues/316))
- Fixed an issue where events are not fully visible in the console ([#492](https://github.com/appwrite/appwrite/issues/492))
- Fixed an issue where UI would wrongly validate integers ([#394](https://github.com/appwrite/appwrite/issues/394))
- Fixed an issue where graphs were cut in mobile view ([#376](https://github.com/appwrite/appwrite/issues/376))
- Fixed URL issue where console/ would not display list of projects ([#372](https://github.com/appwrite/appwrite/issues/372))
- Fixed output of /v1/health/queue/certificates returning wrong data
- Fixed bug where team members count was wrong in some cases
- Fixed network calculation for uploaded files
- Fixed a UI bug preventing float values in numeric fields
- Fixed scroll positioning when moving rules order up & down
- Fixed missing validation for database documents key length (32 chars)
- Grammar fix for pt-br email templates (@rubensdemelo)
- Fixed update form labels and tooltips for Flutter Android apps
- Fixed missing custom scopes param for OAuth2 session create API route
- Fixed wrong JSON validation when creating and updating database documents
- Fixed bug where max file size was limited to a max of 10MB
- Fixed bug preventing the deletion of the project logo
- Fixed Bug when trying to overwrite OAuth cookie in the Flutter SDK
- Fixed OAuth redirect when using the self-hosted instance default success URL ([#454](https://github.com/appwrite/appwrite/issues/454))
- Fixed bug denying authentication with Github OAuth provider
- Fixed a bug making read permission overwrite write permission in some cases
- Fixed consistent property names in databases by enforcing camel case

## Security

- Access to Health API now requires authentication with an API Key with access to `health.read` scope allowed
- Added option to force HTTPS connection to the Appwrite server (_APP_OPTIONS_FORCE_HTTPS)
- Now using your `_APP_SYSTEM_EMAIL_ADDRESS` as the email address for issuing and renewing SSL certificates
- Block iframe access to Appwrite console using the `X-Frame-Options` header.
- Fixed `roles` param input validator
- API Keys are now stored encrypted 
- Disabled domains whitelist ACL for the Appwrite console

# Version 0.6.2 (PRE-RELEASE)

## Features

- New OAuth adapter for sign-in with Apple

## Bug Fixes

- Fixed custom domain not setting correct domain
- Fixed wrong SDK method type in avatars browser route 
- Fixed bug denied public documents (*) to be accessed by guest users
- Fixed cache-control issue not allowing collection UI to update properly
- Fixed a bug where single permission tag in the console was not being saved
- Added missing webhooks events in the console
- Added missing option to delete project
- Fixed a bug where the session was not set properly when the API used an IP with a non-standard port as hostname
- Fixed bug where requests number on the dashboard was hidden when the number got too long
- Permission fields are not required for file creation or update

## Security

- [low severity] Patch for email library (https://github.com/advisories/GHSA-f7hx-fqxw-rvvj)

# Version 0.6.1 (PRE-RELEASE)

## Bug Fixes

- Fix for Google OAuth provider not working properly
- Fix for login error when using a remote host with non-default ports
- Removed empty activity tab on the document editor
- Changed upgrade script name to ‘migrate’ to better reflect what it actually does
- Fixed bug where after clicking the cancel option in the confirmation dialog the button got disabled
- Fixed a small grammar error in the documents list screen

# Version 0.6.0 (PRE-RELEASE)

## Features

- New collections UI with ability to create and update a collection
- New documents UI with ability to create and update a document
- Added support for Flutter iOS & Android apps
- Added support for default DB document values
- Exposed health API to all the server SDKs
- New locale for Khmer
- Added TypeScript type hinting to the JS SDK (@zevektor)
- Added LTR/RTL support for markdown editor
- Added cachebuster to version number on footer
- New OAuth logos
- Minor fixes to the dark mode theme
- Added JSON view for a project user
- Removed setKey and setMode methods from all client SDKs

## Breaking Changes

- Updated all the REST API query params to be in camelCase
- Normalized locale phone codes response body

## Bug Fixes

- Fixed project users logout button
- Fixed wrong target in database back link

# Version 0.5.3 (PRE-RELEASE)

## Bug Fixes

- Fixed bug where multiple unique attribute were allowed
- Blocked forms from being submitted unlimited times
  
# Version 0.5.2 (PRE-RELEASE)

## Bug Fixes

- Fixed missing attributes in user account

# Version 0.5.1 (PRE-RELEASE)

## Bug Fixes

- Delayed SSL init when server startup for traefik to be ready for HTTP challenge
- Enabled easy access to the upgrade tool from the terminal

# Version 0.5.0 (PRE-RELEASE)

## Features

- Upgraded core API PHP version to 7.4
- New database rule validation options
- Allow non-web platform to skip origin header
- Limited console dashboard to show max 5 alerts at the same time
- Added more webhooks events
- Normalized all webhooks event names
- Added support for SameSite cookie option with fallback cookie for old clients
- Added a new Discord OAuth adapter
- Added a new Twitch OAuth adapter
- Added a new Spotify OAuth adapter
- Added a new Yahoo OAuth adapter
- Added a new Salesforce OAuth adapter
- Added a new Yandex OAuth adapter
- Added a new Paypal OAuth adapter
- Added a new Bitly OAuth adapter
- Upgraded MariaDB image to version 1.0.2
- Upgraded SMTP image to version 1.0.1
- File upload route (POST /v1/storage/files) now accept a single file per request
- Added ENV vars to change system email sender name and address 
- Usage for requests made by project admin in the console are not counted as API usage
- Added ENV var to change default file upload size limit. New default value is 100MB
- Added option to delete file directly from the dashboard
- Added option to view file preview from the dashboard
- Added option to add custom domains with auto SSL certificate generator

## Bug Fixes

- Fixed bug where user status was saved as a string instead of an integer
- Fixed gravatar icons not showing up correctly on the console
- Fixed code location of project not found error
- Fixed bug where tags element would ignore tab key for parsing new tags
- Fixed OAuth login error saying project UID is missing when its not
- Fixed wrong input validation for user preferences

## Breaking Changes

- Merged Auth and Account service route to make the API REST compatible

# Version 0.4.0 (PRE-RELEASE)

## Features

- Added 5 new locales for locale service and email templates (is, ml, th, fo, ph, pn)
- 2 stage Docker build
- Limit HTTP origin check only to browser integrations
- Updated new Brexit date to 31-01-2020
- Added a version number to sign in and signup pages for easier debugging of issues
- Preparation for adding SameSite cookie option support
- Using native Docker volumes for setup for better cross-platform support and easier management of read/write permissions
- Added support for custom SSL certificates without needing to set a proxy
- Added project UID validation check when making an API call. This should help developers to understand our authentication errors better.
- Updated ClamAV docker image to version 1.0.7
- Updated MariaDB docker image to version 1.0.1
- Core Docker image size reduced to 127MB

## Security

- [PHP-FPM security patch fix](https://bugs.php.net/patch-display.php?bug_id=78599&patch=0001-Fix-bug-78599-env_path_info-underflow-can-lead-to-RC.patch&revision=latest) - Upgraded PHP version to 7.3.12 [Major]
- Remove executable permission from avatars files [Minor]
- Updated SDK Generator Twig dependency with security issue: https://www.exploit-db.com/exploits/44102 [Minor]

## Bug Fixes

- New loading message when creating a new project
- Fixed broken redirect URL when creating a new project
- Fixed broken modal when a user password is too short
- Fixed issue denying the creation of session cookies on localhosts with port other than 80 or 443
- Fixed bug that prevented actual file size calculation
- Fixed MariaDB SQL abuse table time field-type
- Fixed error message not showing up in console failed signup
- Fixed cookie session not being appropriately set when accessing the console from IP hostname

## Breaking Changes

- OAuth path is now /auth/login/oauth instead of /auth/oauth and /auth/oauth/callback is now /auth/login/oauth/callback, this is for better consistency with new login methods we will introduce in the future
- Changed file attribute sizeCompressed to sizeActual to better reflect server logic

# Version 0.3.0 (PRE-RELEASE)

## Features

- Added 19 new locales for locale service and email templates (af, ar, bn, cz, hu, hy, jv, ko, lt, ml, no, ru, si, sq, sv, ta, vi, zh-cn, zh-tw)
- New users service routes to allow updates pref and name update
- New OAuth adapters (Amazon, Dropbox, Microsoft, Slack, VK)
- Added support for ES6 require statements in JS SDK
- New Locale API route for fetching a list of continents

## Bug Fixes
- Fix for typos in PT-BR translations
- Fix for UI crash when project user was missing a name
- Fix for it locale including the en templates by mistake
- Fix for UI not showing user's prefs properly
- Fixed 401 unexpected error when no permission passed in creation of a new resource

## Breaking Changes

- users/deleteUsersSession method name changed to users/deleteUserSession in all SDKs for better consistency

# Version 0.2.0 (PRE-RELEASE)

## Features

- Added option to limit access to the Appwrite console
- Added option to disable abuse check and rate limits
- Added input field with the server API endpoint for easy access
- Added new OAuth providers for Google, Bitbucket, and GitLab
- Added 15 new locales for locale service and email templates (cat, de, es, fi, fr, gr, hi, id, it, nl, pt-br, pt-pt, ro, tr, ua)
- Improved test coverage for the project and synced DEV & CI environments settings

## Bug Fixes

- Fixed bug not allowing to update OAuth providers settings
- Fixed some broken API examples in docs
- Fixed bug that caused the Appwrite container to change DB directory file permissions.

## Breaking Changes

- Changed auth service 'redirect' param to 'confirm' for better clarity
- Updated all SDKs to sync with API changes<|MERGE_RESOLUTION|>--- conflicted
+++ resolved
@@ -1,12 +1,7 @@
-<<<<<<< HEAD
-# Latest
-## Features
-### Storage
-- Support for Linode object storage
-=======
 # Unreleased Version
 - Renamed `providers` to `authProviders` in project collection **Breaking Change**
 - Support for Backblaze adapter in Storage
+- Support for Linode adapter in Storage
 
 # Version 0.13.4
 
@@ -23,7 +18,6 @@
 - Fixed double PDOException logging
 - Fixed functions cleanup when container is already initialized
 - Fixed float input precision in Console
->>>>>>> f9da67ec
 
 # Version 0.13.3
 ## Bugs
