<<<<<<< HEAD
# Version 0.7.1

## Bug Fixs

- Fixed a bug, that Response format header was not added in the access-control-allow-header list.
=======
# Version 0.8.0 (Not Released Yet)

- Anonymous login

# Version 0.7.1 (Not Released Yet)

## Features

- Better error logs on appwrite cretificates worker
- Added option for Redis authentication
- Force adding a security email on setup
- SMTP is now disabled by default, no dummy SMTP is included in setup
- Added a new endpoint that returns the server and SDKs latest versions numbers #941

## Upgrades

- Upgraded redis extenstion lib to version 5.3.3
- Upgraded maxmind extenstion lib to version 1.10.0
- Upgraded utopia-php/cli lib to version 0.10.0
- Upgraded matomo/device-detector lib to version 4.1.0
- Upgraded dragonmantank/cron-expression lib to version 3.1.0
- Upgraded influxdb/influxdb-php lib to version 1.15.2
- Upgraded phpmailer/phpmailer lib to version 6.3.0
- Upgraded adhocore/jwt lib to version 1.1.2
- Upgraded domnikl/statsd to slickdeals/statsd version 3.0
 
## Bug Fixes

- Updated missing storage env vars

## Security

- Fixed an XSS vulnerability in the Appwrite console
>>>>>>> d1415ac9

# Version 0.7.0

## Features

- Improved Webhooks and added new system events - [Learn more]()
- Added response to /locale/languages API with a list of languages (@TorstenDittmann ,[#351](https://github.com/appwrite/appwrite/issues/351))
- Added a new route in the Avatars API to get user initials avatar ([#386](https://github.com/appwrite/appwrite/issues/386))
- Added API response payload structure info and examples to the docs site ([#381](https://github.com/appwrite/appwrite/issues/381))
- Added support for Brotli compression (@PedroCisnerosSantana, @Rohitub222, [#310](https://github.com/appwrite/appwrite/issues/310))
- New deletion worker ([#521](https://github.com/appwrite/appwrite/issues/521))
- New maintenance worker - cleaning up system logs and other optimizations ([#766](https://github.com/appwrite/appwrite/pull/766))
- New email worker - all emails are now sent asynchronously for improved performance (@TorstenDittmann ,[#402](https://github.com/appwrite/appwrite/pull/402))
- Moved all Appwrite container logs to STDOUT & STDERR ([#389](https://github.com/appwrite/appwrite/issues/389))
- New Doctor CLI to debug the Appwrite server ([#415](https://github.com/appwrite/appwrite/issues/415))
- Added container names to docker-compose.yml (@drandell)
- Optimised function execution by using fully-qualified function calls
- Added support for boolean 'true' and 'false' in query strings alongside 1 and 0
- Updated storage calculation to match IEC standards
- Now using Alpine as base Docker image
- Switch standard dev ports to 95xx prefix ([#780](https://github.com/appwrite/appwrite/pull/780))
- User & Team name max length is now 128 chars and not 100 for better API consistency
- Collection name max length is now 128 chars and not 256 for better API consistency
- Project name max length is now 128 chars and not 100 for better API consistency
- Webhook name max length is now 128 chars and not 256 for better API consistency
- API Key name max length is now 128 chars and not 256 for better API consistency
- Task name max length is now 128 chars and not 256 for better API consistency
- Platform name max length is now 128 chars and not 256 for better API consistency
- Webhooks payloads are now exactly the same as any of the API response objects, documentation added
- Added new locale: Marathi -mr (@spielers)
- New and consistent response format for all API object + new response examples in the docs
  - Removed user roles attribute from user object (can be fetched from /v1/teams/memberships) **
  - Removed type attribute from session object response (used only internally)
  - ** - might be changed before merging to master
  - Added fallback option to 0.6 format for backward compatibility with any changes (@christyjacob4 [#772](https://github.com/appwrite/appwrite/pull/772))
- Added option to disable mail sending by setting an empty SMTP host value ([#730](https://github.com/appwrite/appwrite/issues/730))
- Upgraded installation script ([#490](https://github.com/appwrite/appwrite/issues/490))
- Added new environment variables for ClamAV hostname and port ([#780](https://github.com/appwrite/appwrite/pull/780))
- New OAuth adapter for Box.com (@armino-dev - [#420](https://github.com/appwrite/appwrite/issues/410))
- New OAuth adapter for PayPal sandbox  (@armino-dev - [#420](https://github.com/appwrite/appwrite/issues/410))
- New OAuth adapter for Tradeshift  (@armino-dev - [#855](https://github.com/appwrite/appwrite/pull/855))
- New OAuth adapter for Tradeshift sandbox  (@armino-dev - [#855](https://github.com/appwrite/appwrite/pull/855))
- Introducing new permssion types: role:guest & role:member
- Disabled rate-limits on server side integrations
- Refactored migration script 

### User Interface

- Updated grid for OAuth2 providers list in the console ([#413](https://github.com/appwrite/appwrite/issues/413))
- Added Google Fonts to Appwrite for offline availability 
- Added option to delete user from the console (@PineappleIOnic - [#538](https://github.com/appwrite/appwrite/issues/538))
- Added option to delete team from the console ([#380](https://github.com/appwrite/appwrite/issues/380))
- Added option to view team members from the console ([#378](https://github.com/appwrite/appwrite/issues/378))
- Add option to assign new team members to a team from the console and the API ([#379](https://github.com/appwrite/appwrite/issues/379))
- Added Select All Checkbox for on Console API key Scopes Screen ([#477](https://github.com/appwrite/appwrite/issues/477))
- Added pagination and search for team memberships route ([#387](https://github.com/appwrite/appwrite/issues/387))
- Added pagination for projects list on the console home page.
- UI performance & accessibility improvements ([#406](https://github.com/appwrite/appwrite/pull/406))
- New UI micro-interactions and CSS fixes (@AnatoleLucet)
- Added toggle to hide/show secret keys and passwords inside the dashboard (@kodumbeats, [#535](https://github.com/appwrite/appwrite/issues/535))

### Upgrades

- Upgraded QR codes generator library (@PedroCisnerosSantana - [#475](https://github.com/appwrite/appwrite/issues/475))
- Upgraded Traefik image to version 2.3
- Upgraded MariaDB to version 10.5.5
- Upgraded Redis Docker image to version 6.0 (alpine)
- Upgraded Influxdb Docker image to version 1.8 (alpine)
- Upgraded Redis Resque queue library to version 1.3.6 ([#319](https://github.com/appwrite/appwrite/issues/319))
- Upgraded ClamAV container image to version 1.0.11 ([#412](https://github.com/appwrite/appwrite/issues/412))
- Upgraded device detctor to version 3.12.6
- Upgraded GEOIP DB file to Feb 2021 release

## Breaking Changes (Read before upgrading!)

- **Deprecated** `first` and `last` query params for documents list route in the database API
- **Deprecated** Deprectaed Pubjabi Translations ('pn')
- **Deprecated** `PATCH /account/prefs` is now updating the prefs payload and not just merging it
- **Deprecated** `PATCH /users/:userId/prefs` is now updating the prefs payload and not just merging it
- Switched order of limit and offset params in all the SDKs `listDocuments` method for better consistency
- Default `limit` param value in all the SDKs `listDocuments` method is now 25 for better consistency

## Bug Fixes

- Fixed a bug that caused blocked users to be able to create sessions ([#777](https://github.com/appwrite/appwrite/pull/781))
- Fixed an issue where Special characters in _APP_OPENSSL_KEY_V1_ env caused an error ([#732](https://github.com/appwrite/appwrite/issues/732))
- Fixed an issue where Account webhook doesn't trigger through the console ([#493](https://github.com/appwrite/appwrite/issues/493))
- Fixed case sensitive country flag code ([#526](https://github.com/appwrite/appwrite/issues/526))
- Fixed redirect to Appwrite login page when deep link is provided ([#427](https://github.com/appwrite/appwrite/issues/427))
- Fixed an issue where Creating documents fails for parent documents would result in an error ([#514](https://github.com/appwrite/appwrite/issues/514))
- Fixed an issue with Email Sending Problem using external smtp ([#707](https://github.com/appwrite/appwrite/issues/707))
- Fixed an issue where you could not remove a key from User Prefs ([#316](https://github.com/appwrite/appwrite/issues/316))
- Fixed an issue where events are not fully visible in the console ([#492](https://github.com/appwrite/appwrite/issues/492))
- Fixed an issue where UI would wrongly validate integers ([#394](https://github.com/appwrite/appwrite/issues/394))
- Fixed an issue where graphs were cut in mobile view ([#376](https://github.com/appwrite/appwrite/issues/376))
- Fixed URL issue where console/ would not display list of projects ([#372](https://github.com/appwrite/appwrite/issues/372))
- Fixed output of /v1/health/queue/certificates returning wrong data
- Fixed bug where team members count was wrong in some cases
- Fixed network calculation for uploaded files
- Fixed a UI bug preventing float values in numeric fields
- Fixed scroll positioning when moving rules order up & down
- Fixed missing validation for database documents key length (32 chars)
- Grammar fix for pt-br email templates (@rubensdemelo)
- Fixed update form labels and tooltips for Flutter Android apps
- Fixed missing custom scopes param for OAuth2 session create API route
- Fixed wrong JSON validation when creating and updating database documents
- Fixed bug where max file size was limited to a max of 10MB
- Fixed bug preventing the deletion of the project logo
- Fixed Bug when trying to overwrite OAuth cookie in the Flutter SDK
- Fixed OAuth redirect when using the self-hosted instance default success URL ([#454](https://github.com/appwrite/appwrite/issues/454))
- Fixed bug denying authentication with Github OAuth provider
- Fixed a bug making read permission overwrite write permission in some cases
- Fixed consistent property names in databases by enforcing camel case

## Security

- Access to Health API now requires authentication with an API Key with access to `health.read` scope allowed
- Added option to force HTTPS connection to the Appwrite server (_APP_OPTIONS_FORCE_HTTPS)
- Now using your `_APP_SYSTEM_EMAIL_ADDRESS` as the email address for issuing and renewing SSL certificates
- Block iframe access to Appwrite console using the `X-Frame-Options` header.
- Fixed `roles` param input validator
- API Keys are now stored encrypted 
- Disabled domains whitlist ACL for the Appwrite console

# Version 0.6.2 (PRE-RELEASE)

## Features

- New OAuth adapter for sign-in with Apple

## Bug Fixes

- Fixed custom domain not setting correct domain
- Fixed wrong SDK method type in avatars browser route 
- Fixed bug denied public documents (*) to be accessed by guest users
- Fixed cache-control issue not allowing collection UI to update properly
- Fixed a bug where single permission tag in the console was not being saved
- Added missing webhooks events in the console
- Added missing option to delete project
- Fixed a bug where the session was not set properly when the API used an IP with a non-standard port as hostname
- Fixed bug where requests number on the dashboard was hidden when the number got too long
- Permission fields are not required for file creation or update

## Security

- [low severity] Patch for email library (https://github.com/advisories/GHSA-f7hx-fqxw-rvvj)

# Version 0.6.1 (PRE-RELEASE)

## Bug Fixes

- Fix for Google OAuth provider not working properly
- Fix for login error when using a remote host with non-default ports
- Removed empty activity tab on the document editor
- Changed upgrade script name to ‘migrate’ to better reflect what it actually does
- Fixed bug where after clicking the cancel option in the confirmation dialog the button got disabled
- Fixed a small grammar error in the documents list screen

# Version 0.6.0 (PRE-RELEASE)

## Features

- New collections UI with ability to create and update a collection
- New documents UI with ability to create and update a document
- Added support for Flutter iOS & Android apps
- Added support for default DB document values
- Exposed health API to all the server SDKs
- New locale for Khmer
- Added TypeScript type hinting to the JS SDK (@zevektor)
- Added LTR/RTL support for markdown editor
- Added cachebuster to version number on footer
- New OAuth logos
- Minor fixes to the dark mode theme
- Added JSON view for a project user
- Removed setKey and setMode methods from all client SDKs

## Breaking Changes

- Updated all the REST API query params to be in camelCase
- Normalized locale phone codes response body

## Bug Fixes

- Fixed project users logout button
- Fixed wrong target in database back link

# Version 0.5.3 (PRE-RELEASE)

## Bug Fixes

- Fixed bug where multiple unique attribute were allowed
- Blocked forms from being submitted unlimited times
  
# Version 0.5.2 (PRE-RELEASE)

## Bug Fixes

- Fixed missing attributes in user account

# Version 0.5.1 (PRE-RELEASE)

## Bug Fixes

- Delayed SSL init when server startup for traefik to be ready for HTTP challenge
- Enabled easy access to the upgrade tool from the terminal

# Version 0.5.0 (PRE-RELEASE)

## Features

- Upgraded core API PHP version to 7.4
- New database rule validation options
- Allow non-web platform to skip origin header
- Limited console dashboard to show max 5 alerts at the same time
- Added more webhooks events
- Normalized all webhooks event names
- Added support for SameSite cookie option with fallback cookie for old clients
- Added a new Discord OAuth adapter
- Added a new Twitch OAuth adapter
- Added a new Spotify OAuth adapter
- Added a new Yahoo OAuth adapter
- Added a new Salesforce OAuth adapter
- Added a new Yandex OAuth adapter
- Added a new Paypal OAuth adapter
- Added a new Bitly OAuth adapter
- Upgraded MariaDB image to version 1.0.2
- Upgraded SMTP image to version 1.0.1
- File upload route (POST /v1/storage/files) now accept a single file per request
- Added ENV vars to change system email sender name and address 
- Usage for requests made by project admin in the console are not counted as API usage
- Added ENV var to change default file upload size limit. New default value is 100MB
- Added option to delete file directly from the dashboard
- Added option to view file preview from the dashboard
- Added option to add custom domains with auto SSL certificate generator

## Bug Fixes

- Fixed bug where user status was saved as a string instead of an integer
- Fixed gravatar icons not showing up correctly on the console
- Fixed code location of project not found error
- Fixed bug where tags element would ignore tab key for parsing new tags
- Fixed OAuth login error saying project UID is missing when its not
- Fixed wrong input validation for user preferences

## Breaking Changes

- Merged Auth and Account service route to make the API REST compatible

# Version 0.4.0 (PRE-RELEASE)

## Features

- Added 5 new locales for locale service and email templates (is, ml, th, fo, ph, pn)
- 2 stage Docker build
- Limit HTTP origin check only to browser integrations
- Updated new Brexit date to 31-01-2020
- Added a version number to sign in and signup pages for easier debugging of issues
- Preparation for adding SameSite cookie option support
- Using native Docker volumes for setup for better cross-platform support and easier management of read/write permissions
- Added support for custom SSL certificates without needing to set a proxy
- Added project UID validation check when making an API call. This should help developers to understand our authentication errors better.
- Updated ClamAV docker image to version 1.0.7
- Updated MariaDB docker image to version 1.0.1
- Core Docker image size reduced to 127MB

## Security

- [PHP-FPM security patch fix](https://bugs.php.net/patch-display.php?bug_id=78599&patch=0001-Fix-bug-78599-env_path_info-underflow-can-lead-to-RC.patch&revision=latest) - Upgraded PHP version to 7.3.12 [Major]
- Remove executable permission from avatars files [Minor]
- Updated SDK Generator Twig dependency with security issue: https://www.exploit-db.com/exploits/44102 [Minor]

## Bug Fixes

- New loading message when creating a new project
- Fixed broken redirect URL when creating a new project
- Fixed broken modal when a user password is too short
- Fixed issue denying the creation of session cookies on localhosts with port other than 80 or 443
- Fixed bug that prevented actual file size calculation
- Fixed MariaDB SQL abuse table time field-type
- Fixed error message not showing up in console failed signup
- Fixed cookie session not being appropriately set when accessing the console from IP hostname

## Breaking Changes

- OAuth path is now /auth/login/oauth instead of /auth/oauth and /auth/oauth/callback is now /auth/login/oauth/callback, this is for better consistency with new login methods we will introduce in the future
- Changed file attribute sizeCompressed to sizeActual to better reflect server logic

# Version 0.3.0 (PRE-RELEASE)

## Features

- Added 19 new locales for locale service and email templates (af, ar, bn, cz, hu, hy, jv, ko, lt, ml, no, ru, si, sq, sv, ta, vi, zh-cn, zh-tw)
- New users service routes to allow updates pref and name update
- New OAuth adapters (Amazon, Dropbox, Microsoft, Slack, VK)
- Added support for ES6 require statements in JS SDK
- New Locale API route for fetching a list of continents

## Bug Fixes
- Fix for typos in PT-BR translations
- Fix for UI crash when project user was missing a name
- Fix for it locale including the en templates by mistake
- Fix for UI not showing user's prefs properly
- Fixed 401 unexpected error when no permission passed in creation of a new resource

## Breaking Changes

- users/deleteUsersSession method name changed to users/deleteUserSession in all SDKs for better consistency

# Version 0.2.0 (PRE-RELEASE)

## Features

- Added option to limit access to the Appwrite console
- Added option to disable abuse check and rate limits
- Added input field with the server API endpoint for easy access
- Added new OAuth providers for Google, Bitbucket, and GitLab
- Added 15 new locales for locale service and email templates (cat, de, es, fi, fr, gr, hi, id, it, nl, pt-br, pt-pt, ro, tr, ua)
- Improved test coverage for the project and synced DEV & CI environments settings

## Bug Fixes

- Fixed bug not allowing to update OAuth providers settings
- Fixed some broken API examples in docs
- Fixed bug that caused the Appwrite container to change DB directory file permissions.

## Breaking Changes

- Changed auth service 'redirect' param to 'confirm' for better clarity
- Updated all SDKs to sync with API changes<|MERGE_RESOLUTION|>--- conflicted
+++ resolved
@@ -1,10 +1,3 @@
-<<<<<<< HEAD
-# Version 0.7.1
-
-## Bug Fixs
-
-- Fixed a bug, that Response format header was not added in the access-control-allow-header list.
-=======
 # Version 0.8.0 (Not Released Yet)
 
 - Anonymous login
@@ -34,11 +27,11 @@
 ## Bug Fixes
 
 - Updated missing storage env vars
+- Fixed a bug, that Response format header was not added in the access-control-allow-header list.
 
 ## Security
 
 - Fixed an XSS vulnerability in the Appwrite console
->>>>>>> d1415ac9
 
 # Version 0.7.0
 
