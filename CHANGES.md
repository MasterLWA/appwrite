--- conflicted
+++ resolved
@@ -1,25 +1,18 @@
-<<<<<<< HEAD
-# Version 0.6.0 (PLANNED)
+# Version 0.6.0 (PRE-RELEASE)
 
 ## Features
 
 * Added support for Flutter iOS & Android apps
-
-## Bug Fixes
-
-* Fixed project users logout button
-=======
-# Version 0.6.0 (PRE-RELEASE)
-
-## Features
-
 * New locale for Khmer
 
 ## Breaking Changes
 
 * Updated all the REST API query params to be in camelCase
 * Normalized locale phone codes response body
->>>>>>> af509205
+
+## Bug Fixes
+
+* Fixed project users logout button
 
 # Version 0.5.3 (PRE-RELEASE)
 
