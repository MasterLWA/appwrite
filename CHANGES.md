--- conflicted
+++ resolved
@@ -1,4 +1,3 @@
-<<<<<<< HEAD
 # Unreleased Version 0.13.0
 - Added ability to create syncronous function executions
 - Introduced new execution model for functions
@@ -11,7 +10,6 @@
   - Updated endpoints to reflect the new terminology 
   - Updated UI with these changes
   - Updated event names from `function.tags.*` to `function.deployments.*`
-=======
 # Version 0.12.2
 
 ## Bugs
@@ -25,7 +23,6 @@
 - Upgraded `imagick` extenstion to version 3.7.0
 - Upgraded GEO IP database to version February 2022
 
->>>>>>> 79131793
 # Version 0.12.1
 
 ## Bugs
@@ -111,8 +108,6 @@
 - Upgraded Redis to 6.2
 - Upgraded InfluxDB to 1.4.0
 - Upgraded Telegraf to 1.3.0
-<<<<<<< HEAD
-=======
 
 # Version 0.11.1
 
@@ -128,7 +123,6 @@
 - Upgraded maxminddb extenstion to version 1.11.0
 - Upgraded GEO IP database to version February 2022
 
->>>>>>> 79131793
 # Version 0.11.0
 
 ## Features
