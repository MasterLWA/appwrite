--- conflicted
+++ resolved
@@ -1,4 +1,3 @@
-<<<<<<< HEAD
 # Unreleased Version 0.13.0
 
 - Added ability to create syncronous function executions
@@ -13,7 +12,6 @@
   - Updated UI with these changes
   - Updated event names from `function.tags.*` to `function.deployments.*`
  
-=======
 # Version 0.12.3
 
 ## Bugs
@@ -23,7 +21,6 @@
 ## Security
 - Fix URL schema Validation to only allow http/https (#2801)
 
->>>>>>> 3dd4db56
 # Version 0.12.2
 
 ## Bugs
