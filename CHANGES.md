# NOT PUBLISHED YET

## Features

<<<<<<< HEAD
# Version 0.7.1

=======
- Added file created date to file info on the console
- Added file size to file info on the console
- Refactored Devices page in Console:
  - Renamed *Devices* to *Sessions*
  - Add Provider Icon to each Session
  - Add Anonymous Account Placeholder
- Upgraded telegraf docker image version to v1.1.0

## Bugs

- Fixed bug when removing a project member on the Appwrite console (#1214)
- Fixed Swoole buffer output size to allow downloading files bigger than allowed size (#1189)
- Fixed ClamAV status when anti virus is not running (#1188)
- Fixed deleteSession which was removing cookieFallback from the localstorage on any logout instead of current session (#1206)
- Fixed Nepal flag (#1173)
- Fixed a bug in the Twitch OAuth adapter (#1209)
- Fixed missing session object when OAuth session creation event is triggered (#1208)

# Version 0.8.0

## Features
- Refactoring SSL generation to work on every request so no domain environment variable is required for SSL generation (#1133)
- Added Anonymous Login ([RFC-010](https://github.com/appwrite/rfc/blob/main/010-anonymous-login.md), #914)
- Added events for functions and executions (#971)
- Added JWT support (#784)
- Added ARM support (#726)
- New awesome image preview features, supports borderRadius, borderColor, borderWidth 
- Split token & session models to become 2 different internal entities (#922)
- Added Dart 2.12 as a new Cloud Functions runtime (#989)
- Added option to disable email/password (#947)
- Added option to disable anonymous login (need to merge and apply changed) (#947)
- Added option to disable JWT auth (#947)
- Added option to disable team invites (#947)
- Option to limit number of users (good for app launches + root account PR) (#947)
- Added 2 new endpoints to the projects API to allow new settings 
- Enabled 501 errors (Not Implemented) from the error handler
- Added Python 3.9 as a new Cloud Functions runtime (#1044)
- Added Deno 1.8 as a new Cloud Functions runtime (#989)
- Upgraded to PHP 8.0 (#713)
- ClamAV is now disabled by default to allow lower min requirements for Appwrite (#1064)
- Added a new env var named `_APP_LOCALE` that allow to change the default `en` locale value (#1056)
- Updated all the console bottom control to be consistent. Dropped the `+` icon (#1062)
- Added Response Models for Documents and Preferences (#1075, #1102)
- Added new endpoint to update team membership roles (#1142)
- Removed DB connection from webhooks worker for improved performance (#1150)

## Bugs

- Fixed default value for HTTPS force option
- Fixed form array casting in dashboard (#1070)
- Fixed collection document rule form in dashboard (#1069)
- Bugs in the Teams API:
  - Fixed incorrect audit worker event names (#1143)
  - Increased limit of memberships fetched in `createTeamMembership` to 2000 (#1143)
  - Fixed exception thrown when SSL certificate is already stored in the database (#1151)
- Fixed user delete button in the Appwrite console (#1216)
- Fixed missing placeholder for user name when empty (#1220)

## Breaking Changes (Read before upgrading!)

- Rename `deleteuser` to `delete` on Users Api (#1089)
- Environment variable `_APP_FUNCTIONS_ENVS` renamed to `_APP_FUNCTIONS_RUNTIMES` (#1101)
- Only logged in users can execute functions (for guests, use anonymous login) (#976)
- Only the user who has triggered the execution get access to the relevant execution logs (#1045)
- Function execution environment variable `APPWRITE_FUNCTION_EVENT_PAYLOAD` renamed to `APPWRITE_FUNCTION_EVENT_DATA`  (#1045)
- Function execution environment variable `APPWRITE_FUNCTION_ENV_NAME` renamed to `APPWRITE_FUNCTION_RUNTIME_NAME` (#1101)
- Function execution environment variable `APPWRITE_FUNCTION_ENV_VERSION` renamed to `APPWRITE_FUNCTION_RUNTIME_VERSION` (#1101)
- Introduces rate limits for:
  - Team invite (10 requests in every 60 minutes per IP address) (#1088)
- Rename param `inviteId` to the more accurate `membershipId` in the Teams API (#1129)

# Version 0.7.2

## Features

- When creating new resources from the client API, the current user gets both read & write permissions by default. (#1007)
- Added timestamp to errors logs on the HTTP API container (#1002)
- Added verbose tests output on the terminal and CI (#1006)

## Upgrades

- Upgraded utopia-php/abuse to version 0.4.0
- Upgraded utopia-php/analytics to version 0.2.0

## Bugs

- Fixed certificates worker error on successful operations (#1010)
- Fixed head requests not responding (#998)
- Fixed bug when using auth credential for the Redis container (#993)
- Fixed server warning logs on 3** redirect endpoints (#1013)

# Version 0.7.1

>>>>>>> 9346b564
## Features

- Better error logs on appwrite certificates worker
- Added option for Redis authentication
- Force adding a security email on setup
- SMTP is now disabled by default, no dummy SMTP is included in setup
- Added a new endpoint that returns the server and SDKs latest versions numbers #941
<<<<<<< HEAD
=======
- Custom data strings, userId, and JWT available for cloud functions #967
>>>>>>> 9346b564

## Upgrades

- Upgraded redis extenstion lib to version 5.3.3
- Upgraded maxmind extenstion lib to version 1.10.0
- Upgraded utopia-php/cli lib to version 0.10.0
- Upgraded matomo/device-detector lib to version 4.1.0
- Upgraded dragonmantank/cron-expression lib to version 3.1.0
- Upgraded influxdb/influxdb-php lib to version 1.15.2
- Upgraded phpmailer/phpmailer lib to version 6.3.0
- Upgraded adhocore/jwt lib to version 1.1.2
- Upgraded domnikl/statsd to slickdeals/statsd version 3.0
 
## Bug Fixes

- Updated missing storage env vars
<<<<<<< HEAD
- Fixed a bug, that Response format header was not added in the access-control-allow-header list.
- Fixed a bug where countryName is unknown on sessions (#933)
=======
- Fixed a bug, that added a wrong timzone offset to user log timestamps
- Fixed a bug, that Response format header was not added in the access-control-allow-header list.
- Fixed a bug where countryName is unknown on sessions (#933)
- Added missing event users.update.prefs (#952)
- Fixed bug not allowing to reset document permissions (#977)
>>>>>>> 9346b564

## Security

- Fixed an XSS vulnerability in the Appwrite console

# Version 0.7.0

## Features

- Improved Webhooks and added new system events - [Learn more]()
- Added response to /locale/languages API with a list of languages (@TorstenDittmann ,[#351](https://github.com/appwrite/appwrite/issues/351))
- Added a new route in the Avatars API to get user initials avatar ([#386](https://github.com/appwrite/appwrite/issues/386))
- Added API response payload structure info and examples to the docs site ([#381](https://github.com/appwrite/appwrite/issues/381))
- Added support for Brotli compression (@PedroCisnerosSantana, @Rohitub222, [#310](https://github.com/appwrite/appwrite/issues/310))
- New deletion worker ([#521](https://github.com/appwrite/appwrite/issues/521))
- New maintenance worker - cleaning up system logs and other optimizations ([#766](https://github.com/appwrite/appwrite/pull/766))
- New email worker - all emails are now sent asynchronously for improved performance (@TorstenDittmann ,[#402](https://github.com/appwrite/appwrite/pull/402))
- Moved all Appwrite container logs to STDOUT & STDERR ([#389](https://github.com/appwrite/appwrite/issues/389))
- New Doctor CLI to debug the Appwrite server ([#415](https://github.com/appwrite/appwrite/issues/415))
- Added container names to docker-compose.yml (@drandell)
- Optimised function execution by using fully-qualified function calls
- Added support for boolean 'true' and 'false' in query strings alongside 1 and 0
- Updated storage calculation to match IEC standards
- Now using Alpine as base Docker image
- Switch standard dev ports to 95xx prefix ([#780](https://github.com/appwrite/appwrite/pull/780))
- User & Team name max length is now 128 chars and not 100 for better API consistency
- Collection name max length is now 128 chars and not 256 for better API consistency
- Project name max length is now 128 chars and not 100 for better API consistency
- Webhook name max length is now 128 chars and not 256 for better API consistency
- API Key name max length is now 128 chars and not 256 for better API consistency
- Task name max length is now 128 chars and not 256 for better API consistency
- Platform name max length is now 128 chars and not 256 for better API consistency
- Webhooks payloads are now exactly the same as any of the API response objects, documentation added
- Added new locale: Marathi -mr (@spielers)
- New and consistent response format for all API object + new response examples in the docs
  - Removed user roles attribute from user object (can be fetched from /v1/teams/memberships) **
  - Removed type attribute from session object response (used only internally)
  - ** - might be changed before merging to master
  - Added fallback option to 0.6 format for backward compatibility with any changes (@christyjacob4 [#772](https://github.com/appwrite/appwrite/pull/772))
- Added option to disable mail sending by setting an empty SMTP host value ([#730](https://github.com/appwrite/appwrite/issues/730))
- Upgraded installation script ([#490](https://github.com/appwrite/appwrite/issues/490))
- Added new environment variables for ClamAV hostname and port ([#780](https://github.com/appwrite/appwrite/pull/780))
- New OAuth adapter for Box.com (@armino-dev - [#420](https://github.com/appwrite/appwrite/issues/410))
- New OAuth adapter for PayPal sandbox  (@armino-dev - [#420](https://github.com/appwrite/appwrite/issues/410))
- New OAuth adapter for Tradeshift  (@armino-dev - [#855](https://github.com/appwrite/appwrite/pull/855))
- New OAuth adapter for Tradeshift sandbox  (@armino-dev - [#855](https://github.com/appwrite/appwrite/pull/855))
- Introducing new permssion types: role:guest & role:member
- Disabled rate-limits on server side integrations
- Refactored migration script 

### User Interface

- Updated grid for OAuth2 providers list in the console ([#413](https://github.com/appwrite/appwrite/issues/413))
- Added Google Fonts to Appwrite for offline availability 
- Added option to delete user from the console (@PineappleIOnic - [#538](https://github.com/appwrite/appwrite/issues/538))
- Added option to delete team from the console ([#380](https://github.com/appwrite/appwrite/issues/380))
- Added option to view team members from the console ([#378](https://github.com/appwrite/appwrite/issues/378))
- Add option to assign new team members to a team from the console and the API ([#379](https://github.com/appwrite/appwrite/issues/379))
- Added Select All Checkbox for on Console API key Scopes Screen ([#477](https://github.com/appwrite/appwrite/issues/477))
- Added pagination and search for team memberships route ([#387](https://github.com/appwrite/appwrite/issues/387))
- Added pagination for projects list on the console home page.
- UI performance & accessibility improvements ([#406](https://github.com/appwrite/appwrite/pull/406))
- New UI micro-interactions and CSS fixes (@AnatoleLucet)
- Added toggle to hide/show secret keys and passwords inside the dashboard (@kodumbeats, [#535](https://github.com/appwrite/appwrite/issues/535))

### Upgrades

- Upgraded QR codes generator library (@PedroCisnerosSantana - [#475](https://github.com/appwrite/appwrite/issues/475))
- Upgraded Traefik image to version 2.3
- Upgraded MariaDB to version 10.5.5
- Upgraded Redis Docker image to version 6.0 (alpine)
- Upgraded Influxdb Docker image to version 1.8 (alpine)
- Upgraded Redis Resque queue library to version 1.3.6 ([#319](https://github.com/appwrite/appwrite/issues/319))
- Upgraded ClamAV container image to version 1.0.11 ([#412](https://github.com/appwrite/appwrite/issues/412))
- Upgraded device detctor to version 3.12.6
- Upgraded GEOIP DB file to Feb 2021 release

## Breaking Changes (Read before upgrading!)

- **Deprecated** `first` and `last` query params for documents list route in the database API
- **Deprecated** Deprectaed Pubjabi Translations ('pn')
- **Deprecated** `PATCH /account/prefs` is now updating the prefs payload and not just merging it
- **Deprecated** `PATCH /users/:userId/prefs` is now updating the prefs payload and not just merging it
- Switched order of limit and offset params in all the SDKs `listDocuments` method for better consistency
- Default `limit` param value in all the SDKs `listDocuments` method is now 25 for better consistency

## Bug Fixes

- Fixed a bug that caused blocked users to be able to create sessions ([#777](https://github.com/appwrite/appwrite/pull/781))
- Fixed an issue where Special characters in _APP_OPENSSL_KEY_V1_ env caused an error ([#732](https://github.com/appwrite/appwrite/issues/732))
- Fixed an issue where Account webhook doesn't trigger through the console ([#493](https://github.com/appwrite/appwrite/issues/493))
- Fixed case sensitive country flag code ([#526](https://github.com/appwrite/appwrite/issues/526))
- Fixed redirect to Appwrite login page when deep link is provided ([#427](https://github.com/appwrite/appwrite/issues/427))
- Fixed an issue where Creating documents fails for parent documents would result in an error ([#514](https://github.com/appwrite/appwrite/issues/514))
- Fixed an issue with Email Sending Problem using external smtp ([#707](https://github.com/appwrite/appwrite/issues/707))
- Fixed an issue where you could not remove a key from User Prefs ([#316](https://github.com/appwrite/appwrite/issues/316))
- Fixed an issue where events are not fully visible in the console ([#492](https://github.com/appwrite/appwrite/issues/492))
- Fixed an issue where UI would wrongly validate integers ([#394](https://github.com/appwrite/appwrite/issues/394))
- Fixed an issue where graphs were cut in mobile view ([#376](https://github.com/appwrite/appwrite/issues/376))
- Fixed URL issue where console/ would not display list of projects ([#372](https://github.com/appwrite/appwrite/issues/372))
- Fixed output of /v1/health/queue/certificates returning wrong data
- Fixed bug where team members count was wrong in some cases
- Fixed network calculation for uploaded files
- Fixed a UI bug preventing float values in numeric fields
- Fixed scroll positioning when moving rules order up & down
- Fixed missing validation for database documents key length (32 chars)
- Grammar fix for pt-br email templates (@rubensdemelo)
- Fixed update form labels and tooltips for Flutter Android apps
- Fixed missing custom scopes param for OAuth2 session create API route
- Fixed wrong JSON validation when creating and updating database documents
- Fixed bug where max file size was limited to a max of 10MB
- Fixed bug preventing the deletion of the project logo
- Fixed Bug when trying to overwrite OAuth cookie in the Flutter SDK
- Fixed OAuth redirect when using the self-hosted instance default success URL ([#454](https://github.com/appwrite/appwrite/issues/454))
- Fixed bug denying authentication with Github OAuth provider
- Fixed a bug making read permission overwrite write permission in some cases
- Fixed consistent property names in databases by enforcing camel case

## Security

- Access to Health API now requires authentication with an API Key with access to `health.read` scope allowed
- Added option to force HTTPS connection to the Appwrite server (_APP_OPTIONS_FORCE_HTTPS)
- Now using your `_APP_SYSTEM_EMAIL_ADDRESS` as the email address for issuing and renewing SSL certificates
- Block iframe access to Appwrite console using the `X-Frame-Options` header.
- Fixed `roles` param input validator
- API Keys are now stored encrypted 
- Disabled domains whitlist ACL for the Appwrite console

# Version 0.6.2 (PRE-RELEASE)

## Features

- New OAuth adapter for sign-in with Apple

## Bug Fixes

- Fixed custom domain not setting correct domain
- Fixed wrong SDK method type in avatars browser route 
- Fixed bug denied public documents (*) to be accessed by guest users
- Fixed cache-control issue not allowing collection UI to update properly
- Fixed a bug where single permission tag in the console was not being saved
- Added missing webhooks events in the console
- Added missing option to delete project
- Fixed a bug where the session was not set properly when the API used an IP with a non-standard port as hostname
- Fixed bug where requests number on the dashboard was hidden when the number got too long
- Permission fields are not required for file creation or update

## Security

- [low severity] Patch for email library (https://github.com/advisories/GHSA-f7hx-fqxw-rvvj)

# Version 0.6.1 (PRE-RELEASE)

## Bug Fixes

- Fix for Google OAuth provider not working properly
- Fix for login error when using a remote host with non-default ports
- Removed empty activity tab on the document editor
- Changed upgrade script name to ‘migrate’ to better reflect what it actually does
- Fixed bug where after clicking the cancel option in the confirmation dialog the button got disabled
- Fixed a small grammar error in the documents list screen

# Version 0.6.0 (PRE-RELEASE)

## Features

- New collections UI with ability to create and update a collection
- New documents UI with ability to create and update a document
- Added support for Flutter iOS & Android apps
- Added support for default DB document values
- Exposed health API to all the server SDKs
- New locale for Khmer
- Added TypeScript type hinting to the JS SDK (@zevektor)
- Added LTR/RTL support for markdown editor
- Added cachebuster to version number on footer
- New OAuth logos
- Minor fixes to the dark mode theme
- Added JSON view for a project user
- Removed setKey and setMode methods from all client SDKs

## Breaking Changes

- Updated all the REST API query params to be in camelCase
- Normalized locale phone codes response body

## Bug Fixes

- Fixed project users logout button
- Fixed wrong target in database back link

# Version 0.5.3 (PRE-RELEASE)

## Bug Fixes

- Fixed bug where multiple unique attribute were allowed
- Blocked forms from being submitted unlimited times
  
# Version 0.5.2 (PRE-RELEASE)

## Bug Fixes

- Fixed missing attributes in user account

# Version 0.5.1 (PRE-RELEASE)

## Bug Fixes

- Delayed SSL init when server startup for traefik to be ready for HTTP challenge
- Enabled easy access to the upgrade tool from the terminal

# Version 0.5.0 (PRE-RELEASE)

## Features

- Upgraded core API PHP version to 7.4
- New database rule validation options
- Allow non-web platform to skip origin header
- Limited console dashboard to show max 5 alerts at the same time
- Added more webhooks events
- Normalized all webhooks event names
- Added support for SameSite cookie option with fallback cookie for old clients
- Added a new Discord OAuth adapter
- Added a new Twitch OAuth adapter
- Added a new Spotify OAuth adapter
- Added a new Yahoo OAuth adapter
- Added a new Salesforce OAuth adapter
- Added a new Yandex OAuth adapter
- Added a new Paypal OAuth adapter
- Added a new Bitly OAuth adapter
- Upgraded MariaDB image to version 1.0.2
- Upgraded SMTP image to version 1.0.1
- File upload route (POST /v1/storage/files) now accept a single file per request
- Added ENV vars to change system email sender name and address 
- Usage for requests made by project admin in the console are not counted as API usage
- Added ENV var to change default file upload size limit. New default value is 100MB
- Added option to delete file directly from the dashboard
- Added option to view file preview from the dashboard
- Added option to add custom domains with auto SSL certificate generator

## Bug Fixes

- Fixed bug where user status was saved as a string instead of an integer
- Fixed gravatar icons not showing up correctly on the console
- Fixed code location of project not found error
- Fixed bug where tags element would ignore tab key for parsing new tags
- Fixed OAuth login error saying project UID is missing when its not
- Fixed wrong input validation for user preferences

## Breaking Changes

- Merged Auth and Account service route to make the API REST compatible

# Version 0.4.0 (PRE-RELEASE)

## Features

- Added 5 new locales for locale service and email templates (is, ml, th, fo, ph, pn)
- 2 stage Docker build
- Limit HTTP origin check only to browser integrations
- Updated new Brexit date to 31-01-2020
- Added a version number to sign in and signup pages for easier debugging of issues
- Preparation for adding SameSite cookie option support
- Using native Docker volumes for setup for better cross-platform support and easier management of read/write permissions
- Added support for custom SSL certificates without needing to set a proxy
- Added project UID validation check when making an API call. This should help developers to understand our authentication errors better.
- Updated ClamAV docker image to version 1.0.7
- Updated MariaDB docker image to version 1.0.1
- Core Docker image size reduced to 127MB

## Security

- [PHP-FPM security patch fix](https://bugs.php.net/patch-display.php?bug_id=78599&patch=0001-Fix-bug-78599-env_path_info-underflow-can-lead-to-RC.patch&revision=latest) - Upgraded PHP version to 7.3.12 [Major]
- Remove executable permission from avatars files [Minor]
- Updated SDK Generator Twig dependency with security issue: https://www.exploit-db.com/exploits/44102 [Minor]

## Bug Fixes

- New loading message when creating a new project
- Fixed broken redirect URL when creating a new project
- Fixed broken modal when a user password is too short
- Fixed issue denying the creation of session cookies on localhosts with port other than 80 or 443
- Fixed bug that prevented actual file size calculation
- Fixed MariaDB SQL abuse table time field-type
- Fixed error message not showing up in console failed signup
- Fixed cookie session not being appropriately set when accessing the console from IP hostname

## Breaking Changes

- OAuth path is now /auth/login/oauth instead of /auth/oauth and /auth/oauth/callback is now /auth/login/oauth/callback, this is for better consistency with new login methods we will introduce in the future
- Changed file attribute sizeCompressed to sizeActual to better reflect server logic

# Version 0.3.0 (PRE-RELEASE)

## Features

- Added 19 new locales for locale service and email templates (af, ar, bn, cz, hu, hy, jv, ko, lt, ml, no, ru, si, sq, sv, ta, vi, zh-cn, zh-tw)
- New users service routes to allow updates pref and name update
- New OAuth adapters (Amazon, Dropbox, Microsoft, Slack, VK)
- Added support for ES6 require statements in JS SDK
- New Locale API route for fetching a list of continents

## Bug Fixes
- Fix for typos in PT-BR translations
- Fix for UI crash when project user was missing a name
- Fix for it locale including the en templates by mistake
- Fix for UI not showing user's prefs properly
- Fixed 401 unexpected error when no permission passed in creation of a new resource

## Breaking Changes

- users/deleteUsersSession method name changed to users/deleteUserSession in all SDKs for better consistency

# Version 0.2.0 (PRE-RELEASE)

## Features

- Added option to limit access to the Appwrite console
- Added option to disable abuse check and rate limits
- Added input field with the server API endpoint for easy access
- Added new OAuth providers for Google, Bitbucket, and GitLab
- Added 15 new locales for locale service and email templates (cat, de, es, fi, fr, gr, hi, id, it, nl, pt-br, pt-pt, ro, tr, ua)
- Improved test coverage for the project and synced DEV & CI environments settings

## Bug Fixes

- Fixed bug not allowing to update OAuth providers settings
- Fixed some broken API examples in docs
- Fixed bug that caused the Appwrite container to change DB directory file permissions.

## Breaking Changes

- Changed auth service 'redirect' param to 'confirm' for better clarity
- Updated all SDKs to sync with API changes<|MERGE_RESOLUTION|>--- conflicted
+++ resolved
@@ -2,10 +2,6 @@
 
 ## Features
 
-<<<<<<< HEAD
-# Version 0.7.1
-
-=======
 - Added file created date to file info on the console
 - Added file size to file info on the console
 - Refactored Devices page in Console:
@@ -99,7 +95,6 @@
 
 # Version 0.7.1
 
->>>>>>> 9346b564
 ## Features
 
 - Better error logs on appwrite certificates worker
@@ -107,10 +102,7 @@
 - Force adding a security email on setup
 - SMTP is now disabled by default, no dummy SMTP is included in setup
 - Added a new endpoint that returns the server and SDKs latest versions numbers #941
-<<<<<<< HEAD
-=======
 - Custom data strings, userId, and JWT available for cloud functions #967
->>>>>>> 9346b564
 
 ## Upgrades
 
@@ -127,16 +119,11 @@
 ## Bug Fixes
 
 - Updated missing storage env vars
-<<<<<<< HEAD
-- Fixed a bug, that Response format header was not added in the access-control-allow-header list.
-- Fixed a bug where countryName is unknown on sessions (#933)
-=======
 - Fixed a bug, that added a wrong timzone offset to user log timestamps
 - Fixed a bug, that Response format header was not added in the access-control-allow-header list.
 - Fixed a bug where countryName is unknown on sessions (#933)
 - Added missing event users.update.prefs (#952)
 - Fixed bug not allowing to reset document permissions (#977)
->>>>>>> 9346b564
 
 ## Security
 
