--- conflicted
+++ resolved
@@ -1,12 +1,8 @@
 ## Version 1.3.0
 
 ## Features
-<<<<<<< HEAD
-- Password history setting allows to save user's last used password so that it may not be used again. Maximum number of history saved is 20, which can be configured [#4866](https://github.com/appwrite/appwrite/pull/4866)
 - Password dictionary setting allows to compare user's password against command password database [4906](https://github.com/appwrite/appwrite/pull/4906)
-=======
 - Password history setting allows to save user's last used password so that it may not be used again.  Maximum number of history saved is 20, which can be configured. Minimum is 0 which means disabled. [#4866](https://github.com/appwrite/appwrite/pull/4866)
->>>>>>> e1cf464b
 
 # Version 1.2.0
 ## Features
