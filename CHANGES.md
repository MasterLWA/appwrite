--- conflicted
+++ resolved
@@ -1,8 +1,9 @@
-<<<<<<< HEAD
-# Unreleased Version
-## Features
+# Version 1.4.0
+
+## Features
+
 - Add error attribute to Collection Indexes and Attributes [#4575](https://github.com/appwrite/appwrite/pull/4575)
-=======
+
 # Version 1.3.7
 
 ## Bugs
@@ -120,7 +121,6 @@
 ## Features
 - Added support for the new Appwrite Console [#4655](https://github.com/appwrite/appwrite/pull/4655)
 - Added new property to projects configuration: `authDuration` which allows you to alter the duration of signed in sessions for your project. [#4618](https://github.com/appwrite/appwrite/pull/4618)
->>>>>>> a9e2eca8
 
 # Version 1.1.0
 ## Bugs
