--- conflicted
+++ resolved
@@ -51,11 +51,8 @@
 - Upgraded Influxdb Docker image to version 1.8 (alpine)
 - Added option to disable mail sending by setting empty SMTP host
 - Upgraded installation script ([#490](https://github.com/appwrite/appwrite/issues/490))
-<<<<<<< HEAD
 - Added new environment variables for ClamAV hostname and port ([#780](https://github.com/appwrite/appwrite/pull/780))
-=======
 - Added toggle to hide/show secret keys and passwords inside the dashboard (@kodumbeats, [#535](https://github.com/appwrite/appwrite/issues/535))
->>>>>>> 9ea194bd
 
 ## Breaking Changes (Read before upgrading!)
 - **Deprecated** `first` and `last` query params for documents list route in the database API
