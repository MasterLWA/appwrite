# Version 1.1.0
## Features
- Added new property to projects configuration: `authDuration` which allows you to alter the duration of signed in sessions for your project. [#4618](https://github.com/appwrite/appwrite/pull/4618)

## Bugs
- Fix license detection for Flutter and Dart SDKs [#4435](https://github.com/appwrite/appwrite/pull/4435)
<<<<<<< HEAD
- Fix missing realtime event for create function deployment [#4574](https://github.com/appwrite/appwrite/pull/4574)
- Fix Deletes worker using incorrect device to delete files from [#4662](https://github.com/appwrite/appwrite/pull/4662)
- Fix missing status, buildStderr and buildStderr from get deployment response [#4611](https://github.com/appwrite/appwrite/pull/4611)

# Version 1.0.4

- Fix project pagination in DB usage collector [#4517](https://github.com/appwrite/appwrite/pull/4517)
=======
- Fix missing `status`, `buildStderr` and `buildStderr` from get deployment response [#4611](https://github.com/appwrite/appwrite/pull/4611)
- Fix project pagination in DB usage aggregation [#4517](https://github.com/appwrite/appwrite/pull/4517)

# Features
- Added Auth Duration API to allow users to set the duration of their sessions. [#4618](https://github.com/appwrite/appwrite/pull/4618)
>>>>>>> fbb9bb89

# Version 1.0.3
## Bugs
- Fix document audit deletion [#4429](https://github.com/appwrite/appwrite/pull/4429)
- Fix attribute and index deletion when deleting a collection [#4429](https://github.com/appwrite/appwrite/pull/4429)

# Version 1.0.2
## Bugs
- Fixed nullable values in functions variables [#3885](https://github.com/appwrite/appwrite/pull/3885)
- Fixed migration for audit by migrating the `time` attribute [#4038](https://github.com/appwrite/appwrite/pull/4038)
- Fixed default value for creating Boolean Attribute [#4040](https://github.com/appwrite/appwrite/pull/4040)
- Fixed phone authentication code to be hashed in the internal database [#3906](https://github.com/appwrite/appwrite/pull/3906)
- Fixed `/v1/teams/:teamId/memberships/:membershipId` response [#3883](https://github.com/appwrite/appwrite/pull/3883)
- Fixed removing variables when function is deleted [#3884](https://github.com/appwrite/appwrite/pull/3884)
- Fixed scheduled function not being triggered [#3908](https://github.com/appwrite/appwrite/pull/3908)
- Fixed Phone Provider configuration [#3862](https://github.com/appwrite/appwrite/pull/3883)
- Fixed Queries with `0` values [utopia-php/database#194](https://github.com/utopia-php/database/pull/194)

# Version 1.0.1
## Bugs
- Fixed migration for abuse by migrating the `time` attribute [#3839](https://github.com/appwrite/appwrite/pull/3839)

# Version 1.0.0
## BREAKING CHANGES
- All Date values are now stored as ISO-8601 instead of UNIX timestamps [#3516](https://github.com/appwrite/appwrite/pull/3516)
- Permission levels and syntax have been reworked. See the Permissions V2 section in the document for more information [#3700](https://github.com/appwrite/appwrite/pull/3700)
- Function Variables are now stored in a separate collection with their own API endpoints [#3634](https://github.com/appwrite/appwrite/pull/3634)
- Resources that are computed asynchronously, such as function deployments, will now return a `202 Accepted` status code instead of `200 OK` [#3547](https://github.com/appwrite/appwrite/pull/3547)
- Queries have been improved to allow even more flexibility, and introduced to new endpoints. See the Queries V2 section in the document for more information [#3702](https://github.com/appwrite/appwrite/pull/3702)
- Compound indexes are now more flexible [#151](https://github.com/utopia-php/database/pull/151)
- `createExecution` parameter `async` default value was changed from `true` to `false` [#3781](https://github.com/appwrite/appwrite/pull/3781)
- String attribute `status` has been refactored to a Boolean attribute `enabled` in the functions collection [#3798](https://github.com/appwrite/appwrite/pull/3798)
- `time` attribute in Execution response model has been renamed to `duration` to be more consistent with other response models. [#3801](https://github.com/appwrite/appwrite/pull/3801) 
- Renamed the following list endpoints to stay consistent with other endpoints [#3825](https://github.com/appwrite/appwrite/pull/3825)
  - `getMemberships` to `listMemberships` in Teams API
  - `getMemberships` to `listMemberships` in Users API
  - `getLogs` to `listLogs` in Users API
  - `getLogs` to `listLogs` in Accounts API
  - `getSessions` to `listSessions` in Accounts API
  - `getSessions` to `listSessions` in Users API
  - `getCountries` to `listCountries` in Locale API
  - `getCountriesEU` to `listCountriesEU` in Locale API
  - `getCountriesPhones` to `listCountriesPhones` in Locale API
  - `getContinents` to `listContinents` in Locale API
  - `getCurrencies` to `listCurrencies` in Locale API
  - `getLanguages` to `listLanguages` in Locale API

## Features
- Added the UI to see the Parent ID of all resources within the UI. [#3653](https://github.com/appwrite/appwrite/pull/3653)
- Added automatic cache cleaning for internal Appwrite services [#3491](https://github.com/appwrite/appwrite/pull/3491)
- Added the ability for Appwrite to handle importing hashed passwords, this can be leveraged to import existing user data from other systems. More information can be found in the document linked above. [#2747](https://github.com/appwrite/appwrite/pull/2747)
- `Users` has now been renamed to `Authentication` within the Appwrite console [#3664](https://github.com/appwrite/appwrite/pull/3664)
- More endpoints were made public (for guests) with proper rate limits [#3741](https://github.com/appwrite/appwrite/pull/3741)
- Added Disqus, Podio, and Etsy OAuth providers [#3526](https://github.com/appwrite/appwrite/pull/3526), [#3488](https://github.com/appwrite/appwrite/pull/3488), [#3522](https://github.com/appwrite/appwrite/pull/3522)
- Function logs now capture stdout [#3656](https://github.com/appwrite/appwrite/pull/3656)
- Added the ability to grant guests write permissions for documents, files and executions [#3727](https://github.com/appwrite/appwrite/pull/3727)

## Bugs
- Fixed an issue where after resetting your password in the Appwrite console, you would not be redirected to the login page. [#3654](https://github.com/appwrite/appwrite/pull/3654)
- Fixed an issue where invalid data could be loaded into the Appwrite console. [#3660](https://github.com/appwrite/appwrite/pull/3660)
- Fixed an issue where users using the MySQL adapter for Appwrite would run into an issue with full text indexes [#154](https://github.com/utopia-php/database/pull/154)
- Fix teams being created with no owners [#3558](https://github.com/appwrite/appwrite/pull/3558)
- Fixed a bug where you could not search users by phone [#3619](https://github.com/appwrite/appwrite/pull/3619)
- Fixed a bug where unaccepted invitations would grant access to projects [#3738](https://github.com/appwrite/appwrite/pull/3738)

# Version 0.15.3
## Features
- Added hint during Installation for DNS Configuration by @PineappleIOnic in https://github.com/appwrite/appwrite/pull/2450
## Bugs
- Fixed Migration for Attributes and Indexes by @TorstenDittmann in https://github.com/appwrite/appwrite/pull/3568
- Fixed Closed Icon in the alerts to be centered by @TorstenDittmann in https://github.com/appwrite/appwrite/pull/3594
- Fixed Response Model for Get and Update Database Endpoint by @ishanvyas22 in https://github.com/appwrite/appwrite/pull/3553
- Fixed Missing Usage on Functions exection by @Meldiron in https://github.com/appwrite/appwrite/pull/3543
- Fixed Validation for Permissions to only accept a maximum of 100 Permissions for all endpoints by @Meldiron in https://github.com/appwrite/appwrite/pull/3532
- Fixed backwards compatibility for Create Email Session Endpoint by @stnguyen90 in https://github.com/appwrite/appwrite/pull/3517

# Version 0.15.2
## Bugs
- Fixed Realtime Authentication for the Console by @TorstenDittmann in https://github.com/appwrite/appwrite/pull/3506
- Fixed Collection Usage by @stnguyen90 in https://github.com/appwrite/appwrite/pull/3505
- Fixed `$createdAt` after updating document by @Meldiron in https://github.com/appwrite/appwrite/pull/3498
- Fixed Redirect after deleting Collection in Console @TorstenDittmann in https://github.com/appwrite/appwrite/pull/3476
- Fixed broken Link for Documents under Collections by @TorstenDittmann in https://github.com/appwrite/appwrite/pull/3469

# Version 0.15.1
## Bugs
- Fixed SMS for `createVerification` by @christyjacob4 in https://github.com/appwrite/appwrite/pull/3454
- Fixed missing Attributes when creating an Index by @TorstenDittmann in https://github.com/appwrite/appwrite/pull/3461
- Fixed broken Link for Documents under Collections by @TorstenDittmann in https://github.com/appwrite/appwrite/pull/3461
- Fixed all `$createdAt` and `$updatedAt` occurences in the UI by @TorstenDittmann in https://github.com/appwrite/appwrite/pull/3461
- Fixed Delete Document from the UI by @TorstenDittmann in https://github.com/appwrite/appwrite/pull/3463
- Fixed internal Attribute and Index key on Migration by @TorstenDittmann in https://github.com/appwrite/appwrite/pull/3455

## Docs
- Updated Phone Authentication by @christyjacob4 in https://github.com/appwrite/appwrite/pull/3456

# Version 0.15.0

## BREAKING CHANGES
- Docker Compose V2 is required now
- The `POST:/v1/account/sessions` endpoint is now `POST:/v1/account/sessions/email`
- All `/v1/database/...` endpoints are now `/v1/databases/...`
- `dateCreated` attribute is removed from Teams
- `dateCreated` attribute is removed from Executions
- `dateCreated` attribute is removed from Files
- `dateCreated` and `dateUpdated` attributes are removed from Functions
- `dateCreated` and `dateUpdated` attributes are removed from Deployments
- `dateCreated` and `dateUpdated` attributes are removed from Buckets
- Following Events for Webhooks and Functions are changed:
  - `collections.[COLLECTION_ID]` is now `databases.[DATABASE_ID].collections.[COLLECTION_ID]`
  - `collections.[COLLECTION_ID].documents.[DOCUMENT_ID]` is now `databases.[DATABASE_ID].collections.[COLLECTION_ID].documents.[DOCUMENT_ID]`
- Following Realtime Channels are changed:
  - `collections.[COLLECTION_ID]` is now `databases.[DATABASE_ID].collections.[COLLECTION_ID]`
  - `collections.[COLLECTION_ID].documents` is now `databases.[DATABASE_ID].collections.[COLLECTION_ID].documents`
- After Migration a Database called `default` is created for all your existing Database Collections

## Features
- Added Phone Authentication by @TorstenDittmann in https://github.com/appwrite/appwrite/pull/3357
  - Added Twilio Support
  - Added TextMagic Support
  - Added Telesign Support
  - Added Endpoint to create Phone Session (`POST:/v1/account/sessions/phone`)
  - Added Endpoint to confirm Phone Session (`PUT:/v1/account/sessions/phone`)
  - Added Endpoint to update Account Phone Number (`PATCH:/v1/account/phone`)
  - Added Endpoint to create Account Phone Verification (`POST:/v1/account/verification/phone`)
  - Added Endpoint to confirm Account Phone Verification (`PUT:/v1/account/verification/phone`)
  - Added `_APP_PHONE_PROVIDER` and `_APP_PHONE_FROM` Environment Variable
  - Added `phone` and `phoneVerification` Attribute to User
- Added `$createdAt` and `$updatedAt` Attributes by @TorstenDittmann in https://github.com/appwrite/appwrite/pull/3382
  - Bucket
  - Collection
  - Deployment
  - Document
  - Domain
  - Execution
  - File
  - Func
  - Key
  - Membership
  - Platform
  - Project
  - Team
  - User
  - Webhook
  - Session (only `$createdAt`)
  - Token (only `$createdAt`)
- Added Databases Resource to the Database Service by @lohanidamodar in https://github.com/appwrite/appwrite/pull/3338
  - Added `databases.read` and `databases.write` Scopes for API Keys
- Added New Runtimes
  - Dart 2.17
  - Deno 1.21
  - Java 18
  - Node 18
- Webhooks now have a Signature Key for proof of Origin by @shimonewman in https://github.com/appwrite/appwrite/pull/3351
- Start using Docker Compose V2 (from `docker-compose` to `docker compose`) by @Meldiron in https://github.com/appwrite/appwrite/pull/3362
- Added support for selfhosted Gitlab (OAuth) by @Meldiron in https://github.com/appwrite/appwrite/pull/3366
- Added Dailymotion OAuth Provider by @2002Bishwajeet in https://github.com/appwrite/appwrite/pull/3371
- Added Autodesk OAuth Provider by @Haimantika in https://github.com/appwrite/appwrite/pull/3420
- Ignore Service Checks when using API Key by @stnguyen90 in https://github.com/appwrite/appwrite/pull/3270
- Added WebM as MIME- and Preview Type by @chuongtang in https://github.com/appwrite/appwrite/pull/3327
- Expired User Sessions are now deleted by the Maintenance Worker by @TorstenDittmann in https://github.com/appwrite/appwrite/pull/3324
- Increased JWT rate-limit to 100 per hour by @abnegate in https://github.com/appwrite/appwrite/pull/3345
- Internal Database Relations are now resolved using the Internal ID by @fogelito in https://github.com/appwrite/appwrite/pull/3383
- Permissions for Documents can be updated without payload now by @gepd in https://github.com/appwrite/appwrite/pull/3346

## Bugs
- Fixed Zoom OAuth scopes
- Fixed empty build logs for Functions
- Fixed unnecessary SMTP check on Team Invite using an API Key by @stnguyen90 in https://github.com/appwrite/appwrite/pull/3270
- Fixed Error Message when adding Team Member to project by @stnguyen90 in https://github.com/appwrite/appwrite/pull/3296
- Fixed .NET Runtime Logo by @adityaoberai in https://github.com/appwrite/appwrite/pull/3315
- Fixed unnecessary Function execution delays by @Meldiron in https://github.com/appwrite/appwrite/pull/3348
- Fixed Runtime race conditions on cold start by @PineappleIOnic in https://github.com/appwrite/appwrite/pull/3361
- Fixed Malayalam translation by @varghesejose2020 in https://github.com/appwrite/appwrite/pull/2561
- Fixed English translation by @MATsxm in https://github.com/appwrite/appwrite/pull/3337
- Fixed spelling in Realtime Worker logs by @gireeshp in https://github.com/appwrite/appwrite/pull/1663
- Fixed Docs URL for Yammer OAuth by @everly-gif in https://github.com/appwrite/appwrite/pull/3402

# Version 0.14.2

## Features

- Support for Backblaze adapter in Storage
- Support for Linode adapter in Storage
- Support for Wasabi adapter in Storage
- New Cloud Function Runtimes:
  - Dart 2.17
  - Deno 1.21
  - Java 18
  - Node 18
- Improved overall Migration speed


# Version 0.14.1

## Bugs
* Fixed scheduled Cloud Functions execution with cron-job by @TorstenDittmann in https://github.com/appwrite/appwrite/pull/3245
* Fixed missing runtime icons by @TorstenDittmann in https://github.com/appwrite/appwrite/pull/3234
* Fixed Google OAuth by @Meldiron in https://github.com/appwrite/appwrite/pull/3236
* Fixed certificate generation when hostname was set to 'localhost' by @Meldiron in https://github.com/appwrite/appwrite/pull/3237
* Fixed Installation overriding default env variables by @TorstenDittmann in https://github.com/appwrite/appwrite/pull/3241

# Version 0.14.0

## Features
- **BREAKING CHANGE** New Event Model
  - The new Event Model allows you to define events for Webhooks or Functions more granular
  - Account and Users events have been merged to just Users
  - Examples:
    - `database.documents.create` is now `collections.[COLLECTION_ID].documents.[DOCUMENT_ID].create`
    - Both placeholders needs to be replaced with either `*` for wildcard or an ID of the respective collection or document
    - So you can listen to every document that is created in the `posts` collection with `collections.posts.*.documents.*.create`
  - `event` in the Realtime payload has been renamed to `events` and contains all possible events
  - `X-Appwrite-Webhook-Event` Webhook header has been renamed to `X-Appwrite-Webhook-Events` and contains all possible events
- **BREAKING CHANGE** Renamed `providers` to `authProviders` in Projects
- **BREAKING CHANGE** Renamed `stdout` to `response` in Execution
- **BREAKING CHANGE** Removed delete endpoint from the Accounts API
- **BREAKING CHANGE** Renamed `name` to `userName` on Membership response model
- **BREAKING CHANGE** Renamed `email` to `userEmail` on Membership response model
- **BREAKING CHANGE** Renamed `event` to `events` on Realtime Response and now is an array of strings
- Added `teamName` to Membership response model
- Added new endpoint to update user's status from the Accounts API
- Deleted users will now free their ID and not reserve it anymore
- Added new endpoint to list all memberships on the Users API
- Increased Execution `response` to 1MB
- Increased Build `stdout` to 1MB
- Added Wildcard support to Platforms
- Added Activity page to Teams console
- Added button to verify/unverify user's e-mail address in the console
- Added Docker log limits to `docker-compose.yaml`
- Renamed `_APP_EXECUTOR_RUNTIME_NETWORK` environment variable to `OPEN_RUNTIMES_NETWORK`
- Added Auth0 OAuth2 provider
- Added Okta Oauth2 provider @tanay1337 in https://github.com/appwrite/appwrite/pull/3139

## Bugs
- Fixed issues with `min`, `max` and `default` values for float attributes
- Fixed account created with Magic URL to set a new password
- Fixed Database to respect `null` values
- Fixed missing realtime events from the Users API
- Fixed missing events when all sessions are deleted from the Users and Account API
- Fixed dots in database attributes
- Fixed renewal of SSL certificates
- Fixed errors in the certificates workers
- Fixed HTTPS redirect bug for non GET requests
- Fixed search when a User is updated
- Fixed aspect ratio bug in Avatars API
- Fixed wrong `Fail to Warmup ...` error message in Executor
- Fixed UI when file uploader is covered by jumpt to top button
- Fixed bug that allowed Queries on failed indexes
- Fixed UI when an alert with a lot text disappears too fast by increasing duration
- Fixed issues with cache and case-sensivity on ID's
- Fixed storage stats by upgrading to `BIGINT`
- Fixed `storage.total` stats which now is a sum of `storage.files.total` and `storage.deployments.total`
- Fixed Project logo preview
- Fixed UI for missing icons in Collection attributes
- Fixed UI to allow single-character custom ID's
- Fixed array size validation in the Database Service
- Fixed file preview when file extension is missing
- Fixed `Open an Issue` link in the console
- Fixed missing environment variables on Executor service
- Fixed all endpoints that expect an Array in their params to have not more than 100 items
- Added Executor host variables as a part of infrastructure configuration by @sjke in https://github.com/appwrite/appwrite/pull/3084
- Added new tab/window for new release link by @Akshay-Rana-Gujjar in https://github.com/appwrite/appwrite/pull/3202

# Version 0.13.4

## Features
- Added `detailedTrace` to Logger events
- Added new `_APP_STORAGE_PREVIEW_LIMIT` environment variable to configure maximum preview file size

## Bugs
- Fixed missing volume mount in Docker Compose
- Fixed upload with Bucket File permission
- Fixed custom ID validation in Console
- Fixed file preview with no `output` passed
- Fixed GitHub issue URL in Console
- Fixed double PDOException logging
- Fixed functions cleanup when container is already initialized
- Fixed float input precision in Console

# Version 0.13.3
## Bugs
- Fixed search for terms that inlcude `@` characters
- Fixed Bucket permissions
- Fixed file upload error in UI
- Fixed input field for float attributes in UI
- Fixed `appwrite-executor` restart behavior in docker-compose.yml

# Version 0.13.2
## Bugs
- Fixed global issue with write permissions
- Added missing `_APP_EXECUTOR_SECRET` environment variable for deletes worker
- Increased execution `stdout` and `stderr` from 8000 to 16384 character limit
- Increased maximum file size for image preview to 20mb
- Fixed iOS platforms for origin validation by @stnguyen90 in https://github.com/appwrite/appwrite/pull/2907

# Version 0.13.1
## Bugs
- Fixed the Console UI redirect breaking the header and navigation
- Fixed timeout in Functions API to respect the environment variable `_APP_FUNCTIONS_TIMEOUT`
- Fixed team invite to be invalid after successful use by @Malte2036 in https://github.com/appwrite/appwrite/issues/2593

# Version 0.13.0
## Features
### Functions
- Synchronous function execution
- Improved functions execution times by alot
- Added a new worker to build deployments
- Functions are now executed differently and your functions need to be adapted **Breaking Change**
- Tags are now called Deployments **Breaking Change**
- Renamed `tagId` to `deplyomentId` in collections **Breaking Change**
- Updated event names from `function.tags.*` to `function.deployments.*` **Breaking Change**
- Java runtimes are currently not supported **Breaking Change**
### Storage
- Added Buckets
- Buckets allow you to configure following settings:
  - Maximum File Size
  - Enabled/Disabled
  - Encryption
  - Anti Virus
  - Allowed file extensions
  - Permissions
    - Bucket Level
    - File Level
- Support for S3 and Digitalocean Spaces
- Efficiently process large files by loading only chunks
- Files larger then 5MB needs to be uploaded in chunks using Content-Range header. SDKs handle this internally **Breaking Change**
- Encryption, Compression is now limited to files smaller or equal to 20MB
- New UI in the console for uploading files with progress indication
- Concurrent file uploads
- Added `buckets.read` and `buckets.write` scope to API keys

### Account
- Renamed `providerToken` to `providerAccessToken` in sessions **Breaking Change**
- New endpoint to refresh the OAuth Access Token
- OAuth sessions now include `providerAccessTokenExpiry` and `providerRefreshToken`
- Notion and Stripe have been added to the OAuth Providers
- Microsoft OAuth provider now supports custom domains

### Others
- Renamed `sum` to `total` on multiple endpoints returning a list of resource **Breaking Change**
- Added new `_APP_WORKER_PER_CORE` environment variable to configure the amount of internal workers per core for performance optimization

## Bugs
- Fixed issue with 36 character long custom IDs
- Fixed permission issues and is now more consistent and returns all resources
- Fixed total amount of documents not being updated
- Fixed issue with searching though memberships
- Fixed image preview rotation
- Fixed Database index names that contain SQL keywords
- Fixed UI to reveal long e-mail addresses on User list
- Fixed UI for Attribute default value field to reset after submit
- Fixed UI to check for new available version of Appwrite
- Fixed UI default values when creating Integer or Float attributes
- Removed `_project` prepend from internal Database Schema
- Added dedicated internal permissions table for each Collection

## Security
- Remove `appwrite.io` and `appwrite.test` from authorized domains for session verification

## Upgrades

- Upgraded `redis` extenstion to version 5.3.7
- Upgraded `swoole` extenstion to version 4.8.7
- Upgraded GEO IP database to version March 2022

# Version 0.12.3

## Bugs
- Fix update membership roles (#2799)
- Fix migration to 0.12.x to populate search fields (#2799)

## Security
- Fix URL schema Validation to only allow http/https (#2801)

# Version 0.12.2

## Bugs
- Fix security vulnerability in the Console (#2778)
- Fix security vulnerability in the ACME-Challenge (#2780)

## Upgrades

- Upgraded `redis` extenstion to version 5.3.6
- Upgraded `swoole` extenstion to version 4.8.6
- Upgraded `imagick` extenstion to version 3.7.0
- Upgraded GEO IP database to version February 2022

# Version 0.12.1

## Bugs
- Fixed some issues with the Migration
- Fixed the UI to add Variables to Functions
- Fixed wrong data type for String Attribute size
- Fixed Request stats on the console
- Fixed Realtime Connection stats with high number by abbreviation
- Fixed backward compatibility of account status attribute.

# Version 0.12.0

## Features

- Completely rewritten Database service: **Breaking Change**
  - Collection rules are now attributes
  - Filters for have been replaced with a new, more powerful syntax
  - Custom indexes for more performant queries
  - Enum Attributes
  - Maximum `sum` returned does not exceed 5000 documents anymore **Breaking Change**
  - **DEPRECATED** Nested documents has been removed
  - **DEPRECATED** Wildcard rule has been removed
- You can now set custom ID’s when creating following resources:
  - User
  - Team
  - Function
  - Project
  - File
  - Collection
  - Document
- All resources with custom ID support required you to set an ID now
  - Passing `unique()` will generate a unique ID
- Auto-generated ID's are now 20 characters long
- Wildcard permissions `*` are now `role:all` **Breaking Change**
- Collections can be enabled and disabled
- Permissions are now found as top-level keys `$read` and `$write` instead of nested under `$permissions`
- Accessing collections with insufficient permissions now return a `401` isntead of `404` status code
- Offset cannot be higher than 5000 now and cursor pagination is required
- Added Cursor pagination to all endpoints that provide pagination by offset
- Added new Usage worker to aggregate usage statistics
- Added new Database worker to handle heavy database tasks in the background
- Added detailed Usage statistics to following services in the Console:
  - Users
  - Storage
  - Database
- You can now disable/enable following services in the Console:
  - Account
  - Avatars
  - Database
  - Locale
  - Health
  - Storage
  - Teams
  - Users
  - Functions
- Fixed several memory leaks in the Console
- Added pagination to account activities in the Console
- Added following events from User service to Webhooks and Functions:
  - `users.update.email`
  - `users.update.name`
  - `users.update.password`
- Added new environment variables to enable error logging:
  - The `_APP_LOGGING_PROVIDER` variable allows you to enable the logger set the value to one of `sentry`, `raygun`, `appsignal`.
  - The `_APP_LOGGING_CONFIG` variable configures authentication to 3rd party error logging providers. If using Sentry, this should be 'SENTRY_API_KEY;SENTRY_APP_ID'. If using Raygun, this should be Raygun API key. If using AppSignal, this should be AppSignal API key.
- Added new environment variable `_APP_USAGE_AGGREGATION_INTERVAL` to configure the usage worker interval
- Added negative rotation values to file preview endpoint
- Multiple responses from the Health service were changed to new (better) schema  **Breaking Change**
- Method `health.getAntiVirus()` has been renamed to `health.getAntivirus()`
- Added following langauges to the Locale service:
  - Latin
  - Sindhi
  - Telugu
- **DEPRECATED** Tasks service **Breaking Change**

## Bugs
- Fixed `/v1/avatars/initials` when no space in the name, will try to split by `_`
- Fixed all audit logs now saving all relevant informations
- Fixed Health endpoints for `db` and `cache`

## Security
- Increased minimum password length to 8 and removed maximum length
- Limited User Preferences to 65kb total size
- Upgraded Redis to 6.2
- Upgraded InfluxDB to 1.4.0
- Upgraded Telegraf to 1.3.0

# Version 0.11.1

## Bugs
- Fix security vulnerability in the Console (#2777)
- Fix security vulnerability in the ACME-Challenge (#2779)

## Upgrades
- Upgraded redis extenstion to version 5.3.6
- Upgraded swoole extenstion to version 4.8.6
- Upgraded imagick extenstion to version 3.7.0
- Upgraded yaml extenstion to version 2.2.2
- Upgraded maxminddb extenstion to version 1.11.0
- Upgraded GEO IP database to version February 2022

# Version 0.11.0

## Features
- Added Swift Platform Support
- Added new Cloud Functions Runtimes:
  - Swift 5.5
  - Java 17
  - Python 3.10
  - Deno 1.12
  - Deno 1.13
  - Deno 1.14
  - PHP 8.1
  - Node 17
- Added translations:
  - German `de` by @SoftCreatR in https://github.com/appwrite/appwrite/pull/1790
  - Hebrew `he` by @Kokoden in https://github.com/appwrite/appwrite/pull/1846
  - Oriya `or` by @Rutam21 in https://github.com/appwrite/appwrite/pull/1827
  - Italian `it` by @ilmalte in https://github.com/appwrite/appwrite/pull/1824
  - Portugese (Portugal) `pt-PT` by @OscarRG in https://github.com/appwrite/appwrite/pull/1820
  - Portugese (Brazil) `pt-BR` by @renato04 in https://github.com/appwrite/appwrite/pull/1817
  - Indonesian `id` by @Hrdtr in https://github.com/appwrite/appwrite/pull/1816
  - Korean `ko` by @ssong in https://github.com/appwrite/appwrite/pull/1814
  - Ukrainian `uk` by @daniloff200 in https://github.com/appwrite/appwrite/pull/1794
  - Russian `ru` by @daniloff200 in https://github.com/appwrite/appwrite/pull/1795
  - Belarusian `be` by @daniloff200 in https://github.com/appwrite/appwrite/pull/1796
  - Arabic `ar` by @arsangamal in https://github.com/appwrite/appwrite/pull/1800
  - Malay `ms` by @izqalan in https://github.com/appwrite/appwrite/pull/1806
  - Gujarati `gu` by @honeykpatel in https://github.com/appwrite/appwrite/pull/1808
  - Polish `pl` by @achromik in https://github.com/appwrite/appwrite/pull/1811
  - Malayalam `ml` by @anoopmsivadas in https://github.com/appwrite/appwrite/pull/1813
  - Croatian `hr` by @mbos2 in https://github.com/appwrite/appwrite/pull/1825
  - Danish `da` by @Ganzabahl in https://github.com/appwrite/appwrite/pull/1829
  - French `fr` by @Olyno in https://github.com/appwrite/appwrite/pull/1771
  - Spanish `es` by @chuiizeet in https://github.com/appwrite/appwrite/pull/1833
  - Vietnamese `vt` by @hdkhoasgt in https://github.com/appwrite/appwrite/pull/1880
  - Kannada `kn` by @Nikhil-1503 in https://github.com/appwrite/appwrite/pull/1840
  - Finnish `fi` by @minna-xD in https://github.com/appwrite/appwrite/pull/1847
  - Thai `th` by @teeradon43 in https://github.com/appwrite/appwrite/pull/1851
  - Persian `fa` by @aerabi in https://github.com/appwrite/appwrite/pull/1878
  - Norwegian `no` by @NeonSpork in https://github.com/appwrite/appwrite/pull/1871
  - Norwegian (Nynorsk) `nn` by @NeonSpork in https://github.com/appwrite/appwrite/pull/2019
  - Norwegian (Bokmål) `nb` by @Exouxas in https://github.com/appwrite/appwrite/pull/1877
  - Dutch `nl` by @ArtixAllMighty in https://github.com/appwrite/appwrite/pull/1879
  - Sanskrit `sa` by @Rutam21 in https://github.com/appwrite/appwrite/pull/1895
  - Nepali `ne` by @TheLearneer in https://github.com/appwrite/appwrite/pull/1807
  - Swedish `sv` by @didair in https://github.com/appwrite/appwrite/pull/1948
  - Hindi `hi` by @willtryagain in https://github.com/appwrite/appwrite/pull/1810
  - Luxembourgish `lb` by @OscarRG in https://github.com/appwrite/appwrite/pull/1857
  - Catalan `ca` by @und1n3 in https://github.com/appwrite/appwrite/pull/1875
  - Chinese (Taiwan) `zh-TW` by @HelloSeaNation in https://github.com/appwrite/appwrite/pull/2134
  - Chinese (PRC)	`zh-CN` by @HelloSeaNation in https://github.com/appwrite/appwrite/pull/1836
  - Bihari `bh` by @dazzlerkumar in https://github.com/appwrite/appwrite/pull/1841
  - Romanian `ro` by @cristina-sirbu in https://github.com/appwrite/appwrite/pull/1868
  - Slovak `sk` by @jakubhi in https://github.com/appwrite/appwrite/pull/1958
  - Greek `el` by @kostapappas in https://github.com/appwrite/appwrite/pull/1992
  - Assamese `as` by @PrerakMathur20 in https://github.com/appwrite/appwrite/pull/2023
  - Esperanto `eo` by @tacoelho in https://github.com/appwrite/appwrite/pull/1927
  - Irish `ga` by @ivernus in https://github.com/appwrite/appwrite/pull/2178
  - Azerbaijani `az` by @aerabi in https://github.com/appwrite/appwrite/pull/2129
  - Latvian `lv` by @RReiso in https://github.com/appwrite/appwrite/pull/2022
  - Lithuanian `lt` by @mantasio in https://github.com/appwrite/appwrite/pull/2018
  - Japanese `jp` by @takmar in https://github.com/appwrite/appwrite/pull/2177
- Added new audio mime-types for viewing audio files on browsers by @eldadfux in https://github.com/appwrite/appwrite/pull/2239

## Bugs
- Fixed `sum` description by @eldadfux in https://github.com/appwrite/appwrite/pull/1659
- Fixed `Add Team Membership` parameter order by @deshankoswatte in https://github.com/appwrite/appwrite/pull/1818
- Fixed Storage File Preview on mobile devices by @m1ga in https://github.com/appwrite/appwrite/pull/2230
- Fixed `top-left` gravity on `Get File Preview` endpoint by @lohanidamodar in https://github.com/appwrite/appwrite/pull/2249

# Version 0.10.4

## Bugs
- Fixed another memory leak in realtime service (#1627)

# Version 0.10.3

## Bugs
- Fixed memory leak in realtime service (#1606)
- Fixed function execution output now being UTF-8 encoded before saved (#1607)
# Version 0.10.2

## Bugs
- Fixed SSL certificates status not being updated (#1592)
- Fixed failing team invites on console (#1580)

# Version 0.10.1

## Bugs
- Improved error messages on Migration regarding invalid document structures (#1576)
- Fixed Console SDK endpoint to work with multiple proxies (#1575)
- Fixed last function environments variables being corrupt (#1577)
- Fixed `_APP_FUNCTIONS_CPUS` variable for cloud functions (#1568)

# Version 0.10.0

## Features
- Added Realtime (#948)
- Added Realtime statistics to the console (#948)
- Added Magic URL login (#1552)
- Refactored E-Mail template (#1422)
- Improved locale management (#1440)
- Added `$permissions` to execution response (#948)
- Switch from using Docker CLI to Docker API by integrating [utopia-php/orchestration](https://github.com/utopia-php/orchestration) (#1420)
- Added DOCKERHUB_PULL_USERNAME, DOCKERHUB_PULL_PASSWORD and DOCKERHUB_PULL_EMAIL env variables for pulling from private DockerHub repos (#1420)
- Added `updateName`, `updateEmail` and `updatePassword` to Users service and console (#1547)

## Bugs
- Fixed MariaDB timeout after 24 hours (#1510)
- Fixed upgrading installation with customized `docker-compose.yml` file (#1513)
- Fixed usage stats on the dashboard displaying invalid total users count (#1514)
# Version 0.9.4
## Security

- Fixed security vulnerability that exposes project ID's from other admin users (#1453)


# Version 0.9.3

## Bugs

- Fixed Abuse Limit keys for JWT and E-Mail confirmation (#1434)

# Version 0.9.2

## Bugs

- Fixed JWT session validation (#1408)
- Fixed passing valid JWT session to Cloud Functions (#1421)
- Fixed race condition when uploading and extracting bigger Cloud Functions (#1419)

# Version 0.9.1

## Bugs

- Fixed PDO Connection timeout (#1385)
- Removed unnecessary `app` resource and replace with `utopia` (#1384)
- Fixed missing quote in Functions Worker logs (#1375)

# Version 0.9.0

## Features

- Added support for Android
- Added a new Cloud Functions runtime for
  - Java 16.0
  - Java 11.0
  - Node 16.0
  - Dart 2.13
- Added a new gravity option when croping storage images using the file preview endpoint (#1260)
- Upgraded GEOIP DB file to Jun 2021 release (#1256)
- Added file created date to file info on the console (#1183)
- Added file size to file info on the console (#1183)
- Added internal support for connection pools for improved performance (#1278)
- Added new abstraction for workers executable files (#1276)
- Added a new API in the Users API to allow you to force update your user verification status (#1223)
- Using a fixed commit to avoid breaking changes for imagemagick extension (#1274)
- Updated the design of all the email templates (#1225)
- Refactored Devices page in Console: (#1167)
  - Renamed *Devices* to *Sessions*
  - Add Provider Icon to each Session
  - Add Anonymous Account Placeholder
- Upgraded phpmailer version to 6.5.0 (#1317)
- Upgraded telegraf docker image version to v1.2.0
- Added new environment variables to the `telegraf` service: (#1202)
  - _APP_INFLUXDB_HOST
  - _APP_INFLUXDB_PORT
- Added `expires` parameter to Account Recovery and Email Validation URL's
- Added new endpoint to get a session based on it's ID (#1294)
- Added added a new version param to the migration script (#1342)
- Improved Queue Interval for all workers from 5 seconds to 1 (#1308 Thanks to @Meldiron)

## Breaking Changes (Read before upgrading!)
- Renamed `env` param on `/v1/functions` to `runtime` (#1314)
- Renamed `deleteUser` method in all SDKs to `delete` (#1216)

## Bugs

- Fixed bug causing runtimes conflict and hanging executions when max Functions containers limit passed (#1288)
- Fixed 404 error when removing a project member on the Appwrite console (#1214)
- Fixed Swoole buffer output size to allow downloading files bigger than allowed size (#1189)
- Fixed ClamAV status when anti virus is not running (#1188)
- Fixed deleteSession which was removing cookieFallback from the localstorage on any logout instead of current session (#1206)
- Fixed Nepal flag (#1173)
- Fixed a bug in the Twitch OAuth adapter (#1209)
- Fixed missing session object when OAuth session creation event is triggered (#1208)
- Fixed bug where we didn't ignore the email case, converted all emails to lowercase internally (#1243)
- Fixed a console bug where you can't click a user with no name, added a placeholder for anonymous users (#1220)
- Fixed unique keys not being updated when changing a user's email address (#1301)
- Fixed a bug where decimal integers where wrongly used with database filters (#1349)

## Security

- Fixed potential XSS injection on the console

# Version 0.8.0

## Features
- Refactoring SSL generation to work on every request so no domain environment variable is required for SSL generation (#1133)
- Added Anonymous Login ([RFC-010](https://github.com/appwrite/rfc/blob/main/010-anonymous-login.md), #914)
- Added events for functions and executions (#971)
- Added JWT support (#784)
- Added ARM support (#726)
- New awesome image preview features, supports borderRadius, borderColor, borderWidth 
- Split token & session models to become 2 different internal entities (#922)
- Added Dart 2.12 as a new Cloud Functions runtime (#989)
- Added option to disable email/password (#947)
- Added option to disable anonymous login (need to merge and apply changed) (#947)
- Added option to disable JWT auth (#947)
- Added option to disable team invites (#947)
- Option to limit number of users (good for app launches + root account PR) (#947)
- Added 2 new endpoints to the projects API to allow new settings 
- Enabled 501 errors (Not Implemented) from the error handler
- Added Python 3.9 as a new Cloud Functions runtime (#1044)
- Added Deno 1.8 as a new Cloud Functions runtime (#989)
- Upgraded to PHP 8.0 (#713)
- ClamAV is now disabled by default to allow lower min requirements for Appwrite (#1064)
- Added a new env var named `_APP_LOCALE` that allow to change the default `en` locale value (#1056)
- Updated all the console bottom control to be consistent. Dropped the `+` icon (#1062)
- Added Response Models for Documents and Preferences (#1075, #1102)
- Added new endpoint to update team membership roles (#1142)
- Removed DB connection from webhooks worker for improved performance (#1150)

## Bugs

- Fixed default value for HTTPS force option
- Fixed form array casting in dashboard (#1070)
- Fixed collection document rule form in dashboard (#1069)
- Bugs in the Teams API:
  - Fixed incorrect audit worker event names (#1143)
  - Increased limit of memberships fetched in `createTeamMembership` to 2000 (#1143)
  - Fixed exception thrown when SSL certificate is already stored in the database (#1151)
- Fixed user delete button in the Appwrite console (#1216)
- Fixed missing placeholder for user name when empty (#1220)

## Breaking Changes (Read before upgrading!)

- Rename `deleteuser` to `delete` on Users Api (#1089)
- Environment variable `_APP_FUNCTIONS_ENVS` renamed to `_APP_FUNCTIONS_RUNTIMES` (#1101)
- Only logged in users can execute functions (for guests, use anonymous login) (#976)
- Only the user who has triggered the execution get access to the relevant execution logs (#1045)
- Function execution environment variable `APPWRITE_FUNCTION_EVENT_PAYLOAD` renamed to `APPWRITE_FUNCTION_EVENT_DATA`  (#1045)
- Function execution environment variable `APPWRITE_FUNCTION_ENV_NAME` renamed to `APPWRITE_FUNCTION_RUNTIME_NAME` (#1101)
- Function execution environment variable `APPWRITE_FUNCTION_ENV_VERSION` renamed to `APPWRITE_FUNCTION_RUNTIME_VERSION` (#1101)
- Introduces rate limits for:
  - Team invite (10 requests in every 60 minutes per IP address) (#1088)
- Rename param `inviteId` to the more accurate `membershipId` in the Teams API (#1129)

# Version 0.7.2

## Features

- When creating new resources from the client API, the current user gets both read & write permissions by default. (#1007)
- Added timestamp to errors logs on the HTTP API container (#1002)
- Added verbose tests output on the terminal and CI (#1006)

## Upgrades

- Upgraded utopia-php/abuse to version 0.4.0
- Upgraded utopia-php/analytics to version 0.2.0

## Bugs

- Fixed certificates worker error on successful operations (#1010)
- Fixed head requests not responding (#998)
- Fixed bug when using auth credential for the Redis container (#993)
- Fixed server warning logs on 3** redirect endpoints (#1013)

# Version 0.7.1

## Features

- Better error logs on appwrite certificates worker
- Added option for Redis authentication
- Force adding a security email on setup
- SMTP is now disabled by default, no dummy SMTP is included in setup
- Added a new endpoint that returns the server and SDKs latest versions numbers #941
- Custom data strings, userId, and JWT available for cloud functions #967

## Upgrades

- Upgraded redis extension lib to version 5.3.3
- Upgraded maxmind extension lib to version 1.10.0
- Upgraded utopia-php/cli lib to version 0.10.0
- Upgraded matomo/device-detector lib to version 4.1.0
- Upgraded dragonmantank/cron-expression lib to version 3.1.0
- Upgraded influxdb/influxdb-php lib to version 1.15.2
- Upgraded phpmailer/phpmailer lib to version 6.3.0
- Upgraded adhocore/jwt lib to version 1.1.2
- Upgraded domnikl/statsd to slickdeals/statsd version 3.0
 
## Bug Fixes

- Updated missing storage env vars
- Fixed a bug, that added a wrong timezone offset to user log timestamps
- Fixed a bug, that Response format header was not added in the access-control-allow-header list.
- Fixed a bug where countryName is unknown on sessions (#933)
- Added missing event users.update.prefs (#952)
- Fixed bug not allowing to reset document permissions (#977)

## Security

- Fixed an XSS vulnerability in the Appwrite console

# Version 0.7.0

## Features

- Improved Webhooks and added new system events - [Learn more]()
- Added response to /locale/languages API with a list of languages (@TorstenDittmann ,[#351](https://github.com/appwrite/appwrite/issues/351))
- Added a new route in the Avatars API to get user initials avatar ([#386](https://github.com/appwrite/appwrite/issues/386))
- Added API response payload structure info and examples to the docs site ([#381](https://github.com/appwrite/appwrite/issues/381))
- Added support for Brotli compression (@PedroCisnerosSantana, @Rohitub222, [#310](https://github.com/appwrite/appwrite/issues/310))
- New deletion worker ([#521](https://github.com/appwrite/appwrite/issues/521))
- New maintenance worker - cleaning up system logs and other optimizations ([#766](https://github.com/appwrite/appwrite/pull/766))
- New email worker - all emails are now sent asynchronously for improved performance (@TorstenDittmann ,[#402](https://github.com/appwrite/appwrite/pull/402))
- Moved all Appwrite container logs to STDOUT & STDERR ([#389](https://github.com/appwrite/appwrite/issues/389))
- New Doctor CLI to debug the Appwrite server ([#415](https://github.com/appwrite/appwrite/issues/415))
- Added container names to docker-compose.yml (@drandell)
- Optimised function execution by using fully-qualified function calls
- Added support for boolean 'true' and 'false' in query strings alongside 1 and 0
- Updated storage calculation to match IEC standards
- Now using Alpine as base Docker image
- Switch standard dev ports to 95xx prefix ([#780](https://github.com/appwrite/appwrite/pull/780))
- User & Team name max length is now 128 chars and not 100 for better API consistency
- Collection name max length is now 128 chars and not 256 for better API consistency
- Project name max length is now 128 chars and not 100 for better API consistency
- Webhook name max length is now 128 chars and not 256 for better API consistency
- API Key name max length is now 128 chars and not 256 for better API consistency
- Task name max length is now 128 chars and not 256 for better API consistency
- Platform name max length is now 128 chars and not 256 for better API consistency
- Webhooks payloads are now exactly the same as any of the API response objects, documentation added
- Added new locale: Marathi -mr (@spielers)
- New and consistent response format for all API object + new response examples in the docs
  - Removed user roles attribute from user object (can be fetched from /v1/teams/memberships) **
  - Removed type attribute from session object response (used only internally)
  - ** - might be changed before merging to master
  - Added fallback option to 0.6 format for backward compatibility with any changes (@christyjacob4 [#772](https://github.com/appwrite/appwrite/pull/772))
- Added option to disable mail sending by setting an empty SMTP host value ([#730](https://github.com/appwrite/appwrite/issues/730))
- Upgraded installation script ([#490](https://github.com/appwrite/appwrite/issues/490))
- Added new environment variables for ClamAV hostname and port ([#780](https://github.com/appwrite/appwrite/pull/780))
- New OAuth adapter for Box.com (@armino-dev - [#420](https://github.com/appwrite/appwrite/issues/410))
- New OAuth adapter for PayPal sandbox  (@armino-dev - [#420](https://github.com/appwrite/appwrite/issues/410))
- New OAuth adapter for Tradeshift  (@armino-dev - [#855](https://github.com/appwrite/appwrite/pull/855))
- New OAuth adapter for Tradeshift sandbox  (@armino-dev - [#855](https://github.com/appwrite/appwrite/pull/855))
- Introducing new permssion types: role:guest & role:member
- Disabled rate-limits on server side integrations
- Refactored migration script 

### User Interface

- Updated grid for OAuth2 providers list in the console ([#413](https://github.com/appwrite/appwrite/issues/413))
- Added Google Fonts to Appwrite for offline availability 
- Added option to delete user from the console (@PineappleIOnic - [#538](https://github.com/appwrite/appwrite/issues/538))
- Added option to delete team from the console ([#380](https://github.com/appwrite/appwrite/issues/380))
- Added option to view team members from the console ([#378](https://github.com/appwrite/appwrite/issues/378))
- Add option to assign new team members to a team from the console and the API ([#379](https://github.com/appwrite/appwrite/issues/379))
- Added Select All Checkbox for on Console API key Scopes Screen ([#477](https://github.com/appwrite/appwrite/issues/477))
- Added pagination and search for team memberships route ([#387](https://github.com/appwrite/appwrite/issues/387))
- Added pagination for projects list on the console home page.
- UI performance & accessibility improvements ([#406](https://github.com/appwrite/appwrite/pull/406))
- New UI micro-interactions and CSS fixes (@AnatoleLucet)
- Added toggle to hide/show secret keys and passwords inside the dashboard (@kodumbeats, [#535](https://github.com/appwrite/appwrite/issues/535))

### Upgrades

- Upgraded QR codes generator library (@PedroCisnerosSantana - [#475](https://github.com/appwrite/appwrite/issues/475))
- Upgraded Traefik image to version 2.3
- Upgraded MariaDB to version 10.5.5
- Upgraded Redis Docker image to version 6.0 (alpine)
- Upgraded Influxdb Docker image to version 1.8 (alpine)
- Upgraded Redis Resque queue library to version 1.3.6 ([#319](https://github.com/appwrite/appwrite/issues/319))
- Upgraded ClamAV container image to version 1.0.11 ([#412](https://github.com/appwrite/appwrite/issues/412))
- Upgraded device detector to version 3.12.6
- Upgraded GEOIP DB file to Feb 2021 release

## Breaking Changes (Read before upgrading!)

- **Deprecated** `first` and `last` query params for documents list route in the database API
- **Deprecated** Deprecated Pubjabi Translations ('pn')
- **Deprecated** `PATCH /account/prefs` is now updating the prefs payload and not just merging it
- **Deprecated** `PATCH /users/:userId/prefs` is now updating the prefs payload and not just merging it
- Switched order of limit and offset params in all the SDKs `listDocuments` method for better consistency
- Default `limit` param value in all the SDKs `listDocuments` method is now 25 for better consistency

## Bug Fixes

- Fixed a bug that caused blocked users to be able to create sessions ([#777](https://github.com/appwrite/appwrite/pull/781))
- Fixed an issue where Special characters in _APP_OPENSSL_KEY_V1_ env caused an error ([#732](https://github.com/appwrite/appwrite/issues/732))
- Fixed an issue where Account webhook doesn't trigger through the console ([#493](https://github.com/appwrite/appwrite/issues/493))
- Fixed case sensitive country flag code ([#526](https://github.com/appwrite/appwrite/issues/526))
- Fixed redirect to Appwrite login page when deep link is provided ([#427](https://github.com/appwrite/appwrite/issues/427))
- Fixed an issue where Creating documents fails for parent documents would result in an error ([#514](https://github.com/appwrite/appwrite/issues/514))
- Fixed an issue with Email Sending Problem using external smtp ([#707](https://github.com/appwrite/appwrite/issues/707))
- Fixed an issue where you could not remove a key from User Prefs ([#316](https://github.com/appwrite/appwrite/issues/316))
- Fixed an issue where events are not fully visible in the console ([#492](https://github.com/appwrite/appwrite/issues/492))
- Fixed an issue where UI would wrongly validate integers ([#394](https://github.com/appwrite/appwrite/issues/394))
- Fixed an issue where graphs were cut in mobile view ([#376](https://github.com/appwrite/appwrite/issues/376))
- Fixed URL issue where console/ would not display list of projects ([#372](https://github.com/appwrite/appwrite/issues/372))
- Fixed output of /v1/health/queue/certificates returning wrong data
- Fixed bug where team members count was wrong in some cases
- Fixed network calculation for uploaded files
- Fixed a UI bug preventing float values in numeric fields
- Fixed scroll positioning when moving rules order up & down
- Fixed missing validation for database documents key length (32 chars)
- Grammar fix for pt-br email templates (@rubensdemelo)
- Fixed update form labels and tooltips for Flutter Android apps
- Fixed missing custom scopes param for OAuth2 session create API route
- Fixed wrong JSON validation when creating and updating database documents
- Fixed bug where max file size was limited to a max of 10MB
- Fixed bug preventing the deletion of the project logo
- Fixed Bug when trying to overwrite OAuth cookie in the Flutter SDK
- Fixed OAuth redirect when using the self-hosted instance default success URL ([#454](https://github.com/appwrite/appwrite/issues/454))
- Fixed bug denying authentication with Github OAuth provider
- Fixed a bug making read permission overwrite write permission in some cases
- Fixed consistent property names in databases by enforcing camel case

## Security

- Access to Health API now requires authentication with an API Key with access to `health.read` scope allowed
- Added option to force HTTPS connection to the Appwrite server (_APP_OPTIONS_FORCE_HTTPS)
- Now using your `_APP_SYSTEM_EMAIL_ADDRESS` as the email address for issuing and renewing SSL certificates
- Block iframe access to Appwrite console using the `X-Frame-Options` header.
- Fixed `roles` param input validator
- API Keys are now stored encrypted 
- Disabled domains whitelist ACL for the Appwrite console

# Version 0.6.2 (PRE-RELEASE)

## Features

- New OAuth adapter for sign-in with Apple

## Bug Fixes

- Fixed custom domain not setting correct domain
- Fixed wrong SDK method type in avatars browser route 
- Fixed bug denied public documents (*) to be accessed by guest users
- Fixed cache-control issue not allowing collection UI to update properly
- Fixed a bug where single permission tag in the console was not being saved
- Added missing webhooks events in the console
- Added missing option to delete project
- Fixed a bug where the session was not set properly when the API used an IP with a non-standard port as hostname
- Fixed bug where requests number on the dashboard was hidden when the number got too long
- Permission fields are not required for file creation or update

## Security

- [low severity] Patch for email library (https://github.com/advisories/GHSA-f7hx-fqxw-rvvj)

# Version 0.6.1 (PRE-RELEASE)

## Bug Fixes

- Fix for Google OAuth provider not working properly
- Fix for login error when using a remote host with non-default ports
- Removed empty activity tab on the document editor
- Changed upgrade script name to ‘migrate’ to better reflect what it actually does
- Fixed bug where after clicking the cancel option in the confirmation dialog the button got disabled
- Fixed a small grammar error in the documents list screen

# Version 0.6.0 (PRE-RELEASE)

## Features

- New collections UI with ability to create and update a collection
- New documents UI with ability to create and update a document
- Added support for Flutter iOS & Android apps
- Added support for default DB document values
- Exposed health API to all the server SDKs
- New locale for Khmer
- Added TypeScript type hinting to the JS SDK (@zevektor)
- Added LTR/RTL support for markdown editor
- Added cachebuster to version number on footer
- New OAuth logos
- Minor fixes to the dark mode theme
- Added JSON view for a project user
- Removed setKey and setMode methods from all client SDKs

## Breaking Changes

- Updated all the REST API query params to be in camelCase
- Normalized locale phone codes response body

## Bug Fixes

- Fixed project users logout button
- Fixed wrong target in database back link

# Version 0.5.3 (PRE-RELEASE)

## Bug Fixes

- Fixed bug where multiple unique attribute were allowed
- Blocked forms from being submitted unlimited times
  
# Version 0.5.2 (PRE-RELEASE)

## Bug Fixes

- Fixed missing attributes in user account

# Version 0.5.1 (PRE-RELEASE)

## Bug Fixes

- Delayed SSL init when server startup for traefik to be ready for HTTP challenge
- Enabled easy access to the upgrade tool from the terminal

# Version 0.5.0 (PRE-RELEASE)

## Features

- Upgraded core API PHP version to 7.4
- New database rule validation options
- Allow non-web platform to skip origin header
- Limited console dashboard to show max 5 alerts at the same time
- Added more webhooks events
- Normalized all webhooks event names
- Added support for SameSite cookie option with fallback cookie for old clients
- Added a new Discord OAuth adapter
- Added a new Twitch OAuth adapter
- Added a new Spotify OAuth adapter
- Added a new Yahoo OAuth adapter
- Added a new Salesforce OAuth adapter
- Added a new Yandex OAuth adapter
- Added a new Paypal OAuth adapter
- Added a new Bitly OAuth adapter
- Upgraded MariaDB image to version 1.0.2
- Upgraded SMTP image to version 1.0.1
- File upload route (POST /v1/storage/files) now accept a single file per request
- Added ENV vars to change system email sender name and address 
- Usage for requests made by project admin in the console are not counted as API usage
- Added ENV var to change default file upload size limit. New default value is 100MB
- Added option to delete file directly from the dashboard
- Added option to view file preview from the dashboard
- Added option to add custom domains with auto SSL certificate generator

## Bug Fixes

- Fixed bug where user status was saved as a string instead of an integer
- Fixed gravatar icons not showing up correctly on the console
- Fixed code location of project not found error
- Fixed bug where tags element would ignore tab key for parsing new tags
- Fixed OAuth login error saying project UID is missing when its not
- Fixed wrong input validation for user preferences

## Breaking Changes

- Merged Auth and Account service route to make the API REST compatible

# Version 0.4.0 (PRE-RELEASE)

## Features

- Added 5 new locales for locale service and email templates (is, ml, th, fo, ph, pn)
- 2 stage Docker build
- Limit HTTP origin check only to browser integrations
- Updated new Brexit date to 31-01-2020
- Added a version number to sign in and signup pages for easier debugging of issues
- Preparation for adding SameSite cookie option support
- Using native Docker volumes for setup for better cross-platform support and easier management of read/write permissions
- Added support for custom SSL certificates without needing to set a proxy
- Added project UID validation check when making an API call. This should help developers to understand our authentication errors better.
- Updated ClamAV docker image to version 1.0.7
- Updated MariaDB docker image to version 1.0.1
- Core Docker image size reduced to 127MB

## Security

- [PHP-FPM security patch fix](https://bugs.php.net/patch-display.php?bug_id=78599&patch=0001-Fix-bug-78599-env_path_info-underflow-can-lead-to-RC.patch&revision=latest) - Upgraded PHP version to 7.3.12 [Major]
- Remove executable permission from avatars files [Minor]
- Updated SDK Generator Twig dependency with security issue: https://www.exploit-db.com/exploits/44102 [Minor]

## Bug Fixes

- New loading message when creating a new project
- Fixed broken redirect URL when creating a new project
- Fixed broken modal when a user password is too short
- Fixed issue denying the creation of session cookies on localhosts with port other than 80 or 443
- Fixed bug that prevented actual file size calculation
- Fixed MariaDB SQL abuse table time field-type
- Fixed error message not showing up in console failed signup
- Fixed cookie session not being appropriately set when accessing the console from IP hostname

## Breaking Changes

- OAuth path is now /auth/login/oauth instead of /auth/oauth and /auth/oauth/callback is now /auth/login/oauth/callback, this is for better consistency with new login methods we will introduce in the future
- Changed file attribute sizeCompressed to sizeActual to better reflect server logic

# Version 0.3.0 (PRE-RELEASE)

## Features

- Added 19 new locales for locale service and email templates (af, ar, bn, cz, hu, hy, jv, ko, lt, ml, no, ru, si, sq, sv, ta, vi, zh-cn, zh-tw)
- New users service routes to allow updates pref and name update
- New OAuth adapters (Amazon, Dropbox, Microsoft, Slack, VK)
- Added support for ES6 require statements in JS SDK
- New Locale API route for fetching a list of continents

## Bug Fixes
- Fix for typos in PT-BR translations
- Fix for UI crash when project user was missing a name
- Fix for it locale including the en templates by mistake
- Fix for UI not showing user's prefs properly
- Fixed 401 unexpected error when no permission passed in creation of a new resource

## Breaking Changes

- users/deleteUsersSession method name changed to users/deleteUserSession in all SDKs for better consistency

# Version 0.2.0 (PRE-RELEASE)

## Features

- Added option to limit access to the Appwrite console
- Added option to disable abuse check and rate limits
- Added input field with the server API endpoint for easy access
- Added new OAuth providers for Google, Bitbucket, and GitLab
- Added 15 new locales for locale service and email templates (cat, de, es, fi, fr, gr, hi, id, it, nl, pt-br, pt-pt, ro, tr, ua)
- Improved test coverage for the project and synced DEV & CI environments settings

## Bug Fixes

- Fixed bug not allowing to update OAuth providers settings
- Fixed some broken API examples in docs
- Fixed bug that caused the Appwrite container to change DB directory file permissions.

## Breaking Changes

- Changed auth service 'redirect' param to 'confirm' for better clarity
- Updated all SDKs to sync with API changes<|MERGE_RESOLUTION|>--- conflicted
+++ resolved
@@ -4,7 +4,6 @@
 
 ## Bugs
 - Fix license detection for Flutter and Dart SDKs [#4435](https://github.com/appwrite/appwrite/pull/4435)
-<<<<<<< HEAD
 - Fix missing realtime event for create function deployment [#4574](https://github.com/appwrite/appwrite/pull/4574)
 - Fix Deletes worker using incorrect device to delete files from [#4662](https://github.com/appwrite/appwrite/pull/4662)
 - Fix missing status, buildStderr and buildStderr from get deployment response [#4611](https://github.com/appwrite/appwrite/pull/4611)
@@ -12,13 +11,11 @@
 # Version 1.0.4
 
 - Fix project pagination in DB usage collector [#4517](https://github.com/appwrite/appwrite/pull/4517)
-=======
 - Fix missing `status`, `buildStderr` and `buildStderr` from get deployment response [#4611](https://github.com/appwrite/appwrite/pull/4611)
 - Fix project pagination in DB usage aggregation [#4517](https://github.com/appwrite/appwrite/pull/4517)
 
 # Features
 - Added Auth Duration API to allow users to set the duration of their sessions. [#4618](https://github.com/appwrite/appwrite/pull/4618)
->>>>>>> fbb9bb89
 
 # Version 1.0.3
 ## Bugs
