# Version 0.8.0 (Not Released Yet)

## Features

<<<<<<< HEAD
- Added Anonymous Login ([RFC-010](https://github.com/appwrite/rfc/blob/main/010-anonymous-login.md), #914)
- Added new Environment Variable to enable or disable Anonymous Login 
- Added events for functions and executions (#971)

=======
- Anonymous login
>>>>>>> b74a8826
## Bugs

- Fixed default value for HTTPS force option

<<<<<<< HEAD
## Breaking Changes

- Only logged in users can execute functions (for guests, use anonymous login)
- Only the user who has triggered the execution get access to the relevant execution logs

# Version 0.7.2 (Not Released Yet)
=======
# Version 0.7.2
>>>>>>> b74a8826

## Features

- When creating new resources from the client API, the current user gets both read & write permissions by default. (#1007)
- Added timestamp to errors logs on the HTTP API container (#1002)
- Added verbose tests output on the terminal and CI (#1006)

## Upgrades

- Upgraded utopia-php/abuse to version 0.4.0
- Upgraded utopia-php/analytics to version 0.2.0

## Bugs

- Fixed certificates worker error on successful operations (#1010)
- Fixed head requests not responding (#998)
- Fixed bug when using auth credential for the Redis container (#993)
- Fixed server warning logs on 3** redirect endpoints (#1013)

# Version 0.7.1

## Features

- Better error logs on appwrite certificates worker
- Added option for Redis authentication
- Force adding a security email on setup
- SMTP is now disabled by default, no dummy SMTP is included in setup
- Added a new endpoint that returns the server and SDKs latest versions numbers #941
- Custom data strings, userId, and JWT available for cloud functions #967

## Upgrades

- Upgraded redis extenstion lib to version 5.3.3
- Upgraded maxmind extenstion lib to version 1.10.0
- Upgraded utopia-php/cli lib to version 0.10.0
- Upgraded matomo/device-detector lib to version 4.1.0
- Upgraded dragonmantank/cron-expression lib to version 3.1.0
- Upgraded influxdb/influxdb-php lib to version 1.15.2
- Upgraded phpmailer/phpmailer lib to version 6.3.0
- Upgraded adhocore/jwt lib to version 1.1.2
- Upgraded domnikl/statsd to slickdeals/statsd version 3.0
 
## Bug Fixes

- Updated missing storage env vars
- Fixed a bug, that added a wrong timzone offset to user log timestamps
- Fixed a bug, that Response format header was not added in the access-control-allow-header list.
- Fixed a bug where countryName is unknown on sessions (#933)
- Added missing event users.update.prefs (#952)
- Fixed bug not allowing to reset document permissions (#977)

## Security

- Fixed an XSS vulnerability in the Appwrite console

# Version 0.7.0

## Features

- Improved Webhooks and added new system events - [Learn more]()
- Added response to /locale/languages API with a list of languages (@TorstenDittmann ,[#351](https://github.com/appwrite/appwrite/issues/351))
- Added a new route in the Avatars API to get user initials avatar ([#386](https://github.com/appwrite/appwrite/issues/386))
- Added API response payload structure info and examples to the docs site ([#381](https://github.com/appwrite/appwrite/issues/381))
- Added support for Brotli compression (@PedroCisnerosSantana, @Rohitub222, [#310](https://github.com/appwrite/appwrite/issues/310))
- New deletion worker ([#521](https://github.com/appwrite/appwrite/issues/521))
- New maintenance worker - cleaning up system logs and other optimizations ([#766](https://github.com/appwrite/appwrite/pull/766))
- New email worker - all emails are now sent asynchronously for improved performance (@TorstenDittmann ,[#402](https://github.com/appwrite/appwrite/pull/402))
- Moved all Appwrite container logs to STDOUT & STDERR ([#389](https://github.com/appwrite/appwrite/issues/389))
- New Doctor CLI to debug the Appwrite server ([#415](https://github.com/appwrite/appwrite/issues/415))
- Added container names to docker-compose.yml (@drandell)
- Optimised function execution by using fully-qualified function calls
- Added support for boolean 'true' and 'false' in query strings alongside 1 and 0
- Updated storage calculation to match IEC standards
- Now using Alpine as base Docker image
- Switch standard dev ports to 95xx prefix ([#780](https://github.com/appwrite/appwrite/pull/780))
- User & Team name max length is now 128 chars and not 100 for better API consistency
- Collection name max length is now 128 chars and not 256 for better API consistency
- Project name max length is now 128 chars and not 100 for better API consistency
- Webhook name max length is now 128 chars and not 256 for better API consistency
- API Key name max length is now 128 chars and not 256 for better API consistency
- Task name max length is now 128 chars and not 256 for better API consistency
- Platform name max length is now 128 chars and not 256 for better API consistency
- Webhooks payloads are now exactly the same as any of the API response objects, documentation added
- Added new locale: Marathi -mr (@spielers)
- New and consistent response format for all API object + new response examples in the docs
  - Removed user roles attribute from user object (can be fetched from /v1/teams/memberships) **
  - Removed type attribute from session object response (used only internally)
  - ** - might be changed before merging to master
  - Added fallback option to 0.6 format for backward compatibility with any changes (@christyjacob4 [#772](https://github.com/appwrite/appwrite/pull/772))
- Added option to disable mail sending by setting an empty SMTP host value ([#730](https://github.com/appwrite/appwrite/issues/730))
- Upgraded installation script ([#490](https://github.com/appwrite/appwrite/issues/490))
- Added new environment variables for ClamAV hostname and port ([#780](https://github.com/appwrite/appwrite/pull/780))
- New OAuth adapter for Box.com (@armino-dev - [#420](https://github.com/appwrite/appwrite/issues/410))
- New OAuth adapter for PayPal sandbox  (@armino-dev - [#420](https://github.com/appwrite/appwrite/issues/410))
- New OAuth adapter for Tradeshift  (@armino-dev - [#855](https://github.com/appwrite/appwrite/pull/855))
- New OAuth adapter for Tradeshift sandbox  (@armino-dev - [#855](https://github.com/appwrite/appwrite/pull/855))
- Introducing new permssion types: role:guest & role:member
- Disabled rate-limits on server side integrations
- Refactored migration script 

### User Interface

- Updated grid for OAuth2 providers list in the console ([#413](https://github.com/appwrite/appwrite/issues/413))
- Added Google Fonts to Appwrite for offline availability 
- Added option to delete user from the console (@PineappleIOnic - [#538](https://github.com/appwrite/appwrite/issues/538))
- Added option to delete team from the console ([#380](https://github.com/appwrite/appwrite/issues/380))
- Added option to view team members from the console ([#378](https://github.com/appwrite/appwrite/issues/378))
- Add option to assign new team members to a team from the console and the API ([#379](https://github.com/appwrite/appwrite/issues/379))
- Added Select All Checkbox for on Console API key Scopes Screen ([#477](https://github.com/appwrite/appwrite/issues/477))
- Added pagination and search for team memberships route ([#387](https://github.com/appwrite/appwrite/issues/387))
- Added pagination for projects list on the console home page.
- UI performance & accessibility improvements ([#406](https://github.com/appwrite/appwrite/pull/406))
- New UI micro-interactions and CSS fixes (@AnatoleLucet)
- Added toggle to hide/show secret keys and passwords inside the dashboard (@kodumbeats, [#535](https://github.com/appwrite/appwrite/issues/535))

### Upgrades

- Upgraded QR codes generator library (@PedroCisnerosSantana - [#475](https://github.com/appwrite/appwrite/issues/475))
- Upgraded Traefik image to version 2.3
- Upgraded MariaDB to version 10.5.5
- Upgraded Redis Docker image to version 6.0 (alpine)
- Upgraded Influxdb Docker image to version 1.8 (alpine)
- Upgraded Redis Resque queue library to version 1.3.6 ([#319](https://github.com/appwrite/appwrite/issues/319))
- Upgraded ClamAV container image to version 1.0.11 ([#412](https://github.com/appwrite/appwrite/issues/412))
- Upgraded device detctor to version 3.12.6
- Upgraded GEOIP DB file to Feb 2021 release

## Breaking Changes (Read before upgrading!)

- **Deprecated** `first` and `last` query params for documents list route in the database API
- **Deprecated** Deprectaed Pubjabi Translations ('pn')
- **Deprecated** `PATCH /account/prefs` is now updating the prefs payload and not just merging it
- **Deprecated** `PATCH /users/:userId/prefs` is now updating the prefs payload and not just merging it
- Switched order of limit and offset params in all the SDKs `listDocuments` method for better consistency
- Default `limit` param value in all the SDKs `listDocuments` method is now 25 for better consistency

## Bug Fixes

- Fixed a bug that caused blocked users to be able to create sessions ([#777](https://github.com/appwrite/appwrite/pull/781))
- Fixed an issue where Special characters in _APP_OPENSSL_KEY_V1_ env caused an error ([#732](https://github.com/appwrite/appwrite/issues/732))
- Fixed an issue where Account webhook doesn't trigger through the console ([#493](https://github.com/appwrite/appwrite/issues/493))
- Fixed case sensitive country flag code ([#526](https://github.com/appwrite/appwrite/issues/526))
- Fixed redirect to Appwrite login page when deep link is provided ([#427](https://github.com/appwrite/appwrite/issues/427))
- Fixed an issue where Creating documents fails for parent documents would result in an error ([#514](https://github.com/appwrite/appwrite/issues/514))
- Fixed an issue with Email Sending Problem using external smtp ([#707](https://github.com/appwrite/appwrite/issues/707))
- Fixed an issue where you could not remove a key from User Prefs ([#316](https://github.com/appwrite/appwrite/issues/316))
- Fixed an issue where events are not fully visible in the console ([#492](https://github.com/appwrite/appwrite/issues/492))
- Fixed an issue where UI would wrongly validate integers ([#394](https://github.com/appwrite/appwrite/issues/394))
- Fixed an issue where graphs were cut in mobile view ([#376](https://github.com/appwrite/appwrite/issues/376))
- Fixed URL issue where console/ would not display list of projects ([#372](https://github.com/appwrite/appwrite/issues/372))
- Fixed output of /v1/health/queue/certificates returning wrong data
- Fixed bug where team members count was wrong in some cases
- Fixed network calculation for uploaded files
- Fixed a UI bug preventing float values in numeric fields
- Fixed scroll positioning when moving rules order up & down
- Fixed missing validation for database documents key length (32 chars)
- Grammar fix for pt-br email templates (@rubensdemelo)
- Fixed update form labels and tooltips for Flutter Android apps
- Fixed missing custom scopes param for OAuth2 session create API route
- Fixed wrong JSON validation when creating and updating database documents
- Fixed bug where max file size was limited to a max of 10MB
- Fixed bug preventing the deletion of the project logo
- Fixed Bug when trying to overwrite OAuth cookie in the Flutter SDK
- Fixed OAuth redirect when using the self-hosted instance default success URL ([#454](https://github.com/appwrite/appwrite/issues/454))
- Fixed bug denying authentication with Github OAuth provider
- Fixed a bug making read permission overwrite write permission in some cases
- Fixed consistent property names in databases by enforcing camel case

## Security

- Access to Health API now requires authentication with an API Key with access to `health.read` scope allowed
- Added option to force HTTPS connection to the Appwrite server (_APP_OPTIONS_FORCE_HTTPS)
- Now using your `_APP_SYSTEM_EMAIL_ADDRESS` as the email address for issuing and renewing SSL certificates
- Block iframe access to Appwrite console using the `X-Frame-Options` header.
- Fixed `roles` param input validator
- API Keys are now stored encrypted 
- Disabled domains whitlist ACL for the Appwrite console

# Version 0.6.2 (PRE-RELEASE)

## Features

- New OAuth adapter for sign-in with Apple

## Bug Fixes

- Fixed custom domain not setting correct domain
- Fixed wrong SDK method type in avatars browser route 
- Fixed bug denied public documents (*) to be accessed by guest users
- Fixed cache-control issue not allowing collection UI to update properly
- Fixed a bug where single permission tag in the console was not being saved
- Added missing webhooks events in the console
- Added missing option to delete project
- Fixed a bug where the session was not set properly when the API used an IP with a non-standard port as hostname
- Fixed bug where requests number on the dashboard was hidden when the number got too long
- Permission fields are not required for file creation or update

## Security

- [low severity] Patch for email library (https://github.com/advisories/GHSA-f7hx-fqxw-rvvj)

# Version 0.6.1 (PRE-RELEASE)

## Bug Fixes

- Fix for Google OAuth provider not working properly
- Fix for login error when using a remote host with non-default ports
- Removed empty activity tab on the document editor
- Changed upgrade script name to ‘migrate’ to better reflect what it actually does
- Fixed bug where after clicking the cancel option in the confirmation dialog the button got disabled
- Fixed a small grammar error in the documents list screen

# Version 0.6.0 (PRE-RELEASE)

## Features

- New collections UI with ability to create and update a collection
- New documents UI with ability to create and update a document
- Added support for Flutter iOS & Android apps
- Added support for default DB document values
- Exposed health API to all the server SDKs
- New locale for Khmer
- Added TypeScript type hinting to the JS SDK (@zevektor)
- Added LTR/RTL support for markdown editor
- Added cachebuster to version number on footer
- New OAuth logos
- Minor fixes to the dark mode theme
- Added JSON view for a project user
- Removed setKey and setMode methods from all client SDKs

## Breaking Changes

- Updated all the REST API query params to be in camelCase
- Normalized locale phone codes response body

## Bug Fixes

- Fixed project users logout button
- Fixed wrong target in database back link

# Version 0.5.3 (PRE-RELEASE)

## Bug Fixes

- Fixed bug where multiple unique attribute were allowed
- Blocked forms from being submitted unlimited times
  
# Version 0.5.2 (PRE-RELEASE)

## Bug Fixes

- Fixed missing attributes in user account

# Version 0.5.1 (PRE-RELEASE)

## Bug Fixes

- Delayed SSL init when server startup for traefik to be ready for HTTP challenge
- Enabled easy access to the upgrade tool from the terminal

# Version 0.5.0 (PRE-RELEASE)

## Features

- Upgraded core API PHP version to 7.4
- New database rule validation options
- Allow non-web platform to skip origin header
- Limited console dashboard to show max 5 alerts at the same time
- Added more webhooks events
- Normalized all webhooks event names
- Added support for SameSite cookie option with fallback cookie for old clients
- Added a new Discord OAuth adapter
- Added a new Twitch OAuth adapter
- Added a new Spotify OAuth adapter
- Added a new Yahoo OAuth adapter
- Added a new Salesforce OAuth adapter
- Added a new Yandex OAuth adapter
- Added a new Paypal OAuth adapter
- Added a new Bitly OAuth adapter
- Upgraded MariaDB image to version 1.0.2
- Upgraded SMTP image to version 1.0.1
- File upload route (POST /v1/storage/files) now accept a single file per request
- Added ENV vars to change system email sender name and address 
- Usage for requests made by project admin in the console are not counted as API usage
- Added ENV var to change default file upload size limit. New default value is 100MB
- Added option to delete file directly from the dashboard
- Added option to view file preview from the dashboard
- Added option to add custom domains with auto SSL certificate generator

## Bug Fixes

- Fixed bug where user status was saved as a string instead of an integer
- Fixed gravatar icons not showing up correctly on the console
- Fixed code location of project not found error
- Fixed bug where tags element would ignore tab key for parsing new tags
- Fixed OAuth login error saying project UID is missing when its not
- Fixed wrong input validation for user preferences

## Breaking Changes

- Merged Auth and Account service route to make the API REST compatible

# Version 0.4.0 (PRE-RELEASE)

## Features

- Added 5 new locales for locale service and email templates (is, ml, th, fo, ph, pn)
- 2 stage Docker build
- Limit HTTP origin check only to browser integrations
- Updated new Brexit date to 31-01-2020
- Added a version number to sign in and signup pages for easier debugging of issues
- Preparation for adding SameSite cookie option support
- Using native Docker volumes for setup for better cross-platform support and easier management of read/write permissions
- Added support for custom SSL certificates without needing to set a proxy
- Added project UID validation check when making an API call. This should help developers to understand our authentication errors better.
- Updated ClamAV docker image to version 1.0.7
- Updated MariaDB docker image to version 1.0.1
- Core Docker image size reduced to 127MB

## Security

- [PHP-FPM security patch fix](https://bugs.php.net/patch-display.php?bug_id=78599&patch=0001-Fix-bug-78599-env_path_info-underflow-can-lead-to-RC.patch&revision=latest) - Upgraded PHP version to 7.3.12 [Major]
- Remove executable permission from avatars files [Minor]
- Updated SDK Generator Twig dependency with security issue: https://www.exploit-db.com/exploits/44102 [Minor]

## Bug Fixes

- New loading message when creating a new project
- Fixed broken redirect URL when creating a new project
- Fixed broken modal when a user password is too short
- Fixed issue denying the creation of session cookies on localhosts with port other than 80 or 443
- Fixed bug that prevented actual file size calculation
- Fixed MariaDB SQL abuse table time field-type
- Fixed error message not showing up in console failed signup
- Fixed cookie session not being appropriately set when accessing the console from IP hostname

## Breaking Changes

- OAuth path is now /auth/login/oauth instead of /auth/oauth and /auth/oauth/callback is now /auth/login/oauth/callback, this is for better consistency with new login methods we will introduce in the future
- Changed file attribute sizeCompressed to sizeActual to better reflect server logic

# Version 0.3.0 (PRE-RELEASE)

## Features

- Added 19 new locales for locale service and email templates (af, ar, bn, cz, hu, hy, jv, ko, lt, ml, no, ru, si, sq, sv, ta, vi, zh-cn, zh-tw)
- New users service routes to allow updates pref and name update
- New OAuth adapters (Amazon, Dropbox, Microsoft, Slack, VK)
- Added support for ES6 require statements in JS SDK
- New Locale API route for fetching a list of continents

## Bug Fixes
- Fix for typos in PT-BR translations
- Fix for UI crash when project user was missing a name
- Fix for it locale including the en templates by mistake
- Fix for UI not showing user's prefs properly
- Fixed 401 unexpected error when no permission passed in creation of a new resource

## Breaking Changes

- users/deleteUsersSession method name changed to users/deleteUserSession in all SDKs for better consistency

# Version 0.2.0 (PRE-RELEASE)

## Features

- Added option to limit access to the Appwrite console
- Added option to disable abuse check and rate limits
- Added input field with the server API endpoint for easy access
- Added new OAuth providers for Google, Bitbucket, and GitLab
- Added 15 new locales for locale service and email templates (cat, de, es, fi, fr, gr, hi, id, it, nl, pt-br, pt-pt, ro, tr, ua)
- Improved test coverage for the project and synced DEV & CI environments settings

## Bug Fixes

- Fixed bug not allowing to update OAuth providers settings
- Fixed some broken API examples in docs
- Fixed bug that caused the Appwrite container to change DB directory file permissions.

## Breaking Changes

- Changed auth service 'redirect' param to 'confirm' for better clarity
- Updated all SDKs to sync with API changes<|MERGE_RESOLUTION|>--- conflicted
+++ resolved
@@ -2,28 +2,20 @@
 
 ## Features
 
-<<<<<<< HEAD
 - Added Anonymous Login ([RFC-010](https://github.com/appwrite/rfc/blob/main/010-anonymous-login.md), #914)
 - Added new Environment Variable to enable or disable Anonymous Login 
 - Added events for functions and executions (#971)
 
-=======
-- Anonymous login
->>>>>>> b74a8826
 ## Bugs
 
 - Fixed default value for HTTPS force option
 
-<<<<<<< HEAD
 ## Breaking Changes
 
 - Only logged in users can execute functions (for guests, use anonymous login)
 - Only the user who has triggered the execution get access to the relevant execution logs
 
-# Version 0.7.2 (Not Released Yet)
-=======
 # Version 0.7.2
->>>>>>> b74a8826
 
 ## Features
 
