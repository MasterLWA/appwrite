# Version 0.8.0 (Not Released Yet)

## Features

<<<<<<< HEAD
- Added Anonymous Login ([RFC-010](https://github.com/appwrite/rfc/blob/main/010-anonymous-login.md), #914)
- Added new Environment Variable to enable or disable Anonymous Login 
- Added events for functions and executions (#971)
- Splited token & session models to become 2 different internal entities (#922)
- Added Dart 2.12 as a new Cloud Functions runtime (#989)
- ClamAV is now disabled by default to allow lower min requirments for Appwrite (#1064)
- Added a new env var named `_APP_LOCALE` that allow to change the default `en` locale value (#1056)
- Updated all the console bottom control to be consistent. Dropped the `+` icon (#1062)
=======
- Anonymous login
>>>>>>> c5029028

## Bugs

- Fixed default value for HTTPS force option

## Breaking Changes (Read before upgrading!)

<<<<<<< HEAD
- Rename `deleteuser` to `delete` on Users Api
- Only logged in users can execute functions (for guests, use anonymous login)
- Only the user who has triggered the execution get access to the relevant execution logs
- Function execution env `APPWRITE_FUNCTION_EVENT_PAYLOAD` renamed to `APPWRITE_FUNCTION_EVENT_DATA`
=======
- Introdcues rate limits for:
  - Team invite (10 requests in every 60 minutes per IP address)
>>>>>>> c5029028

# Version 0.7.2

## Features

- When creating new resources from the client API, the current user gets both read & write permissions by default. (#1007)
- Added timestamp to errors logs on the HTTP API container (#1002)
- Added verbose tests output on the terminal and CI (#1006)

## Upgrades

- Upgraded utopia-php/abuse to version 0.4.0
- Upgraded utopia-php/analytics to version 0.2.0

## Bugs

- Fixed certificates worker error on successful operations (#1010)
- Fixed head requests not responding (#998)
- Fixed bug when using auth credential for the Redis container (#993)
- Fixed server warning logs on 3** redirect endpoints (#1013)

# Version 0.7.1

## Features

- Better error logs on appwrite certificates worker
- Added option for Redis authentication
- Force adding a security email on setup
- SMTP is now disabled by default, no dummy SMTP is included in setup
- Added a new endpoint that returns the server and SDKs latest versions numbers #941
- Custom data strings, userId, and JWT available for cloud functions #967

## Upgrades

- Upgraded redis extenstion lib to version 5.3.3
- Upgraded maxmind extenstion lib to version 1.10.0
- Upgraded utopia-php/cli lib to version 0.10.0
- Upgraded matomo/device-detector lib to version 4.1.0
- Upgraded dragonmantank/cron-expression lib to version 3.1.0
- Upgraded influxdb/influxdb-php lib to version 1.15.2
- Upgraded phpmailer/phpmailer lib to version 6.3.0
- Upgraded adhocore/jwt lib to version 1.1.2
- Upgraded domnikl/statsd to slickdeals/statsd version 3.0
 
## Bug Fixes

- Updated missing storage env vars
- Fixed a bug, that added a wrong timzone offset to user log timestamps
- Fixed a bug, that Response format header was not added in the access-control-allow-header list.
- Fixed a bug where countryName is unknown on sessions (#933)
- Added missing event users.update.prefs (#952)
- Fixed bug not allowing to reset document permissions (#977)

## Security

- Fixed an XSS vulnerability in the Appwrite console

# Version 0.7.0

## Features

- Improved Webhooks and added new system events - [Learn more]()
- Added response to /locale/languages API with a list of languages (@TorstenDittmann ,[#351](https://github.com/appwrite/appwrite/issues/351))
- Added a new route in the Avatars API to get user initials avatar ([#386](https://github.com/appwrite/appwrite/issues/386))
- Added API response payload structure info and examples to the docs site ([#381](https://github.com/appwrite/appwrite/issues/381))
- Added support for Brotli compression (@PedroCisnerosSantana, @Rohitub222, [#310](https://github.com/appwrite/appwrite/issues/310))
- New deletion worker ([#521](https://github.com/appwrite/appwrite/issues/521))
- New maintenance worker - cleaning up system logs and other optimizations ([#766](https://github.com/appwrite/appwrite/pull/766))
- New email worker - all emails are now sent asynchronously for improved performance (@TorstenDittmann ,[#402](https://github.com/appwrite/appwrite/pull/402))
- Moved all Appwrite container logs to STDOUT & STDERR ([#389](https://github.com/appwrite/appwrite/issues/389))
- New Doctor CLI to debug the Appwrite server ([#415](https://github.com/appwrite/appwrite/issues/415))
- Added container names to docker-compose.yml (@drandell)
- Optimised function execution by using fully-qualified function calls
- Added support for boolean 'true' and 'false' in query strings alongside 1 and 0
- Updated storage calculation to match IEC standards
- Now using Alpine as base Docker image
- Switch standard dev ports to 95xx prefix ([#780](https://github.com/appwrite/appwrite/pull/780))
- User & Team name max length is now 128 chars and not 100 for better API consistency
- Collection name max length is now 128 chars and not 256 for better API consistency
- Project name max length is now 128 chars and not 100 for better API consistency
- Webhook name max length is now 128 chars and not 256 for better API consistency
- API Key name max length is now 128 chars and not 256 for better API consistency
- Task name max length is now 128 chars and not 256 for better API consistency
- Platform name max length is now 128 chars and not 256 for better API consistency
- Webhooks payloads are now exactly the same as any of the API response objects, documentation added
- Added new locale: Marathi -mr (@spielers)
- New and consistent response format for all API object + new response examples in the docs
  - Removed user roles attribute from user object (can be fetched from /v1/teams/memberships) **
  - Removed type attribute from session object response (used only internally)
  - ** - might be changed before merging to master
  - Added fallback option to 0.6 format for backward compatibility with any changes (@christyjacob4 [#772](https://github.com/appwrite/appwrite/pull/772))
- Added option to disable mail sending by setting an empty SMTP host value ([#730](https://github.com/appwrite/appwrite/issues/730))
- Upgraded installation script ([#490](https://github.com/appwrite/appwrite/issues/490))
- Added new environment variables for ClamAV hostname and port ([#780](https://github.com/appwrite/appwrite/pull/780))
- New OAuth adapter for Box.com (@armino-dev - [#420](https://github.com/appwrite/appwrite/issues/410))
- New OAuth adapter for PayPal sandbox  (@armino-dev - [#420](https://github.com/appwrite/appwrite/issues/410))
- New OAuth adapter for Tradeshift  (@armino-dev - [#855](https://github.com/appwrite/appwrite/pull/855))
- New OAuth adapter for Tradeshift sandbox  (@armino-dev - [#855](https://github.com/appwrite/appwrite/pull/855))
- Introducing new permssion types: role:guest & role:member
- Disabled rate-limits on server side integrations
- Refactored migration script 

### User Interface

- Updated grid for OAuth2 providers list in the console ([#413](https://github.com/appwrite/appwrite/issues/413))
- Added Google Fonts to Appwrite for offline availability 
- Added option to delete user from the console (@PineappleIOnic - [#538](https://github.com/appwrite/appwrite/issues/538))
- Added option to delete team from the console ([#380](https://github.com/appwrite/appwrite/issues/380))
- Added option to view team members from the console ([#378](https://github.com/appwrite/appwrite/issues/378))
- Add option to assign new team members to a team from the console and the API ([#379](https://github.com/appwrite/appwrite/issues/379))
- Added Select All Checkbox for on Console API key Scopes Screen ([#477](https://github.com/appwrite/appwrite/issues/477))
- Added pagination and search for team memberships route ([#387](https://github.com/appwrite/appwrite/issues/387))
- Added pagination for projects list on the console home page.
- UI performance & accessibility improvements ([#406](https://github.com/appwrite/appwrite/pull/406))
- New UI micro-interactions and CSS fixes (@AnatoleLucet)
- Added toggle to hide/show secret keys and passwords inside the dashboard (@kodumbeats, [#535](https://github.com/appwrite/appwrite/issues/535))

### Upgrades

- Upgraded QR codes generator library (@PedroCisnerosSantana - [#475](https://github.com/appwrite/appwrite/issues/475))
- Upgraded Traefik image to version 2.3
- Upgraded MariaDB to version 10.5.5
- Upgraded Redis Docker image to version 6.0 (alpine)
- Upgraded Influxdb Docker image to version 1.8 (alpine)
- Upgraded Redis Resque queue library to version 1.3.6 ([#319](https://github.com/appwrite/appwrite/issues/319))
- Upgraded ClamAV container image to version 1.0.11 ([#412](https://github.com/appwrite/appwrite/issues/412))
- Upgraded device detctor to version 3.12.6
- Upgraded GEOIP DB file to Feb 2021 release

## Breaking Changes (Read before upgrading!)

- **Deprecated** `first` and `last` query params for documents list route in the database API
- **Deprecated** Deprectaed Pubjabi Translations ('pn')
- **Deprecated** `PATCH /account/prefs` is now updating the prefs payload and not just merging it
- **Deprecated** `PATCH /users/:userId/prefs` is now updating the prefs payload and not just merging it
- Switched order of limit and offset params in all the SDKs `listDocuments` method for better consistency
- Default `limit` param value in all the SDKs `listDocuments` method is now 25 for better consistency

## Bug Fixes

- Fixed a bug that caused blocked users to be able to create sessions ([#777](https://github.com/appwrite/appwrite/pull/781))
- Fixed an issue where Special characters in _APP_OPENSSL_KEY_V1_ env caused an error ([#732](https://github.com/appwrite/appwrite/issues/732))
- Fixed an issue where Account webhook doesn't trigger through the console ([#493](https://github.com/appwrite/appwrite/issues/493))
- Fixed case sensitive country flag code ([#526](https://github.com/appwrite/appwrite/issues/526))
- Fixed redirect to Appwrite login page when deep link is provided ([#427](https://github.com/appwrite/appwrite/issues/427))
- Fixed an issue where Creating documents fails for parent documents would result in an error ([#514](https://github.com/appwrite/appwrite/issues/514))
- Fixed an issue with Email Sending Problem using external smtp ([#707](https://github.com/appwrite/appwrite/issues/707))
- Fixed an issue where you could not remove a key from User Prefs ([#316](https://github.com/appwrite/appwrite/issues/316))
- Fixed an issue where events are not fully visible in the console ([#492](https://github.com/appwrite/appwrite/issues/492))
- Fixed an issue where UI would wrongly validate integers ([#394](https://github.com/appwrite/appwrite/issues/394))
- Fixed an issue where graphs were cut in mobile view ([#376](https://github.com/appwrite/appwrite/issues/376))
- Fixed URL issue where console/ would not display list of projects ([#372](https://github.com/appwrite/appwrite/issues/372))
- Fixed output of /v1/health/queue/certificates returning wrong data
- Fixed bug where team members count was wrong in some cases
- Fixed network calculation for uploaded files
- Fixed a UI bug preventing float values in numeric fields
- Fixed scroll positioning when moving rules order up & down
- Fixed missing validation for database documents key length (32 chars)
- Grammar fix for pt-br email templates (@rubensdemelo)
- Fixed update form labels and tooltips for Flutter Android apps
- Fixed missing custom scopes param for OAuth2 session create API route
- Fixed wrong JSON validation when creating and updating database documents
- Fixed bug where max file size was limited to a max of 10MB
- Fixed bug preventing the deletion of the project logo
- Fixed Bug when trying to overwrite OAuth cookie in the Flutter SDK
- Fixed OAuth redirect when using the self-hosted instance default success URL ([#454](https://github.com/appwrite/appwrite/issues/454))
- Fixed bug denying authentication with Github OAuth provider
- Fixed a bug making read permission overwrite write permission in some cases
- Fixed consistent property names in databases by enforcing camel case

## Security

- Access to Health API now requires authentication with an API Key with access to `health.read` scope allowed
- Added option to force HTTPS connection to the Appwrite server (_APP_OPTIONS_FORCE_HTTPS)
- Now using your `_APP_SYSTEM_EMAIL_ADDRESS` as the email address for issuing and renewing SSL certificates
- Block iframe access to Appwrite console using the `X-Frame-Options` header.
- Fixed `roles` param input validator
- API Keys are now stored encrypted 
- Disabled domains whitlist ACL for the Appwrite console

# Version 0.6.2 (PRE-RELEASE)

## Features

- New OAuth adapter for sign-in with Apple

## Bug Fixes

- Fixed custom domain not setting correct domain
- Fixed wrong SDK method type in avatars browser route 
- Fixed bug denied public documents (*) to be accessed by guest users
- Fixed cache-control issue not allowing collection UI to update properly
- Fixed a bug where single permission tag in the console was not being saved
- Added missing webhooks events in the console
- Added missing option to delete project
- Fixed a bug where the session was not set properly when the API used an IP with a non-standard port as hostname
- Fixed bug where requests number on the dashboard was hidden when the number got too long
- Permission fields are not required for file creation or update

## Security

- [low severity] Patch for email library (https://github.com/advisories/GHSA-f7hx-fqxw-rvvj)

# Version 0.6.1 (PRE-RELEASE)

## Bug Fixes

- Fix for Google OAuth provider not working properly
- Fix for login error when using a remote host with non-default ports
- Removed empty activity tab on the document editor
- Changed upgrade script name to ‘migrate’ to better reflect what it actually does
- Fixed bug where after clicking the cancel option in the confirmation dialog the button got disabled
- Fixed a small grammar error in the documents list screen

# Version 0.6.0 (PRE-RELEASE)

## Features

- New collections UI with ability to create and update a collection
- New documents UI with ability to create and update a document
- Added support for Flutter iOS & Android apps
- Added support for default DB document values
- Exposed health API to all the server SDKs
- New locale for Khmer
- Added TypeScript type hinting to the JS SDK (@zevektor)
- Added LTR/RTL support for markdown editor
- Added cachebuster to version number on footer
- New OAuth logos
- Minor fixes to the dark mode theme
- Added JSON view for a project user
- Removed setKey and setMode methods from all client SDKs

## Breaking Changes

- Updated all the REST API query params to be in camelCase
- Normalized locale phone codes response body

## Bug Fixes

- Fixed project users logout button
- Fixed wrong target in database back link

# Version 0.5.3 (PRE-RELEASE)

## Bug Fixes

- Fixed bug where multiple unique attribute were allowed
- Blocked forms from being submitted unlimited times
  
# Version 0.5.2 (PRE-RELEASE)

## Bug Fixes

- Fixed missing attributes in user account

# Version 0.5.1 (PRE-RELEASE)

## Bug Fixes

- Delayed SSL init when server startup for traefik to be ready for HTTP challenge
- Enabled easy access to the upgrade tool from the terminal

# Version 0.5.0 (PRE-RELEASE)

## Features

- Upgraded core API PHP version to 7.4
- New database rule validation options
- Allow non-web platform to skip origin header
- Limited console dashboard to show max 5 alerts at the same time
- Added more webhooks events
- Normalized all webhooks event names
- Added support for SameSite cookie option with fallback cookie for old clients
- Added a new Discord OAuth adapter
- Added a new Twitch OAuth adapter
- Added a new Spotify OAuth adapter
- Added a new Yahoo OAuth adapter
- Added a new Salesforce OAuth adapter
- Added a new Yandex OAuth adapter
- Added a new Paypal OAuth adapter
- Added a new Bitly OAuth adapter
- Upgraded MariaDB image to version 1.0.2
- Upgraded SMTP image to version 1.0.1
- File upload route (POST /v1/storage/files) now accept a single file per request
- Added ENV vars to change system email sender name and address 
- Usage for requests made by project admin in the console are not counted as API usage
- Added ENV var to change default file upload size limit. New default value is 100MB
- Added option to delete file directly from the dashboard
- Added option to view file preview from the dashboard
- Added option to add custom domains with auto SSL certificate generator

## Bug Fixes

- Fixed bug where user status was saved as a string instead of an integer
- Fixed gravatar icons not showing up correctly on the console
- Fixed code location of project not found error
- Fixed bug where tags element would ignore tab key for parsing new tags
- Fixed OAuth login error saying project UID is missing when its not
- Fixed wrong input validation for user preferences

## Breaking Changes

- Merged Auth and Account service route to make the API REST compatible

# Version 0.4.0 (PRE-RELEASE)

## Features

- Added 5 new locales for locale service and email templates (is, ml, th, fo, ph, pn)
- 2 stage Docker build
- Limit HTTP origin check only to browser integrations
- Updated new Brexit date to 31-01-2020
- Added a version number to sign in and signup pages for easier debugging of issues
- Preparation for adding SameSite cookie option support
- Using native Docker volumes for setup for better cross-platform support and easier management of read/write permissions
- Added support for custom SSL certificates without needing to set a proxy
- Added project UID validation check when making an API call. This should help developers to understand our authentication errors better.
- Updated ClamAV docker image to version 1.0.7
- Updated MariaDB docker image to version 1.0.1
- Core Docker image size reduced to 127MB

## Security

- [PHP-FPM security patch fix](https://bugs.php.net/patch-display.php?bug_id=78599&patch=0001-Fix-bug-78599-env_path_info-underflow-can-lead-to-RC.patch&revision=latest) - Upgraded PHP version to 7.3.12 [Major]
- Remove executable permission from avatars files [Minor]
- Updated SDK Generator Twig dependency with security issue: https://www.exploit-db.com/exploits/44102 [Minor]

## Bug Fixes

- New loading message when creating a new project
- Fixed broken redirect URL when creating a new project
- Fixed broken modal when a user password is too short
- Fixed issue denying the creation of session cookies on localhosts with port other than 80 or 443
- Fixed bug that prevented actual file size calculation
- Fixed MariaDB SQL abuse table time field-type
- Fixed error message not showing up in console failed signup
- Fixed cookie session not being appropriately set when accessing the console from IP hostname

## Breaking Changes

- OAuth path is now /auth/login/oauth instead of /auth/oauth and /auth/oauth/callback is now /auth/login/oauth/callback, this is for better consistency with new login methods we will introduce in the future
- Changed file attribute sizeCompressed to sizeActual to better reflect server logic

# Version 0.3.0 (PRE-RELEASE)

## Features

- Added 19 new locales for locale service and email templates (af, ar, bn, cz, hu, hy, jv, ko, lt, ml, no, ru, si, sq, sv, ta, vi, zh-cn, zh-tw)
- New users service routes to allow updates pref and name update
- New OAuth adapters (Amazon, Dropbox, Microsoft, Slack, VK)
- Added support for ES6 require statements in JS SDK
- New Locale API route for fetching a list of continents

## Bug Fixes
- Fix for typos in PT-BR translations
- Fix for UI crash when project user was missing a name
- Fix for it locale including the en templates by mistake
- Fix for UI not showing user's prefs properly
- Fixed 401 unexpected error when no permission passed in creation of a new resource

## Breaking Changes

- users/deleteUsersSession method name changed to users/deleteUserSession in all SDKs for better consistency

# Version 0.2.0 (PRE-RELEASE)

## Features

- Added option to limit access to the Appwrite console
- Added option to disable abuse check and rate limits
- Added input field with the server API endpoint for easy access
- Added new OAuth providers for Google, Bitbucket, and GitLab
- Added 15 new locales for locale service and email templates (cat, de, es, fi, fr, gr, hi, id, it, nl, pt-br, pt-pt, ro, tr, ua)
- Improved test coverage for the project and synced DEV & CI environments settings

## Bug Fixes

- Fixed bug not allowing to update OAuth providers settings
- Fixed some broken API examples in docs
- Fixed bug that caused the Appwrite container to change DB directory file permissions.

## Breaking Changes

- Changed auth service 'redirect' param to 'confirm' for better clarity
- Updated all SDKs to sync with API changes<|MERGE_RESOLUTION|>--- conflicted
+++ resolved
@@ -2,7 +2,6 @@
 
 ## Features
 
-<<<<<<< HEAD
 - Added Anonymous Login ([RFC-010](https://github.com/appwrite/rfc/blob/main/010-anonymous-login.md), #914)
 - Added new Environment Variable to enable or disable Anonymous Login 
 - Added events for functions and executions (#971)
@@ -11,25 +10,23 @@
 - ClamAV is now disabled by default to allow lower min requirments for Appwrite (#1064)
 - Added a new env var named `_APP_LOCALE` that allow to change the default `en` locale value (#1056)
 - Updated all the console bottom control to be consistent. Dropped the `+` icon (#1062)
-=======
-- Anonymous login
->>>>>>> c5029028
+- Added runtime functions environment for Python 3.9
+- Added runtime functions environment for Deno 1.8
 
 ## Bugs
 
 - Fixed default value for HTTPS force option
+- Fixed form array casting in dashboard
+- Fixed collection document rule form in dashboard 
 
 ## Breaking Changes (Read before upgrading!)
 
-<<<<<<< HEAD
 - Rename `deleteuser` to `delete` on Users Api
 - Only logged in users can execute functions (for guests, use anonymous login)
 - Only the user who has triggered the execution get access to the relevant execution logs
 - Function execution env `APPWRITE_FUNCTION_EVENT_PAYLOAD` renamed to `APPWRITE_FUNCTION_EVENT_DATA`
-=======
 - Introdcues rate limits for:
   - Team invite (10 requests in every 60 minutes per IP address)
->>>>>>> c5029028
 
 # Version 0.7.2
 
