--- conflicted
+++ resolved
@@ -1,10 +1,7 @@
 # Version 1.0.2
 ## Bugs
-<<<<<<< HEAD
 - Fixed nullable values in functions variables [#3885](https://github.com/appwrite/appwrite/pull/3885)
-=======
-- Fixed migration for audit by migrating the `time` attribute [4038](https://github.com/appwrite/appwrite/pull/4038)
->>>>>>> 1b490233
+- Fixed migration for audit by migrating the `time` attribute [#4038](https://github.com/appwrite/appwrite/pull/4038)
 
 # Version 1.0.1
 ## Bugs
