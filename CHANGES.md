--- conflicted
+++ resolved
@@ -1,5 +1,11 @@
-<<<<<<< HEAD
 # Version TBD
+
+## Features
+- Password dictionary setting allows to compare user's password against command password database [4906](https://github.com/appwrite/appwrite/pull/4906)
+- Password history setting allows to save user's last used password so that it may not be used again.  Maximum number of history saved is 20, which can be configured. Minimum is 0 which means disabled. [#4866](https://github.com/appwrite/appwrite/pull/4866)
+
+## Bugs
+
 - Fix not storing function's response on response codes 5xx [#4610](https://github.com/appwrite/appwrite/pull/4610)
 
 # Version 1.2.1
@@ -16,13 +22,6 @@
 - Fix deletes worker not deleting database collections [#4983](https://github.com/appwrite/appwrite/pull/4983)
 - Fix restart policy for worker-messaging container [#4994](https://github.com/appwrite/appwrite/pull/4994)
 - Fix validating origin for apple platforms [#5089](https://github.com/appwrite/appwrite/pull/5089)
-=======
-## Version 1.3.0
-
-## Features
-- Password dictionary setting allows to compare user's password against command password database [4906](https://github.com/appwrite/appwrite/pull/4906)
-- Password history setting allows to save user's last used password so that it may not be used again.  Maximum number of history saved is 20, which can be configured. Minimum is 0 which means disabled. [#4866](https://github.com/appwrite/appwrite/pull/4866)
->>>>>>> 65407495
 
 # Version 1.2.0
 ## Features
