# Version 0.8.0

## Features
<<<<<<< HEAD
- Realtime Integration ([RFC-014](https://github.com/appwrite/rfc/blob/main/014-realtime-api.md), #948)
=======
- Refactoring SSL generation to work on every request so no domain environment variable is required for SSL generation (#1133)
>>>>>>> c454bc2a
- Added Anonymous Login ([RFC-010](https://github.com/appwrite/rfc/blob/main/010-anonymous-login.md), #914)
- Added events for functions and executions (#971)
- Added JWT support (#784)
- Added ARM support (#726)
- New awesome image preview features, supports borderRadius, borderColor, borderWidth 
- Split token & session models to become 2 different internal entities (#922)
- Added Dart 2.12 as a new Cloud Functions runtime (#989)
- Added option to disable email/password (#947)
- Added option to disable anonymous login (need to merge and apply changed) (#947)
- Added option to disable JWT auth (#947)
- Added option to disable team invites (#947)
- Option to limit number of users (good for app launches + root account PR) (#947)
- Added 2 new endpoints to the projects API to allow new settings 
- Enabled 501 errors (Not Implemented) from the error handler
- Added Python 3.9 as a new Cloud Functions runtime (#1044)
- Added Deno 1.8 as a new Cloud Functions runtime (#989)
- Upgraded to PHP 8.0 (#713)
- ClamAV is now disabled by default to allow lower min requirements for Appwrite (#1064)
- Added a new env var named `_APP_LOCALE` that allow to change the default `en` locale value (#1056)
- Updated all the console bottom control to be consistent. Dropped the `+` icon (#1062)
- Added Response Models for Documents and Preferences (#1075, #1102)
- Added new endpoint to update team membership roles (#1142)
- Removed DB connection from webhooks worker for improved performance (#1150)

## Bugs

- Fixed default value for HTTPS force option
- Fixed form array casting in dashboard (#1070)
- Fixed collection document rule form in dashboard (#1069)
- Bugs in the Teams API:
  - Fixed incorrect audit worker event names (#1143)
  - Increased limit of memberships fetched in `createTeamMembership` to 2000 (#1143)
  - Fixed exception thrown when SSL certificate is already stored in the database (#1151)

## Breaking Changes (Read before upgrading!)

- Rename `deleteuser` to `delete` on Users Api (#1089)
- Environment variable `_APP_FUNCTIONS_ENVS` renamed to `_APP_FUNCTIONS_RUNTIMES` (#1101)
- Only logged in users can execute functions (for guests, use anonymous login) (#976)
- Only the user who has triggered the execution get access to the relevant execution logs (#1045)
- Function execution environment variable `APPWRITE_FUNCTION_EVENT_PAYLOAD` renamed to `APPWRITE_FUNCTION_EVENT_DATA`  (#1045)
- Function execution environment variable `APPWRITE_FUNCTION_ENV_NAME` renamed to `APPWRITE_FUNCTION_RUNTIME_NAME` (#1101)
- Function execution environment variable `APPWRITE_FUNCTION_ENV_VERSION` renamed to `APPWRITE_FUNCTION_RUNTIME_VERSION` (#1101)
- Introduces rate limits for:
  - Team invite (10 requests in every 60 minutes per IP address) (#1088)
- Rename param `inviteId` to the more accurate `membershipId` in the Teams API (#1129)

# Version 0.7.2

## Features

- When creating new resources from the client API, the current user gets both read & write permissions by default. (#1007)
- Added timestamp to errors logs on the HTTP API container (#1002)
- Added verbose tests output on the terminal and CI (#1006)

## Upgrades

- Upgraded utopia-php/abuse to version 0.4.0
- Upgraded utopia-php/analytics to version 0.2.0

## Bugs

- Fixed certificates worker error on successful operations (#1010)
- Fixed head requests not responding (#998)
- Fixed bug when using auth credential for the Redis container (#993)
- Fixed server warning logs on 3** redirect endpoints (#1013)

# Version 0.7.1

## Features

- Better error logs on appwrite certificates worker
- Added option for Redis authentication
- Force adding a security email on setup
- SMTP is now disabled by default, no dummy SMTP is included in setup
- Added a new endpoint that returns the server and SDKs latest versions numbers #941
- Custom data strings, userId, and JWT available for cloud functions #967

## Upgrades

- Upgraded redis extenstion lib to version 5.3.3
- Upgraded maxmind extenstion lib to version 1.10.0
- Upgraded utopia-php/cli lib to version 0.10.0
- Upgraded matomo/device-detector lib to version 4.1.0
- Upgraded dragonmantank/cron-expression lib to version 3.1.0
- Upgraded influxdb/influxdb-php lib to version 1.15.2
- Upgraded phpmailer/phpmailer lib to version 6.3.0
- Upgraded adhocore/jwt lib to version 1.1.2
- Upgraded domnikl/statsd to slickdeals/statsd version 3.0
 
## Bug Fixes

- Updated missing storage env vars
- Fixed a bug, that added a wrong timzone offset to user log timestamps
- Fixed a bug, that Response format header was not added in the access-control-allow-header list.
- Fixed a bug where countryName is unknown on sessions (#933)
- Added missing event users.update.prefs (#952)
- Fixed bug not allowing to reset document permissions (#977)

## Security

- Fixed an XSS vulnerability in the Appwrite console

# Version 0.7.0

## Features

- Improved Webhooks and added new system events - [Learn more]()
- Added response to /locale/languages API with a list of languages (@TorstenDittmann ,[#351](https://github.com/appwrite/appwrite/issues/351))
- Added a new route in the Avatars API to get user initials avatar ([#386](https://github.com/appwrite/appwrite/issues/386))
- Added API response payload structure info and examples to the docs site ([#381](https://github.com/appwrite/appwrite/issues/381))
- Added support for Brotli compression (@PedroCisnerosSantana, @Rohitub222, [#310](https://github.com/appwrite/appwrite/issues/310))
- New deletion worker ([#521](https://github.com/appwrite/appwrite/issues/521))
- New maintenance worker - cleaning up system logs and other optimizations ([#766](https://github.com/appwrite/appwrite/pull/766))
- New email worker - all emails are now sent asynchronously for improved performance (@TorstenDittmann ,[#402](https://github.com/appwrite/appwrite/pull/402))
- Moved all Appwrite container logs to STDOUT & STDERR ([#389](https://github.com/appwrite/appwrite/issues/389))
- New Doctor CLI to debug the Appwrite server ([#415](https://github.com/appwrite/appwrite/issues/415))
- Added container names to docker-compose.yml (@drandell)
- Optimised function execution by using fully-qualified function calls
- Added support for boolean 'true' and 'false' in query strings alongside 1 and 0
- Updated storage calculation to match IEC standards
- Now using Alpine as base Docker image
- Switch standard dev ports to 95xx prefix ([#780](https://github.com/appwrite/appwrite/pull/780))
- User & Team name max length is now 128 chars and not 100 for better API consistency
- Collection name max length is now 128 chars and not 256 for better API consistency
- Project name max length is now 128 chars and not 100 for better API consistency
- Webhook name max length is now 128 chars and not 256 for better API consistency
- API Key name max length is now 128 chars and not 256 for better API consistency
- Task name max length is now 128 chars and not 256 for better API consistency
- Platform name max length is now 128 chars and not 256 for better API consistency
- Webhooks payloads are now exactly the same as any of the API response objects, documentation added
- Added new locale: Marathi -mr (@spielers)
- New and consistent response format for all API object + new response examples in the docs
  - Removed user roles attribute from user object (can be fetched from /v1/teams/memberships) **
  - Removed type attribute from session object response (used only internally)
  - ** - might be changed before merging to master
  - Added fallback option to 0.6 format for backward compatibility with any changes (@christyjacob4 [#772](https://github.com/appwrite/appwrite/pull/772))
- Added option to disable mail sending by setting an empty SMTP host value ([#730](https://github.com/appwrite/appwrite/issues/730))
- Upgraded installation script ([#490](https://github.com/appwrite/appwrite/issues/490))
- Added new environment variables for ClamAV hostname and port ([#780](https://github.com/appwrite/appwrite/pull/780))
- New OAuth adapter for Box.com (@armino-dev - [#420](https://github.com/appwrite/appwrite/issues/410))
- New OAuth adapter for PayPal sandbox  (@armino-dev - [#420](https://github.com/appwrite/appwrite/issues/410))
- New OAuth adapter for Tradeshift  (@armino-dev - [#855](https://github.com/appwrite/appwrite/pull/855))
- New OAuth adapter for Tradeshift sandbox  (@armino-dev - [#855](https://github.com/appwrite/appwrite/pull/855))
- Introducing new permssion types: role:guest & role:member
- Disabled rate-limits on server side integrations
- Refactored migration script 

### User Interface

- Updated grid for OAuth2 providers list in the console ([#413](https://github.com/appwrite/appwrite/issues/413))
- Added Google Fonts to Appwrite for offline availability 
- Added option to delete user from the console (@PineappleIOnic - [#538](https://github.com/appwrite/appwrite/issues/538))
- Added option to delete team from the console ([#380](https://github.com/appwrite/appwrite/issues/380))
- Added option to view team members from the console ([#378](https://github.com/appwrite/appwrite/issues/378))
- Add option to assign new team members to a team from the console and the API ([#379](https://github.com/appwrite/appwrite/issues/379))
- Added Select All Checkbox for on Console API key Scopes Screen ([#477](https://github.com/appwrite/appwrite/issues/477))
- Added pagination and search for team memberships route ([#387](https://github.com/appwrite/appwrite/issues/387))
- Added pagination for projects list on the console home page.
- UI performance & accessibility improvements ([#406](https://github.com/appwrite/appwrite/pull/406))
- New UI micro-interactions and CSS fixes (@AnatoleLucet)
- Added toggle to hide/show secret keys and passwords inside the dashboard (@kodumbeats, [#535](https://github.com/appwrite/appwrite/issues/535))

### Upgrades

- Upgraded QR codes generator library (@PedroCisnerosSantana - [#475](https://github.com/appwrite/appwrite/issues/475))
- Upgraded Traefik image to version 2.3
- Upgraded MariaDB to version 10.5.5
- Upgraded Redis Docker image to version 6.0 (alpine)
- Upgraded Influxdb Docker image to version 1.8 (alpine)
- Upgraded Redis Resque queue library to version 1.3.6 ([#319](https://github.com/appwrite/appwrite/issues/319))
- Upgraded ClamAV container image to version 1.0.11 ([#412](https://github.com/appwrite/appwrite/issues/412))
- Upgraded device detctor to version 3.12.6
- Upgraded GEOIP DB file to Feb 2021 release

## Breaking Changes (Read before upgrading!)

- **Deprecated** `first` and `last` query params for documents list route in the database API
- **Deprecated** Deprectaed Pubjabi Translations ('pn')
- **Deprecated** `PATCH /account/prefs` is now updating the prefs payload and not just merging it
- **Deprecated** `PATCH /users/:userId/prefs` is now updating the prefs payload and not just merging it
- Switched order of limit and offset params in all the SDKs `listDocuments` method for better consistency
- Default `limit` param value in all the SDKs `listDocuments` method is now 25 for better consistency

## Bug Fixes

- Fixed a bug that caused blocked users to be able to create sessions ([#777](https://github.com/appwrite/appwrite/pull/781))
- Fixed an issue where Special characters in _APP_OPENSSL_KEY_V1_ env caused an error ([#732](https://github.com/appwrite/appwrite/issues/732))
- Fixed an issue where Account webhook doesn't trigger through the console ([#493](https://github.com/appwrite/appwrite/issues/493))
- Fixed case sensitive country flag code ([#526](https://github.com/appwrite/appwrite/issues/526))
- Fixed redirect to Appwrite login page when deep link is provided ([#427](https://github.com/appwrite/appwrite/issues/427))
- Fixed an issue where Creating documents fails for parent documents would result in an error ([#514](https://github.com/appwrite/appwrite/issues/514))
- Fixed an issue with Email Sending Problem using external smtp ([#707](https://github.com/appwrite/appwrite/issues/707))
- Fixed an issue where you could not remove a key from User Prefs ([#316](https://github.com/appwrite/appwrite/issues/316))
- Fixed an issue where events are not fully visible in the console ([#492](https://github.com/appwrite/appwrite/issues/492))
- Fixed an issue where UI would wrongly validate integers ([#394](https://github.com/appwrite/appwrite/issues/394))
- Fixed an issue where graphs were cut in mobile view ([#376](https://github.com/appwrite/appwrite/issues/376))
- Fixed URL issue where console/ would not display list of projects ([#372](https://github.com/appwrite/appwrite/issues/372))
- Fixed output of /v1/health/queue/certificates returning wrong data
- Fixed bug where team members count was wrong in some cases
- Fixed network calculation for uploaded files
- Fixed a UI bug preventing float values in numeric fields
- Fixed scroll positioning when moving rules order up & down
- Fixed missing validation for database documents key length (32 chars)
- Grammar fix for pt-br email templates (@rubensdemelo)
- Fixed update form labels and tooltips for Flutter Android apps
- Fixed missing custom scopes param for OAuth2 session create API route
- Fixed wrong JSON validation when creating and updating database documents
- Fixed bug where max file size was limited to a max of 10MB
- Fixed bug preventing the deletion of the project logo
- Fixed Bug when trying to overwrite OAuth cookie in the Flutter SDK
- Fixed OAuth redirect when using the self-hosted instance default success URL ([#454](https://github.com/appwrite/appwrite/issues/454))
- Fixed bug denying authentication with Github OAuth provider
- Fixed a bug making read permission overwrite write permission in some cases
- Fixed consistent property names in databases by enforcing camel case

## Security

- Access to Health API now requires authentication with an API Key with access to `health.read` scope allowed
- Added option to force HTTPS connection to the Appwrite server (_APP_OPTIONS_FORCE_HTTPS)
- Now using your `_APP_SYSTEM_EMAIL_ADDRESS` as the email address for issuing and renewing SSL certificates
- Block iframe access to Appwrite console using the `X-Frame-Options` header.
- Fixed `roles` param input validator
- API Keys are now stored encrypted 
- Disabled domains whitlist ACL for the Appwrite console

# Version 0.6.2 (PRE-RELEASE)

## Features

- New OAuth adapter for sign-in with Apple

## Bug Fixes

- Fixed custom domain not setting correct domain
- Fixed wrong SDK method type in avatars browser route 
- Fixed bug denied public documents (*) to be accessed by guest users
- Fixed cache-control issue not allowing collection UI to update properly
- Fixed a bug where single permission tag in the console was not being saved
- Added missing webhooks events in the console
- Added missing option to delete project
- Fixed a bug where the session was not set properly when the API used an IP with a non-standard port as hostname
- Fixed bug where requests number on the dashboard was hidden when the number got too long
- Permission fields are not required for file creation or update

## Security

- [low severity] Patch for email library (https://github.com/advisories/GHSA-f7hx-fqxw-rvvj)

# Version 0.6.1 (PRE-RELEASE)

## Bug Fixes

- Fix for Google OAuth provider not working properly
- Fix for login error when using a remote host with non-default ports
- Removed empty activity tab on the document editor
- Changed upgrade script name to ‘migrate’ to better reflect what it actually does
- Fixed bug where after clicking the cancel option in the confirmation dialog the button got disabled
- Fixed a small grammar error in the documents list screen

# Version 0.6.0 (PRE-RELEASE)

## Features

- New collections UI with ability to create and update a collection
- New documents UI with ability to create and update a document
- Added support for Flutter iOS & Android apps
- Added support for default DB document values
- Exposed health API to all the server SDKs
- New locale for Khmer
- Added TypeScript type hinting to the JS SDK (@zevektor)
- Added LTR/RTL support for markdown editor
- Added cachebuster to version number on footer
- New OAuth logos
- Minor fixes to the dark mode theme
- Added JSON view for a project user
- Removed setKey and setMode methods from all client SDKs

## Breaking Changes

- Updated all the REST API query params to be in camelCase
- Normalized locale phone codes response body

## Bug Fixes

- Fixed project users logout button
- Fixed wrong target in database back link

# Version 0.5.3 (PRE-RELEASE)

## Bug Fixes

- Fixed bug where multiple unique attribute were allowed
- Blocked forms from being submitted unlimited times
  
# Version 0.5.2 (PRE-RELEASE)

## Bug Fixes

- Fixed missing attributes in user account

# Version 0.5.1 (PRE-RELEASE)

## Bug Fixes

- Delayed SSL init when server startup for traefik to be ready for HTTP challenge
- Enabled easy access to the upgrade tool from the terminal

# Version 0.5.0 (PRE-RELEASE)

## Features

- Upgraded core API PHP version to 7.4
- New database rule validation options
- Allow non-web platform to skip origin header
- Limited console dashboard to show max 5 alerts at the same time
- Added more webhooks events
- Normalized all webhooks event names
- Added support for SameSite cookie option with fallback cookie for old clients
- Added a new Discord OAuth adapter
- Added a new Twitch OAuth adapter
- Added a new Spotify OAuth adapter
- Added a new Yahoo OAuth adapter
- Added a new Salesforce OAuth adapter
- Added a new Yandex OAuth adapter
- Added a new Paypal OAuth adapter
- Added a new Bitly OAuth adapter
- Upgraded MariaDB image to version 1.0.2
- Upgraded SMTP image to version 1.0.1
- File upload route (POST /v1/storage/files) now accept a single file per request
- Added ENV vars to change system email sender name and address 
- Usage for requests made by project admin in the console are not counted as API usage
- Added ENV var to change default file upload size limit. New default value is 100MB
- Added option to delete file directly from the dashboard
- Added option to view file preview from the dashboard
- Added option to add custom domains with auto SSL certificate generator

## Bug Fixes

- Fixed bug where user status was saved as a string instead of an integer
- Fixed gravatar icons not showing up correctly on the console
- Fixed code location of project not found error
- Fixed bug where tags element would ignore tab key for parsing new tags
- Fixed OAuth login error saying project UID is missing when its not
- Fixed wrong input validation for user preferences

## Breaking Changes

- Merged Auth and Account service route to make the API REST compatible

# Version 0.4.0 (PRE-RELEASE)

## Features

- Added 5 new locales for locale service and email templates (is, ml, th, fo, ph, pn)
- 2 stage Docker build
- Limit HTTP origin check only to browser integrations
- Updated new Brexit date to 31-01-2020
- Added a version number to sign in and signup pages for easier debugging of issues
- Preparation for adding SameSite cookie option support
- Using native Docker volumes for setup for better cross-platform support and easier management of read/write permissions
- Added support for custom SSL certificates without needing to set a proxy
- Added project UID validation check when making an API call. This should help developers to understand our authentication errors better.
- Updated ClamAV docker image to version 1.0.7
- Updated MariaDB docker image to version 1.0.1
- Core Docker image size reduced to 127MB

## Security

- [PHP-FPM security patch fix](https://bugs.php.net/patch-display.php?bug_id=78599&patch=0001-Fix-bug-78599-env_path_info-underflow-can-lead-to-RC.patch&revision=latest) - Upgraded PHP version to 7.3.12 [Major]
- Remove executable permission from avatars files [Minor]
- Updated SDK Generator Twig dependency with security issue: https://www.exploit-db.com/exploits/44102 [Minor]

## Bug Fixes

- New loading message when creating a new project
- Fixed broken redirect URL when creating a new project
- Fixed broken modal when a user password is too short
- Fixed issue denying the creation of session cookies on localhosts with port other than 80 or 443
- Fixed bug that prevented actual file size calculation
- Fixed MariaDB SQL abuse table time field-type
- Fixed error message not showing up in console failed signup
- Fixed cookie session not being appropriately set when accessing the console from IP hostname

## Breaking Changes

- OAuth path is now /auth/login/oauth instead of /auth/oauth and /auth/oauth/callback is now /auth/login/oauth/callback, this is for better consistency with new login methods we will introduce in the future
- Changed file attribute sizeCompressed to sizeActual to better reflect server logic

# Version 0.3.0 (PRE-RELEASE)

## Features

- Added 19 new locales for locale service and email templates (af, ar, bn, cz, hu, hy, jv, ko, lt, ml, no, ru, si, sq, sv, ta, vi, zh-cn, zh-tw)
- New users service routes to allow updates pref and name update
- New OAuth adapters (Amazon, Dropbox, Microsoft, Slack, VK)
- Added support for ES6 require statements in JS SDK
- New Locale API route for fetching a list of continents

## Bug Fixes
- Fix for typos in PT-BR translations
- Fix for UI crash when project user was missing a name
- Fix for it locale including the en templates by mistake
- Fix for UI not showing user's prefs properly
- Fixed 401 unexpected error when no permission passed in creation of a new resource

## Breaking Changes

- users/deleteUsersSession method name changed to users/deleteUserSession in all SDKs for better consistency

# Version 0.2.0 (PRE-RELEASE)

## Features

- Added option to limit access to the Appwrite console
- Added option to disable abuse check and rate limits
- Added input field with the server API endpoint for easy access
- Added new OAuth providers for Google, Bitbucket, and GitLab
- Added 15 new locales for locale service and email templates (cat, de, es, fi, fr, gr, hi, id, it, nl, pt-br, pt-pt, ro, tr, ua)
- Improved test coverage for the project and synced DEV & CI environments settings

## Bug Fixes

- Fixed bug not allowing to update OAuth providers settings
- Fixed some broken API examples in docs
- Fixed bug that caused the Appwrite container to change DB directory file permissions.

## Breaking Changes

- Changed auth service 'redirect' param to 'confirm' for better clarity
- Updated all SDKs to sync with API changes<|MERGE_RESOLUTION|>--- conflicted
+++ resolved
@@ -1,11 +1,7 @@
 # Version 0.8.0
 
 ## Features
-<<<<<<< HEAD
-- Realtime Integration ([RFC-014](https://github.com/appwrite/rfc/blob/main/014-realtime-api.md), #948)
-=======
 - Refactoring SSL generation to work on every request so no domain environment variable is required for SSL generation (#1133)
->>>>>>> c454bc2a
 - Added Anonymous Login ([RFC-010](https://github.com/appwrite/rfc/blob/main/010-anonymous-login.md), #914)
 - Added events for functions and executions (#971)
 - Added JWT support (#784)
