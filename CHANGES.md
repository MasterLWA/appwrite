<<<<<<< HEAD
# Unreleased Version 0.11.0
- Added ability to create syncronous function executions
- Introduced new execution model for functions
=======
# Version 0.9.4

## Security

- Fixed security vulnerability that exposes project ID's from other admin users (#1453)
>>>>>>> 088ccb95

# Version 0.9.3

## Bugs

- Fixed Abuse Limit keys for JWT and E-Mail confirmation (#1434)

# Version 0.9.2

## Bugs

- Fixed JWT session validation (#1408)
- Fixed passing valid JWT session to Cloud Functions (#1421)
- Fixed race condition when uploading and extracting bigger Cloud Functions (#1419)

# Version 0.9.1

## Bugs

- Fixed PDO Connection timeout (#1385)
- Removed unnecessary `app` resource and replace with `utopia` (#1384)
- Fixed missing quote in Functions Worker logs (#1375)

# Version 0.9.0

## Features

- Added support for Android
- Added a new Cloud Functions runtime for
  - Java 16.0
  - Java 11.0
  - Node 16.0
  - Dart 2.13
- Added a new gravity option when croping storage images using the file preview endpoint (#1260)
- Upgraded GEOIP DB file to Jun 2021 release (#1256)
- Added file created date to file info on the console (#1183)
- Added file size to file info on the console (#1183)
- Added internal support for connection pools for improved performance (#1278)
- Added new abstraction for workers executable files (#1276)
- Added a new API in the Users API to allow you to force update your user verification status (#1223)
- Using a fixed commit to avoid breaking changes for imagemagick extenstion (#1274)
- Updated the design of all the email templates (#1225)
- Refactored Devices page in Console: (#1167)
  - Renamed *Devices* to *Sessions*
  - Add Provider Icon to each Session
  - Add Anonymous Account Placeholder
- Upgraded phpmailer version to 6.5.0 (#1317)
- Upgraded telegraf docker image version to v1.2.0
- Added new environment variables to the `telegraf` service: (#1202)
  - _APP_INFLUXDB_HOST
  - _APP_INFLUXDB_PORT
- Added `expires` parameter to Account Recovery and Email Validation URL's
- Added new endpoint to get a session based on it's ID (#1294)
- Added added a new version param to the migration script (#1342)
- Improved Queue Interval for all workers from 5 seconds to 1 (#1308 Thanks to @Meldiron)

## Breaking Changes (Read before upgrading!)
- Renamed `env` param on `/v1/functions` to `runtime` (#1314)
- Renamed `deleteUser` method in all SDKs to `delete` (#1216)

## Bugs

- Fixed bug causing runtimes conflict and hanging executions when max Functions containers limit passed (#1288)
- Fixed 404 error when removing a project member on the Appwrite console (#1214)
- Fixed Swoole buffer output size to allow downloading files bigger than allowed size (#1189)
- Fixed ClamAV status when anti virus is not running (#1188)
- Fixed deleteSession which was removing cookieFallback from the localstorage on any logout instead of current session (#1206)
- Fixed Nepal flag (#1173)
- Fixed a bug in the Twitch OAuth adapter (#1209)
- Fixed missing session object when OAuth session creation event is triggered (#1208)
- Fixed bug where we didn't ignore the email case, converted all emails to lowercase internally (#1243)
- Fixed a console bug where you can't click a user with no name, added a placehoder for anonyomous users (#1220)
- Fixed unique keys not being updated when changing a user's email address (#1301)
- Fixed a bug where decimal integers where wrongly used with database filters (#1349)

## Security

- Fixed potential XSS injection on the console

# Version 0.8.0

## Features
- Refactoring SSL generation to work on every request so no domain environment variable is required for SSL generation (#1133)
- Added Anonymous Login ([RFC-010](https://github.com/appwrite/rfc/blob/main/010-anonymous-login.md), #914)
- Added events for functions and executions (#971)
- Added JWT support (#784)
- Added ARM support (#726)
- New awesome image preview features, supports borderRadius, borderColor, borderWidth 
- Split token & session models to become 2 different internal entities (#922)
- Added Dart 2.12 as a new Cloud Functions runtime (#989)
- Added option to disable email/password (#947)
- Added option to disable anonymous login (need to merge and apply changed) (#947)
- Added option to disable JWT auth (#947)
- Added option to disable team invites (#947)
- Option to limit number of users (good for app launches + root account PR) (#947)
- Added 2 new endpoints to the projects API to allow new settings 
- Enabled 501 errors (Not Implemented) from the error handler
- Added Python 3.9 as a new Cloud Functions runtime (#1044)
- Added Deno 1.8 as a new Cloud Functions runtime (#989)
- Upgraded to PHP 8.0 (#713)
- ClamAV is now disabled by default to allow lower min requirements for Appwrite (#1064)
- Added a new env var named `_APP_LOCALE` that allow to change the default `en` locale value (#1056)
- Updated all the console bottom control to be consistent. Dropped the `+` icon (#1062)
- Added Response Models for Documents and Preferences (#1075, #1102)
- Added new endpoint to update team membership roles (#1142)
- Removed DB connection from webhooks worker for improved performance (#1150)

## Bugs

- Fixed default value for HTTPS force option
- Fixed form array casting in dashboard (#1070)
- Fixed collection document rule form in dashboard (#1069)
- Bugs in the Teams API:
  - Fixed incorrect audit worker event names (#1143)
  - Increased limit of memberships fetched in `createTeamMembership` to 2000 (#1143)
  - Fixed exception thrown when SSL certificate is already stored in the database (#1151)
- Fixed user delete button in the Appwrite console (#1216)
- Fixed missing placeholder for user name when empty (#1220)

## Breaking Changes (Read before upgrading!)

- Rename `deleteuser` to `delete` on Users Api (#1089)
- Environment variable `_APP_FUNCTIONS_ENVS` renamed to `_APP_FUNCTIONS_RUNTIMES` (#1101)
- Only logged in users can execute functions (for guests, use anonymous login) (#976)
- Only the user who has triggered the execution get access to the relevant execution logs (#1045)
- Function execution environment variable `APPWRITE_FUNCTION_EVENT_PAYLOAD` renamed to `APPWRITE_FUNCTION_EVENT_DATA`  (#1045)
- Function execution environment variable `APPWRITE_FUNCTION_ENV_NAME` renamed to `APPWRITE_FUNCTION_RUNTIME_NAME` (#1101)
- Function execution environment variable `APPWRITE_FUNCTION_ENV_VERSION` renamed to `APPWRITE_FUNCTION_RUNTIME_VERSION` (#1101)
- Introduces rate limits for:
  - Team invite (10 requests in every 60 minutes per IP address) (#1088)
- Rename param `inviteId` to the more accurate `membershipId` in the Teams API (#1129)

# Version 0.7.2

## Features

- When creating new resources from the client API, the current user gets both read & write permissions by default. (#1007)
- Added timestamp to errors logs on the HTTP API container (#1002)
- Added verbose tests output on the terminal and CI (#1006)

## Upgrades

- Upgraded utopia-php/abuse to version 0.4.0
- Upgraded utopia-php/analytics to version 0.2.0

## Bugs

- Fixed certificates worker error on successful operations (#1010)
- Fixed head requests not responding (#998)
- Fixed bug when using auth credential for the Redis container (#993)
- Fixed server warning logs on 3** redirect endpoints (#1013)

# Version 0.7.1

## Features

- Better error logs on appwrite certificates worker
- Added option for Redis authentication
- Force adding a security email on setup
- SMTP is now disabled by default, no dummy SMTP is included in setup
- Added a new endpoint that returns the server and SDKs latest versions numbers #941
- Custom data strings, userId, and JWT available for cloud functions #967

## Upgrades

- Upgraded redis extenstion lib to version 5.3.3
- Upgraded maxmind extenstion lib to version 1.10.0
- Upgraded utopia-php/cli lib to version 0.10.0
- Upgraded matomo/device-detector lib to version 4.1.0
- Upgraded dragonmantank/cron-expression lib to version 3.1.0
- Upgraded influxdb/influxdb-php lib to version 1.15.2
- Upgraded phpmailer/phpmailer lib to version 6.3.0
- Upgraded adhocore/jwt lib to version 1.1.2
- Upgraded domnikl/statsd to slickdeals/statsd version 3.0
 
## Bug Fixes

- Updated missing storage env vars
- Fixed a bug, that added a wrong timzone offset to user log timestamps
- Fixed a bug, that Response format header was not added in the access-control-allow-header list.
- Fixed a bug where countryName is unknown on sessions (#933)
- Added missing event users.update.prefs (#952)
- Fixed bug not allowing to reset document permissions (#977)

## Security

- Fixed an XSS vulnerability in the Appwrite console

# Version 0.7.0

## Features

- Improved Webhooks and added new system events - [Learn more]()
- Added response to /locale/languages API with a list of languages (@TorstenDittmann ,[#351](https://github.com/appwrite/appwrite/issues/351))
- Added a new route in the Avatars API to get user initials avatar ([#386](https://github.com/appwrite/appwrite/issues/386))
- Added API response payload structure info and examples to the docs site ([#381](https://github.com/appwrite/appwrite/issues/381))
- Added support for Brotli compression (@PedroCisnerosSantana, @Rohitub222, [#310](https://github.com/appwrite/appwrite/issues/310))
- New deletion worker ([#521](https://github.com/appwrite/appwrite/issues/521))
- New maintenance worker - cleaning up system logs and other optimizations ([#766](https://github.com/appwrite/appwrite/pull/766))
- New email worker - all emails are now sent asynchronously for improved performance (@TorstenDittmann ,[#402](https://github.com/appwrite/appwrite/pull/402))
- Moved all Appwrite container logs to STDOUT & STDERR ([#389](https://github.com/appwrite/appwrite/issues/389))
- New Doctor CLI to debug the Appwrite server ([#415](https://github.com/appwrite/appwrite/issues/415))
- Added container names to docker-compose.yml (@drandell)
- Optimised function execution by using fully-qualified function calls
- Added support for boolean 'true' and 'false' in query strings alongside 1 and 0
- Updated storage calculation to match IEC standards
- Now using Alpine as base Docker image
- Switch standard dev ports to 95xx prefix ([#780](https://github.com/appwrite/appwrite/pull/780))
- User & Team name max length is now 128 chars and not 100 for better API consistency
- Collection name max length is now 128 chars and not 256 for better API consistency
- Project name max length is now 128 chars and not 100 for better API consistency
- Webhook name max length is now 128 chars and not 256 for better API consistency
- API Key name max length is now 128 chars and not 256 for better API consistency
- Task name max length is now 128 chars and not 256 for better API consistency
- Platform name max length is now 128 chars and not 256 for better API consistency
- Webhooks payloads are now exactly the same as any of the API response objects, documentation added
- Added new locale: Marathi -mr (@spielers)
- New and consistent response format for all API object + new response examples in the docs
  - Removed user roles attribute from user object (can be fetched from /v1/teams/memberships) **
  - Removed type attribute from session object response (used only internally)
  - ** - might be changed before merging to master
  - Added fallback option to 0.6 format for backward compatibility with any changes (@christyjacob4 [#772](https://github.com/appwrite/appwrite/pull/772))
- Added option to disable mail sending by setting an empty SMTP host value ([#730](https://github.com/appwrite/appwrite/issues/730))
- Upgraded installation script ([#490](https://github.com/appwrite/appwrite/issues/490))
- Added new environment variables for ClamAV hostname and port ([#780](https://github.com/appwrite/appwrite/pull/780))
- New OAuth adapter for Box.com (@armino-dev - [#420](https://github.com/appwrite/appwrite/issues/410))
- New OAuth adapter for PayPal sandbox  (@armino-dev - [#420](https://github.com/appwrite/appwrite/issues/410))
- New OAuth adapter for Tradeshift  (@armino-dev - [#855](https://github.com/appwrite/appwrite/pull/855))
- New OAuth adapter for Tradeshift sandbox  (@armino-dev - [#855](https://github.com/appwrite/appwrite/pull/855))
- Introducing new permssion types: role:guest & role:member
- Disabled rate-limits on server side integrations
- Refactored migration script 

### User Interface

- Updated grid for OAuth2 providers list in the console ([#413](https://github.com/appwrite/appwrite/issues/413))
- Added Google Fonts to Appwrite for offline availability 
- Added option to delete user from the console (@PineappleIOnic - [#538](https://github.com/appwrite/appwrite/issues/538))
- Added option to delete team from the console ([#380](https://github.com/appwrite/appwrite/issues/380))
- Added option to view team members from the console ([#378](https://github.com/appwrite/appwrite/issues/378))
- Add option to assign new team members to a team from the console and the API ([#379](https://github.com/appwrite/appwrite/issues/379))
- Added Select All Checkbox for on Console API key Scopes Screen ([#477](https://github.com/appwrite/appwrite/issues/477))
- Added pagination and search for team memberships route ([#387](https://github.com/appwrite/appwrite/issues/387))
- Added pagination for projects list on the console home page.
- UI performance & accessibility improvements ([#406](https://github.com/appwrite/appwrite/pull/406))
- New UI micro-interactions and CSS fixes (@AnatoleLucet)
- Added toggle to hide/show secret keys and passwords inside the dashboard (@kodumbeats, [#535](https://github.com/appwrite/appwrite/issues/535))

### Upgrades

- Upgraded QR codes generator library (@PedroCisnerosSantana - [#475](https://github.com/appwrite/appwrite/issues/475))
- Upgraded Traefik image to version 2.3
- Upgraded MariaDB to version 10.5.5
- Upgraded Redis Docker image to version 6.0 (alpine)
- Upgraded Influxdb Docker image to version 1.8 (alpine)
- Upgraded Redis Resque queue library to version 1.3.6 ([#319](https://github.com/appwrite/appwrite/issues/319))
- Upgraded ClamAV container image to version 1.0.11 ([#412](https://github.com/appwrite/appwrite/issues/412))
- Upgraded device detctor to version 3.12.6
- Upgraded GEOIP DB file to Feb 2021 release

## Breaking Changes (Read before upgrading!)

- **Deprecated** `first` and `last` query params for documents list route in the database API
- **Deprecated** Deprectaed Pubjabi Translations ('pn')
- **Deprecated** `PATCH /account/prefs` is now updating the prefs payload and not just merging it
- **Deprecated** `PATCH /users/:userId/prefs` is now updating the prefs payload and not just merging it
- Switched order of limit and offset params in all the SDKs `listDocuments` method for better consistency
- Default `limit` param value in all the SDKs `listDocuments` method is now 25 for better consistency

## Bug Fixes

- Fixed a bug that caused blocked users to be able to create sessions ([#777](https://github.com/appwrite/appwrite/pull/781))
- Fixed an issue where Special characters in _APP_OPENSSL_KEY_V1_ env caused an error ([#732](https://github.com/appwrite/appwrite/issues/732))
- Fixed an issue where Account webhook doesn't trigger through the console ([#493](https://github.com/appwrite/appwrite/issues/493))
- Fixed case sensitive country flag code ([#526](https://github.com/appwrite/appwrite/issues/526))
- Fixed redirect to Appwrite login page when deep link is provided ([#427](https://github.com/appwrite/appwrite/issues/427))
- Fixed an issue where Creating documents fails for parent documents would result in an error ([#514](https://github.com/appwrite/appwrite/issues/514))
- Fixed an issue with Email Sending Problem using external smtp ([#707](https://github.com/appwrite/appwrite/issues/707))
- Fixed an issue where you could not remove a key from User Prefs ([#316](https://github.com/appwrite/appwrite/issues/316))
- Fixed an issue where events are not fully visible in the console ([#492](https://github.com/appwrite/appwrite/issues/492))
- Fixed an issue where UI would wrongly validate integers ([#394](https://github.com/appwrite/appwrite/issues/394))
- Fixed an issue where graphs were cut in mobile view ([#376](https://github.com/appwrite/appwrite/issues/376))
- Fixed URL issue where console/ would not display list of projects ([#372](https://github.com/appwrite/appwrite/issues/372))
- Fixed output of /v1/health/queue/certificates returning wrong data
- Fixed bug where team members count was wrong in some cases
- Fixed network calculation for uploaded files
- Fixed a UI bug preventing float values in numeric fields
- Fixed scroll positioning when moving rules order up & down
- Fixed missing validation for database documents key length (32 chars)
- Grammar fix for pt-br email templates (@rubensdemelo)
- Fixed update form labels and tooltips for Flutter Android apps
- Fixed missing custom scopes param for OAuth2 session create API route
- Fixed wrong JSON validation when creating and updating database documents
- Fixed bug where max file size was limited to a max of 10MB
- Fixed bug preventing the deletion of the project logo
- Fixed Bug when trying to overwrite OAuth cookie in the Flutter SDK
- Fixed OAuth redirect when using the self-hosted instance default success URL ([#454](https://github.com/appwrite/appwrite/issues/454))
- Fixed bug denying authentication with Github OAuth provider
- Fixed a bug making read permission overwrite write permission in some cases
- Fixed consistent property names in databases by enforcing camel case

## Security

- Access to Health API now requires authentication with an API Key with access to `health.read` scope allowed
- Added option to force HTTPS connection to the Appwrite server (_APP_OPTIONS_FORCE_HTTPS)
- Now using your `_APP_SYSTEM_EMAIL_ADDRESS` as the email address for issuing and renewing SSL certificates
- Block iframe access to Appwrite console using the `X-Frame-Options` header.
- Fixed `roles` param input validator
- API Keys are now stored encrypted 
- Disabled domains whitlist ACL for the Appwrite console

# Version 0.6.2 (PRE-RELEASE)

## Features

- New OAuth adapter for sign-in with Apple

## Bug Fixes

- Fixed custom domain not setting correct domain
- Fixed wrong SDK method type in avatars browser route 
- Fixed bug denied public documents (*) to be accessed by guest users
- Fixed cache-control issue not allowing collection UI to update properly
- Fixed a bug where single permission tag in the console was not being saved
- Added missing webhooks events in the console
- Added missing option to delete project
- Fixed a bug where the session was not set properly when the API used an IP with a non-standard port as hostname
- Fixed bug where requests number on the dashboard was hidden when the number got too long
- Permission fields are not required for file creation or update

## Security

- [low severity] Patch for email library (https://github.com/advisories/GHSA-f7hx-fqxw-rvvj)

# Version 0.6.1 (PRE-RELEASE)

## Bug Fixes

- Fix for Google OAuth provider not working properly
- Fix for login error when using a remote host with non-default ports
- Removed empty activity tab on the document editor
- Changed upgrade script name to ‘migrate’ to better reflect what it actually does
- Fixed bug where after clicking the cancel option in the confirmation dialog the button got disabled
- Fixed a small grammar error in the documents list screen

# Version 0.6.0 (PRE-RELEASE)

## Features

- New collections UI with ability to create and update a collection
- New documents UI with ability to create and update a document
- Added support for Flutter iOS & Android apps
- Added support for default DB document values
- Exposed health API to all the server SDKs
- New locale for Khmer
- Added TypeScript type hinting to the JS SDK (@zevektor)
- Added LTR/RTL support for markdown editor
- Added cachebuster to version number on footer
- New OAuth logos
- Minor fixes to the dark mode theme
- Added JSON view for a project user
- Removed setKey and setMode methods from all client SDKs

## Breaking Changes

- Updated all the REST API query params to be in camelCase
- Normalized locale phone codes response body

## Bug Fixes

- Fixed project users logout button
- Fixed wrong target in database back link

# Version 0.5.3 (PRE-RELEASE)

## Bug Fixes

- Fixed bug where multiple unique attribute were allowed
- Blocked forms from being submitted unlimited times
  
# Version 0.5.2 (PRE-RELEASE)

## Bug Fixes

- Fixed missing attributes in user account

# Version 0.5.1 (PRE-RELEASE)

## Bug Fixes

- Delayed SSL init when server startup for traefik to be ready for HTTP challenge
- Enabled easy access to the upgrade tool from the terminal

# Version 0.5.0 (PRE-RELEASE)

## Features

- Upgraded core API PHP version to 7.4
- New database rule validation options
- Allow non-web platform to skip origin header
- Limited console dashboard to show max 5 alerts at the same time
- Added more webhooks events
- Normalized all webhooks event names
- Added support for SameSite cookie option with fallback cookie for old clients
- Added a new Discord OAuth adapter
- Added a new Twitch OAuth adapter
- Added a new Spotify OAuth adapter
- Added a new Yahoo OAuth adapter
- Added a new Salesforce OAuth adapter
- Added a new Yandex OAuth adapter
- Added a new Paypal OAuth adapter
- Added a new Bitly OAuth adapter
- Upgraded MariaDB image to version 1.0.2
- Upgraded SMTP image to version 1.0.1
- File upload route (POST /v1/storage/files) now accept a single file per request
- Added ENV vars to change system email sender name and address 
- Usage for requests made by project admin in the console are not counted as API usage
- Added ENV var to change default file upload size limit. New default value is 100MB
- Added option to delete file directly from the dashboard
- Added option to view file preview from the dashboard
- Added option to add custom domains with auto SSL certificate generator

## Bug Fixes

- Fixed bug where user status was saved as a string instead of an integer
- Fixed gravatar icons not showing up correctly on the console
- Fixed code location of project not found error
- Fixed bug where tags element would ignore tab key for parsing new tags
- Fixed OAuth login error saying project UID is missing when its not
- Fixed wrong input validation for user preferences

## Breaking Changes

- Merged Auth and Account service route to make the API REST compatible

# Version 0.4.0 (PRE-RELEASE)

## Features

- Added 5 new locales for locale service and email templates (is, ml, th, fo, ph, pn)
- 2 stage Docker build
- Limit HTTP origin check only to browser integrations
- Updated new Brexit date to 31-01-2020
- Added a version number to sign in and signup pages for easier debugging of issues
- Preparation for adding SameSite cookie option support
- Using native Docker volumes for setup for better cross-platform support and easier management of read/write permissions
- Added support for custom SSL certificates without needing to set a proxy
- Added project UID validation check when making an API call. This should help developers to understand our authentication errors better.
- Updated ClamAV docker image to version 1.0.7
- Updated MariaDB docker image to version 1.0.1
- Core Docker image size reduced to 127MB

## Security

- [PHP-FPM security patch fix](https://bugs.php.net/patch-display.php?bug_id=78599&patch=0001-Fix-bug-78599-env_path_info-underflow-can-lead-to-RC.patch&revision=latest) - Upgraded PHP version to 7.3.12 [Major]
- Remove executable permission from avatars files [Minor]
- Updated SDK Generator Twig dependency with security issue: https://www.exploit-db.com/exploits/44102 [Minor]

## Bug Fixes

- New loading message when creating a new project
- Fixed broken redirect URL when creating a new project
- Fixed broken modal when a user password is too short
- Fixed issue denying the creation of session cookies on localhosts with port other than 80 or 443
- Fixed bug that prevented actual file size calculation
- Fixed MariaDB SQL abuse table time field-type
- Fixed error message not showing up in console failed signup
- Fixed cookie session not being appropriately set when accessing the console from IP hostname

## Breaking Changes

- OAuth path is now /auth/login/oauth instead of /auth/oauth and /auth/oauth/callback is now /auth/login/oauth/callback, this is for better consistency with new login methods we will introduce in the future
- Changed file attribute sizeCompressed to sizeActual to better reflect server logic

# Version 0.3.0 (PRE-RELEASE)

## Features

- Added 19 new locales for locale service and email templates (af, ar, bn, cz, hu, hy, jv, ko, lt, ml, no, ru, si, sq, sv, ta, vi, zh-cn, zh-tw)
- New users service routes to allow updates pref and name update
- New OAuth adapters (Amazon, Dropbox, Microsoft, Slack, VK)
- Added support for ES6 require statements in JS SDK
- New Locale API route for fetching a list of continents

## Bug Fixes
- Fix for typos in PT-BR translations
- Fix for UI crash when project user was missing a name
- Fix for it locale including the en templates by mistake
- Fix for UI not showing user's prefs properly
- Fixed 401 unexpected error when no permission passed in creation of a new resource

## Breaking Changes

- users/deleteUsersSession method name changed to users/deleteUserSession in all SDKs for better consistency

# Version 0.2.0 (PRE-RELEASE)

## Features

- Added option to limit access to the Appwrite console
- Added option to disable abuse check and rate limits
- Added input field with the server API endpoint for easy access
- Added new OAuth providers for Google, Bitbucket, and GitLab
- Added 15 new locales for locale service and email templates (cat, de, es, fi, fr, gr, hi, id, it, nl, pt-br, pt-pt, ro, tr, ua)
- Improved test coverage for the project and synced DEV & CI environments settings

## Bug Fixes

- Fixed bug not allowing to update OAuth providers settings
- Fixed some broken API examples in docs
- Fixed bug that caused the Appwrite container to change DB directory file permissions.

## Breaking Changes

- Changed auth service 'redirect' param to 'confirm' for better clarity
- Updated all SDKs to sync with API changes<|MERGE_RESOLUTION|>--- conflicted
+++ resolved
@@ -1,14 +1,10 @@
-<<<<<<< HEAD
 # Unreleased Version 0.11.0
 - Added ability to create syncronous function executions
 - Introduced new execution model for functions
-=======
 # Version 0.9.4
-
 ## Security
 
 - Fixed security vulnerability that exposes project ID's from other admin users (#1453)
->>>>>>> 088ccb95
 
 # Version 0.9.3
 
