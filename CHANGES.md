# Version 0.8.0 (Not Released Yet)

## Features
<<<<<<< HEAD
- Realtime Integration (#948)
- Anonymous login (#914)
- Added events for functions and executions (#971)

=======

- Added Anonymous Login ([RFC-010](https://github.com/appwrite/rfc/blob/main/010-anonymous-login.md), #914)
- Added new Environment Variable to enable or disable Anonymous Login 
- Added events for functions and executions (#971)

## Bugs

- Fixed default value for HTTPS force option

>>>>>>> 6e5c2ecf
## Breaking Changes

- Only logged in users can execute functions (for guests, use anonymous login)
- Only the user who has triggered the execution get access to the relevant execution logs

# Version 0.7.2

## Features

- When creating new resources from the client API, the current user gets both read & write permissions by default. (#1007)
- Added timestamp to errors logs on the HTTP API container (#1002)
- Added verbose tests output on the terminal and CI (#1006)

## Upgrades

- Upgraded utopia-php/abuse to version 0.4.0
- Upgraded utopia-php/analytics to version 0.2.0

## Bugs

- Fixed certificates worker error on successful operations (#1010)
- Fixed head requests not responding (#998)
- Fixed bug when using auth credential for the Redis container (#993)
- Fixed server warning logs on 3** redirect endpoints (#1013)

# Version 0.7.1

## Features

- Better error logs on appwrite certificates worker
- Added option for Redis authentication
- Force adding a security email on setup
- SMTP is now disabled by default, no dummy SMTP is included in setup
- Added a new endpoint that returns the server and SDKs latest versions numbers #941
- Custom data strings, userId, and JWT available for cloud functions #967

## Upgrades

- Upgraded redis extenstion lib to version 5.3.3
- Upgraded maxmind extenstion lib to version 1.10.0
- Upgraded utopia-php/cli lib to version 0.10.0
- Upgraded matomo/device-detector lib to version 4.1.0
- Upgraded dragonmantank/cron-expression lib to version 3.1.0
- Upgraded influxdb/influxdb-php lib to version 1.15.2
- Upgraded phpmailer/phpmailer lib to version 6.3.0
- Upgraded adhocore/jwt lib to version 1.1.2
- Upgraded domnikl/statsd to slickdeals/statsd version 3.0
 
## Bug Fixes

- Updated missing storage env vars
- Fixed a bug, that added a wrong timzone offset to user log timestamps
- Fixed a bug, that Response format header was not added in the access-control-allow-header list.
- Fixed a bug where countryName is unknown on sessions (#933)
- Added missing event users.update.prefs (#952)
- Fixed bug not allowing to reset document permissions (#977)

## Security

- Fixed an XSS vulnerability in the Appwrite console

# Version 0.7.0

## Features

- Improved Webhooks and added new system events - [Learn more]()
- Added response to /locale/languages API with a list of languages (@TorstenDittmann ,[#351](https://github.com/appwrite/appwrite/issues/351))
- Added a new route in the Avatars API to get user initials avatar ([#386](https://github.com/appwrite/appwrite/issues/386))
- Added API response payload structure info and examples to the docs site ([#381](https://github.com/appwrite/appwrite/issues/381))
- Added support for Brotli compression (@PedroCisnerosSantana, @Rohitub222, [#310](https://github.com/appwrite/appwrite/issues/310))
- New deletion worker ([#521](https://github.com/appwrite/appwrite/issues/521))
- New maintenance worker - cleaning up system logs and other optimizations ([#766](https://github.com/appwrite/appwrite/pull/766))
- New email worker - all emails are now sent asynchronously for improved performance (@TorstenDittmann ,[#402](https://github.com/appwrite/appwrite/pull/402))
- Moved all Appwrite container logs to STDOUT & STDERR ([#389](https://github.com/appwrite/appwrite/issues/389))
- New Doctor CLI to debug the Appwrite server ([#415](https://github.com/appwrite/appwrite/issues/415))
- Added container names to docker-compose.yml (@drandell)
- Optimised function execution by using fully-qualified function calls
- Added support for boolean 'true' and 'false' in query strings alongside 1 and 0
- Updated storage calculation to match IEC standards
- Now using Alpine as base Docker image
- Switch standard dev ports to 95xx prefix ([#780](https://github.com/appwrite/appwrite/pull/780))
- User & Team name max length is now 128 chars and not 100 for better API consistency
- Collection name max length is now 128 chars and not 256 for better API consistency
- Project name max length is now 128 chars and not 100 for better API consistency
- Webhook name max length is now 128 chars and not 256 for better API consistency
- API Key name max length is now 128 chars and not 256 for better API consistency
- Task name max length is now 128 chars and not 256 for better API consistency
- Platform name max length is now 128 chars and not 256 for better API consistency
- Webhooks payloads are now exactly the same as any of the API response objects, documentation added
- Added new locale: Marathi -mr (@spielers)
- New and consistent response format for all API object + new response examples in the docs
  - Removed user roles attribute from user object (can be fetched from /v1/teams/memberships) **
  - Removed type attribute from session object response (used only internally)
  - ** - might be changed before merging to master
  - Added fallback option to 0.6 format for backward compatibility with any changes (@christyjacob4 [#772](https://github.com/appwrite/appwrite/pull/772))
- Added option to disable mail sending by setting an empty SMTP host value ([#730](https://github.com/appwrite/appwrite/issues/730))
- Upgraded installation script ([#490](https://github.com/appwrite/appwrite/issues/490))
- Added new environment variables for ClamAV hostname and port ([#780](https://github.com/appwrite/appwrite/pull/780))
- New OAuth adapter for Box.com (@armino-dev - [#420](https://github.com/appwrite/appwrite/issues/410))
- New OAuth adapter for PayPal sandbox  (@armino-dev - [#420](https://github.com/appwrite/appwrite/issues/410))
- New OAuth adapter for Tradeshift  (@armino-dev - [#855](https://github.com/appwrite/appwrite/pull/855))
- New OAuth adapter for Tradeshift sandbox  (@armino-dev - [#855](https://github.com/appwrite/appwrite/pull/855))
- Introducing new permssion types: role:guest & role:member
- Disabled rate-limits on server side integrations
- Refactored migration script 

### User Interface

- Updated grid for OAuth2 providers list in the console ([#413](https://github.com/appwrite/appwrite/issues/413))
- Added Google Fonts to Appwrite for offline availability 
- Added option to delete user from the console (@PineappleIOnic - [#538](https://github.com/appwrite/appwrite/issues/538))
- Added option to delete team from the console ([#380](https://github.com/appwrite/appwrite/issues/380))
- Added option to view team members from the console ([#378](https://github.com/appwrite/appwrite/issues/378))
- Add option to assign new team members to a team from the console and the API ([#379](https://github.com/appwrite/appwrite/issues/379))
- Added Select All Checkbox for on Console API key Scopes Screen ([#477](https://github.com/appwrite/appwrite/issues/477))
- Added pagination and search for team memberships route ([#387](https://github.com/appwrite/appwrite/issues/387))
- Added pagination for projects list on the console home page.
- UI performance & accessibility improvements ([#406](https://github.com/appwrite/appwrite/pull/406))
- New UI micro-interactions and CSS fixes (@AnatoleLucet)
- Added toggle to hide/show secret keys and passwords inside the dashboard (@kodumbeats, [#535](https://github.com/appwrite/appwrite/issues/535))

### Upgrades

- Upgraded QR codes generator library (@PedroCisnerosSantana - [#475](https://github.com/appwrite/appwrite/issues/475))
- Upgraded Traefik image to version 2.3
- Upgraded MariaDB to version 10.5.5
- Upgraded Redis Docker image to version 6.0 (alpine)
- Upgraded Influxdb Docker image to version 1.8 (alpine)
- Upgraded Redis Resque queue library to version 1.3.6 ([#319](https://github.com/appwrite/appwrite/issues/319))
- Upgraded ClamAV container image to version 1.0.11 ([#412](https://github.com/appwrite/appwrite/issues/412))
- Upgraded device detctor to version 3.12.6
- Upgraded GEOIP DB file to Feb 2021 release

## Breaking Changes (Read before upgrading!)

- **Deprecated** `first` and `last` query params for documents list route in the database API
- **Deprecated** Deprectaed Pubjabi Translations ('pn')
- **Deprecated** `PATCH /account/prefs` is now updating the prefs payload and not just merging it
- **Deprecated** `PATCH /users/:userId/prefs` is now updating the prefs payload and not just merging it
- Switched order of limit and offset params in all the SDKs `listDocuments` method for better consistency
- Default `limit` param value in all the SDKs `listDocuments` method is now 25 for better consistency

## Bug Fixes

- Fixed a bug that caused blocked users to be able to create sessions ([#777](https://github.com/appwrite/appwrite/pull/781))
- Fixed an issue where Special characters in _APP_OPENSSL_KEY_V1_ env caused an error ([#732](https://github.com/appwrite/appwrite/issues/732))
- Fixed an issue where Account webhook doesn't trigger through the console ([#493](https://github.com/appwrite/appwrite/issues/493))
- Fixed case sensitive country flag code ([#526](https://github.com/appwrite/appwrite/issues/526))
- Fixed redirect to Appwrite login page when deep link is provided ([#427](https://github.com/appwrite/appwrite/issues/427))
- Fixed an issue where Creating documents fails for parent documents would result in an error ([#514](https://github.com/appwrite/appwrite/issues/514))
- Fixed an issue with Email Sending Problem using external smtp ([#707](https://github.com/appwrite/appwrite/issues/707))
- Fixed an issue where you could not remove a key from User Prefs ([#316](https://github.com/appwrite/appwrite/issues/316))
- Fixed an issue where events are not fully visible in the console ([#492](https://github.com/appwrite/appwrite/issues/492))
- Fixed an issue where UI would wrongly validate integers ([#394](https://github.com/appwrite/appwrite/issues/394))
- Fixed an issue where graphs were cut in mobile view ([#376](https://github.com/appwrite/appwrite/issues/376))
- Fixed URL issue where console/ would not display list of projects ([#372](https://github.com/appwrite/appwrite/issues/372))
- Fixed output of /v1/health/queue/certificates returning wrong data
- Fixed bug where team members count was wrong in some cases
- Fixed network calculation for uploaded files
- Fixed a UI bug preventing float values in numeric fields
- Fixed scroll positioning when moving rules order up & down
- Fixed missing validation for database documents key length (32 chars)
- Grammar fix for pt-br email templates (@rubensdemelo)
- Fixed update form labels and tooltips for Flutter Android apps
- Fixed missing custom scopes param for OAuth2 session create API route
- Fixed wrong JSON validation when creating and updating database documents
- Fixed bug where max file size was limited to a max of 10MB
- Fixed bug preventing the deletion of the project logo
- Fixed Bug when trying to overwrite OAuth cookie in the Flutter SDK
- Fixed OAuth redirect when using the self-hosted instance default success URL ([#454](https://github.com/appwrite/appwrite/issues/454))
- Fixed bug denying authentication with Github OAuth provider
- Fixed a bug making read permission overwrite write permission in some cases
- Fixed consistent property names in databases by enforcing camel case

## Security

- Access to Health API now requires authentication with an API Key with access to `health.read` scope allowed
- Added option to force HTTPS connection to the Appwrite server (_APP_OPTIONS_FORCE_HTTPS)
- Now using your `_APP_SYSTEM_EMAIL_ADDRESS` as the email address for issuing and renewing SSL certificates
- Block iframe access to Appwrite console using the `X-Frame-Options` header.
- Fixed `roles` param input validator
- API Keys are now stored encrypted 
- Disabled domains whitlist ACL for the Appwrite console

# Version 0.6.2 (PRE-RELEASE)

## Features

- New OAuth adapter for sign-in with Apple

## Bug Fixes

- Fixed custom domain not setting correct domain
- Fixed wrong SDK method type in avatars browser route 
- Fixed bug denied public documents (*) to be accessed by guest users
- Fixed cache-control issue not allowing collection UI to update properly
- Fixed a bug where single permission tag in the console was not being saved
- Added missing webhooks events in the console
- Added missing option to delete project
- Fixed a bug where the session was not set properly when the API used an IP with a non-standard port as hostname
- Fixed bug where requests number on the dashboard was hidden when the number got too long
- Permission fields are not required for file creation or update

## Security

- [low severity] Patch for email library (https://github.com/advisories/GHSA-f7hx-fqxw-rvvj)

# Version 0.6.1 (PRE-RELEASE)

## Bug Fixes

- Fix for Google OAuth provider not working properly
- Fix for login error when using a remote host with non-default ports
- Removed empty activity tab on the document editor
- Changed upgrade script name to ‘migrate’ to better reflect what it actually does
- Fixed bug where after clicking the cancel option in the confirmation dialog the button got disabled
- Fixed a small grammar error in the documents list screen

# Version 0.6.0 (PRE-RELEASE)

## Features

- New collections UI with ability to create and update a collection
- New documents UI with ability to create and update a document
- Added support for Flutter iOS & Android apps
- Added support for default DB document values
- Exposed health API to all the server SDKs
- New locale for Khmer
- Added TypeScript type hinting to the JS SDK (@zevektor)
- Added LTR/RTL support for markdown editor
- Added cachebuster to version number on footer
- New OAuth logos
- Minor fixes to the dark mode theme
- Added JSON view for a project user
- Removed setKey and setMode methods from all client SDKs

## Breaking Changes

- Updated all the REST API query params to be in camelCase
- Normalized locale phone codes response body

## Bug Fixes

- Fixed project users logout button
- Fixed wrong target in database back link

# Version 0.5.3 (PRE-RELEASE)

## Bug Fixes

- Fixed bug where multiple unique attribute were allowed
- Blocked forms from being submitted unlimited times
  
# Version 0.5.2 (PRE-RELEASE)

## Bug Fixes

- Fixed missing attributes in user account

# Version 0.5.1 (PRE-RELEASE)

## Bug Fixes

- Delayed SSL init when server startup for traefik to be ready for HTTP challenge
- Enabled easy access to the upgrade tool from the terminal

# Version 0.5.0 (PRE-RELEASE)

## Features

- Upgraded core API PHP version to 7.4
- New database rule validation options
- Allow non-web platform to skip origin header
- Limited console dashboard to show max 5 alerts at the same time
- Added more webhooks events
- Normalized all webhooks event names
- Added support for SameSite cookie option with fallback cookie for old clients
- Added a new Discord OAuth adapter
- Added a new Twitch OAuth adapter
- Added a new Spotify OAuth adapter
- Added a new Yahoo OAuth adapter
- Added a new Salesforce OAuth adapter
- Added a new Yandex OAuth adapter
- Added a new Paypal OAuth adapter
- Added a new Bitly OAuth adapter
- Upgraded MariaDB image to version 1.0.2
- Upgraded SMTP image to version 1.0.1
- File upload route (POST /v1/storage/files) now accept a single file per request
- Added ENV vars to change system email sender name and address 
- Usage for requests made by project admin in the console are not counted as API usage
- Added ENV var to change default file upload size limit. New default value is 100MB
- Added option to delete file directly from the dashboard
- Added option to view file preview from the dashboard
- Added option to add custom domains with auto SSL certificate generator

## Bug Fixes

- Fixed bug where user status was saved as a string instead of an integer
- Fixed gravatar icons not showing up correctly on the console
- Fixed code location of project not found error
- Fixed bug where tags element would ignore tab key for parsing new tags
- Fixed OAuth login error saying project UID is missing when its not
- Fixed wrong input validation for user preferences

## Breaking Changes

- Merged Auth and Account service route to make the API REST compatible

# Version 0.4.0 (PRE-RELEASE)

## Features

- Added 5 new locales for locale service and email templates (is, ml, th, fo, ph, pn)
- 2 stage Docker build
- Limit HTTP origin check only to browser integrations
- Updated new Brexit date to 31-01-2020
- Added a version number to sign in and signup pages for easier debugging of issues
- Preparation for adding SameSite cookie option support
- Using native Docker volumes for setup for better cross-platform support and easier management of read/write permissions
- Added support for custom SSL certificates without needing to set a proxy
- Added project UID validation check when making an API call. This should help developers to understand our authentication errors better.
- Updated ClamAV docker image to version 1.0.7
- Updated MariaDB docker image to version 1.0.1
- Core Docker image size reduced to 127MB

## Security

- [PHP-FPM security patch fix](https://bugs.php.net/patch-display.php?bug_id=78599&patch=0001-Fix-bug-78599-env_path_info-underflow-can-lead-to-RC.patch&revision=latest) - Upgraded PHP version to 7.3.12 [Major]
- Remove executable permission from avatars files [Minor]
- Updated SDK Generator Twig dependency with security issue: https://www.exploit-db.com/exploits/44102 [Minor]

## Bug Fixes

- New loading message when creating a new project
- Fixed broken redirect URL when creating a new project
- Fixed broken modal when a user password is too short
- Fixed issue denying the creation of session cookies on localhosts with port other than 80 or 443
- Fixed bug that prevented actual file size calculation
- Fixed MariaDB SQL abuse table time field-type
- Fixed error message not showing up in console failed signup
- Fixed cookie session not being appropriately set when accessing the console from IP hostname

## Breaking Changes

- OAuth path is now /auth/login/oauth instead of /auth/oauth and /auth/oauth/callback is now /auth/login/oauth/callback, this is for better consistency with new login methods we will introduce in the future
- Changed file attribute sizeCompressed to sizeActual to better reflect server logic

# Version 0.3.0 (PRE-RELEASE)

## Features

- Added 19 new locales for locale service and email templates (af, ar, bn, cz, hu, hy, jv, ko, lt, ml, no, ru, si, sq, sv, ta, vi, zh-cn, zh-tw)
- New users service routes to allow updates pref and name update
- New OAuth adapters (Amazon, Dropbox, Microsoft, Slack, VK)
- Added support for ES6 require statements in JS SDK
- New Locale API route for fetching a list of continents

## Bug Fixes
- Fix for typos in PT-BR translations
- Fix for UI crash when project user was missing a name
- Fix for it locale including the en templates by mistake
- Fix for UI not showing user's prefs properly
- Fixed 401 unexpected error when no permission passed in creation of a new resource

## Breaking Changes

- users/deleteUsersSession method name changed to users/deleteUserSession in all SDKs for better consistency

# Version 0.2.0 (PRE-RELEASE)

## Features

- Added option to limit access to the Appwrite console
- Added option to disable abuse check and rate limits
- Added input field with the server API endpoint for easy access
- Added new OAuth providers for Google, Bitbucket, and GitLab
- Added 15 new locales for locale service and email templates (cat, de, es, fi, fr, gr, hi, id, it, nl, pt-br, pt-pt, ro, tr, ua)
- Improved test coverage for the project and synced DEV & CI environments settings

## Bug Fixes

- Fixed bug not allowing to update OAuth providers settings
- Fixed some broken API examples in docs
- Fixed bug that caused the Appwrite container to change DB directory file permissions.

## Breaking Changes

- Changed auth service 'redirect' param to 'confirm' for better clarity
- Updated all SDKs to sync with API changes<|MERGE_RESOLUTION|>--- conflicted
+++ resolved
@@ -1,13 +1,7 @@
 # Version 0.8.0 (Not Released Yet)
 
 ## Features
-<<<<<<< HEAD
-- Realtime Integration (#948)
-- Anonymous login (#914)
-- Added events for functions and executions (#971)
-
-=======
-
+- Realtime Integration ([RFC-014](https://github.com/appwrite/rfc/blob/main/014-realtime-api.md), #948)
 - Added Anonymous Login ([RFC-010](https://github.com/appwrite/rfc/blob/main/010-anonymous-login.md), #914)
 - Added new Environment Variable to enable or disable Anonymous Login 
 - Added events for functions and executions (#971)
@@ -16,7 +10,6 @@
 
 - Fixed default value for HTTPS force option
 
->>>>>>> 6e5c2ecf
 ## Breaking Changes
 
 - Only logged in users can execute functions (for guests, use anonymous login)
