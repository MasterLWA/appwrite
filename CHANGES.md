--- conflicted
+++ resolved
@@ -1,12 +1,6 @@
-<<<<<<< HEAD
+# Version TBD
 - Fix expire to formatTz in create account session [#4985](https://github.com/appwrite/appwrite/pull/4985)
-
-# Version 1.2.1
-## Features
-=======
-# Version TBD
 - Fix not storing function's response on response codes 5xx [#4610](https://github.com/appwrite/appwrite/pull/4610)
->>>>>>> 7d7ac975
 
 # Version 1.2.1
 ## Changes
