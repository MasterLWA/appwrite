# Version 0.7.0 (NOT-RELEASED)

## Features

- New route in Locale API to fetch a list of languages (@TorstenDittmann)
- Added Google Fonts to Appwrite for offline availability
- Added a new route in the Avatars API to get user initials avatar
- Added option to delete team from the console
- Added option to view team members from the console
- Added option to join a user to any team from the console
- Added support for Brotli compression (@PedroCisnerosSantana, @Rohitub222)
- New UI micro-interactions and CSS fixes (@AnatoleLucet)
- UI performance & accessibility improvments (#406)
- New Doctor CLI to debug the Appwrite server ([#415](https://github.com/appwrite/appwrite/issues/415))
- All emails are now sent asynchronously for improved performance (@TorstenDittmann)
- Updated grid for OAuth2 providers list in the console
- Upgraded Redis Resque queue library to version 1.3.6
- Added container names to docker-compose.yml (@drandell)
- Upgraded ClamAV container image to version 1.0.11 ([#412](https://github.com/appwrite/appwrite/issues/412))
- Optimised function execution by using fully-qualified function calls
- Added support for boolean 'true' and 'false' in query strings alongside 1 and 0
- Added pagination for projects list on the console home page.
- Updated storage calculation to match IEC standards
- Now using Alpine as base Docker image
<<<<<<< HEAD
- Upgraded device detctor to version 3.12.6
- Upgraded MariaDB to version 10.5.5
=======
- User name max length is now 128 chars and not 100 for better API consistency
- Team name max length is now 128 chars and not 100 for better API consistency
- Collection name max length is now 128 chars and not 256 for better API consistency
- Project name max length is now 128 chars and not 100 for better API consistency
- Webhook name max length is now 128 chars and not 256 for better API consistency
- API Key name max length is now 128 chars and not 256 for better API consistency
- Task name max length is now 128 chars and not 256 for better API consistency
- Platform name max length is now 128 chars and not 256 for better API consistency
>>>>>>> c8730d6c
- New and consistent response format for all API object + new response examples in the docs
  - Removed user roles attribute from user object (can be fetched from /v1/teams/memberships) **
  - Removed type attribute from session object response (used only internally)
  - ** - might be changed before merging to master

## Breaking Changes (Read before upgrading!)
- **Deprecated** `first` and `last` query params for documents list route in the database API
- **Deprecated** Deprectaed Pubjabi Translations ('pn')
- **Deprecated** `PATCH /account/prefs` is now updating the prefs payload and not just merging it
- **Deprecated** `PATCH /users/:userId/prefs` is now updating the prefs payload and not just merging it
- Switched order of limit and offset params in all the SDKs `listDocuments` method for better consistency
- Default `limit` param value in all the SDKs `listDocuments` method is now 25 for better consistency

## Bug Fixes

- Fixed output of /v1/health/queue/certificates returning wrong data
- Fixed bug where team members count was wrong in some cases
- Fixed network calculation for uploaded files
- Fixed a UI bug preventing float values in numeric fields
- Fixed scroll positioning when moving rules order up & down
- Fixed missing validation for database documents key length (32 chars)
- Grammer fix for pt-br email templates (@rubensdemelo)
- Fixed update form labels and tooltips for Flutter Android apps
- Fixed missing custom scopes param for OAuth2 session create API route
- Fixed wrong JSON validation when creating and updating database documnets
- Fixed bug where max file size was limited to max of 10MB
- Fixed bug preventing the deletion of the project logo
- Fixed Bug when trying to overwrite OAuth cookie in the Flutter SDK
- Fixed OAuth redirect when using the self-hosted instance default success URL ([#454](https://github.com/appwrite/appwrite/issues/454))
- Fixed bug denying authentication with Github OAuth provider
- New OAuth adapter for Box.com
- New OAuth adapter for PayPal sandbox
- Fixed a bug making read permission overwrite write permission in some cases

## Security

- Access to Health API now requires authentication with an API Key with access to `health.read` scope allowed
- Added option to force HTTPS connection to the Appwrite server (_APP_OPTIONS_FORCE_HTTPS)
- Now using your `_APP_SYSTEM_EMAIL_ADDRESS` as the email address for issuing and renewing SSL certificates
- Block iframe access to Appwrite console using the `X-Frame-Options` header.

# Version 0.6.2 (PRE-RELEASE)

## Features

- New OAuth adapter for sign-in with Apple

## Bug Fixes

- Fixed custom domain not setting correct domain
- Fixed wrong SDK method type in avatars browser route 
- Fixed bug denied public documents (*) to be accessed by guest users
- Fixed cache-control issue not allowing collection UI to update properly
- Fixed a bug where single permission tag in the console was not being saved
- Added missing webhooks events in the console
- Added missing option to delete project
- Fixed a bug where the session was not set properly when the API used an IP with a non-standard port as hostname
- Fixed bug where requests number on the dashboard was hidden when the number got too long
- Permission fields are not required for file creation or update

## Security

- [low severity] Patch for email library (https://github.com/advisories/GHSA-f7hx-fqxw-rvvj)

# Version 0.6.1 (PRE-RELEASE)

## Bug Fixes

- Fix for Google OAuth provider not working properly
- Fix for login error when using a remote host with non-default ports
- Removed empty activity tab on the document editor
- Changed upgrade script name to ‘migrate’ to better reflect what it actually does
- Fixed bug where after clicking the cancel option in the confirmation dialog the button got disabled
- Fixed a small grammar error in the documents list screen

# Version 0.6.0 (PRE-RELEASE)

## Features

- New collections UI with ability to create and update a collection
- New documents UI with ability to create and update a document
- Added support for Flutter iOS & Android apps
- Added support for default DB document values
- Exposed health API to all the server SDKs
- New locale for Khmer
- Added TypeScript type hinting to the JS SDK (@zevektor)
- Added LTR/RTL support for markdown editor
- Added cachebuster to version number on footer
- New OAuth logos
- Minor fixes to the dark mode theme
- Added JSON view for a project user
- Removed setKey and setMode methods from all client SDKs

## Breaking Changes

- Updated all the REST API query params to be in camelCase
- Normalized locale phone codes response body

## Bug Fixes

- Fixed project users logout button
- Fixed wrong target in database back link

# Version 0.5.3 (PRE-RELEASE)

## Bug Fixes

- Fixed bug where multiple unique attribute were allowed
- Blocked forms from being submitted unlimited times
  
# Version 0.5.2 (PRE-RELEASE)

## Bug Fixes

- Fixed missing attributes in user account

# Version 0.5.1 (PRE-RELEASE)

## Bug Fixes

- Delayed SSL init when server startup for traefik to be ready for HTTP challenge
- Enabled easy access to the upgrade tool from the terminal

# Version 0.5.0 (PRE-RELEASE)

## Features

- Upgraded core API PHP version to 7.4
- New database rule validation options
- Allow non-web platform to skip origin header
- Limited console dashboard to show max 5 alerts at the same time
- Added more webhooks events
- Normailized all webhooks event names
- Added support for SameSite cookie option with fallback cookie for old clients
- Added a new Discord OAuth adapter
- Added a new Twitch OAuth adapter
- Added a new Spotify OAuth adapter
- Added a new Yahoo OAuth adapter
- Added a new Salesforce OAuth adapter
- Added a new Yandex OAuth adapter
- Added a new Paypal OAuth adapter
- Added a new Bitly OAuth adapter
- Upgraded MariaDB image to version 1.0.2
- Upgraded SMTP image to version 1.0.1
- File upload route (POST /v1/storage/files) now accept a single file per request
- Added ENV vars to change system email sender name and address 
- Usage for requests made by project admin in the console are not counted as API usage
- Added ENV var to change default file upload size limit. New default value is 100MB
- Added option to delete file directly from the dashboard
- Added option to view file preview from the dashboard
- Added option to add custom domains with auto SSL certificate generator

## Bug Fixes

- Fixed bug where user status was saved as a string instead of an integer
- Fixed gravatar icons not showing up correctly on the console
- Fixed code location of project not found error
- Fixed bug where tags element would ignore tab key for parsing new tags
- Fixed OAuth login error saying project UID is missing when its not
- Fixed wrong input validation for user preferences

## Breaking Changes

- Merged Auth and Account service route to make the API REST compatible

# Version 0.4.0 (PRE-RELEASE)

## Features

- Added 5 new locales for locale service and email templates (is, ml, th, fo, ph, pn)
- 2 stage Docker build
- Limit HTTP origin check only to browser integrations
- Updated new Brexit date to 31-01-2020
- Added a version number to sign in and signup pages for easier debugging of issues
- Preparation for adding SameSite cookie option support
- Using native Docker volumes for setup for better cross-platform support and easier management of read/write permissions
- Added support for custom SSL certificates without needing to set a proxy
- Added project UID validation check when making an API call. This should help developers to understand our authentication errors better.
- Updated ClamAV docker image to version 1.0.7
- Updated MariaDB docker image to version 1.0.1
- Core Docker image size reduced to 127MB

## Security

- [PHP-FPM security patch fix](https://bugs.php.net/patch-display.php?bug_id=78599&patch=0001-Fix-bug-78599-env_path_info-underflow-can-lead-to-RC.patch&revision=latest) - Upgraded PHP version to 7.3.12 [Major]
- Remove executable permission from avatars files [Minor]
- Updated SDK Generator Twig dependency with security issue: https://www.exploit-db.com/exploits/44102 [Minor]

## Bug Fixes

- New loading message when creating a new project
- Fixed broken redirect URL when creating a new project
- Fixed broken modal when a user password is too short
- Fixed issue denying the creation of session cookies on localhosts with port other than 80 or 443
- Fixed bug that prevented actual file size calculation
- Fixed MariaDB SQL abuse table time field-type
- Fixed error message not showing up in console failed signup
- Fixed cookie session not being appropriately set when accessing the console from IP hostname

## Breaking Changes

- OAuth path is now /auth/login/oauth instead of /auth/oauth and /auth/oauth/callback is now /auth/login/oauth/callback, this is for better consistency with new login methods we will introduce in the future
- Changed file attribute sizeCompressed to sizeActual to better reflect server logic

# Version 0.3.0 (PRE-RELEASE)

## Features

- Added 19 new locales for locale service and email templates (af, ar, bn, cz, hu, hy, jv, ko, lt, ml, no, ru, si, sq, sv, ta, vi, zh-cn, zh-tw)
- New users service routes to allow updates pref and name update
- New OAuth adapters (Amazon, Dropbox, Microsoft, Slack, VK)
- Added support for ES6 require statements in JS SDK
- New Locale API route for fetching a list of continents

## Bug Fixes
- Fix for typos in PT-BR translations
- Fix for UI crash when project user was missing a name
- Fix for it locale including the en templates by mistake
- Fix for UI not showing user's prefs properly
- Fixed 401 unexpected error when no permission passed in creation of a new resource

## Breaking Changes

- users/deleteUsersSession method name changed to users/deleteUserSession in all SDKs for better consistency

# Version 0.2.0 (PRE-RELEASE)

## Features

- Added option to limit access to the Appwrite console
- Added option to disable abuse check and rate limits
- Added input field with the server API endpoint for easy access
- Added new OAuth providers for Google, Bitbucket, and GitLab
- Added 15 new locales for locale service and email templates (cat, de, es, fi, fr, gr, hi, id, it, nl, pt-br, pt-pt, ro, tr, ua)
- Improved test coverage for the project and synced DEV & CI environments settings

## Bug Fixes

- Fixed bug not allowing to update OAuth providers settings
- Fixed some broken API examples in docs
- Fixed bug that caused the Appwrite container to change DB directory file permissions.

## Breaking Changes

- Changed auth service 'redirect' param to 'confirm' for better clarity
- Updated all SDKs to sync with API changes<|MERGE_RESOLUTION|>--- conflicted
+++ resolved
@@ -22,10 +22,8 @@
 - Added pagination for projects list on the console home page.
 - Updated storage calculation to match IEC standards
 - Now using Alpine as base Docker image
-<<<<<<< HEAD
 - Upgraded device detctor to version 3.12.6
 - Upgraded MariaDB to version 10.5.5
-=======
 - User name max length is now 128 chars and not 100 for better API consistency
 - Team name max length is now 128 chars and not 100 for better API consistency
 - Collection name max length is now 128 chars and not 256 for better API consistency
@@ -34,7 +32,6 @@
 - API Key name max length is now 128 chars and not 256 for better API consistency
 - Task name max length is now 128 chars and not 256 for better API consistency
 - Platform name max length is now 128 chars and not 256 for better API consistency
->>>>>>> c8730d6c
 - New and consistent response format for all API object + new response examples in the docs
   - Removed user roles attribute from user object (can be fetched from /v1/teams/memberships) **
   - Removed type attribute from session object response (used only internally)
