# Version 1.2.1
<<<<<<< HEAD
## Features

## Changes

## Bugs
- Add flutter-web as a platform type [#4992](https://github.com/appwrite/appwrite/pull/4992)
=======
## Bugs
- Fix a few null safety warnings [#4654](https://github.com/appwrite/appwrite/pull/4654)
- Fix timestamp format in Realtime response [#4515](https://github.com/appwrite/appwrite/pull/4515)
>>>>>>> b645f428

# Version 1.2.0
## Features
- Added GraphQL API [#974](https://github.com/appwrite/appwrite/pull/974)
- Added GraphQL Explorer [#974](https://github.com/appwrite/appwrite/pull/974)
- Added ability to set max sessions per user per project [#4831](https://github.com/appwrite/appwrite/pull/4831)

## Changes
- Get default region from environment on project create [#4780](https://github.com/appwrite/appwrite/pull/4780)
- Fix french translation [#4782](https://github.com/appwrite/appwrite/pull/4782)
- Fix max mimetype size [#4814](https://github.com/appwrite/appwrite/pull/4814)

## Bugs
- Fix invited account verified status [#4776](https://github.com/appwrite/appwrite/pull/4776)

# Version 1.1.2
## Changes
- Released `appwrite/console` [2.0.2](https://github.com/appwrite/console/releases/tag/2.0.2)
- Make `region` parameter optional with default for project create [#4763](https://github.com/appwrite/appwrite/pull/4763)

## Bugs
- Fix default oauth paths [#4725](https://github.com/appwrite/appwrite/pull/4725)
- Fix session expiration, and expired session deletion [#4739](https://github.com/appwrite/appwrite/pull/4739)
- Fix processing status on sync executions [#4737](https://github.com/appwrite/appwrite/pull/4737)
- Fix Locale API returning Unknown continent [#4761](https://github.com/appwrite/appwrite/pull/4761)

# Version 1.1.1
## Bugs
- Fix Deletes worker using incorrect device for file deletion [#4662](https://github.com/appwrite/appwrite/pull/4662)
- Fix Migration for Stats adding the region attribute [#4704](https://github.com/appwrite/appwrite/pull/4704)
- Fix Migration stopping scheduled functions [#4704](https://github.com/appwrite/appwrite/pull/4704)
- Fix Migration enabling OAuth providers with data by default [#4704](https://github.com/appwrite/appwrite/pull/4704)
- Fix Error pages when OAuth providers are disabled [#4704](https://github.com/appwrite/appwrite/pull/4704)

# Version 1.1.0
## Features
- Added support for the new Appwrite Console [#4655](https://github.com/appwrite/appwrite/pull/4655)
- Added new property to projects configuration: `authDuration` which allows you to alter the duration of signed in sessions for your project. [#4618](https://github.com/appwrite/appwrite/pull/4618)

## Bugs
- Fix license detection for Flutter and Dart SDKs [#4435](https://github.com/appwrite/appwrite/pull/4435)
- Fix missing realtime event for create function deployment [#4574](https://github.com/appwrite/appwrite/pull/4574)
- Fix missing `status`, `buildStderr` and `buildStderr` from get deployment response [#4611](https://github.com/appwrite/appwrite/pull/4611)
- Fix project pagination in DB usage aggregation [#4517](https://github.com/appwrite/appwrite/pull/4517)
- Fix missing file permissions due to cache [#4661](https://github.com/appwrite/appwrite/pull/4661)
- Fix usage stats for async function executions [#4674](https://github.com/appwrite/appwrite/pull/4674)

# Version 1.0.3
## Bugs
- Fix document audit deletion [#4429](https://github.com/appwrite/appwrite/pull/4429)
- Fix attribute and index deletion when deleting a collection [#4429](https://github.com/appwrite/appwrite/pull/4429)

# Version 1.0.2
## Bugs
- Fixed nullable values in functions variables [#3885](https://github.com/appwrite/appwrite/pull/3885)
- Fixed migration for audit by migrating the `time` attribute [#4038](https://github.com/appwrite/appwrite/pull/4038)
- Fixed default value for creating Boolean Attribute [#4040](https://github.com/appwrite/appwrite/pull/4040)
- Fixed phone authentication code to be hashed in the internal database [#3906](https://github.com/appwrite/appwrite/pull/3906)
- Fixed `/v1/teams/:teamId/memberships/:membershipId` response [#3883](https://github.com/appwrite/appwrite/pull/3883)
- Fixed removing variables when function is deleted [#3884](https://github.com/appwrite/appwrite/pull/3884)
- Fixed scheduled function not being triggered [#3908](https://github.com/appwrite/appwrite/pull/3908)
- Fixed Phone Provider configuration [#3862](https://github.com/appwrite/appwrite/pull/3883)
- Fixed Queries with `0` values [utopia-php/database#194](https://github.com/utopia-php/database/pull/194)

# Version 1.0.1
## Bugs
- Fixed migration for abuse by migrating the `time` attribute [#3839](https://github.com/appwrite/appwrite/pull/3839)

# Version 1.0.0
## BREAKING CHANGES
- All Date values are now stored as ISO-8601 instead of UNIX timestamps [#3516](https://github.com/appwrite/appwrite/pull/3516)
- Permission levels and syntax have been reworked. See the Permissions V2 section in the document for more information [#3700](https://github.com/appwrite/appwrite/pull/3700)
- Function Variables are now stored in a separate collection with their own API endpoints [#3634](https://github.com/appwrite/appwrite/pull/3634)
- Resources that are computed asynchronously, such as function deployments, will now return a `202 Accepted` status code instead of `200 OK` [#3547](https://github.com/appwrite/appwrite/pull/3547)
- Queries have been improved to allow even more flexibility, and introduced to new endpoints. See the Queries V2 section in the document for more information [#3702](https://github.com/appwrite/appwrite/pull/3702)
- Compound indexes are now more flexible [#151](https://github.com/utopia-php/database/pull/151)
- `createExecution` parameter `async` default value was changed from `true` to `false` [#3781](https://github.com/appwrite/appwrite/pull/3781)
- String attribute `status` has been refactored to a Boolean attribute `enabled` in the functions collection [#3798](https://github.com/appwrite/appwrite/pull/3798)
- `time` attribute in Execution response model has been renamed to `duration` to be more consistent with other response models. [#3801](https://github.com/appwrite/appwrite/pull/3801) 
- Renamed the following list endpoints to stay consistent with other endpoints [#3825](https://github.com/appwrite/appwrite/pull/3825)
  - `getMemberships` to `listMemberships` in Teams API
  - `getMemberships` to `listMemberships` in Users API
  - `getLogs` to `listLogs` in Users API
  - `getLogs` to `listLogs` in Accounts API
  - `getSessions` to `listSessions` in Accounts API
  - `getSessions` to `listSessions` in Users API
  - `getCountries` to `listCountries` in Locale API
  - `getCountriesEU` to `listCountriesEU` in Locale API
  - `getCountriesPhones` to `listCountriesPhones` in Locale API
  - `getContinents` to `listContinents` in Locale API
  - `getCurrencies` to `listCurrencies` in Locale API
  - `getLanguages` to `listLanguages` in Locale API

## Features
- Added the UI to see the Parent ID of all resources within the UI. [#3653](https://github.com/appwrite/appwrite/pull/3653)
- Added automatic cache cleaning for internal Appwrite services [#3491](https://github.com/appwrite/appwrite/pull/3491)
- Added the ability for Appwrite to handle importing hashed passwords, this can be leveraged to import existing user data from other systems. More information can be found in the document linked above. [#2747](https://github.com/appwrite/appwrite/pull/2747)
- `Users` has now been renamed to `Authentication` within the Appwrite console [#3664](https://github.com/appwrite/appwrite/pull/3664)
- More endpoints were made public (for guests) with proper rate limits [#3741](https://github.com/appwrite/appwrite/pull/3741)
- Added Disqus, Podio, and Etsy OAuth providers [#3526](https://github.com/appwrite/appwrite/pull/3526), [#3488](https://github.com/appwrite/appwrite/pull/3488), [#3522](https://github.com/appwrite/appwrite/pull/3522)
- Function logs now capture stdout [#3656](https://github.com/appwrite/appwrite/pull/3656)
- Added the ability to grant guests write permissions for documents, files and executions [#3727](https://github.com/appwrite/appwrite/pull/3727)

## Bugs
- Fixed an issue where after resetting your password in the Appwrite console, you would not be redirected to the login page. [#3654](https://github.com/appwrite/appwrite/pull/3654)
- Fixed an issue where invalid data could be loaded into the Appwrite console. [#3660](https://github.com/appwrite/appwrite/pull/3660)
- Fixed an issue where users using the MySQL adapter for Appwrite would run into an issue with full text indexes [#154](https://github.com/utopia-php/database/pull/154)
- Fix teams being created with no owners [#3558](https://github.com/appwrite/appwrite/pull/3558)
- Fixed a bug where you could not search users by phone [#3619](https://github.com/appwrite/appwrite/pull/3619)
- Fixed a bug where unaccepted invitations would grant access to projects [#3738](https://github.com/appwrite/appwrite/pull/3738)

# Version 0.15.3
## Features
- Added hint during Installation for DNS Configuration by @PineappleIOnic in https://github.com/appwrite/appwrite/pull/2450
## Bugs
- Fixed Migration for Attributes and Indexes by @TorstenDittmann in https://github.com/appwrite/appwrite/pull/3568
- Fixed Closed Icon in the alerts to be centered by @TorstenDittmann in https://github.com/appwrite/appwrite/pull/3594
- Fixed Response Model for Get and Update Database Endpoint by @ishanvyas22 in https://github.com/appwrite/appwrite/pull/3553
- Fixed Missing Usage on Functions exection by @Meldiron in https://github.com/appwrite/appwrite/pull/3543
- Fixed Validation for Permissions to only accept a maximum of 100 Permissions for all endpoints by @Meldiron in https://github.com/appwrite/appwrite/pull/3532
- Fixed backwards compatibility for Create Email Session Endpoint by @stnguyen90 in https://github.com/appwrite/appwrite/pull/3517

# Version 0.15.2
## Bugs
- Fixed Realtime Authentication for the Console by @TorstenDittmann in https://github.com/appwrite/appwrite/pull/3506
- Fixed Collection Usage by @stnguyen90 in https://github.com/appwrite/appwrite/pull/3505
- Fixed `$createdAt` after updating document by @Meldiron in https://github.com/appwrite/appwrite/pull/3498
- Fixed Redirect after deleting Collection in Console @TorstenDittmann in https://github.com/appwrite/appwrite/pull/3476
- Fixed broken Link for Documents under Collections by @TorstenDittmann in https://github.com/appwrite/appwrite/pull/3469

# Version 0.15.1
## Bugs
- Fixed SMS for `createVerification` by @christyjacob4 in https://github.com/appwrite/appwrite/pull/3454
- Fixed missing Attributes when creating an Index by @TorstenDittmann in https://github.com/appwrite/appwrite/pull/3461
- Fixed broken Link for Documents under Collections by @TorstenDittmann in https://github.com/appwrite/appwrite/pull/3461
- Fixed all `$createdAt` and `$updatedAt` occurences in the UI by @TorstenDittmann in https://github.com/appwrite/appwrite/pull/3461
- Fixed Delete Document from the UI by @TorstenDittmann in https://github.com/appwrite/appwrite/pull/3463
- Fixed internal Attribute and Index key on Migration by @TorstenDittmann in https://github.com/appwrite/appwrite/pull/3455

## Docs
- Updated Phone Authentication by @christyjacob4 in https://github.com/appwrite/appwrite/pull/3456

# Version 0.15.0

## BREAKING CHANGES
- Docker Compose V2 is required now
- The `POST:/v1/account/sessions` endpoint is now `POST:/v1/account/sessions/email`
- All `/v1/database/...` endpoints are now `/v1/databases/...`
- `dateCreated` attribute is removed from Teams
- `dateCreated` attribute is removed from Executions
- `dateCreated` attribute is removed from Files
- `dateCreated` and `dateUpdated` attributes are removed from Functions
- `dateCreated` and `dateUpdated` attributes are removed from Deployments
- `dateCreated` and `dateUpdated` attributes are removed from Buckets
- Following Events for Webhooks and Functions are changed:
  - `collections.[COLLECTION_ID]` is now `databases.[DATABASE_ID].collections.[COLLECTION_ID]`
  - `collections.[COLLECTION_ID].documents.[DOCUMENT_ID]` is now `databases.[DATABASE_ID].collections.[COLLECTION_ID].documents.[DOCUMENT_ID]`
- Following Realtime Channels are changed:
  - `collections.[COLLECTION_ID]` is now `databases.[DATABASE_ID].collections.[COLLECTION_ID]`
  - `collections.[COLLECTION_ID].documents` is now `databases.[DATABASE_ID].collections.[COLLECTION_ID].documents`
- After Migration a Database called `default` is created for all your existing Database Collections

## Features
- Added Phone Authentication by @TorstenDittmann in https://github.com/appwrite/appwrite/pull/3357
  - Added Twilio Support
  - Added TextMagic Support
  - Added Telesign Support
  - Added Endpoint to create Phone Session (`POST:/v1/account/sessions/phone`)
  - Added Endpoint to confirm Phone Session (`PUT:/v1/account/sessions/phone`)
  - Added Endpoint to update Account Phone Number (`PATCH:/v1/account/phone`)
  - Added Endpoint to create Account Phone Verification (`POST:/v1/account/verification/phone`)
  - Added Endpoint to confirm Account Phone Verification (`PUT:/v1/account/verification/phone`)
  - Added `_APP_PHONE_PROVIDER` and `_APP_PHONE_FROM` Environment Variable
  - Added `phone` and `phoneVerification` Attribute to User
- Added `$createdAt` and `$updatedAt` Attributes by @TorstenDittmann in https://github.com/appwrite/appwrite/pull/3382
  - Bucket
  - Collection
  - Deployment
  - Document
  - Domain
  - Execution
  - File
  - Func
  - Key
  - Membership
  - Platform
  - Project
  - Team
  - User
  - Webhook
  - Session (only `$createdAt`)
  - Token (only `$createdAt`)
- Added Databases Resource to the Database Service by @lohanidamodar in https://github.com/appwrite/appwrite/pull/3338
  - Added `databases.read` and `databases.write` Scopes for API Keys
- Added New Runtimes
  - Dart 2.17
  - Deno 1.21
  - Java 18
  - Node 18
- Webhooks now have a Signature Key for proof of Origin by @shimonewman in https://github.com/appwrite/appwrite/pull/3351
- Start using Docker Compose V2 (from `docker-compose` to `docker compose`) by @Meldiron in https://github.com/appwrite/appwrite/pull/3362
- Added support for selfhosted Gitlab (OAuth) by @Meldiron in https://github.com/appwrite/appwrite/pull/3366
- Added Dailymotion OAuth Provider by @2002Bishwajeet in https://github.com/appwrite/appwrite/pull/3371
- Added Autodesk OAuth Provider by @Haimantika in https://github.com/appwrite/appwrite/pull/3420
- Ignore Service Checks when using API Key by @stnguyen90 in https://github.com/appwrite/appwrite/pull/3270
- Added WebM as MIME- and Preview Type by @chuongtang in https://github.com/appwrite/appwrite/pull/3327
- Expired User Sessions are now deleted by the Maintenance Worker by @TorstenDittmann in https://github.com/appwrite/appwrite/pull/3324
- Increased JWT rate-limit to 100 per hour by @abnegate in https://github.com/appwrite/appwrite/pull/3345
- Internal Database Relations are now resolved using the Internal ID by @fogelito in https://github.com/appwrite/appwrite/pull/3383
- Permissions for Documents can be updated without payload now by @gepd in https://github.com/appwrite/appwrite/pull/3346

## Bugs
- Fixed Zoom OAuth scopes
- Fixed empty build logs for Functions
- Fixed unnecessary SMTP check on Team Invite using an API Key by @stnguyen90 in https://github.com/appwrite/appwrite/pull/3270
- Fixed Error Message when adding Team Member to project by @stnguyen90 in https://github.com/appwrite/appwrite/pull/3296
- Fixed .NET Runtime Logo by @adityaoberai in https://github.com/appwrite/appwrite/pull/3315
- Fixed unnecessary Function execution delays by @Meldiron in https://github.com/appwrite/appwrite/pull/3348
- Fixed Runtime race conditions on cold start by @PineappleIOnic in https://github.com/appwrite/appwrite/pull/3361
- Fixed Malayalam translation by @varghesejose2020 in https://github.com/appwrite/appwrite/pull/2561
- Fixed English translation by @MATsxm in https://github.com/appwrite/appwrite/pull/3337
- Fixed spelling in Realtime Worker logs by @gireeshp in https://github.com/appwrite/appwrite/pull/1663
- Fixed Docs URL for Yammer OAuth by @everly-gif in https://github.com/appwrite/appwrite/pull/3402

# Version 0.14.2

## Features

- Support for Backblaze adapter in Storage
- Support for Linode adapter in Storage
- Support for Wasabi adapter in Storage
- New Cloud Function Runtimes:
  - Dart 2.17
  - Deno 1.21
  - Java 18
  - Node 18
- Improved overall Migration speed


# Version 0.14.1

## Bugs
* Fixed scheduled Cloud Functions execution with cron-job by @TorstenDittmann in https://github.com/appwrite/appwrite/pull/3245
* Fixed missing runtime icons by @TorstenDittmann in https://github.com/appwrite/appwrite/pull/3234
* Fixed Google OAuth by @Meldiron in https://github.com/appwrite/appwrite/pull/3236
* Fixed certificate generation when hostname was set to 'localhost' by @Meldiron in https://github.com/appwrite/appwrite/pull/3237
* Fixed Installation overriding default env variables by @TorstenDittmann in https://github.com/appwrite/appwrite/pull/3241

# Version 0.14.0

## Features
- **BREAKING CHANGE** New Event Model
  - The new Event Model allows you to define events for Webhooks or Functions more granular
  - Account and Users events have been merged to just Users
  - Examples:
    - `database.documents.create` is now `collections.[COLLECTION_ID].documents.[DOCUMENT_ID].create`
    - Both placeholders needs to be replaced with either `*` for wildcard or an ID of the respective collection or document
    - So you can listen to every document that is created in the `posts` collection with `collections.posts.*.documents.*.create`
  - `event` in the Realtime payload has been renamed to `events` and contains all possible events
  - `X-Appwrite-Webhook-Event` Webhook header has been renamed to `X-Appwrite-Webhook-Events` and contains all possible events
- **BREAKING CHANGE** Renamed `providers` to `authProviders` in Projects
- **BREAKING CHANGE** Renamed `stdout` to `response` in Execution
- **BREAKING CHANGE** Removed delete endpoint from the Accounts API
- **BREAKING CHANGE** Renamed `name` to `userName` on Membership response model
- **BREAKING CHANGE** Renamed `email` to `userEmail` on Membership response model
- **BREAKING CHANGE** Renamed `event` to `events` on Realtime Response and now is an array of strings
- Added `teamName` to Membership response model
- Added new endpoint to update user's status from the Accounts API
- Deleted users will now free their ID and not reserve it anymore
- Added new endpoint to list all memberships on the Users API
- Increased Execution `response` to 1MB
- Increased Build `stdout` to 1MB
- Added Wildcard support to Platforms
- Added Activity page to Teams console
- Added button to verify/unverify user's e-mail address in the console
- Added Docker log limits to `docker-compose.yaml`
- Renamed `_APP_EXECUTOR_RUNTIME_NETWORK` environment variable to `OPEN_RUNTIMES_NETWORK`
- Added Auth0 OAuth2 provider
- Added Okta Oauth2 provider @tanay1337 in https://github.com/appwrite/appwrite/pull/3139

## Bugs
- Fixed issues with `min`, `max` and `default` values for float attributes
- Fixed account created with Magic URL to set a new password
- Fixed Database to respect `null` values
- Fixed missing realtime events from the Users API
- Fixed missing events when all sessions are deleted from the Users and Account API
- Fixed dots in database attributes
- Fixed renewal of SSL certificates
- Fixed errors in the certificates workers
- Fixed HTTPS redirect bug for non GET requests
- Fixed search when a User is updated
- Fixed aspect ratio bug in Avatars API
- Fixed wrong `Fail to Warmup ...` error message in Executor
- Fixed UI when file uploader is covered by jumpt to top button
- Fixed bug that allowed Queries on failed indexes
- Fixed UI when an alert with a lot text disappears too fast by increasing duration
- Fixed issues with cache and case-sensivity on ID's
- Fixed storage stats by upgrading to `BIGINT`
- Fixed `storage.total` stats which now is a sum of `storage.files.total` and `storage.deployments.total`
- Fixed Project logo preview
- Fixed UI for missing icons in Collection attributes
- Fixed UI to allow single-character custom ID's
- Fixed array size validation in the Database Service
- Fixed file preview when file extension is missing
- Fixed `Open an Issue` link in the console
- Fixed missing environment variables on Executor service
- Fixed all endpoints that expect an Array in their params to have not more than 100 items
- Added Executor host variables as a part of infrastructure configuration by @sjke in https://github.com/appwrite/appwrite/pull/3084
- Added new tab/window for new release link by @Akshay-Rana-Gujjar in https://github.com/appwrite/appwrite/pull/3202

# Version 0.13.4

## Features
- Added `detailedTrace` to Logger events
- Added new `_APP_STORAGE_PREVIEW_LIMIT` environment variable to configure maximum preview file size

## Bugs
- Fixed missing volume mount in Docker Compose
- Fixed upload with Bucket File permission
- Fixed custom ID validation in Console
- Fixed file preview with no `output` passed
- Fixed GitHub issue URL in Console
- Fixed double PDOException logging
- Fixed functions cleanup when container is already initialized
- Fixed float input precision in Console

# Version 0.13.3
## Bugs
- Fixed search for terms that inlcude `@` characters
- Fixed Bucket permissions
- Fixed file upload error in UI
- Fixed input field for float attributes in UI
- Fixed `appwrite-executor` restart behavior in docker-compose.yml

# Version 0.13.2
## Bugs
- Fixed global issue with write permissions
- Added missing `_APP_EXECUTOR_SECRET` environment variable for deletes worker
- Increased execution `stdout` and `stderr` from 8000 to 16384 character limit
- Increased maximum file size for image preview to 20mb
- Fixed iOS platforms for origin validation by @stnguyen90 in https://github.com/appwrite/appwrite/pull/2907

# Version 0.13.1
## Bugs
- Fixed the Console UI redirect breaking the header and navigation
- Fixed timeout in Functions API to respect the environment variable `_APP_FUNCTIONS_TIMEOUT`
- Fixed team invite to be invalid after successful use by @Malte2036 in https://github.com/appwrite/appwrite/issues/2593

# Version 0.13.0
## Features
### Functions
- Synchronous function execution
- Improved functions execution times by alot
- Added a new worker to build deployments
- Functions are now executed differently and your functions need to be adapted **Breaking Change**
- Tags are now called Deployments **Breaking Change**
- Renamed `tagId` to `deplyomentId` in collections **Breaking Change**
- Updated event names from `function.tags.*` to `function.deployments.*` **Breaking Change**
- Java runtimes are currently not supported **Breaking Change**
### Storage
- Added Buckets
- Buckets allow you to configure following settings:
  - Maximum File Size
  - Enabled/Disabled
  - Encryption
  - Anti Virus
  - Allowed file extensions
  - Permissions
    - Bucket Level
    - File Level
- Support for S3 and Digitalocean Spaces
- Efficiently process large files by loading only chunks
- Files larger then 5MB needs to be uploaded in chunks using Content-Range header. SDKs handle this internally **Breaking Change**
- Encryption, Compression is now limited to files smaller or equal to 20MB
- New UI in the console for uploading files with progress indication
- Concurrent file uploads
- Added `buckets.read` and `buckets.write` scope to API keys

### Account
- Renamed `providerToken` to `providerAccessToken` in sessions **Breaking Change**
- New endpoint to refresh the OAuth Access Token
- OAuth sessions now include `providerAccessTokenExpiry` and `providerRefreshToken`
- Notion and Stripe have been added to the OAuth Providers
- Microsoft OAuth provider now supports custom domains

### Others
- Renamed `sum` to `total` on multiple endpoints returning a list of resource **Breaking Change**
- Added new `_APP_WORKER_PER_CORE` environment variable to configure the amount of internal workers per core for performance optimization

## Bugs
- Fixed issue with 36 character long custom IDs
- Fixed permission issues and is now more consistent and returns all resources
- Fixed total amount of documents not being updated
- Fixed issue with searching though memberships
- Fixed image preview rotation
- Fixed Database index names that contain SQL keywords
- Fixed UI to reveal long e-mail addresses on User list
- Fixed UI for Attribute default value field to reset after submit
- Fixed UI to check for new available version of Appwrite
- Fixed UI default values when creating Integer or Float attributes
- Removed `_project` prepend from internal Database Schema
- Added dedicated internal permissions table for each Collection

## Security
- Remove `appwrite.io` and `appwrite.test` from authorized domains for session verification

## Upgrades

- Upgraded `redis` extenstion to version 5.3.7
- Upgraded `swoole` extenstion to version 4.8.7
- Upgraded GEO IP database to version March 2022

# Version 0.12.3

## Bugs
- Fix update membership roles (#2799)
- Fix migration to 0.12.x to populate search fields (#2799)

## Security
- Fix URL schema Validation to only allow http/https (#2801)

# Version 0.12.2

## Bugs
- Fix security vulnerability in the Console (#2778)
- Fix security vulnerability in the ACME-Challenge (#2780)

## Upgrades

- Upgraded `redis` extenstion to version 5.3.6
- Upgraded `swoole` extenstion to version 4.8.6
- Upgraded `imagick` extenstion to version 3.7.0
- Upgraded GEO IP database to version February 2022

# Version 0.12.1

## Bugs
- Fixed some issues with the Migration
- Fixed the UI to add Variables to Functions
- Fixed wrong data type for String Attribute size
- Fixed Request stats on the console
- Fixed Realtime Connection stats with high number by abbreviation
- Fixed backward compatibility of account status attribute.

# Version 0.12.0

## Features

- Completely rewritten Database service: **Breaking Change**
  - Collection rules are now attributes
  - Filters for have been replaced with a new, more powerful syntax
  - Custom indexes for more performant queries
  - Enum Attributes
  - Maximum `sum` returned does not exceed 5000 documents anymore **Breaking Change**
  - **DEPRECATED** Nested documents has been removed
  - **DEPRECATED** Wildcard rule has been removed
- You can now set custom ID’s when creating following resources:
  - User
  - Team
  - Function
  - Project
  - File
  - Collection
  - Document
- All resources with custom ID support required you to set an ID now
  - Passing `unique()` will generate a unique ID
- Auto-generated ID's are now 20 characters long
- Wildcard permissions `*` are now `role:all` **Breaking Change**
- Collections can be enabled and disabled
- Permissions are now found as top-level keys `$read` and `$write` instead of nested under `$permissions`
- Accessing collections with insufficient permissions now return a `401` isntead of `404` status code
- Offset cannot be higher than 5000 now and cursor pagination is required
- Added Cursor pagination to all endpoints that provide pagination by offset
- Added new Usage worker to aggregate usage statistics
- Added new Database worker to handle heavy database tasks in the background
- Added detailed Usage statistics to following services in the Console:
  - Users
  - Storage
  - Database
- You can now disable/enable following services in the Console:
  - Account
  - Avatars
  - Database
  - Locale
  - Health
  - Storage
  - Teams
  - Users
  - Functions
- Fixed several memory leaks in the Console
- Added pagination to account activities in the Console
- Added following events from User service to Webhooks and Functions:
  - `users.update.email`
  - `users.update.name`
  - `users.update.password`
- Added new environment variables to enable error logging:
  - The `_APP_LOGGING_PROVIDER` variable allows you to enable the logger set the value to one of `sentry`, `raygun`, `appsignal`.
  - The `_APP_LOGGING_CONFIG` variable configures authentication to 3rd party error logging providers. If using Sentry, this should be 'SENTRY_API_KEY;SENTRY_APP_ID'. If using Raygun, this should be Raygun API key. If using AppSignal, this should be AppSignal API key.
- Added new environment variable `_APP_USAGE_AGGREGATION_INTERVAL` to configure the usage worker interval
- Added negative rotation values to file preview endpoint
- Multiple responses from the Health service were changed to new (better) schema  **Breaking Change**
- Method `health.getAntiVirus()` has been renamed to `health.getAntivirus()`
- Added following langauges to the Locale service:
  - Latin
  - Sindhi
  - Telugu
- **DEPRECATED** Tasks service **Breaking Change**

## Bugs
- Fixed `/v1/avatars/initials` when no space in the name, will try to split by `_`
- Fixed all audit logs now saving all relevant informations
- Fixed Health endpoints for `db` and `cache`

## Security
- Increased minimum password length to 8 and removed maximum length
- Limited User Preferences to 65kb total size
- Upgraded Redis to 6.2
- Upgraded InfluxDB to 1.4.0
- Upgraded Telegraf to 1.3.0

# Version 0.11.1

## Bugs
- Fix security vulnerability in the Console (#2777)
- Fix security vulnerability in the ACME-Challenge (#2779)

## Upgrades
- Upgraded redis extenstion to version 5.3.6
- Upgraded swoole extenstion to version 4.8.6
- Upgraded imagick extenstion to version 3.7.0
- Upgraded yaml extenstion to version 2.2.2
- Upgraded maxminddb extenstion to version 1.11.0
- Upgraded GEO IP database to version February 2022

# Version 0.11.0

## Features
- Added Swift Platform Support
- Added new Cloud Functions Runtimes:
  - Swift 5.5
  - Java 17
  - Python 3.10
  - Deno 1.12
  - Deno 1.13
  - Deno 1.14
  - PHP 8.1
  - Node 17
- Added translations:
  - German `de` by @SoftCreatR in https://github.com/appwrite/appwrite/pull/1790
  - Hebrew `he` by @Kokoden in https://github.com/appwrite/appwrite/pull/1846
  - Oriya `or` by @Rutam21 in https://github.com/appwrite/appwrite/pull/1827
  - Italian `it` by @ilmalte in https://github.com/appwrite/appwrite/pull/1824
  - Portugese (Portugal) `pt-PT` by @OscarRG in https://github.com/appwrite/appwrite/pull/1820
  - Portugese (Brazil) `pt-BR` by @renato04 in https://github.com/appwrite/appwrite/pull/1817
  - Indonesian `id` by @Hrdtr in https://github.com/appwrite/appwrite/pull/1816
  - Korean `ko` by @ssong in https://github.com/appwrite/appwrite/pull/1814
  - Ukrainian `uk` by @daniloff200 in https://github.com/appwrite/appwrite/pull/1794
  - Russian `ru` by @daniloff200 in https://github.com/appwrite/appwrite/pull/1795
  - Belarusian `be` by @daniloff200 in https://github.com/appwrite/appwrite/pull/1796
  - Arabic `ar` by @arsangamal in https://github.com/appwrite/appwrite/pull/1800
  - Malay `ms` by @izqalan in https://github.com/appwrite/appwrite/pull/1806
  - Gujarati `gu` by @honeykpatel in https://github.com/appwrite/appwrite/pull/1808
  - Polish `pl` by @achromik in https://github.com/appwrite/appwrite/pull/1811
  - Malayalam `ml` by @anoopmsivadas in https://github.com/appwrite/appwrite/pull/1813
  - Croatian `hr` by @mbos2 in https://github.com/appwrite/appwrite/pull/1825
  - Danish `da` by @Ganzabahl in https://github.com/appwrite/appwrite/pull/1829
  - French `fr` by @Olyno in https://github.com/appwrite/appwrite/pull/1771
  - Spanish `es` by @chuiizeet in https://github.com/appwrite/appwrite/pull/1833
  - Vietnamese `vt` by @hdkhoasgt in https://github.com/appwrite/appwrite/pull/1880
  - Kannada `kn` by @Nikhil-1503 in https://github.com/appwrite/appwrite/pull/1840
  - Finnish `fi` by @minna-xD in https://github.com/appwrite/appwrite/pull/1847
  - Thai `th` by @teeradon43 in https://github.com/appwrite/appwrite/pull/1851
  - Persian `fa` by @aerabi in https://github.com/appwrite/appwrite/pull/1878
  - Norwegian `no` by @NeonSpork in https://github.com/appwrite/appwrite/pull/1871
  - Norwegian (Nynorsk) `nn` by @NeonSpork in https://github.com/appwrite/appwrite/pull/2019
  - Norwegian (Bokmål) `nb` by @Exouxas in https://github.com/appwrite/appwrite/pull/1877
  - Dutch `nl` by @ArtixAllMighty in https://github.com/appwrite/appwrite/pull/1879
  - Sanskrit `sa` by @Rutam21 in https://github.com/appwrite/appwrite/pull/1895
  - Nepali `ne` by @TheLearneer in https://github.com/appwrite/appwrite/pull/1807
  - Swedish `sv` by @didair in https://github.com/appwrite/appwrite/pull/1948
  - Hindi `hi` by @willtryagain in https://github.com/appwrite/appwrite/pull/1810
  - Luxembourgish `lb` by @OscarRG in https://github.com/appwrite/appwrite/pull/1857
  - Catalan `ca` by @und1n3 in https://github.com/appwrite/appwrite/pull/1875
  - Chinese (Taiwan) `zh-TW` by @HelloSeaNation in https://github.com/appwrite/appwrite/pull/2134
  - Chinese (PRC)	`zh-CN` by @HelloSeaNation in https://github.com/appwrite/appwrite/pull/1836
  - Bihari `bh` by @dazzlerkumar in https://github.com/appwrite/appwrite/pull/1841
  - Romanian `ro` by @cristina-sirbu in https://github.com/appwrite/appwrite/pull/1868
  - Slovak `sk` by @jakubhi in https://github.com/appwrite/appwrite/pull/1958
  - Greek `el` by @kostapappas in https://github.com/appwrite/appwrite/pull/1992
  - Assamese `as` by @PrerakMathur20 in https://github.com/appwrite/appwrite/pull/2023
  - Esperanto `eo` by @tacoelho in https://github.com/appwrite/appwrite/pull/1927
  - Irish `ga` by @ivernus in https://github.com/appwrite/appwrite/pull/2178
  - Azerbaijani `az` by @aerabi in https://github.com/appwrite/appwrite/pull/2129
  - Latvian `lv` by @RReiso in https://github.com/appwrite/appwrite/pull/2022
  - Lithuanian `lt` by @mantasio in https://github.com/appwrite/appwrite/pull/2018
  - Japanese `jp` by @takmar in https://github.com/appwrite/appwrite/pull/2177
- Added new audio mime-types for viewing audio files on browsers by @eldadfux in https://github.com/appwrite/appwrite/pull/2239

## Bugs
- Fixed `sum` description by @eldadfux in https://github.com/appwrite/appwrite/pull/1659
- Fixed `Add Team Membership` parameter order by @deshankoswatte in https://github.com/appwrite/appwrite/pull/1818
- Fixed Storage File Preview on mobile devices by @m1ga in https://github.com/appwrite/appwrite/pull/2230
- Fixed `top-left` gravity on `Get File Preview` endpoint by @lohanidamodar in https://github.com/appwrite/appwrite/pull/2249

# Version 0.10.4

## Bugs
- Fixed another memory leak in realtime service (#1627)

# Version 0.10.3

## Bugs
- Fixed memory leak in realtime service (#1606)
- Fixed function execution output now being UTF-8 encoded before saved (#1607)
# Version 0.10.2

## Bugs
- Fixed SSL certificates status not being updated (#1592)
- Fixed failing team invites on console (#1580)

# Version 0.10.1

## Bugs
- Improved error messages on Migration regarding invalid document structures (#1576)
- Fixed Console SDK endpoint to work with multiple proxies (#1575)
- Fixed last function environments variables being corrupt (#1577)
- Fixed `_APP_FUNCTIONS_CPUS` variable for cloud functions (#1568)

# Version 0.10.0

## Features
- Added Realtime (#948)
- Added Realtime statistics to the console (#948)
- Added Magic URL login (#1552)
- Refactored E-Mail template (#1422)
- Improved locale management (#1440)
- Added `$permissions` to execution response (#948)
- Switch from using Docker CLI to Docker API by integrating [utopia-php/orchestration](https://github.com/utopia-php/orchestration) (#1420)
- Added DOCKERHUB_PULL_USERNAME, DOCKERHUB_PULL_PASSWORD and DOCKERHUB_PULL_EMAIL env variables for pulling from private DockerHub repos (#1420)
- Added `updateName`, `updateEmail` and `updatePassword` to Users service and console (#1547)

## Bugs
- Fixed MariaDB timeout after 24 hours (#1510)
- Fixed upgrading installation with customized `docker-compose.yml` file (#1513)
- Fixed usage stats on the dashboard displaying invalid total users count (#1514)
# Version 0.9.4
## Security

- Fixed security vulnerability that exposes project ID's from other admin users (#1453)


# Version 0.9.3

## Bugs

- Fixed Abuse Limit keys for JWT and E-Mail confirmation (#1434)

# Version 0.9.2

## Bugs

- Fixed JWT session validation (#1408)
- Fixed passing valid JWT session to Cloud Functions (#1421)
- Fixed race condition when uploading and extracting bigger Cloud Functions (#1419)

# Version 0.9.1

## Bugs

- Fixed PDO Connection timeout (#1385)
- Removed unnecessary `app` resource and replace with `utopia` (#1384)
- Fixed missing quote in Functions Worker logs (#1375)

# Version 0.9.0

## Features

- Added support for Android
- Added a new Cloud Functions runtime for
  - Java 16.0
  - Java 11.0
  - Node 16.0
  - Dart 2.13
- Added a new gravity option when croping storage images using the file preview endpoint (#1260)
- Upgraded GEOIP DB file to Jun 2021 release (#1256)
- Added file created date to file info on the console (#1183)
- Added file size to file info on the console (#1183)
- Added internal support for connection pools for improved performance (#1278)
- Added new abstraction for workers executable files (#1276)
- Added a new API in the Users API to allow you to force update your user verification status (#1223)
- Using a fixed commit to avoid breaking changes for imagemagick extension (#1274)
- Updated the design of all the email templates (#1225)
- Refactored Devices page in Console: (#1167)
  - Renamed *Devices* to *Sessions*
  - Add Provider Icon to each Session
  - Add Anonymous Account Placeholder
- Upgraded phpmailer version to 6.5.0 (#1317)
- Upgraded telegraf docker image version to v1.2.0
- Added new environment variables to the `telegraf` service: (#1202)
  - _APP_INFLUXDB_HOST
  - _APP_INFLUXDB_PORT
- Added `expires` parameter to Account Recovery and Email Validation URL's
- Added new endpoint to get a session based on it's ID (#1294)
- Added added a new version param to the migration script (#1342)
- Improved Queue Interval for all workers from 5 seconds to 1 (#1308 Thanks to @Meldiron)

## Breaking Changes (Read before upgrading!)
- Renamed `env` param on `/v1/functions` to `runtime` (#1314)
- Renamed `deleteUser` method in all SDKs to `delete` (#1216)

## Bugs

- Fixed bug causing runtimes conflict and hanging executions when max Functions containers limit passed (#1288)
- Fixed 404 error when removing a project member on the Appwrite console (#1214)
- Fixed Swoole buffer output size to allow downloading files bigger than allowed size (#1189)
- Fixed ClamAV status when anti virus is not running (#1188)
- Fixed deleteSession which was removing cookieFallback from the localstorage on any logout instead of current session (#1206)
- Fixed Nepal flag (#1173)
- Fixed a bug in the Twitch OAuth adapter (#1209)
- Fixed missing session object when OAuth session creation event is triggered (#1208)
- Fixed bug where we didn't ignore the email case, converted all emails to lowercase internally (#1243)
- Fixed a console bug where you can't click a user with no name, added a placeholder for anonymous users (#1220)
- Fixed unique keys not being updated when changing a user's email address (#1301)
- Fixed a bug where decimal integers where wrongly used with database filters (#1349)

## Security

- Fixed potential XSS injection on the console

# Version 0.8.0

## Features
- Refactoring SSL generation to work on every request so no domain environment variable is required for SSL generation (#1133)
- Added Anonymous Login ([RFC-010](https://github.com/appwrite/rfc/blob/main/010-anonymous-login.md), #914)
- Added events for functions and executions (#971)
- Added JWT support (#784)
- Added ARM support (#726)
- New awesome image preview features, supports borderRadius, borderColor, borderWidth 
- Split token & session models to become 2 different internal entities (#922)
- Added Dart 2.12 as a new Cloud Functions runtime (#989)
- Added option to disable email/password (#947)
- Added option to disable anonymous login (need to merge and apply changed) (#947)
- Added option to disable JWT auth (#947)
- Added option to disable team invites (#947)
- Option to limit number of users (good for app launches + root account PR) (#947)
- Added 2 new endpoints to the projects API to allow new settings 
- Enabled 501 errors (Not Implemented) from the error handler
- Added Python 3.9 as a new Cloud Functions runtime (#1044)
- Added Deno 1.8 as a new Cloud Functions runtime (#989)
- Upgraded to PHP 8.0 (#713)
- ClamAV is now disabled by default to allow lower min requirements for Appwrite (#1064)
- Added a new env var named `_APP_LOCALE` that allow to change the default `en` locale value (#1056)
- Updated all the console bottom control to be consistent. Dropped the `+` icon (#1062)
- Added Response Models for Documents and Preferences (#1075, #1102)
- Added new endpoint to update team membership roles (#1142)
- Removed DB connection from webhooks worker for improved performance (#1150)

## Bugs

- Fixed default value for HTTPS force option
- Fixed form array casting in dashboard (#1070)
- Fixed collection document rule form in dashboard (#1069)
- Bugs in the Teams API:
  - Fixed incorrect audit worker event names (#1143)
  - Increased limit of memberships fetched in `createTeamMembership` to 2000 (#1143)
  - Fixed exception thrown when SSL certificate is already stored in the database (#1151)
- Fixed user delete button in the Appwrite console (#1216)
- Fixed missing placeholder for user name when empty (#1220)

## Breaking Changes (Read before upgrading!)

- Rename `deleteuser` to `delete` on Users Api (#1089)
- Environment variable `_APP_FUNCTIONS_ENVS` renamed to `_APP_FUNCTIONS_RUNTIMES` (#1101)
- Only logged in users can execute functions (for guests, use anonymous login) (#976)
- Only the user who has triggered the execution get access to the relevant execution logs (#1045)
- Function execution environment variable `APPWRITE_FUNCTION_EVENT_PAYLOAD` renamed to `APPWRITE_FUNCTION_EVENT_DATA`  (#1045)
- Function execution environment variable `APPWRITE_FUNCTION_ENV_NAME` renamed to `APPWRITE_FUNCTION_RUNTIME_NAME` (#1101)
- Function execution environment variable `APPWRITE_FUNCTION_ENV_VERSION` renamed to `APPWRITE_FUNCTION_RUNTIME_VERSION` (#1101)
- Introduces rate limits for:
  - Team invite (10 requests in every 60 minutes per IP address) (#1088)
- Rename param `inviteId` to the more accurate `membershipId` in the Teams API (#1129)

# Version 0.7.2

## Features

- When creating new resources from the client API, the current user gets both read & write permissions by default. (#1007)
- Added timestamp to errors logs on the HTTP API container (#1002)
- Added verbose tests output on the terminal and CI (#1006)

## Upgrades

- Upgraded utopia-php/abuse to version 0.4.0
- Upgraded utopia-php/analytics to version 0.2.0

## Bugs

- Fixed certificates worker error on successful operations (#1010)
- Fixed head requests not responding (#998)
- Fixed bug when using auth credential for the Redis container (#993)
- Fixed server warning logs on 3** redirect endpoints (#1013)

# Version 0.7.1

## Features

- Better error logs on appwrite certificates worker
- Added option for Redis authentication
- Force adding a security email on setup
- SMTP is now disabled by default, no dummy SMTP is included in setup
- Added a new endpoint that returns the server and SDKs latest versions numbers #941
- Custom data strings, userId, and JWT available for cloud functions #967

## Upgrades

- Upgraded redis extension lib to version 5.3.3
- Upgraded maxmind extension lib to version 1.10.0
- Upgraded utopia-php/cli lib to version 0.10.0
- Upgraded matomo/device-detector lib to version 4.1.0
- Upgraded dragonmantank/cron-expression lib to version 3.1.0
- Upgraded influxdb/influxdb-php lib to version 1.15.2
- Upgraded phpmailer/phpmailer lib to version 6.3.0
- Upgraded adhocore/jwt lib to version 1.1.2
- Upgraded domnikl/statsd to slickdeals/statsd version 3.0
 
## Bug Fixes

- Updated missing storage env vars
- Fixed a bug, that added a wrong timezone offset to user log timestamps
- Fixed a bug, that Response format header was not added in the access-control-allow-header list.
- Fixed a bug where countryName is unknown on sessions (#933)
- Added missing event users.update.prefs (#952)
- Fixed bug not allowing to reset document permissions (#977)

## Security

- Fixed an XSS vulnerability in the Appwrite console

# Version 0.7.0

## Features

- Improved Webhooks and added new system events - [Learn more]()
- Added response to /locale/languages API with a list of languages (@TorstenDittmann ,[#351](https://github.com/appwrite/appwrite/issues/351))
- Added a new route in the Avatars API to get user initials avatar ([#386](https://github.com/appwrite/appwrite/issues/386))
- Added API response payload structure info and examples to the docs site ([#381](https://github.com/appwrite/appwrite/issues/381))
- Added support for Brotli compression (@PedroCisnerosSantana, @Rohitub222, [#310](https://github.com/appwrite/appwrite/issues/310))
- New deletion worker ([#521](https://github.com/appwrite/appwrite/issues/521))
- New maintenance worker - cleaning up system logs and other optimizations ([#766](https://github.com/appwrite/appwrite/pull/766))
- New email worker - all emails are now sent asynchronously for improved performance (@TorstenDittmann ,[#402](https://github.com/appwrite/appwrite/pull/402))
- Moved all Appwrite container logs to STDOUT & STDERR ([#389](https://github.com/appwrite/appwrite/issues/389))
- New Doctor CLI to debug the Appwrite server ([#415](https://github.com/appwrite/appwrite/issues/415))
- Added container names to docker-compose.yml (@drandell)
- Optimised function execution by using fully-qualified function calls
- Added support for boolean 'true' and 'false' in query strings alongside 1 and 0
- Updated storage calculation to match IEC standards
- Now using Alpine as base Docker image
- Switch standard dev ports to 95xx prefix ([#780](https://github.com/appwrite/appwrite/pull/780))
- User & Team name max length is now 128 chars and not 100 for better API consistency
- Collection name max length is now 128 chars and not 256 for better API consistency
- Project name max length is now 128 chars and not 100 for better API consistency
- Webhook name max length is now 128 chars and not 256 for better API consistency
- API Key name max length is now 128 chars and not 256 for better API consistency
- Task name max length is now 128 chars and not 256 for better API consistency
- Platform name max length is now 128 chars and not 256 for better API consistency
- Webhooks payloads are now exactly the same as any of the API response objects, documentation added
- Added new locale: Marathi -mr (@spielers)
- New and consistent response format for all API object + new response examples in the docs
  - Removed user roles attribute from user object (can be fetched from /v1/teams/memberships) **
  - Removed type attribute from session object response (used only internally)
  - ** - might be changed before merging to master
  - Added fallback option to 0.6 format for backward compatibility with any changes (@christyjacob4 [#772](https://github.com/appwrite/appwrite/pull/772))
- Added option to disable mail sending by setting an empty SMTP host value ([#730](https://github.com/appwrite/appwrite/issues/730))
- Upgraded installation script ([#490](https://github.com/appwrite/appwrite/issues/490))
- Added new environment variables for ClamAV hostname and port ([#780](https://github.com/appwrite/appwrite/pull/780))
- New OAuth adapter for Box.com (@armino-dev - [#420](https://github.com/appwrite/appwrite/issues/410))
- New OAuth adapter for PayPal sandbox  (@armino-dev - [#420](https://github.com/appwrite/appwrite/issues/410))
- New OAuth adapter for Tradeshift  (@armino-dev - [#855](https://github.com/appwrite/appwrite/pull/855))
- New OAuth adapter for Tradeshift sandbox  (@armino-dev - [#855](https://github.com/appwrite/appwrite/pull/855))
- Introducing new permssion types: role:guest & role:member
- Disabled rate-limits on server side integrations
- Refactored migration script 

### User Interface

- Updated grid for OAuth2 providers list in the console ([#413](https://github.com/appwrite/appwrite/issues/413))
- Added Google Fonts to Appwrite for offline availability 
- Added option to delete user from the console (@PineappleIOnic - [#538](https://github.com/appwrite/appwrite/issues/538))
- Added option to delete team from the console ([#380](https://github.com/appwrite/appwrite/issues/380))
- Added option to view team members from the console ([#378](https://github.com/appwrite/appwrite/issues/378))
- Add option to assign new team members to a team from the console and the API ([#379](https://github.com/appwrite/appwrite/issues/379))
- Added Select All Checkbox for on Console API key Scopes Screen ([#477](https://github.com/appwrite/appwrite/issues/477))
- Added pagination and search for team memberships route ([#387](https://github.com/appwrite/appwrite/issues/387))
- Added pagination for projects list on the console home page.
- UI performance & accessibility improvements ([#406](https://github.com/appwrite/appwrite/pull/406))
- New UI micro-interactions and CSS fixes (@AnatoleLucet)
- Added toggle to hide/show secret keys and passwords inside the dashboard (@kodumbeats, [#535](https://github.com/appwrite/appwrite/issues/535))

### Upgrades

- Upgraded QR codes generator library (@PedroCisnerosSantana - [#475](https://github.com/appwrite/appwrite/issues/475))
- Upgraded Traefik image to version 2.3
- Upgraded MariaDB to version 10.5.5
- Upgraded Redis Docker image to version 6.0 (alpine)
- Upgraded Influxdb Docker image to version 1.8 (alpine)
- Upgraded Redis Resque queue library to version 1.3.6 ([#319](https://github.com/appwrite/appwrite/issues/319))
- Upgraded ClamAV container image to version 1.0.11 ([#412](https://github.com/appwrite/appwrite/issues/412))
- Upgraded device detector to version 3.12.6
- Upgraded GEOIP DB file to Feb 2021 release

## Breaking Changes (Read before upgrading!)

- **Deprecated** `first` and `last` query params for documents list route in the database API
- **Deprecated** Deprecated Pubjabi Translations ('pn')
- **Deprecated** `PATCH /account/prefs` is now updating the prefs payload and not just merging it
- **Deprecated** `PATCH /users/:userId/prefs` is now updating the prefs payload and not just merging it
- Switched order of limit and offset params in all the SDKs `listDocuments` method for better consistency
- Default `limit` param value in all the SDKs `listDocuments` method is now 25 for better consistency

## Bug Fixes

- Fixed a bug that caused blocked users to be able to create sessions ([#777](https://github.com/appwrite/appwrite/pull/781))
- Fixed an issue where Special characters in _APP_OPENSSL_KEY_V1_ env caused an error ([#732](https://github.com/appwrite/appwrite/issues/732))
- Fixed an issue where Account webhook doesn't trigger through the console ([#493](https://github.com/appwrite/appwrite/issues/493))
- Fixed case sensitive country flag code ([#526](https://github.com/appwrite/appwrite/issues/526))
- Fixed redirect to Appwrite login page when deep link is provided ([#427](https://github.com/appwrite/appwrite/issues/427))
- Fixed an issue where Creating documents fails for parent documents would result in an error ([#514](https://github.com/appwrite/appwrite/issues/514))
- Fixed an issue with Email Sending Problem using external smtp ([#707](https://github.com/appwrite/appwrite/issues/707))
- Fixed an issue where you could not remove a key from User Prefs ([#316](https://github.com/appwrite/appwrite/issues/316))
- Fixed an issue where events are not fully visible in the console ([#492](https://github.com/appwrite/appwrite/issues/492))
- Fixed an issue where UI would wrongly validate integers ([#394](https://github.com/appwrite/appwrite/issues/394))
- Fixed an issue where graphs were cut in mobile view ([#376](https://github.com/appwrite/appwrite/issues/376))
- Fixed URL issue where console/ would not display list of projects ([#372](https://github.com/appwrite/appwrite/issues/372))
- Fixed output of /v1/health/queue/certificates returning wrong data
- Fixed bug where team members count was wrong in some cases
- Fixed network calculation for uploaded files
- Fixed a UI bug preventing float values in numeric fields
- Fixed scroll positioning when moving rules order up & down
- Fixed missing validation for database documents key length (32 chars)
- Grammar fix for pt-br email templates (@rubensdemelo)
- Fixed update form labels and tooltips for Flutter Android apps
- Fixed missing custom scopes param for OAuth2 session create API route
- Fixed wrong JSON validation when creating and updating database documents
- Fixed bug where max file size was limited to a max of 10MB
- Fixed bug preventing the deletion of the project logo
- Fixed Bug when trying to overwrite OAuth cookie in the Flutter SDK
- Fixed OAuth redirect when using the self-hosted instance default success URL ([#454](https://github.com/appwrite/appwrite/issues/454))
- Fixed bug denying authentication with Github OAuth provider
- Fixed a bug making read permission overwrite write permission in some cases
- Fixed consistent property names in databases by enforcing camel case

## Security

- Access to Health API now requires authentication with an API Key with access to `health.read` scope allowed
- Added option to force HTTPS connection to the Appwrite server (_APP_OPTIONS_FORCE_HTTPS)
- Now using your `_APP_SYSTEM_EMAIL_ADDRESS` as the email address for issuing and renewing SSL certificates
- Block iframe access to Appwrite console using the `X-Frame-Options` header.
- Fixed `roles` param input validator
- API Keys are now stored encrypted 
- Disabled domains whitelist ACL for the Appwrite console

# Version 0.6.2 (PRE-RELEASE)

## Features

- New OAuth adapter for sign-in with Apple

## Bug Fixes

- Fixed custom domain not setting correct domain
- Fixed wrong SDK method type in avatars browser route 
- Fixed bug denied public documents (*) to be accessed by guest users
- Fixed cache-control issue not allowing collection UI to update properly
- Fixed a bug where single permission tag in the console was not being saved
- Added missing webhooks events in the console
- Added missing option to delete project
- Fixed a bug where the session was not set properly when the API used an IP with a non-standard port as hostname
- Fixed bug where requests number on the dashboard was hidden when the number got too long
- Permission fields are not required for file creation or update

## Security

- [low severity] Patch for email library (https://github.com/advisories/GHSA-f7hx-fqxw-rvvj)

# Version 0.6.1 (PRE-RELEASE)

## Bug Fixes

- Fix for Google OAuth provider not working properly
- Fix for login error when using a remote host with non-default ports
- Removed empty activity tab on the document editor
- Changed upgrade script name to ‘migrate’ to better reflect what it actually does
- Fixed bug where after clicking the cancel option in the confirmation dialog the button got disabled
- Fixed a small grammar error in the documents list screen

# Version 0.6.0 (PRE-RELEASE)

## Features

- New collections UI with ability to create and update a collection
- New documents UI with ability to create and update a document
- Added support for Flutter iOS & Android apps
- Added support for default DB document values
- Exposed health API to all the server SDKs
- New locale for Khmer
- Added TypeScript type hinting to the JS SDK (@zevektor)
- Added LTR/RTL support for markdown editor
- Added cachebuster to version number on footer
- New OAuth logos
- Minor fixes to the dark mode theme
- Added JSON view for a project user
- Removed setKey and setMode methods from all client SDKs

## Breaking Changes

- Updated all the REST API query params to be in camelCase
- Normalized locale phone codes response body

## Bug Fixes

- Fixed project users logout button
- Fixed wrong target in database back link

# Version 0.5.3 (PRE-RELEASE)

## Bug Fixes

- Fixed bug where multiple unique attribute were allowed
- Blocked forms from being submitted unlimited times
  
# Version 0.5.2 (PRE-RELEASE)

## Bug Fixes

- Fixed missing attributes in user account

# Version 0.5.1 (PRE-RELEASE)

## Bug Fixes

- Delayed SSL init when server startup for traefik to be ready for HTTP challenge
- Enabled easy access to the upgrade tool from the terminal

# Version 0.5.0 (PRE-RELEASE)

## Features

- Upgraded core API PHP version to 7.4
- New database rule validation options
- Allow non-web platform to skip origin header
- Limited console dashboard to show max 5 alerts at the same time
- Added more webhooks events
- Normalized all webhooks event names
- Added support for SameSite cookie option with fallback cookie for old clients
- Added a new Discord OAuth adapter
- Added a new Twitch OAuth adapter
- Added a new Spotify OAuth adapter
- Added a new Yahoo OAuth adapter
- Added a new Salesforce OAuth adapter
- Added a new Yandex OAuth adapter
- Added a new Paypal OAuth adapter
- Added a new Bitly OAuth adapter
- Upgraded MariaDB image to version 1.0.2
- Upgraded SMTP image to version 1.0.1
- File upload route (POST /v1/storage/files) now accept a single file per request
- Added ENV vars to change system email sender name and address 
- Usage for requests made by project admin in the console are not counted as API usage
- Added ENV var to change default file upload size limit. New default value is 100MB
- Added option to delete file directly from the dashboard
- Added option to view file preview from the dashboard
- Added option to add custom domains with auto SSL certificate generator

## Bug Fixes

- Fixed bug where user status was saved as a string instead of an integer
- Fixed gravatar icons not showing up correctly on the console
- Fixed code location of project not found error
- Fixed bug where tags element would ignore tab key for parsing new tags
- Fixed OAuth login error saying project UID is missing when its not
- Fixed wrong input validation for user preferences

## Breaking Changes

- Merged Auth and Account service route to make the API REST compatible

# Version 0.4.0 (PRE-RELEASE)

## Features

- Added 5 new locales for locale service and email templates (is, ml, th, fo, ph, pn)
- 2 stage Docker build
- Limit HTTP origin check only to browser integrations
- Updated new Brexit date to 31-01-2020
- Added a version number to sign in and signup pages for easier debugging of issues
- Preparation for adding SameSite cookie option support
- Using native Docker volumes for setup for better cross-platform support and easier management of read/write permissions
- Added support for custom SSL certificates without needing to set a proxy
- Added project UID validation check when making an API call. This should help developers to understand our authentication errors better.
- Updated ClamAV docker image to version 1.0.7
- Updated MariaDB docker image to version 1.0.1
- Core Docker image size reduced to 127MB

## Security

- [PHP-FPM security patch fix](https://bugs.php.net/patch-display.php?bug_id=78599&patch=0001-Fix-bug-78599-env_path_info-underflow-can-lead-to-RC.patch&revision=latest) - Upgraded PHP version to 7.3.12 [Major]
- Remove executable permission from avatars files [Minor]
- Updated SDK Generator Twig dependency with security issue: https://www.exploit-db.com/exploits/44102 [Minor]

## Bug Fixes

- New loading message when creating a new project
- Fixed broken redirect URL when creating a new project
- Fixed broken modal when a user password is too short
- Fixed issue denying the creation of session cookies on localhosts with port other than 80 or 443
- Fixed bug that prevented actual file size calculation
- Fixed MariaDB SQL abuse table time field-type
- Fixed error message not showing up in console failed signup
- Fixed cookie session not being appropriately set when accessing the console from IP hostname

## Breaking Changes

- OAuth path is now /auth/login/oauth instead of /auth/oauth and /auth/oauth/callback is now /auth/login/oauth/callback, this is for better consistency with new login methods we will introduce in the future
- Changed file attribute sizeCompressed to sizeActual to better reflect server logic

# Version 0.3.0 (PRE-RELEASE)

## Features

- Added 19 new locales for locale service and email templates (af, ar, bn, cz, hu, hy, jv, ko, lt, ml, no, ru, si, sq, sv, ta, vi, zh-cn, zh-tw)
- New users service routes to allow updates pref and name update
- New OAuth adapters (Amazon, Dropbox, Microsoft, Slack, VK)
- Added support for ES6 require statements in JS SDK
- New Locale API route for fetching a list of continents

## Bug Fixes
- Fix for typos in PT-BR translations
- Fix for UI crash when project user was missing a name
- Fix for it locale including the en templates by mistake
- Fix for UI not showing user's prefs properly
- Fixed 401 unexpected error when no permission passed in creation of a new resource

## Breaking Changes

- users/deleteUsersSession method name changed to users/deleteUserSession in all SDKs for better consistency

# Version 0.2.0 (PRE-RELEASE)

## Features

- Added option to limit access to the Appwrite console
- Added option to disable abuse check and rate limits
- Added input field with the server API endpoint for easy access
- Added new OAuth providers for Google, Bitbucket, and GitLab
- Added 15 new locales for locale service and email templates (cat, de, es, fi, fr, gr, hi, id, it, nl, pt-br, pt-pt, ro, tr, ua)
- Improved test coverage for the project and synced DEV & CI environments settings

## Bug Fixes

- Fixed bug not allowing to update OAuth providers settings
- Fixed some broken API examples in docs
- Fixed bug that caused the Appwrite container to change DB directory file permissions.

## Breaking Changes

- Changed auth service 'redirect' param to 'confirm' for better clarity
- Updated all SDKs to sync with API changes<|MERGE_RESOLUTION|>--- conflicted
+++ resolved
@@ -1,16 +1,12 @@
 # Version 1.2.1
-<<<<<<< HEAD
 ## Features
 
 ## Changes
 
-## Bugs
-- Add flutter-web as a platform type [#4992](https://github.com/appwrite/appwrite/pull/4992)
-=======
 ## Bugs
 - Fix a few null safety warnings [#4654](https://github.com/appwrite/appwrite/pull/4654)
 - Fix timestamp format in Realtime response [#4515](https://github.com/appwrite/appwrite/pull/4515)
->>>>>>> b645f428
+- Add flutter-web as a platform type [#4992](https://github.com/appwrite/appwrite/pull/4992)
 
 # Version 1.2.0
 ## Features
