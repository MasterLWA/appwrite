--- conflicted
+++ resolved
@@ -10,11 +10,8 @@
 - Queries have been improved to allow even more flexibility, and introduced to new endpoints. See the Queries V2 section in the document for more information [#3702](https://github.com/appwrite/appwrite/pull/3702)
 - Compound indexes are now more flexible [#151](https://github.com/utopia-php/database/pull/151)
 - `createExecution` parameter `async` default value was changed from `true` to `false` [#3781](https://github.com/appwrite/appwrite/pull/3781)
-<<<<<<< HEAD
 - String attribute `status` has been refactored to a Boolean attribute `enabled` in the functions collection [#3798](https://github.com/appwrite/appwrite/pull/3798)
-=======
 - `time` attribute in Execution response model has been reanamed to `duration` to be more consistent with other response models. [#3801](https://github.com/appwrite/appwrite/pull/3801) 
->>>>>>> 6fc7f9b3
 
 ## Features
 - Added the UI to see the Parent ID of all resources within the UI. [#3653](https://github.com/appwrite/appwrite/pull/3653)
