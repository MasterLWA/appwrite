--- conflicted
+++ resolved
@@ -1,8 +1,6 @@
-<<<<<<< HEAD
 # Unreleased Version 0.11.0
 - Added ability to create syncronous function executions
 - Introduced new execution model for functions
-=======
 # Version 0.10.2
 
 ## Bugs
@@ -34,8 +32,6 @@
 - Fixed MariaDB timeout after 24 hours (#1510)
 - Fixed upgrading installation with customized `docker-compose.yml` file (#1513)
 - Fixed usage stats on the dashboard displaying invalid total users count (#1514)
-
->>>>>>> 636e6bc8
 # Version 0.9.4
 ## Security
 
