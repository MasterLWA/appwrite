--- conflicted
+++ resolved
@@ -2,26 +2,19 @@
 
 ## Features
 
-<<<<<<< HEAD
 * Added support for Flutter iOS & Android apps
 * New locale for Khmer
-=======
-* New locale for Khmer
 * Added TypeScript type hinting to the JS SDK (@zevektor)
->>>>>>> 4dffad50
 
 ## Breaking Changes
 
 * Updated all the REST API query params to be in camelCase
 * Normalized locale phone codes response body
 
-<<<<<<< HEAD
 ## Bug Fixes
 
 * Fixed project users logout button
 
-=======
->>>>>>> 4dffad50
 # Version 0.5.3 (PRE-RELEASE)
 
 ## Bug Fixes
